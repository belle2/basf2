#include <alignment/calibration/MillepedeAlgorithm.h>

#include <TH1F.h>
#include <TTree.h>

#include <alignment/dataobjects/MilleData.h>
#include <alignment/PedeApplication.h>
#include <alignment/PedeResult.h>
#include <alignment/dataobjects/PedeSteering.h>

#include <alignment/GlobalLabel.h>
#include <alignment/GlobalParam.h>

#include <alignment/Manager.h>

#include <alignment/GlobalTimeLine.h>

using namespace std;
using namespace Belle2;
using namespace alignment;

MillepedeAlgorithm::MillepedeAlgorithm() : CalibrationAlgorithm("MillepedeCollector")
{
  setDescription("Millepede calibration & alignment algorithm");
}

CalibrationAlgorithm::EResult MillepedeAlgorithm::calibrate()
{
  auto chisqHist = getObjectPtr<TH1F>("chi2_per_ndf");
  B2INFO(" Mean of Chi2 / NDF of tracks before calibration: " << chisqHist->GetMean());

  if (chisqHist->GetEntries() < m_minEntries) {
    B2INFO("Less than " << m_minEntries << " collected: " << chisqHist->GetEntries() << ". Return c_NotEnoughData.");
    return c_NotEnoughData;
  }

  // Write out binary files from tree and add to steering
  prepareMilleBinary();
  auto mille = getObjectPtr<MilleData>("mille");
  for (auto file : mille->getFiles())
    m_steering.addFile(file);

  // Run calibration on steering
  m_result = m_pede.calibrate(m_steering);

  if (!m_pede.success() || !m_result.isValid()) {
    B2ERROR(m_pede.getExitMessage());
    return c_Failure;
  }

  if (m_result.getNoParameters() == 0) {
    B2INFO("No parameters to store. Failure.");
    return c_Failure;
  }

//   for (int ipar = 0; ipar < m_result.getNoParameters(); ipar++) {
//     if (!m_result.isParameterDetermined(ipar)) {
//       if (!m_result.isParameterFixed(ipar)) {
//         ++undeterminedParams;
//       }
//     }
//   }

<<<<<<< HEAD
  GlobalParamVector result(m_components);
  GlobalParamVector errors(m_components);
  GlobalParamVector corrections(m_components);

  GlobalCalibrationManager::initGlobalVector(result);
  GlobalCalibrationManager::initGlobalVector(errors);
  GlobalCalibrationManager::initGlobalVector(corrections);
=======
>>>>>>> c516af45


  // This function gives you the vector of ExpRuns that were requested for this execution only
  //auto expRuns = getRunList();

  // Or you can inspect all the input files to get the full RunRange
  auto expRuns = getRunListFromAllData();

<<<<<<< HEAD
  for (auto& exprun : expRuns) {
    auto event1 = EventMetaData(1, exprun.second, exprun.first);
    result.loadFromDB(event1);
    errors.construct();
    corrections.construct();
    break;
  }

  // Construct all remaining components not loaded from DB
  // to easily create new objects not previously in DB :-)
  // TODO: remove?
  result.construct();

=======
>>>>>>> c516af45
  int undeterminedParams = 0;
  double maxCorrectionPull = 0.;
  int maxCorrectionPullLabel = 0;
  int nParams = 0;
  double paramChi2 = 0.;

  if (m_events.empty()) {
    GlobalParamVector result(m_components);
    GlobalParamVector errors(m_components);
    GlobalParamVector corrections(m_components);

    GlobalCalibrationManager::initGlobalVector(result);
    GlobalCalibrationManager::initGlobalVector(errors);
    GlobalCalibrationManager::initGlobalVector(corrections);

    // <UniqueID, ElementID, ParameterId, value>
    std::vector<std::tuple<unsigned short, unsigned short, unsigned short, double>> resultTuple;

    for (auto& exprun : expRuns) {
      auto event1 = EventMetaData(1, exprun.second, exprun.first);
      result.loadFromDB(event1);
      errors.construct();
      corrections.construct();
      break;
    }

    // Construct all remaining components not loaded from DB
    // to easily create new objects not previously in DB :-)
    // TODO: remove?
    result.construct();



    // Loop over all determined parameters:
    for (int ipar = 0; ipar < m_result.getNoParameters(); ipar++) {
      if (!m_result.isParameterDetermined(ipar)) {
        if (!m_result.isParameterFixed(ipar)) {
          ++undeterminedParams;
        }
        continue;
      }

      GlobalLabel label(m_result.getParameterLabel(ipar));
      double correction = m_result.getParameterCorrection(ipar);
      double error = m_result.getParameterError(ipar);
      double pull = correction / error;

      ++nParams;
      paramChi2 += pull * pull;

      if (fabs(pull) > fabs(maxCorrectionPull)) {
        maxCorrectionPull = pull;
        maxCorrectionPullLabel = label.label();
      }

      if (m_invertSign) correction = - correction;

      result.updateGlobalParam(correction, label.getUniqueId(), label.getElementId(), label.getParameterId());
      errors.setGlobalParam(error, label.getUniqueId(), label.getElementId(), label.getParameterId());
      corrections.setGlobalParam(correction, label.getUniqueId(), label.getElementId(), label.getParameterId());

      resultTuple.push_back({label.getUniqueId(), label.getElementId(), label.getParameterId(), correction});

    }

    result.postReadFromResult(resultTuple);

<<<<<<< HEAD
    result.updateGlobalParam(correction, label.getUniqueId(), label.getElementId(), label.getParameterId());
    errors.setGlobalParam(error, label.getUniqueId(), label.getElementId(), label.getParameterId());
    corrections.setGlobalParam(correction, label.getUniqueId(), label.getElementId(), label.getParameterId());

    resultTuple.push_back({label.getUniqueId(), label.getElementId(), label.getParameterId(), correction});
=======
    for (auto object : result.releaseObjects()) {
      saveCalibration(object);
    }
    for (auto object : errors.releaseObjects()) {
      saveCalibration(object, DataStore::objectName(object->IsA(), "") + "_ERRORS");
    }
    for (auto object : corrections.releaseObjects()) {
      saveCalibration(object, DataStore::objectName(object->IsA(), "") + "_CORRECTIONS");
    }
  } else {

    GlobalParamVector gpv(m_components);
    GlobalCalibrationManager::initGlobalVector(gpv);
    GlobalLabel label_system;

    alignment::timeline::GlobalParamTimeLine timeline(m_events, label_system, gpv);
    timeline.loadFromDB();

    // Loop over all determined parameters:
    for (int ipar = 0; ipar < m_result.getNoParameters(); ipar++) {
      if (!m_result.isParameterDetermined(ipar)) {
        if (!m_result.isParameterFixed(ipar)) {
          ++undeterminedParams;
        }
        continue;
      }
>>>>>>> c516af45

      GlobalLabel label(m_result.getParameterLabel(ipar));
      double correction = m_result.getParameterCorrection(ipar);
      double error = m_result.getParameterError(ipar);
      double pull = correction / error;

      ++nParams;
      paramChi2 += pull * pull;

      if (fabs(pull) > fabs(maxCorrectionPull)) {
        maxCorrectionPull = pull;
        maxCorrectionPullLabel = label.label();
      }

      if (m_invertSign) correction = - correction;

      timeline.updateGlobalParam(label, correction);
    }


    auto objects = timeline.releaseObjects();
    for (auto iov_obj : objects) {
      if (iov_obj.second)
        saveCalibration(iov_obj.second, DataStore::objectName(iov_obj.second->IsA(), ""), iov_obj.first.overlap(getIovFromAllData()));
    }

  }
  for (auto object : errors.releaseObjects()) {
    saveCalibration(object, DataStore::objectName(object->IsA(), "") + "_ERRORS");
  }
  for (auto object : corrections.releaseObjects()) {
    saveCalibration(object, DataStore::objectName(object->IsA(), "") + "_CORRECTIONS");
  }

  if (undeterminedParams) {
    B2WARNING("There are " << undeterminedParams << " undetermined parameters.");
    if (!m_ignoreUndeterminedParams) {
      B2WARNING("Not enough data for calibration.");
      return c_NotEnoughData;
    }
  }

  //commit();

  if (paramChi2 / nParams > 1. || fabs(maxCorrectionPull) > 10.) {
    B2INFO("Largest correction/error is " << maxCorrectionPull << " for parameter with label " << maxCorrectionPullLabel);
    B2INFO("Parameter corrections Chi2/NDF, e.g. sum[(correction/error)^2]/#params = " << paramChi2 / nParams
           << " = " << paramChi2 << " / " << nParams << " > 1.");

    B2INFO("Requesting iteration.");
    return c_Iterate;
  }

  return c_OK;
}

void MillepedeAlgorithm::prepareMilleBinary()
{
  // Clear list of binaries in steering
  m_steering.clearFiles();

  // Temp file name
  const std::string milleFileName("gbl-data.mille");

  // For no entries, no binary file is created
  auto gblDataTree = getObjectPtr<TTree>("GblDataTree");
  if (!gblDataTree) {
    B2WARNING("No GBL data tree object in collected data.");
    return;
  } else if (!gblDataTree->GetEntries()) {
    B2WARNING("No trajectories in GBL data tree.");
    return;
  }

  // Create new mille binary
  auto milleBinary = new gbl::MilleBinary(milleFileName);

  // Containers for GBL data
  double aValue(0.);
  double aErr(0.);
  std::vector<unsigned int>* indLocal;
  std::vector<double>* derLocal;
  std::vector<int>* labGlobal;
  std::vector<double>* derGlobal;

  // Read vectors of GblData from tree branch
  std::vector<gbl::GblData>* currentGblData = new std::vector<gbl::GblData>();
  gblDataTree->SetBranchAddress("GblData", &currentGblData);

  B2INFO("Writing Millepede binary files...");
  for (unsigned int iRecord = 0; iRecord < gblDataTree->GetEntries(); ++iRecord) {
    gblDataTree->GetEntry(iRecord);

    if (!currentGblData)
      continue;

    for (gbl::GblData& theData : *currentGblData) {
      theData.getAllData(aValue, aErr, indLocal, derLocal, labGlobal,
                         derGlobal);
      milleBinary->addData(aValue, aErr, *indLocal, *derLocal, *labGlobal,
                           *derGlobal);
    }
    milleBinary->writeRecord();
  }
  // Closes the file
  delete milleBinary;
  B2INFO("Millepede binary files written.");

  // Add binary to steering
  m_steering.addFile(milleFileName);
}<|MERGE_RESOLUTION|>--- conflicted
+++ resolved
@@ -61,16 +61,6 @@
 //     }
 //   }
 
-<<<<<<< HEAD
-  GlobalParamVector result(m_components);
-  GlobalParamVector errors(m_components);
-  GlobalParamVector corrections(m_components);
-
-  GlobalCalibrationManager::initGlobalVector(result);
-  GlobalCalibrationManager::initGlobalVector(errors);
-  GlobalCalibrationManager::initGlobalVector(corrections);
-=======
->>>>>>> c516af45
 
 
   // This function gives you the vector of ExpRuns that were requested for this execution only
@@ -79,22 +69,6 @@
   // Or you can inspect all the input files to get the full RunRange
   auto expRuns = getRunListFromAllData();
 
-<<<<<<< HEAD
-  for (auto& exprun : expRuns) {
-    auto event1 = EventMetaData(1, exprun.second, exprun.first);
-    result.loadFromDB(event1);
-    errors.construct();
-    corrections.construct();
-    break;
-  }
-
-  // Construct all remaining components not loaded from DB
-  // to easily create new objects not previously in DB :-)
-  // TODO: remove?
-  result.construct();
-
-=======
->>>>>>> c516af45
   int undeterminedParams = 0;
   double maxCorrectionPull = 0.;
   int maxCorrectionPullLabel = 0;
@@ -162,13 +136,6 @@
 
     result.postReadFromResult(resultTuple);
 
-<<<<<<< HEAD
-    result.updateGlobalParam(correction, label.getUniqueId(), label.getElementId(), label.getParameterId());
-    errors.setGlobalParam(error, label.getUniqueId(), label.getElementId(), label.getParameterId());
-    corrections.setGlobalParam(correction, label.getUniqueId(), label.getElementId(), label.getParameterId());
-
-    resultTuple.push_back({label.getUniqueId(), label.getElementId(), label.getParameterId(), correction});
-=======
     for (auto object : result.releaseObjects()) {
       saveCalibration(object);
     }
@@ -195,7 +162,6 @@
         }
         continue;
       }
->>>>>>> c516af45
 
       GlobalLabel label(m_result.getParameterLabel(ipar));
       double correction = m_result.getParameterCorrection(ipar);
@@ -222,12 +188,6 @@
         saveCalibration(iov_obj.second, DataStore::objectName(iov_obj.second->IsA(), ""), iov_obj.first.overlap(getIovFromAllData()));
     }
 
-  }
-  for (auto object : errors.releaseObjects()) {
-    saveCalibration(object, DataStore::objectName(object->IsA(), "") + "_ERRORS");
-  }
-  for (auto object : corrections.releaseObjects()) {
-    saveCalibration(object, DataStore::objectName(object->IsA(), "") + "_CORRECTIONS");
   }
 
   if (undeterminedParams) {
