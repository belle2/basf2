#include <TH1F.h>

#include <alignment/calibration/MillepedeAlgorithm.h>

#include <alignment/PedeApplication.h>
#include <alignment/PedeResult.h>
#include <alignment/dataobjects/PedeSteering.h>
<<<<<<< HEAD
#include <alignment/dataobjects/MilleData.h>
#include <alignment/dbobjects/VXDAlignment.h>
#include <alignment/dbobjects/CDCCalibration.h>
#include <alignment/dbobjects/BKLMAlignment.h>
#include <alignment/GlobalLabel.h>

#include <calibration/dataobjects/RunRange.h>
#include <eklm/dbobjects/EKLMAlignment.h>
=======

#include <alignment/GlobalLabel.h>
#include <alignment/GlobalParam.h>
>>>>>>> 8631df15

#include <alignment/Manager.h>

using namespace std;
using namespace Belle2;
using namespace alignment;

MillepedeAlgorithm::MillepedeAlgorithm() : CalibrationAlgorithm("MillepedeCollector")
{
  setDescription("Millepede calibration & alignment algorithm");
}

CalibrationAlgorithm::EResult MillepedeAlgorithm::calibrate()
{
  auto hist_chisq = getObjectPtr<TH1F>("chi2/ndf");
  B2INFO(" Mean of Chi2 / NDF of tracks before calibration: " << hist_chisq->GetMean(););

  // Write out binary files from tree and add to steering
  prepareMilleBinary();
  auto mille_data = getObjectPtr<MilleData>("mille");
  for (auto file : mille_data->getFiles())
    m_steering.addFile(file);

  // Run calibration on steering
  m_result = m_pede.calibrate(m_steering);

  if (!m_pede.success() || !m_result.isValid()) {
    B2ERROR(m_pede.getExitMessage());
    return c_Failure;
  }

  if (m_result.getNoParameters() == 0) {
    B2INFO("No parameters to store. Failure.");
    return c_Failure;
  }

//   for (int ipar = 0; ipar < m_result.getNoParameters(); ipar++) {
//     if (!m_result.isParameterDetermined(ipar)) {
//       if (!m_result.isParameterFixed(ipar)) {
//         ++undeterminedParams;
//       }
//     }
//   }

  GlobalParamVector result(m_components);
  GlobalCalibrationManager::initGlobalVector(result);

  // <UniqueID, ElementID, ParameterId, value>
  std::vector<std::tuple<unsigned short, unsigned short, unsigned short, double>> resultTuple;

<<<<<<< HEAD
  // Now here comes some experimental part...
  // The main reason to do this, we are only computing
  // CORRECTIONS to previous alignment, not absolute values.
  // Therefore we must add our result to all previous constants...

  // Set of of all (exp, run) occured in data collection
  auto runSet = getObjectPtr<RunRange>(Calibration::RUN_RANGE_OBJ_NAME);
  // Objects in DB we are interested in
  std::list<Database::DBQuery> belle2Constants;
  if (nBeamParams)
    belle2Constants.push_back(Database::DBQuery("BeamParameters"));
  if (nVXDparams)
    belle2Constants.push_back(Database::DBQuery("VXDAlignment"));
  if (nCDCparams)
    belle2Constants.push_back(Database::DBQuery("CDCCalibration"));
  if (nBKLMparams)
    belle2Constants.push_back(Database::DBQuery("BKLMAlignment"));
  if (nEKLMparams)
    belle2Constants.push_back(Database::DBQuery("EKLMAlignment"));
  // Maps (key is IOV of object in DB)
  std::map<string, BeamParameters*> previousBeam;
  std::map<string, VXDAlignment*> previousVXD;
  std::map<string, CDCCalibration*> previousCDC;
  std::map<string, BKLMAlignment*> previousBKLM;
  std::map<string, EKLMAlignment*> previousEKLM;
  // Collect all distinct existing objects in DB:
  for (auto& exprun : runSet->getExpRunSet()) {
    // Ask DB for data at Event 1 in each run
    auto event1 = EventMetaData(1, exprun.second, exprun.first);
    Database::Instance().getData(event1, belle2Constants);
    for (auto& payload : belle2Constants) {
      if (auto beam = dynamic_cast<BeamParameters*>(payload.object)) {
        previousBeam[to_string(payload.iov)] = beam;
      }
      if (auto vxd = dynamic_cast<VXDAlignment*>(payload.object)) {
        previousVXD[to_string(payload.iov)] = vxd;
      }
      if (auto cdc = dynamic_cast<CDCCalibration*>(payload.object)) {
        previousCDC[to_string(payload.iov)] = cdc;
      }
      if (auto bklm = dynamic_cast<BKLMAlignment*>(payload.object)) {
        previousBKLM[to_string(payload.iov)] = bklm;
      }
      if (auto eklm = dynamic_cast<EKLMAlignment*>(payload.object)) {
        previousEKLM[to_string(payload.iov)] = eklm;
      }
    }
  }
  // All objects have to be re-created, with new constant values...
  std::map<string, BeamParameters*> newBeam;
  std::map<string, VXDAlignment*> newVXD;
  std::map<string, CDCCalibration*> newCDC;
  std::map<string, BKLMAlignment*> newBKLM;
  std::map<string, EKLMAlignment*> newEKLM;

  if (nBeamParams)
    for (auto& beam : previousBeam)
      newBeam[beam.first] = new BeamParameters(*beam.second);

  if (nVXDparams)
    for (auto& vxd : previousVXD)
      newVXD[vxd.first] = new VXDAlignment(*vxd.second);

  if (nCDCparams)
    for (auto& cdc : previousCDC)
      newCDC[cdc.first] = new CDCCalibration(*cdc.second);

  if (nBKLMparams)
    for (auto& bklm : previousBKLM)
      newBKLM[bklm.first] = new BKLMAlignment(*bklm.second);

  if (nEKLMparams)
    for (auto& eklm : previousEKLM)
      newEKLM[eklm.first] = new EKLMAlignment(*eklm.second);

  if (newBeam.empty() && nBeamParams) {
    B2ERROR("No previous BeamParameters found. First update from nominal. Only vertex position is filled!");
    newBeam.insert({to_string(getIovFromAllData()), new BeamParameters()});
  }

  if (newVXD.empty() && nVXDparams) {
    B2INFO("No previous VXDAlignment found. First update from nominal.");
    newVXD.insert({to_string(getIovFromAllData()), new VXDAlignment()});
  }

  if (newCDC.empty() && nCDCparams) {
    B2INFO("No previous CDCCalibration found. First update from nominal.");
    newCDC.insert({to_string(getIovFromAllData()), new CDCCalibration()});
  }

  if (newBKLM.empty() && nBKLMparams) {
    B2INFO("No previous BKLMAlignment found. First update from nominal.");
    newBKLM.insert({to_string(getIovFromAllData()), new BKLMAlignment()});
=======
  for (auto& exprun : getObject<RunRange>(CalibrationAlgorithm::RUN_RANGE_OBJ_NAME).getExpRunSet()) {
    auto event1 = EventMetaData(1, exprun.second, exprun.first);
    result.loadFromDB(event1);
    break;
>>>>>>> 8631df15
  }

  // Construct all remaining components not loaded from DB
  // to easily create new objects not previously in DB :-)
  // TODO: remove?
  result.construct();

  int undeterminedParams = 0;
  double maxCorrectionPull = 0.;
  int maxCorrectionPullLabel = 0;
  int nParams = 0;
  double paramChi2 = 0.;

  // Loop over all determined parameters:
  for (int ipar = 0; ipar < m_result.getNoParameters(); ipar++) {
    if (!m_result.isParameterDetermined(ipar)) {
      if (!m_result.isParameterFixed(ipar)) {
        ++undeterminedParams;
      }
      continue;
    }

    GlobalLabel label(m_result.getParameterLabel(ipar));
    double correction = m_result.getParameterCorrection(ipar);
    double error = m_result.getParameterError(ipar);
    double pull = correction / error;

    ++nParams;
    paramChi2 += pull * pull;

    if (fabs(pull) > fabs(maxCorrectionPull)) {
      maxCorrectionPull = pull;
      maxCorrectionPullLabel = label.label();
    }

    if (m_invertSign) correction = - correction;

    result.updateGlobalParam(correction, label.getUniqueId(), label.getElementId(), label.getParameterId());
    resultTuple.push_back({label.getUniqueId(), label.getElementId(), label.getParameterId(), correction});

  }

  result.postReadFromResult(resultTuple);

  for (auto object : result.releaseObjects()) {
    saveCalibration(object);
  }

<<<<<<< HEAD
  // Save (possibly updated) objects
  for (auto& beam : newBeam)
    saveCalibration(beam.second, "BeamParameters", to_IOV(beam.first).overlap(getIovFromAllData()));
  for (auto& vxd : newVXD)
    saveCalibration(vxd.second, "VXDAlignment", to_IOV(vxd.first).overlap(getIovFromAllData()));
  for (auto& cdc : newCDC)
    saveCalibration(cdc.second, "CDCCalibration", to_IOV(cdc.first).overlap(getIovFromAllData()));
  for (auto& bklm : newBKLM)
    saveCalibration(bklm.second, "BKLMAlignment", to_IOV(bklm.first).overlap(getIovFromAllData()));
  for (auto& eklm : newEKLM)
    saveCalibration(eklm.second, "EKLMAlignment", to_IOV(eklm.first).overlap(getIovFromAllData()));
=======
  if (undeterminedParams) {
    B2WARNING("There are " << undeterminedParams << " undetermined parameters. Not enough data for calibration.");
    return c_NotEnoughData;
  }
>>>>>>> 8631df15

  //commit();

  if (paramChi2 / nParams > 1. || fabs(maxCorrectionPull) > 10.) {
    B2INFO("Largest correction/error is " << maxCorrectionPull << " for parameter with label " << maxCorrectionPullLabel);
    B2INFO("Parameter corrections Chi2/NDF, e.g. sum[(correction/error)^2]/#params = " << paramChi2 / nParams
           << " = " << paramChi2 << " / " << nParams << " > 1.");

    B2INFO("Requesting iteration.");
    return c_Iterate;
  }

  return c_OK;
}

void MillepedeAlgorithm::prepareMilleBinary()
{
  // Clear list of binaries in steering
  m_steering.clearFiles();

  // Temp file name
  const std::string milleFileName("gbl-data.mille");

  // For no entries, no binary file is created
  auto gblDataTree = getTreeObjectPtr("GblDataTree");
  if (!gblDataTree->GetEntries()) {
    B2WARNING("No trajectories in GBL data tree.");
    return;
  }

  // Create new mille binary
  auto milleBinary = new gbl::MilleBinary(milleFileName);

  // Containers for GBL data
  double aValue(0.);
  double aErr(0.);
  std::vector<unsigned int>* indLocal;
  std::vector<double>* derLocal;
  std::vector<int>* labGlobal;
  std::vector<double>* derGlobal;

  // Read vectors of GblData from tree branch
  std::vector<gbl::GblData>* currentGblData = new std::vector<gbl::GblData>();
  gblDataTree->SetBranchAddress("GblData", &currentGblData);

  B2INFO("Writing Millepede binary files...");
  for (unsigned int iRecord = 0; iRecord < gblDataTree->GetEntries(); ++iRecord) {
    gblDataTree->GetEntry(iRecord);

    if (!currentGblData)
      continue;

    for (gbl::GblData& theData : *currentGblData) {
      theData.getAllData(aValue, aErr, indLocal, derLocal, labGlobal,
                         derGlobal);
      milleBinary->addData(aValue, aErr, *indLocal, *derLocal, *labGlobal,
                           *derGlobal);
    }
    milleBinary->writeRecord();
  }
  // Closes the file
  delete milleBinary;
  B2INFO("Millepede binary files written.");

  // Add binary to steering
  m_steering.addFile(milleFileName);
}<|MERGE_RESOLUTION|>--- conflicted
+++ resolved
@@ -1,24 +1,15 @@
-#include <TH1F.h>
-
 #include <alignment/calibration/MillepedeAlgorithm.h>
 
+#include <TH1F.h>
+#include <TTree.h>
+
+#include <alignment/dataobjects/MilleData.h>
 #include <alignment/PedeApplication.h>
 #include <alignment/PedeResult.h>
 #include <alignment/dataobjects/PedeSteering.h>
-<<<<<<< HEAD
-#include <alignment/dataobjects/MilleData.h>
-#include <alignment/dbobjects/VXDAlignment.h>
-#include <alignment/dbobjects/CDCCalibration.h>
-#include <alignment/dbobjects/BKLMAlignment.h>
-#include <alignment/GlobalLabel.h>
-
-#include <calibration/dataobjects/RunRange.h>
-#include <eklm/dbobjects/EKLMAlignment.h>
-=======
 
 #include <alignment/GlobalLabel.h>
 #include <alignment/GlobalParam.h>
->>>>>>> 8631df15
 
 #include <alignment/Manager.h>
 
@@ -33,13 +24,13 @@
 
 CalibrationAlgorithm::EResult MillepedeAlgorithm::calibrate()
 {
-  auto hist_chisq = getObjectPtr<TH1F>("chi2/ndf");
-  B2INFO(" Mean of Chi2 / NDF of tracks before calibration: " << hist_chisq->GetMean(););
+  auto chisqHist = getObjectPtr<TH1F>("chi2/ndf");
+  B2INFO(" Mean of Chi2 / NDF of tracks before calibration: " << chisqHist->GetMean());
 
   // Write out binary files from tree and add to steering
   prepareMilleBinary();
-  auto mille_data = getObjectPtr<MilleData>("mille");
-  for (auto file : mille_data->getFiles())
+  auto mille = getObjectPtr<MilleData>("mille");
+  for (auto file : mille->getFiles())
     m_steering.addFile(file);
 
   // Run calibration on steering
@@ -69,106 +60,16 @@
   // <UniqueID, ElementID, ParameterId, value>
   std::vector<std::tuple<unsigned short, unsigned short, unsigned short, double>> resultTuple;
 
-<<<<<<< HEAD
-  // Now here comes some experimental part...
-  // The main reason to do this, we are only computing
-  // CORRECTIONS to previous alignment, not absolute values.
-  // Therefore we must add our result to all previous constants...
+  // This function gives you the vector of ExpRuns that were requested for this execution only
+  //auto expRuns = getRunList();
 
-  // Set of of all (exp, run) occured in data collection
-  auto runSet = getObjectPtr<RunRange>(Calibration::RUN_RANGE_OBJ_NAME);
-  // Objects in DB we are interested in
-  std::list<Database::DBQuery> belle2Constants;
-  if (nBeamParams)
-    belle2Constants.push_back(Database::DBQuery("BeamParameters"));
-  if (nVXDparams)
-    belle2Constants.push_back(Database::DBQuery("VXDAlignment"));
-  if (nCDCparams)
-    belle2Constants.push_back(Database::DBQuery("CDCCalibration"));
-  if (nBKLMparams)
-    belle2Constants.push_back(Database::DBQuery("BKLMAlignment"));
-  if (nEKLMparams)
-    belle2Constants.push_back(Database::DBQuery("EKLMAlignment"));
-  // Maps (key is IOV of object in DB)
-  std::map<string, BeamParameters*> previousBeam;
-  std::map<string, VXDAlignment*> previousVXD;
-  std::map<string, CDCCalibration*> previousCDC;
-  std::map<string, BKLMAlignment*> previousBKLM;
-  std::map<string, EKLMAlignment*> previousEKLM;
-  // Collect all distinct existing objects in DB:
-  for (auto& exprun : runSet->getExpRunSet()) {
-    // Ask DB for data at Event 1 in each run
-    auto event1 = EventMetaData(1, exprun.second, exprun.first);
-    Database::Instance().getData(event1, belle2Constants);
-    for (auto& payload : belle2Constants) {
-      if (auto beam = dynamic_cast<BeamParameters*>(payload.object)) {
-        previousBeam[to_string(payload.iov)] = beam;
-      }
-      if (auto vxd = dynamic_cast<VXDAlignment*>(payload.object)) {
-        previousVXD[to_string(payload.iov)] = vxd;
-      }
-      if (auto cdc = dynamic_cast<CDCCalibration*>(payload.object)) {
-        previousCDC[to_string(payload.iov)] = cdc;
-      }
-      if (auto bklm = dynamic_cast<BKLMAlignment*>(payload.object)) {
-        previousBKLM[to_string(payload.iov)] = bklm;
-      }
-      if (auto eklm = dynamic_cast<EKLMAlignment*>(payload.object)) {
-        previousEKLM[to_string(payload.iov)] = eklm;
-      }
-    }
-  }
-  // All objects have to be re-created, with new constant values...
-  std::map<string, BeamParameters*> newBeam;
-  std::map<string, VXDAlignment*> newVXD;
-  std::map<string, CDCCalibration*> newCDC;
-  std::map<string, BKLMAlignment*> newBKLM;
-  std::map<string, EKLMAlignment*> newEKLM;
+  // Or you can inspect all the input files to get the full RunRange
+  auto expRuns = getRunListFromAllData();
 
-  if (nBeamParams)
-    for (auto& beam : previousBeam)
-      newBeam[beam.first] = new BeamParameters(*beam.second);
-
-  if (nVXDparams)
-    for (auto& vxd : previousVXD)
-      newVXD[vxd.first] = new VXDAlignment(*vxd.second);
-
-  if (nCDCparams)
-    for (auto& cdc : previousCDC)
-      newCDC[cdc.first] = new CDCCalibration(*cdc.second);
-
-  if (nBKLMparams)
-    for (auto& bklm : previousBKLM)
-      newBKLM[bklm.first] = new BKLMAlignment(*bklm.second);
-
-  if (nEKLMparams)
-    for (auto& eklm : previousEKLM)
-      newEKLM[eklm.first] = new EKLMAlignment(*eklm.second);
-
-  if (newBeam.empty() && nBeamParams) {
-    B2ERROR("No previous BeamParameters found. First update from nominal. Only vertex position is filled!");
-    newBeam.insert({to_string(getIovFromAllData()), new BeamParameters()});
-  }
-
-  if (newVXD.empty() && nVXDparams) {
-    B2INFO("No previous VXDAlignment found. First update from nominal.");
-    newVXD.insert({to_string(getIovFromAllData()), new VXDAlignment()});
-  }
-
-  if (newCDC.empty() && nCDCparams) {
-    B2INFO("No previous CDCCalibration found. First update from nominal.");
-    newCDC.insert({to_string(getIovFromAllData()), new CDCCalibration()});
-  }
-
-  if (newBKLM.empty() && nBKLMparams) {
-    B2INFO("No previous BKLMAlignment found. First update from nominal.");
-    newBKLM.insert({to_string(getIovFromAllData()), new BKLMAlignment()});
-=======
-  for (auto& exprun : getObject<RunRange>(CalibrationAlgorithm::RUN_RANGE_OBJ_NAME).getExpRunSet()) {
+  for (auto& exprun : expRuns) {
     auto event1 = EventMetaData(1, exprun.second, exprun.first);
     result.loadFromDB(event1);
     break;
->>>>>>> 8631df15
   }
 
   // Construct all remaining components not loaded from DB
@@ -217,24 +118,10 @@
     saveCalibration(object);
   }
 
-<<<<<<< HEAD
-  // Save (possibly updated) objects
-  for (auto& beam : newBeam)
-    saveCalibration(beam.second, "BeamParameters", to_IOV(beam.first).overlap(getIovFromAllData()));
-  for (auto& vxd : newVXD)
-    saveCalibration(vxd.second, "VXDAlignment", to_IOV(vxd.first).overlap(getIovFromAllData()));
-  for (auto& cdc : newCDC)
-    saveCalibration(cdc.second, "CDCCalibration", to_IOV(cdc.first).overlap(getIovFromAllData()));
-  for (auto& bklm : newBKLM)
-    saveCalibration(bklm.second, "BKLMAlignment", to_IOV(bklm.first).overlap(getIovFromAllData()));
-  for (auto& eklm : newEKLM)
-    saveCalibration(eklm.second, "EKLMAlignment", to_IOV(eklm.first).overlap(getIovFromAllData()));
-=======
   if (undeterminedParams) {
     B2WARNING("There are " << undeterminedParams << " undetermined parameters. Not enough data for calibration.");
     return c_NotEnoughData;
   }
->>>>>>> 8631df15
 
   //commit();
 
@@ -259,7 +146,7 @@
   const std::string milleFileName("gbl-data.mille");
 
   // For no entries, no binary file is created
-  auto gblDataTree = getTreeObjectPtr("GblDataTree");
+  auto gblDataTree = getTreeObjectPtr("GblDataTree");  // Note that 'getTreeObjectPtr' is different to getObjectPtr
   if (!gblDataTree->GetEntries()) {
     B2WARNING("No trajectories in GBL data tree.");
     return;
