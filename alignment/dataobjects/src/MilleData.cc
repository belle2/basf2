#include <alignment/dataobjects/MilleData.h>

#include <framework/utilities/FileSystem.h>
<<<<<<< HEAD
#include <TList.h>
=======
#include <limits.h>
#include <stdlib.h>
>>>>>>> 8631df15

char* full_path = realpath("foo.dat", NULL);
using namespace std;
using namespace Belle2;

void MilleData::merge(const MergeableNamed* other)
{
  auto* data = dynamic_cast<const MilleData*>(other);
  const vector<string>& files = data->getFiles();
  m_numRecords += data->m_numRecords;
  for (auto& file : files) {
    bool exists = false;
    for (auto& myfile : m_files) {
      if (myfile == file) {
        exists = true;
        break;
      }
    }
    if (!exists)
      m_files.push_back(file);
  }
}

MilleData& MilleData::operator=(const MilleData& other)
{
  close();
  m_files = other.m_files;
  m_doublePrecision = other.m_doublePrecision;
  m_numRecords = other.m_numRecords;
  return *this;
}

void MilleData::close()
{
  if (m_binary) {
    delete m_binary;
    m_binary = nullptr;
  }
}

void MilleData::fill(gbl::GblTrajectory& trajectory)
{
  if (m_binary) {
    trajectory.milleOut(*m_binary);
    ++m_numRecords;
  }
}

void MilleData::open(string filename)
{
  if (m_binary) {
    close();
  }
  m_binary = new gbl::MilleBinary(filename, m_doublePrecision);
<<<<<<< HEAD
  m_files.push_back(filename);
}
=======
  if (m_absFilePaths)
    m_files.push_back(FileSystem::findFile(string(realpath(filename.c_str(), NULL))));
  else
    m_files.push_back(filename);

}


>>>>>>> 8631df15
<|MERGE_RESOLUTION|>--- conflicted
+++ resolved
@@ -1,12 +1,8 @@
 #include <alignment/dataobjects/MilleData.h>
 
 #include <framework/utilities/FileSystem.h>
-<<<<<<< HEAD
-#include <TList.h>
-=======
 #include <limits.h>
 #include <stdlib.h>
->>>>>>> 8631df15
 
 char* full_path = realpath("foo.dat", NULL);
 using namespace std;
@@ -61,16 +57,9 @@
     close();
   }
   m_binary = new gbl::MilleBinary(filename, m_doublePrecision);
-<<<<<<< HEAD
-  m_files.push_back(filename);
-}
-=======
   if (m_absFilePaths)
     m_files.push_back(FileSystem::findFile(string(realpath(filename.c_str(), NULL))));
   else
     m_files.push_back(filename);
 
-}
-
-
->>>>>>> 8631df15
+}