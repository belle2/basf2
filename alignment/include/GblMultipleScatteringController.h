--- conflicted
+++ resolved
@@ -12,13 +12,6 @@
 
 #include <genfit/GblTrackSegmentController.h>
 
-<<<<<<< HEAD
-#include <framework/geometry/B2Vector3.h>
-
-class GblFitter;
-
-=======
->>>>>>> e3a24278
 namespace Belle2 {
 
   /**
