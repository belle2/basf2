/**************************************************************************
 * BASF2 (Belle Analysis Framework 2)                                     *
 * Copyright(C) 2013 - Belle II Collaboration                             *
 *                                                                        *
 * Author: The Belle II Collaboration                                     *
 * Contributors: tadeas                                                   *
 *                                                                        *
 * This software is provided "as is" without any warranty.                *
 **************************************************************************/

#include <alignment/modules/MillepedeCollector/MillepedeCollectorModule.h>

#include <framework/datastore/StoreArray.h>
#include <framework/pcore/ProcHandler.h>
#include <framework/core/FileCatalog.h>

#include <alignment/dataobjects/MilleData.h>

#include <genfit/Track.h>
#include <genfit/GblFitter.h>

#include <analysis/dataobjects/ParticleList.h>
#include <analysis/utility/ReferenceFrame.h>
#include <framework/datastore/StoreObjPtr.h>
#include <framework/datastore/RelationArray.h>
#include <framework/dbobjects/BeamParameters.h>
#include <framework/database/DBObjPtr.h>
#include <mdst/dbobjects/BeamSpot.h>
#include <mdst/dataobjects/Track.h>

#include <alignment/GlobalLabel.h>
#include <framework/dataobjects/FileMetaData.h>
#include <framework/particledb/EvtGenDatabasePDG.h>
#include <framework/dataobjects/EventT0.h>

#include <TMath.h>
#include <TH1F.h>
#include <TTree.h>
#include <TDecompSVD.h>

#include <genfit/FullMeasurement.h>
#include <tracking/trackFitting/fitter/base/TrackFitter.h>
#include <tracking/trackFitting/measurementCreator/adder/MeasurementAdder.h>

#include <genfit/PlanarMeasurement.h>

#include <alignment/reconstruction/AlignableCDCRecoHit.h>
#include <alignment/reconstruction/AlignablePXDRecoHit.h>
#include <alignment/reconstruction/AlignableSVDRecoHit.h>
#include <alignment/reconstruction/AlignableSVDRecoHit2D.h>
#include <alignment/reconstruction/BKLMRecoHit.h>
#include <alignment/reconstruction/AlignableEKLMRecoHit.h>

#include <alignment/Manager.h>
#include <alignment/Hierarchy.h>
#include <alignment/GlobalParam.h>
#include <alignment/GlobalDerivatives.h>
#include <alignment/GblMultipleScatteringController.h>

#include <genfit/KalmanFitterInfo.h>
#include "../../../include/GlobalTimeLine.h"

using namespace std;
using namespace Belle2;
using namespace alignment;

//-----------------------------------------------------------------
//                 Register the Module
//-----------------------------------------------------------------
REG_MODULE(MillepedeCollector)

//-----------------------------------------------------------------
//                 Implementation
//-----------------------------------------------------------------

MillepedeCollectorModule::MillepedeCollectorModule() : CalibrationCollectorModule()
{
  setPropertyFlags(c_ParallelProcessingCertified);
  setDescription("Calibration data collector for Millepede Algorithm");

  // Configure input sample types
  addParam("tracks", m_tracks, "Names of collections of RecoTracks (already fitted with DAF) for calibration", vector<string>({""}));
  addParam("particles", m_particles, "Names of particle list of single particles", vector<string>());
  addParam("vertices", m_vertices,
           "Name of particle list of (mother) particles with daughters for calibration using vertex constraint", vector<string>());
  addParam("primaryVertices", m_primaryVertices,
           "Name of particle list of (mother) particles with daughters for calibration using vertex + IP profile constraint",
           vector<string>());
  addParam("twoBodyDecays", m_twoBodyDecays,
           "Name of particle list of (mother) particles with daughters for calibration using vertex + mass constraint",
           vector<string>());
  addParam("primaryTwoBodyDecays", m_primaryTwoBodyDecays,
           "Name of particle list of (mother) particles with daughters for calibration using vertex + IP profile + kinematics constraint",
           vector<string>());
  addParam("primaryMassTwoBodyDecays", m_primaryMassTwoBodyDecays,
           "Name of particle list of (mother) particles with daughters for calibration using vertex + mass constraint",
           vector<string>());
  addParam("primaryMassVertexTwoBodyDecays", m_primaryMassVertexTwoBodyDecays,
           "Name of particle list of (mother) particles with daughters for calibration using vertex + IP profile + mass constraint",
           vector<string>());

  addParam("stableParticleWidth", m_stableParticleWidth,
           "Width (in GeV/c/c) to use for invariant mass constraint for 'stable' particles (like K short). Temporary until proper solution is found.",
           double(0.002));
  // Configure output
  addParam("doublePrecision", m_doublePrecision, "Use double (=true) or single/float (=false) precision for writing binary files",
           bool(false));
  addParam("useGblTree", m_useGblTree, "Store GBL trajectories in a tree instead of output to binary files",
           bool(true));
  addParam("absFilePaths", m_absFilePaths, "Use absolute paths to remember binary files. Only applies if useGblTree=False",
           bool(false));

  // Configure global parameters
  addParam("components", m_components,
           "Specify which DB objects are calibrated, like ['BeamSpot', 'CDCTimeWalks'] or leave empty to use all components available.",
           m_components);
  addParam("calibrateVertex", m_calibrateVertex,
           "For primary vertices / two body decays, beam spot vertex calibration derivatives are added",
           bool(true));
  addParam("calibrateKinematics", m_calibrateKinematics,
           "For primary two body decays, beam spot kinematics calibration derivatives are added",
           bool(true));

  //Configure GBL fit of individual tracks
  addParam("externalIterations", m_externalIterations, "Number of external iterations of GBL fitter",
           int(0));
  addParam("internalIterations", m_internalIterations, "String defining internal GBL iterations for outlier down-weighting",
           string(""));
  addParam("recalcJacobians", m_recalcJacobians, "Up to which external iteration propagation Jacobians should be re-calculated",
           int(0));

  addParam("minPValue", m_minPValue, "Minimum p-value to write out a (combined) trajectory. Set <0 to write out all.",
           double(-1.));

  // Configure CDC specific options
  addParam("fitTrackT0", m_fitTrackT0, "Add local parameter for track T0 fit in GBL",
           bool(true));
  addParam("updateCDCWeights", m_updateCDCWeights, "Update L/R weights from previous DAF fit result",
           bool(true));
  addParam("minCDCHitWeight", m_minCDCHitWeight, "Minimum (DAF) CDC hit weight for usage by GBL",
           double(1.0E-6));
  addParam("minUsedCDCHitFraction", m_minUsedCDCHitFraction, "Minimum used CDC hit fraction to write out a trajectory",
           double(0.85));

  addParam("hierarchyType", m_hierarchyType, "Type of (VXD only now) hierarchy: 0 = None, 1 = Flat, 2 = Full",
           int(2));
  addParam("enablePXDHierarchy", m_enablePXDHierarchy, "Enable PXD in hierarchy (flat or full)",
           bool(true));
  addParam("enableSVDHierarchy", m_enableSVDHierarchy, "Enable SVD in hierarchy (flat or full)",
           bool(true));

<<<<<<< HEAD
=======
  addParam("enableWireByWireAlignment", m_enableWireByWireAlignment, "Enable global derivatives for wire-by-wire alignment",
           bool(false));
  addParam("enableWireSagging", m_enableWireSagging, "Enable global derivatives for wire sagging",
           bool(false));

  // Time dependence
  addParam("events", m_eventNumbers,
           "List of (event, run, exp) with event numbers at which payloads can change for timedep calibration.",
           m_eventNumbers);
  // Time dependence config
  addParam("timedepConfig", m_timedepConfig,
           "list{ {list{param1, param2, ...}, list{(ev1, run1, exp1), ...}}, ... }.",
           m_timedepConfig);

  // Custom mass+width config
  addParam("customMassConfig", m_customMassConfig,
           "dict{ list_name: (mass, width), ... } with custom mass and width to use as external measurement.",
           m_customMassConfig);
>>>>>>> c516af45
}

void MillepedeCollectorModule::prepare()
{
  StoreObjPtr<EventMetaData> emd;
  emd.isRequired();

  StoreObjPtr<EventT0> eventT0;
  eventT0.isRequired();

  if (m_tracks.empty() &&
      m_particles.empty() &&
      m_vertices.empty() &&
      m_primaryVertices.empty() &&
      m_twoBodyDecays.empty() &&
      m_primaryTwoBodyDecays.empty() &&
      m_primaryMassTwoBodyDecays.empty() &&
      m_primaryMassVertexTwoBodyDecays.empty())
    B2ERROR("You have to specify either arrays of single tracks or particle lists of single single particles or mothers with vertex constrained daughters.");

  if (!m_tracks.empty()) {
    for (auto arrayName : m_tracks)
      continue;
    // StoreArray<RecoTrack>::required(arrayName);
  }

  if (!m_particles.empty() || !m_vertices.empty() || !m_primaryVertices.empty()) {
    StoreArray<RecoTrack> recoTracks;
    StoreArray<Track> tracks;
    StoreArray<TrackFitResult> trackFitResults;

    //recoTracks.isRequired();
    //tracks.isRequired();
    //trackFitResults.isRequired();
  }

  for (auto listName : m_particles) {
    StoreObjPtr<ParticleList> list(listName);
    //list.isRequired();
  }

  for (auto listName : m_vertices) {
    StoreObjPtr<ParticleList> list(listName);
    //list.isRequired();
  }

  for (auto listName : m_primaryVertices) {
    StoreObjPtr<ParticleList> list(listName);
    //list.isRequired();
  }

  // Register Mille output
  registerObject<MilleData>("mille", new MilleData(m_doublePrecision, m_absFilePaths));

  auto gblDataTree = new TTree("GblDataTree", "GblDataTree");
  gblDataTree->Branch<std::vector<gbl::GblData>>("GblData", &m_currentGblData, 32000, 99);
  registerObject<TTree>("GblDataTree", gblDataTree);

  registerObject<TH1I>("ndf", new TH1I("ndf", "ndf", 200, 0, 200));
  registerObject<TH1F>("chi2_per_ndf", new TH1F("chi2_per_ndf", "chi2 divided by ndf", 200, 0., 50.));
  registerObject<TH1F>("pval", new TH1F("pval", "pval", 100, 0., 1.));

  registerObject<TH1F>("cdc_hit_fraction", new TH1F("cdc_hit_fraction", "cdc_hit_fraction", 100, 0., 1.));
  registerObject<TH1F>("evt0", new TH1F("evt0", "evt0", 400, -100., 100.));

  // Configure the (VXD) hierarchy before being built
  if (m_hierarchyType == 0)
    Belle2::alignment::VXDGlobalParamInterface::s_hierarchyType = VXDGlobalParamInterface::c_None;
  else if (m_hierarchyType == 1)
    Belle2::alignment::VXDGlobalParamInterface::s_hierarchyType = VXDGlobalParamInterface::c_Flat;
  else if (m_hierarchyType == 2)
    Belle2::alignment::VXDGlobalParamInterface::s_hierarchyType = VXDGlobalParamInterface::c_Full;

  Belle2::alignment::VXDGlobalParamInterface::s_enablePXD = m_enablePXDHierarchy;
  Belle2::alignment::VXDGlobalParamInterface::s_enableSVD = m_enableSVDHierarchy;

  std::vector<EventMetaData> events;
  for (auto& ev_run_exp : m_eventNumbers) {
    events.push_back(EventMetaData(std::get<0>(ev_run_exp), std::get<1>(ev_run_exp), std::get<2>(ev_run_exp)));
  }

<<<<<<< HEAD
  // Configure the (VXD) hierarchy before being built
  if (m_hierarchyType == 0)
    Belle2::alignment::VXDGlobalParamInterface::s_hierarchyType = VXDGlobalParamInterface::c_None;
  else if (m_hierarchyType == 1)
    Belle2::alignment::VXDGlobalParamInterface::s_hierarchyType = VXDGlobalParamInterface::c_Flat;
  else if (m_hierarchyType == 2)
    Belle2::alignment::VXDGlobalParamInterface::s_hierarchyType = VXDGlobalParamInterface::c_Full;

  Belle2::alignment::VXDGlobalParamInterface::s_enablePXD = m_enablePXDHierarchy;
  Belle2::alignment::VXDGlobalParamInterface::s_enableSVD = m_enableSVDHierarchy;

  // This will also build the hierarchy for the first time:
  Belle2::alignment::GlobalCalibrationManager::getInstance().initialize(m_components);
  Belle2::alignment::GlobalCalibrationManager::getInstance().writeConstraints("constraints.txt");

  AlignableCDCRecoHit::s_enableEventT0LocalDerivative = m_fitEventT0;
=======
  // This will also build the hierarchy for the first time:
  if (!m_timedepConfig.empty() && m_eventNumbers.empty()) {
    auto autoEvents = Belle2::alignment::timeline::setupTimedepGlobalLabels(m_timedepConfig);
    Belle2::alignment::GlobalCalibrationManager::getInstance().initialize(m_components, autoEvents);
  } else if (m_timedepConfig.empty() && !m_eventNumbers.empty()) {
    Belle2::alignment::GlobalCalibrationManager::getInstance().initialize(m_components, events);
  } else if (m_timedepConfig.empty() && m_eventNumbers.empty()) {
    Belle2::alignment::GlobalCalibrationManager::getInstance().initialize(m_components);
  } else {
    B2ERROR("Cannot set both, event list and timedep config.");
  }

  Belle2::alignment::GlobalCalibrationManager::getInstance().writeConstraints("constraints.txt");

  AlignableCDCRecoHit::s_enableTrackT0LocalDerivative = m_fitTrackT0;
  AlignableCDCRecoHit::s_enableWireSaggingGlobalDerivative = m_enableWireSagging;
  AlignableCDCRecoHit::s_enableWireByWireAlignmentGlobalDerivatives = m_enableWireByWireAlignment;
>>>>>>> c516af45
}

void MillepedeCollectorModule::collect()
{
  StoreObjPtr<EventMetaData> emd;
  alignment::GlobalCalibrationManager::getInstance().preCollect(*emd);
  StoreObjPtr<EventT0> eventT0;

  if (!m_useGblTree) {
    // Open new file on request (at start or after being closed)
    auto mille = getObjectPtr<MilleData>("mille");
    if (!mille->isOpen())
      mille->open(getUniqueMilleName());
  }

  std::shared_ptr<genfit::GblFitter> gbl(new genfit::GblFitter());
  double chi2 = -1.;
  double lostWeight = -1.;
  int ndf = -1;
  float evt0 = -9999.;

  for (auto arrayName : m_tracks) {
    StoreArray<RecoTrack> recoTracks(arrayName);
    if (!recoTracks.isValid())
      continue;

    for (auto& recoTrack : recoTracks) {

      if (!fitRecoTrack(recoTrack))
        continue;

      auto& track = RecoTrackGenfitAccess::getGenfitTrack(recoTrack);
      if (!track.hasFitStatus())
        continue;
      genfit::GblFitStatus* fs = dynamic_cast<genfit::GblFitStatus*>(track.getFitStatus());
      if (!fs)
        continue;

      if (!fs->isFittedWithReferenceTrack())
        continue;

      using namespace gbl;
      GblTrajectory trajectory(gbl->collectGblPoints(&track, track.getCardinalRep()), fs->hasCurvature());

      trajectory.fit(chi2, ndf, lostWeight);
      getObjectPtr<TH1I>("ndf")->Fill(ndf);
      getObjectPtr<TH1F>("chi2_per_ndf")->Fill(chi2 / double(ndf));
      getObjectPtr<TH1F>("pval")->Fill(TMath::Prob(chi2, ndf));
      if (eventT0.isValid() && eventT0->hasEventT0()) {
        evt0 =  eventT0->getEventT0();
        getObjectPtr<TH1F>("evt0")->Fill(evt0);
      }

      if (TMath::Prob(chi2, ndf) > m_minPValue) storeTrajectory(trajectory);

    }

  }

  for (auto listName : m_particles) {
    StoreObjPtr<ParticleList> list(listName);
    if (!list.isValid())
      continue;

    for (unsigned int iParticle = 0; iParticle < list->getListSize(); ++iParticle) {
      for (auto& track : getParticlesTracks({list->getParticle(iParticle)}, false)) {
        auto gblfs = dynamic_cast<genfit::GblFitStatus*>(track->getFitStatus());

        gbl::GblTrajectory trajectory(gbl->collectGblPoints(track, track->getCardinalRep()), gblfs->hasCurvature());

        trajectory.fit(chi2, ndf, lostWeight);
        getObjectPtr<TH1I>("ndf")->Fill(ndf);
        getObjectPtr<TH1F>("chi2_per_ndf")->Fill(chi2 / double(ndf));
        getObjectPtr<TH1F>("pval")->Fill(TMath::Prob(chi2, ndf));
        if (eventT0.isValid() && eventT0->hasEventT0()) {
          evt0 =  eventT0->getEventT0();
          getObjectPtr<TH1F>("evt0")->Fill(evt0);
        }

        if (TMath::Prob(chi2, ndf) > m_minPValue) storeTrajectory(trajectory);

      }
    }
  }

  for (auto listName : m_vertices) {
    StoreObjPtr<ParticleList> list(listName);
    if (!list.isValid())
      continue;

    for (unsigned int iParticle = 0; iParticle < list->getListSize(); ++iParticle) {
      auto mother = list->getParticle(iParticle);
      std::vector<std::pair<std::vector<gbl::GblPoint>, TMatrixD> > daughters;

      for (auto& track : getParticlesTracks(mother->getDaughters()))
        daughters.push_back({
        gbl->collectGblPoints(track, track->getCardinalRep()),
        getGlobalToLocalTransform(track->getFittedState()).GetSub(0, 4, 0, 2)
      });

      if (daughters.size() > 1) {
        gbl::GblTrajectory combined(daughters);

        combined.fit(chi2, ndf, lostWeight);
        getObjectPtr<TH1I>("ndf")->Fill(ndf);
        getObjectPtr<TH1F>("chi2_per_ndf")->Fill(chi2 / double(ndf));
        getObjectPtr<TH1F>("pval")->Fill(TMath::Prob(chi2, ndf));
        if (eventT0.isValid() && eventT0->hasEventT0()) {
          evt0 =  eventT0->getEventT0();
          getObjectPtr<TH1F>("evt0")->Fill(evt0);
        }


        if (TMath::Prob(chi2, ndf) > m_minPValue) storeTrajectory(combined);

        B2RESULT("Vertex-constrained fit NDF = " << ndf << " Chi2/NDF = " << chi2 / double(ndf));

      }
    }
  }

  for (auto listName : m_primaryVertices) {
    StoreObjPtr<ParticleList> list(listName);
    if (!list.isValid())
      continue;

    for (unsigned int iParticle = 0; iParticle < list->getListSize(); ++iParticle) {
      auto mother = list->getParticle(iParticle);
      std::vector<std::pair<std::vector<gbl::GblPoint>, TMatrixD> > daughters;

      TMatrixD extProjection(5, 3);
      TMatrixD locProjection(3, 5);

      bool first(true);
      for (auto& track : getParticlesTracks(mother->getDaughters())) {
        if (first) {
          // For first trajectory only
          extProjection = getGlobalToLocalTransform(track->getFittedState()).GetSub(0, 4, 0, 2);
          locProjection = getLocalToGlobalTransform(track->getFittedState()).GetSub(0, 2, 0, 4);
          first = false;
        }
        daughters.push_back({
          gbl->collectGblPoints(track, track->getCardinalRep()),
          getGlobalToLocalTransform(track->getFittedState()).GetSub(0, 4, 0, 2)
        });
      }

      if (daughters.size() > 1) {
        auto beam = getPrimaryVertexAndCov();

<<<<<<< HEAD
        TMatrixDSym vertexCov(beam->getCovVertex());
        TMatrixDSym vertexPrec(beam->getCovVertex().Invert());
        TVector3 vertexResidual = - (mother->getVertex() - beam->getVertex());
=======
        TMatrixDSym vertexCov(get<TMatrixDSym>(beam));
        TMatrixDSym vertexPrec(get<TMatrixDSym>(beam).Invert());
        B2Vector3D vertexResidual = - (mother->getVertex() - get<B2Vector3D>(beam));
>>>>>>> c516af45

        TVectorD extMeasurements(3);
        extMeasurements[0] = vertexResidual[0];
        extMeasurements[1] = vertexResidual[1];
        extMeasurements[2] = vertexResidual[2];

        TMatrixD extDeriv(3, 3);
        extDeriv.Zero();
        // beam vertex constraint
        extDeriv(0, 0) = 1.;
        extDeriv(1, 1) = 1.;
        extDeriv(2, 2) = 1.;

        if (m_calibrateVertex) {
          TMatrixD derivatives(3, 3);
          derivatives.Zero();
          derivatives(0, 0) = 1.;
          derivatives(1, 1) = 1.;
          derivatives(2, 2) = 1.;

          std::vector<int> labels;
          GlobalLabel label = GlobalLabel::construct<BeamSpot>(0, 0);
          labels.push_back(label.setParameterId(1));
          labels.push_back(label.setParameterId(2));
          labels.push_back(label.setParameterId(3));

          // Allow to disable BeamSpot externally
          alignment::GlobalDerivatives globals(labels, derivatives);
          // Add derivatives for vertex calibration to first point of first trajectory
          // NOTE: use GlobalDerivatives operators vector<int> and TMatrixD which filter
          // the derivatives to not pass those with zero labels (usefull to get rid of some params)
          std::vector<int> lab(globals); TMatrixD der(globals);

          // Transformation from local system at (vertex) point to global (vx,vy,vz)
          // of the (decay) vertex
          //
          // d(q/p,u',v',u,v)/d(vy,vy,vz) = dLocal_dExt
          //
          //
          // Note its transpose is its "inverse" in the sense that
          //
          // dloc/dext * (dloc/dext)^T = diag(0, 0, 0, 0, 1, 1)
          //
          //
          // N.B. typical dLocal_dExt matrix (5x3):
          //
          //      |      0    |      1    |      2    |
          // --------------------------------------------
          //    0 |          0           0           0
          //    1 |          0           0           0
          //    2 |          0           0           0
          //    3 |   -0.02614     -0.9997           0
          //    4 |          0           0           1
          //
          // Therefore one can simplify things by only taking the last two rows/columns in vectors/matrices
          // and vertex measurement can be expressed as standard 2D measurement in GBL.
          //
          TMatrixD dLocal_dExt = extProjection;
          TMatrixD dExt_dLocal = locProjection;

          TVectorD locRes = dLocal_dExt * extMeasurements;
          // Do not use inverted covariance - seems to have issues with numeric precision
          TMatrixD locCov = dLocal_dExt * vertexCov * dExt_dLocal;
          // Invert here only the 2D sub-matrix (rest is zero due to the foŕm of dLocal_dExt)
          TMatrixD locPrec = locCov.GetSub(3, 4, 3, 4).Invert();
          TMatrixDSym locPrec2D(2); locPrec2D.Zero();
          for (int i = 0; i < 2; ++i)
            for (int j = 0; j < 2; ++j)
              locPrec2D(i, j) = locPrec(i, j);

          // Take the 2 last components also for residuals and global derivatives
          // (in local system of vertex point - defined during fitRecoTrack(..., particle) and using
          // the (hopefully) updated momentum and position seed after vertex fit by modularAnalysis
          TVectorD locRes2D = locRes.GetSub(3, 4);
          TMatrixD locDerivs2D = (extProjection * der).GetSub(3, 4, 0, 2);

          // Attach the primary beamspot vertex position as a measurement at 1st point
          // of first trajectory (and optionaly also the global derivatives for beamspot alignment
          daughters[0].first[0].addMeasurement(locRes2D, locPrec2D);
          if (!lab.empty()) {
            daughters[0].first[0].addGlobals(lab, locDerivs2D);
          }

          gbl::GblTrajectory combined(daughters);
          //combined.printTrajectory(100);
          //combined.printPoints(100);
<<<<<<< HEAD

          combined.fit(chi2, ndf, lostWeight);
          getObjectPtr<TH1I>("ndf")->Fill(ndf);
          getObjectPtr<TH1F>("chi2_per_ndf")->Fill(chi2 / double(ndf));
          getObjectPtr<TH1F>("pval")->Fill(TMath::Prob(chi2, ndf));

          if (TMath::Prob(chi2, ndf) > m_minPValue) storeTrajectory(combined);
          B2RESULT("Beam vertex constrained fit results NDF = " << ndf << " Chi2/NDF = " << chi2 / double(ndf));

=======

          combined.fit(chi2, ndf, lostWeight);
          getObjectPtr<TH1I>("ndf")->Fill(ndf);
          getObjectPtr<TH1F>("chi2_per_ndf")->Fill(chi2 / double(ndf));
          getObjectPtr<TH1F>("pval")->Fill(TMath::Prob(chi2, ndf));
          if (eventT0.isValid() && eventT0->hasEventT0()) {
            evt0 =  eventT0->getEventT0();
            getObjectPtr<TH1F>("evt0")->Fill(evt0);
          }

          if (TMath::Prob(chi2, ndf) > m_minPValue) storeTrajectory(combined);
          B2RESULT("Beam vertex constrained fit results NDF = " << ndf << " Chi2/NDF = " << chi2 / double(ndf));

>>>>>>> c516af45
        } else {

          gbl::GblTrajectory combined(daughters, extDeriv, extMeasurements, vertexPrec);

          combined.fit(chi2, ndf, lostWeight);
          getObjectPtr<TH1I>("ndf")->Fill(ndf);
          getObjectPtr<TH1F>("chi2_per_ndf")->Fill(chi2 / double(ndf));
          getObjectPtr<TH1F>("pval")->Fill(TMath::Prob(chi2, ndf));
<<<<<<< HEAD
=======
          if (eventT0.isValid() && eventT0->hasEventT0()) {
            evt0 =  eventT0->getEventT0();
            getObjectPtr<TH1F>("evt0")->Fill(evt0);
          }

>>>>>>> c516af45
          if (TMath::Prob(chi2, ndf) > m_minPValue) storeTrajectory(combined);

          B2RESULT("Beam vertex constrained fit results NDF = " << ndf << " Chi2/NDF = " << chi2 / double(ndf));

        }
      }
    }
  }

  for (auto listName : m_twoBodyDecays) {
    StoreObjPtr<ParticleList> list(listName);
    if (!list.isValid())
      continue;

    for (unsigned int iParticle = 0; iParticle < list->getListSize(); ++iParticle) {

      auto mother = list->getParticle(iParticle);
      auto track12 = getParticlesTracks(mother->getDaughters());
      if (track12.size() != 2) {
        B2ERROR("Did not get 2 fitted tracks. Skipping this mother.");
        continue;
      }

<<<<<<< HEAD
      auto dfdextPlusMinus = getTwoBodyToLocalTransform(*mother, mother->getPDGMass());
      std::vector<std::pair<std::vector<gbl::GblPoint>, TMatrixD> > daughters;

      daughters.push_back({gbl->collectGblPoints(track12[0], track12[0]->getCardinalRep()), dfdextPlusMinus.first});
      daughters.push_back({gbl->collectGblPoints(track12[1], track12[1]->getCardinalRep()), dfdextPlusMinus.second});

=======
>>>>>>> c516af45
      auto pdgdb = EvtGenDatabasePDG::Instance();
      double motherMass = mother->getPDGMass();
      double motherWidth = pdgdb->GetParticle(mother->getPDGCode())->Width();

      updateMassWidthIfSet(listName, motherMass, motherWidth);

      //TODO: what to take as width for "real" particles? -> make a param for default detector mass resolution??
      if (motherWidth == 0.) {
        motherWidth = m_stableParticleWidth * Unit::GeV;
        B2WARNING("Using artificial width for " << pdgdb->GetParticle(mother->getPDGCode())->GetName() << " : " << motherWidth << " GeV");
      }

      auto dfdextPlusMinus = getTwoBodyToLocalTransform(*mother, motherMass);
      std::vector<std::pair<std::vector<gbl::GblPoint>, TMatrixD> > daughters;

      daughters.push_back({gbl->collectGblPoints(track12[0], track12[0]->getCardinalRep()), dfdextPlusMinus.first});
      daughters.push_back({gbl->collectGblPoints(track12[1], track12[1]->getCardinalRep()), dfdextPlusMinus.second});

      TMatrixDSym massPrec(1); massPrec(0, 0) = 1. / motherWidth / motherWidth;
      TVectorD massResidual(1); massResidual = - (mother->getMass() - motherMass);

      TVectorD extMeasurements(1);
      extMeasurements[0] = massResidual[0];

      TMatrixD extDeriv(1, 9);
      extDeriv.Zero();
      extDeriv(0, 8) = 1.;

      gbl::GblTrajectory combined(daughters, extDeriv, extMeasurements, massPrec);

      combined.fit(chi2, ndf, lostWeight);
      //combined.printTrajectory(1000);
      //combined.printPoints(1000);
      getObjectPtr<TH1I>("ndf")->Fill(ndf);
      getObjectPtr<TH1F>("chi2_per_ndf")->Fill(chi2 / double(ndf));
      getObjectPtr<TH1F>("pval")->Fill(TMath::Prob(chi2, ndf));
      if (eventT0.isValid() && eventT0->hasEventT0()) {
        evt0 =  eventT0->getEventT0();
        getObjectPtr<TH1F>("evt0")->Fill(evt0);
      }


      B2RESULT("Mass(PDG) + vertex constrained fit results NDF = " << ndf << " Chi2/NDF = " << chi2 / double(ndf));

      if (TMath::Prob(chi2, ndf) > m_minPValue) storeTrajectory(combined);

    }
  }

  for (auto listName : m_primaryMassTwoBodyDecays) {
    StoreObjPtr<ParticleList> list(listName);
    if (!list.isValid())
      continue;

    DBObjPtr<BeamParameters> beam;

    double motherMass = beam->getMass();
    double motherWidth = sqrt((beam->getCovHER() + beam->getCovLER())(0, 0));

    updateMassWidthIfSet(listName, motherMass, motherWidth);

    for (unsigned int iParticle = 0; iParticle < list->getListSize(); ++iParticle) {

      auto mother = list->getParticle(iParticle);
      auto track12 = getParticlesTracks(mother->getDaughters());
      if (track12.size() != 2) {
        B2ERROR("Did not get 2 fitted tracks. Skipping this mother.");
        continue;
      }

<<<<<<< HEAD
      DBObjPtr<BeamParameters> beam;
      auto dfdextPlusMinus = getTwoBodyToLocalTransform(*mother, beam->getMass());
=======
      auto dfdextPlusMinus = getTwoBodyToLocalTransform(*mother, motherMass);
>>>>>>> c516af45
      std::vector<std::pair<std::vector<gbl::GblPoint>, TMatrixD> > daughters;

      daughters.push_back({gbl->collectGblPoints(track12[0], track12[0]->getCardinalRep()), dfdextPlusMinus.first});
      daughters.push_back({gbl->collectGblPoints(track12[1], track12[1]->getCardinalRep()), dfdextPlusMinus.second});

<<<<<<< HEAD
      TMatrixDSym massPrec(1); massPrec(0, 0) = 1. / 0.05 / 0.05;
      TVectorD massResidual(1); massResidual = - (mother->getMass() - beam->getMass());
=======
      TMatrixDSym massPrec(1); massPrec(0, 0) = 1. / motherWidth / motherWidth;
      TVectorD massResidual(1); massResidual = - (mother->getMass() - motherMass);
>>>>>>> c516af45

      TVectorD extMeasurements(1);
      extMeasurements[0] = massResidual[0];

      TMatrixD extDeriv(1, 9);
      extDeriv.Zero();
      extDeriv(0, 8) = 1.;

      gbl::GblTrajectory combined(daughters, extDeriv, extMeasurements, massPrec);

      combined.fit(chi2, ndf, lostWeight);
      getObjectPtr<TH1I>("ndf")->Fill(ndf);
      getObjectPtr<TH1F>("chi2_per_ndf")->Fill(chi2 / double(ndf));
      getObjectPtr<TH1F>("pval")->Fill(TMath::Prob(chi2, ndf));
      if (eventT0.isValid() && eventT0->hasEventT0()) {
        evt0 =  eventT0->getEventT0();
        getObjectPtr<TH1F>("evt0")->Fill(evt0);
      }


      B2RESULT("Mass constrained fit results NDF = " << ndf << " Chi2/NDF = " << chi2 / double(ndf));

      if (TMath::Prob(chi2, ndf) > m_minPValue) storeTrajectory(combined);

    }
  }

  for (auto listName : m_primaryMassVertexTwoBodyDecays) {
    StoreObjPtr<ParticleList> list(listName);
    if (!list.isValid())
      continue;

    DBObjPtr<BeamParameters> beam;

    double motherMass = beam->getMass();
    double motherWidth = sqrt((beam->getCovHER() + beam->getCovLER())(0, 0));

    updateMassWidthIfSet(listName, motherMass, motherWidth);

    for (unsigned int iParticle = 0; iParticle < list->getListSize(); ++iParticle) {

      auto mother = list->getParticle(iParticle);
      auto track12 = getParticlesTracks(mother->getDaughters());
      if (track12.size() != 2) {
        B2ERROR("Did not get 2 fitted tracks. Skipping this mother.");
        continue;
      }

<<<<<<< HEAD
      DBObjPtr<BeamParameters> beam;
      auto dfdextPlusMinus = getTwoBodyToLocalTransform(*mother, beam->getMass());
=======
      auto dfdextPlusMinus = getTwoBodyToLocalTransform(*mother, motherMass);
>>>>>>> c516af45
      std::vector<std::pair<std::vector<gbl::GblPoint>, TMatrixD> > daughters;

      daughters.push_back({gbl->collectGblPoints(track12[0], track12[0]->getCardinalRep()), dfdextPlusMinus.first});
      daughters.push_back({gbl->collectGblPoints(track12[1], track12[1]->getCardinalRep()), dfdextPlusMinus.second});

      TMatrixDSym vertexPrec(get<TMatrixDSym>(getPrimaryVertexAndCov()).Invert());
      B2Vector3D vertexResidual = - (mother->getVertex() - get<B2Vector3D>(getPrimaryVertexAndCov()));

<<<<<<< HEAD
      TMatrixDSym massPrec(1); massPrec(0, 0) = 1. / (beam->getCovHER() + beam->getCovLER())(0, 0);
      TVectorD massResidual(1); massResidual = - (mother->getMass() - beam->getMass());
=======
      TMatrixDSym massPrec(1); massPrec(0, 0) = 1. / motherWidth / motherWidth;
      TVectorD massResidual(1); massResidual = - (mother->getMass() - motherMass);
>>>>>>> c516af45

      TMatrixDSym extPrec(4); extPrec.Zero();
      extPrec.SetSub(0, 0, vertexPrec);
      extPrec(3, 3) = massPrec(0, 0);

      TVectorD extMeasurements(4);
      extMeasurements[0] = vertexResidual[0];
      extMeasurements[1] = vertexResidual[1];
      extMeasurements[2] = vertexResidual[2];
      extMeasurements[3] = massResidual[0];

      TMatrixD extDeriv(4, 9);
      extDeriv.Zero();
      extDeriv(0, 0) = 1.;
      extDeriv(1, 1) = 1.;
      extDeriv(2, 2) = 1.;
      extDeriv(3, 8) = 1.;

      gbl::GblTrajectory combined(daughters, extDeriv, extMeasurements, extPrec);

      combined.fit(chi2, ndf, lostWeight);
      getObjectPtr<TH1I>("ndf")->Fill(ndf);
      getObjectPtr<TH1F>("chi2_per_ndf")->Fill(chi2 / double(ndf));
      getObjectPtr<TH1F>("pval")->Fill(TMath::Prob(chi2, ndf));
      if (eventT0.isValid() && eventT0->hasEventT0()) {
        evt0 =  eventT0->getEventT0();
        getObjectPtr<TH1F>("evt0")->Fill(evt0);
      }


      if (TMath::Prob(chi2, ndf) > m_minPValue) storeTrajectory(combined);

      B2RESULT("Mass + vertex constrained fit results NDF = " << ndf << " Chi2/NDF = " << chi2 / double(ndf));

    }
  }

  for (auto listName : m_primaryTwoBodyDecays) {
    B2WARNING("This should NOT be used for production of calibration constants for the real detector (yet)!");

    StoreObjPtr<ParticleList> list(listName);
    if (!list.isValid())
      continue;

    DBObjPtr<BeamParameters> beam;

    // For the error of invariant mass M = 2 * sqrt(E_HER * E_LER) (for m_e ~ 0)
    double M = beam->getMass();
    double E_HER = beam->getHER().E();
    double E_LER = beam->getLER().E();

    double pz = (beam->getHER().Vect() + beam->getLER().Vect())[2];
    double E  = (beam->getHER() + beam->getLER()).E();

    double motherMass = beam->getMass();
    double motherWidth = sqrt((E_HER / M) * (E_HER / M) * beam->getCovLER()(0, 0) + (E_LER / M) * (E_LER / M) * beam->getCovHER()(0,
                              0));

    updateMassWidthIfSet(listName, motherMass, motherWidth);

    for (unsigned int iParticle = 0; iParticle < list->getListSize(); ++iParticle) {

      B2WARNING("Two body decays with full kinematic constraint not yet correct - need to resolve strange covariance provided by BeamParameters!");

      auto mother = list->getParticle(iParticle);

      auto track12 = getParticlesTracks(mother->getDaughters());
      if (track12.size() != 2) {
        B2ERROR("Did not get exactly 2 fitted tracks. Skipping this mother in list " << listName);
        continue;
      }

<<<<<<< HEAD
      auto dfdextPlusMinus = getTwoBodyToLocalTransform(*mother, beam->getMass());
=======
      auto dfdextPlusMinus = getTwoBodyToLocalTransform(*mother, motherMass);
>>>>>>> c516af45
      std::vector<std::pair<std::vector<gbl::GblPoint>, TMatrixD> > daughters;

      daughters.push_back({gbl->collectGblPoints(track12[0], track12[0]->getCardinalRep()), dfdextPlusMinus.first});
      daughters.push_back({gbl->collectGblPoints(track12[1], track12[1]->getCardinalRep()), dfdextPlusMinus.second});

      TMatrixDSym extCov(7); extCov.Zero();
<<<<<<< HEAD
      // 3x3 IP vertex covariance
      extCov.SetSub(0, 0, beam->getCovVertex());
      //TODO: FIXME: add transformation from (E,theta_x,theta_y) -> (px,py,pz)
      //covariance of the "boost vector" -> see BeamParameters
      // 3x3 matrix cov(E,theta_x,theta_y)
      //TODO:
      //I cannot get all 3 entries non-zero using Y4S setting for add_beamparameters
      //extCov.SetSub(3, 3, (beam->getCovLER() + beam->getCovHER()));
      extCov(3, 3) = (beam->getCovLER() + beam->getCovHER())(0, 0);
      //TODO: multiply by beam energy?
      extCov(4, 4) = (beam->getCovLER() + beam->getCovHER())(1, 1);
      //TODO: multiply by beam energy?
      extCov(5, 5) = (beam->getCovLER() + beam->getCovHER())(2, 2);
      //TODO Exactly zero if not set (experimental observation) ... temporary -> should NOT be zero
      if (extCov(4, 4) == 0.)
        extCov(4, 4) = extCov(0, 0);
      //TODO Exactly zero if not set (experimental observation) ... temporary -> should NOT be zero
      if (extCov(5, 5) == 0.)
        extCov(5, 5) = extCov(0, 0);
      // For the error of invariant mass of the beam I take that for its energy
      extCov(6, 6) = (beam->getCovLER()(0, 0) + beam->getCovHER()(0, 0));

=======

      // 3x3 IP vertex covariance
      extCov.SetSub(0, 0, get<TMatrixDSym>(getPrimaryVertexAndCov()));

      // 3x3 boost vector covariance
      //NOTE: BeamSpot return covarince in variables (E, theta_x, theta_y)
      // We need to transform it to our variables (px, py, pz)

      TMatrixD dBoost_dVect(3, 3);
      dBoost_dVect(0, 0) = 0.;     dBoost_dVect(0, 1) = 1. / pz; dBoost_dVect(0, 2) = 0.;
      dBoost_dVect(1, 0) = 0.;     dBoost_dVect(1, 1) = 0.;      dBoost_dVect(1, 2) = 1. / pz;
      dBoost_dVect(2, 0) = pz / E; dBoost_dVect(2, 1) = 0.;      dBoost_dVect(2, 2) = 0.;

      TMatrixD dVect_dBoost(3, 3);
      dVect_dBoost(0, 0) = 0.;     dVect_dBoost(0, 1) = 0.;      dVect_dBoost(0, 2) = E / pz;
      dVect_dBoost(1, 0) = pz;     dVect_dBoost(1, 1) = 0.;      dVect_dBoost(1, 2) = 0.;
      dVect_dBoost(2, 0) = 0.;     dVect_dBoost(2, 1) = pz;      dVect_dBoost(2, 2) = 0.;

      TMatrixD covBoost(3, 3);
      for (int i = 0; i < 3; ++i) {
        for (int j = i; j < 3; ++j) {
          covBoost(j, i) = covBoost(i, j) = (beam->getCovHER() + beam->getCovLER())(i, j);
        }
      }
      //TODO: Temporary fix: if theta_x, theta_y covariance is zero, use arbitrary 10mrad^2
//       if (covBoost(1, 1) == 0.) covBoost(1, 1) = 1.;
//       if (covBoost(2, 2) == 0.) covBoost(2, 2) = 1.;
      if (covBoost(1, 1) == 0.) covBoost(1, 1) = 1.e-4;
      if (covBoost(2, 2) == 0.) covBoost(2, 2) = 1.e-4;

      TMatrixD covVect =  dBoost_dVect * covBoost * dVect_dBoost;

      extCov.SetSub(3, 3, covVect);

      extCov(6, 6) = motherWidth * motherWidth;
>>>>>>> c516af45
      auto extPrec = extCov; extPrec.Invert();

      TVectorD extMeasurements(7);
      extMeasurements[0] = - (mother->getVertex() - get<B2Vector3D>(getPrimaryVertexAndCov()))[0];
      extMeasurements[1] = - (mother->getVertex() - get<B2Vector3D>(getPrimaryVertexAndCov()))[1];
      extMeasurements[2] = - (mother->getVertex() - get<B2Vector3D>(getPrimaryVertexAndCov()))[2];
      extMeasurements[3] = - (mother->getMomentum() - (beam->getHER().Vect() + beam->getLER().Vect()))[0];
      extMeasurements[4] = - (mother->getMomentum() - (beam->getHER().Vect() + beam->getLER().Vect()))[1];
      extMeasurements[5] = - (mother->getMomentum() - (beam->getHER().Vect() + beam->getLER().Vect()))[2];
      extMeasurements[6] = - (mother->getMass() - motherMass);

      B2INFO("mother mass = " << mother->getMass() << "  and beam mass = " << beam->getMass());

      TMatrixD extDeriv(7, 9);
      extDeriv.Zero();
      // beam vertex constraint
      extDeriv(0, 0) = 1.;
      extDeriv(1, 1) = 1.;
      extDeriv(2, 2) = 1.;
      // beam kinematics constraint
      extDeriv(3, 3) = 1.;
      extDeriv(4, 4) = 1.;
      extDeriv(5, 5) = 1.;
      // beam inv. mass constraint
      extDeriv(6, 8) = 1;

      if (m_calibrateVertex || m_calibrateKinematics) {
        B2WARNING("Primary vertex+kinematics calibration not (yet?) fully implemented!");
        B2WARNING("This code is highly experimental and has (un)known issues!");

        // up to d(x,y,z,px,py,pz,theta,phi,M)/d(vx,vy,vz,theta_x,theta_y,E)
        TMatrixD derivatives(9, 6);
        std::vector<int> labels;
        derivatives.Zero();

        if (m_calibrateVertex) {
          derivatives(0, 0) = 1.;
          derivatives(1, 1) = 1.;
          derivatives(2, 2) = 1.;
          GlobalLabel label = GlobalLabel::construct<BeamSpot>(0, 0);
          labels.push_back(label.setParameterId(1));
          labels.push_back(label.setParameterId(2));
          labels.push_back(label.setParameterId(3));
        } else {
          labels.push_back(0);
          labels.push_back(0);
          labels.push_back(0);
        }

        if (m_calibrateKinematics) {
          derivatives(3, 3) = mother->getMomentumMagnitude();
          derivatives(4, 4) = mother->getMomentumMagnitude();
          derivatives(8, 5) = (beam->getLER().E() + beam->getHER().E()) / beam->getMass();

          GlobalLabel label = GlobalLabel::construct<BeamSpot>(0, 0);
          labels.push_back(label.setParameterId(4)); //theta_x
          labels.push_back(label.setParameterId(5)); //theta_y
          labels.push_back(label.setParameterId(6)); //E

        } else {
          labels.push_back(0);
          labels.push_back(0);
          labels.push_back(0);
        }

<<<<<<< HEAD
        // Allow to disable BeamParameters externally
=======
        // Allow to disable BeamSpot externally
>>>>>>> c516af45
        alignment::GlobalDerivatives globals(labels, derivatives);

        // Add derivatives for vertex calibration to first point of first trajectory
        // NOTE: use GlobalDerivatives operators vector<int> and TMatrixD which filter
        // the derivatives to not pass those with zero labels (usefull to get rid of some params)
        std::vector<int> lab(globals); TMatrixD der(globals);

        // I want: dlocal/dext = dlocal/dtwobody * dtwobody/dext = dfdextPlusMinus * dtwobody/dext
        TMatrixD dTwoBody_dExt(9, 7);
        dTwoBody_dExt.Zero();
        // beam vertex constraint
        dTwoBody_dExt(0, 0) = 1.;
        dTwoBody_dExt(1, 1) = 1.;
        dTwoBody_dExt(2, 2) = 1.;
        // beam kinematics constraint
        dTwoBody_dExt(3, 3) = 1.;
        dTwoBody_dExt(4, 4) = 1.;
        dTwoBody_dExt(5, 5) = 1.;
        // beam inv. mass constraint
        dTwoBody_dExt(8, 6) = 1.;

        const TMatrixD dLocal_dExt = dfdextPlusMinus.first * dTwoBody_dExt;
        TMatrixD dLocal_dExt_T = dLocal_dExt; dLocal_dExt_T.T();

        // The 5x7 transformation matrix d(q/p,u',v',u,v)/d(vx,vy,vz,px,py,pz,M) needs to be "inverted"
        // to transform the covariance of the beamspot and boost vector of SuperKEKB into the local system
        // of one GBL point - such that Millepede can align the beamspot (or even beam kinematics) if requested.
        //
        // I tested also other methods, but only the Singular Value Decomposition gives nice-enough results,
        // with almost no code:
        //
        TDecompSVD svd(dLocal_dExt_T);
        TMatrixD dExt_dLocal  = svd.Invert().T();
        //
        // (dLocal_dExt * dExt_dLocal).Print(); // Check how close we are to unit matrix
        //
        // 5x5 matrix is as follows
        //
        //      |      0    |      1    |      2    |      3    |      4    |
        // ----------------------------------------------------------------------
        //    0 |          1   -2.58e-17   6.939e-18   1.571e-17  -1.649e-19
        //    1 |  1.787e-14           1   5.135e-16  -3.689e-16  -2.316e-18
        //    2 | -1.776e-15  -7.806e-17           1   5.636e-17   6.193e-18
        //    3 | -2.453e-15    7.26e-18   2.009e-16           1   -1.14e-16
        //    4 | -1.689e-14  -9.593e-17  -2.317e-15  -3.396e-17           1
        //
        // It took me half a day to find out how to do this with 2 lines of code (3 with the include).
        // Source: ROOT macro example - actually found at:
        // <https://root.cern.ch/root/html/tutorials/matrix/solveLinear.C.html>
        for (int i = 0; i < 7; ++i) {
          for (int j = 0; j < 5; ++j) {
            if (fabs(dExt_dLocal(i, j)) < 1.e-6)
              dExt_dLocal(i, j) = 0.;
          }
        }
        const TVectorD locRes = dLocal_dExt * extMeasurements;
        const TMatrixD locPrec =  dLocal_dExt * extPrec * dExt_dLocal;

        TMatrixDSym locPrecSym(5); locPrecSym.Zero();
        for (int i = 0; i < 5; ++i) {
          for (int j = i; j < 5; ++j) {
            //locPrecSym(j, i) = locPrecSym(i, j) = locPrec(i, j);
            locPrecSym(j, i) = locPrecSym(i, j) = (fabs(locPrec(i, j)) > 1.e-6) ? locPrec(i, j) : 0.;
          }
        }

        daughters[0].first[0].addMeasurement(locRes, locPrecSym);
        if (!lab.empty())
          daughters[0].first[0].addGlobals(lab, dfdextPlusMinus.first * der);

        //TODO: Understand this: either find a bug somewhere or improve the parametrization or .... ?
        // This should be enough, but the parametrization seems to fail for nearly horizontal pairs...
        //gbl::GblTrajectory combined(daughters);
        // This should not be needed, it actually seems to make worse Chi2/NDF, but GBL does not fail.
        // The measurement added just to be able to add the global derivatives (done just above) is redundant
        // to the external measurement added here:
        gbl::GblTrajectory combined(daughters, extDeriv, extMeasurements, extPrec);
        //combined.printTrajectory(1000);
        //combined.printPoints(1000);

        combined.fit(chi2, ndf, lostWeight);
        getObjectPtr<TH1I>("ndf")->Fill(ndf);
        getObjectPtr<TH1F>("chi2_per_ndf")->Fill(chi2 / double(ndf));
        getObjectPtr<TH1F>("pval")->Fill(TMath::Prob(chi2, ndf));
        if (eventT0.isValid() && eventT0->hasEventT0()) {
          evt0 =  eventT0->getEventT0();
          getObjectPtr<TH1F>("evt0")->Fill(evt0);
        }


        B2RESULT("Full kinematic-constrained fit (calibration version) results NDF = " << ndf << " Chi2/NDF = " << chi2 / double(ndf));

        if (TMath::Prob(chi2, ndf) > m_minPValue) storeTrajectory(combined);

      } else {

        gbl::GblTrajectory combined(daughters, extDeriv, extMeasurements, extPrec);
        //combined.printTrajectory(1000);
        //combined.printPoints(1000);

        combined.fit(chi2, ndf, lostWeight);
        getObjectPtr<TH1I>("ndf")->Fill(ndf);
        getObjectPtr<TH1F>("chi2_per_ndf")->Fill(chi2 / double(ndf));
        getObjectPtr<TH1F>("pval")->Fill(TMath::Prob(chi2, ndf));
        if (eventT0.isValid() && eventT0->hasEventT0()) {
          evt0 =  eventT0->getEventT0();
          getObjectPtr<TH1F>("evt0")->Fill(evt0);
        }


        B2RESULT("Full kinematic-constrained fit results NDF = " << ndf << " Chi2/NDF = " << chi2 / double(ndf));

        if (TMath::Prob(chi2, ndf) > m_minPValue) storeTrajectory(combined);
      }
    }
  }
}

void MillepedeCollectorModule::closeRun()
{
  // We close the file at end of run, producing
  // one file per run (and process id) which is more
  // convenient than one large binary block.
  auto mille = getObjectPtr<MilleData>("mille");
  if (mille->isOpen())
    mille->close();
}

void MillepedeCollectorModule::finish()
{

  StoreObjPtr<FileMetaData> fileMetaData("", DataStore::c_Persistent);
  if (!fileMetaData.isValid()) {
    B2ERROR("Cannot register binaries in FileCatalog.");
    return;
  }


  const std::vector<string> parents = {fileMetaData->getLfn()};
  for (auto binary : getObjectPtr<MilleData>("mille")->getFiles()) {
    FileMetaData milleMetaData(*fileMetaData);
    // We reset filename to be set directly by the registerFile procedure
    milleMetaData.setLfn("");
    milleMetaData.setParents(parents);
    FileCatalog::Instance().registerFile(binary, milleMetaData);
  }

}

void MillepedeCollectorModule::storeTrajectory(gbl::GblTrajectory& trajectory)
{
  if (m_useGblTree) {
    if (trajectory.isValid())
      m_currentGblData = trajectory.getData();
    else
      m_currentGblData.clear();

    if (!m_currentGblData.empty())
      getObjectPtr<TTree>("GblDataTree")->Fill();
  } else {
    getObjectPtr<MilleData>("mille")->fill(trajectory);
  }
}

std::string MillepedeCollectorModule::getUniqueMilleName()
{
  StoreObjPtr<EventMetaData> emd;
  string name = getName();

  name += "-e"   + to_string(emd->getExperiment());
  name += "-r"   + to_string(emd->getRun());
  name += "-ev"  + to_string(emd->getEvent());

  if (ProcHandler::parallelProcessingUsed())
    name += "-pid" + to_string(ProcHandler::EvtProcID());

  name += ".mille";

  return name;
}

bool MillepedeCollectorModule::fitRecoTrack(RecoTrack& recoTrack, Particle* particle)
{
  try {
    // For already fitted tracks, try to get fitted (DAF) weights for CDC
    if (m_updateCDCWeights && recoTrack.getNumberOfCDCHits() && recoTrack.getTrackFitStatus()
        && recoTrack.getTrackFitStatus()->isFitted()) {
      double sumCDCWeights = recoTrack.getNumberOfCDCHits(); // start with full weights
      // Do the hits synchronisation
      auto relatedRecoHitInformation =
        recoTrack.getRelationsTo<RecoHitInformation>(recoTrack.getStoreArrayNameOfRecoHitInformation());

      for (RecoHitInformation& recoHitInformation : relatedRecoHitInformation) {

        if (recoHitInformation.getFlag() == RecoHitInformation::c_pruned) {
          B2FATAL("Found pruned point in RecoTrack. Pruned tracks cannot be used in MillepedeCollector.");
        }

        if (recoHitInformation.getTrackingDetector() != RecoHitInformation::c_CDC) continue;

        const genfit::TrackPoint* trackPoint = recoTrack.getCreatedTrackPoint(&recoHitInformation);
        if (trackPoint) {
          if (not trackPoint->hasFitterInfo(recoTrack.getCardinalRepresentation()))
            continue;
          auto kalmanFitterInfo = dynamic_cast<genfit::KalmanFitterInfo*>(trackPoint->getFitterInfo());
          if (not kalmanFitterInfo) {
            continue;
          } else {
            std::vector<double> weights = kalmanFitterInfo->getWeights();
            if (weights.size() == 2) {
              if (weights.at(0) > weights.at(1))
                recoHitInformation.setRightLeftInformation(RecoHitInformation::c_left);
              else if (weights.at(0) < weights.at(1))
                recoHitInformation.setRightLeftInformation(RecoHitInformation::c_right);

              double weightLR = weights.at(0) + weights.at(1);
              if (weightLR < m_minCDCHitWeight)  recoHitInformation.setUseInFit(false);
              sumCDCWeights += weightLR - 1.; // reduce weight sum if weightLR<1
            }
          }
        }
      }

      double usedCDCHitFraction = sumCDCWeights / double(recoTrack.getNumberOfCDCHits());
      getObjectPtr<TH1F>("cdc_hit_fraction")->Fill(usedCDCHitFraction);
      if (usedCDCHitFraction < m_minUsedCDCHitFraction)
        return false;
    }
  } catch (...) {
    B2ERROR("Error in checking DAF weights from previous fit to resolve hit ambiguity. Why? Failed fit points in DAF? Skip track to be sure.");
    return false;
  }

  std::shared_ptr<genfit::GblFitter> gbl(new genfit::GblFitter());
  gbl->setOptions(m_internalIterations, true, true, m_externalIterations, m_recalcJacobians);
  gbl->setTrackSegmentController(new GblMultipleScatteringController);

  MeasurementAdder factory("", "", "", "", "");

  // We need the store arrays
  StoreArray<RecoHitInformation::UsedCDCHit> cdcHits("");
  StoreArray<RecoHitInformation::UsedPXDHit> pxdHits("");
  StoreArray<RecoHitInformation::UsedSVDHit> svdHits("");
  StoreArray<RecoHitInformation::UsedBKLMHit> bklmHits("");
  StoreArray<RecoHitInformation::UsedEKLMHit> eklmHits("");

  // Create the genfit::MeasurementFactory
  genfit::MeasurementFactory<genfit::AbsMeasurement> genfitMeasurementFactory;

  // Add producer for alignable RecoHits to factory
  if (pxdHits.isOptional()) {
    genfit::MeasurementProducer <RecoHitInformation::UsedPXDHit, AlignablePXDRecoHit>* PXDProducer =  new genfit::MeasurementProducer
    <RecoHitInformation::UsedPXDHit, AlignablePXDRecoHit> (pxdHits.getPtr());
    genfitMeasurementFactory.addProducer(Const::PXD, PXDProducer);
  }

  if (svdHits.isOptional())  {
    genfit::MeasurementProducer <RecoHitInformation::UsedSVDHit, AlignableSVDRecoHit>* SVDProducer =  new genfit::MeasurementProducer
    <RecoHitInformation::UsedSVDHit, AlignableSVDRecoHit> (svdHits.getPtr());
    genfitMeasurementFactory.addProducer(Const::SVD, SVDProducer);
  }

  if (cdcHits.isOptional()) {
    genfit::MeasurementProducer <RecoHitInformation::UsedCDCHit, AlignableCDCRecoHit>* CDCProducer =  new genfit::MeasurementProducer
    <RecoHitInformation::UsedCDCHit, AlignableCDCRecoHit> (cdcHits.getPtr());
    genfitMeasurementFactory.addProducer(Const::CDC, CDCProducer);
  }

  if (bklmHits.isOptional()) {
    genfit::MeasurementProducer <RecoHitInformation::UsedBKLMHit, BKLMRecoHit>* BKLMProducer =  new genfit::MeasurementProducer
    <RecoHitInformation::UsedBKLMHit, BKLMRecoHit> (bklmHits.getPtr());
    genfitMeasurementFactory.addProducer(Const::BKLM, BKLMProducer);
  }

  if (eklmHits.isOptional()) {
    genfit::MeasurementProducer <RecoHitInformation::UsedEKLMHit, AlignableEKLMRecoHit>* EKLMProducer =  new genfit::MeasurementProducer
    <RecoHitInformation::UsedEKLMHit, AlignableEKLMRecoHit> (eklmHits.getPtr());
    genfitMeasurementFactory.addProducer(Const::EKLM, EKLMProducer);
  }


  // Create the measurement creators
  std::vector<std::shared_ptr<PXDBaseMeasurementCreator>> pxdMeasurementCreators = { std::shared_ptr<PXDBaseMeasurementCreator>(new PXDCoordinateMeasurementCreator(genfitMeasurementFactory)) };
  std::vector<std::shared_ptr<SVDBaseMeasurementCreator>> svdMeasurementCreators = { std::shared_ptr<SVDBaseMeasurementCreator>(new SVDCoordinateMeasurementCreator(genfitMeasurementFactory)) };
  // TODO: Create a new MeasurementCreator based on SVDBaseMeasurementCreator (or on SVDCoordinateMeasurementCreator), which does the combination on the fly.

  std::vector<std::shared_ptr<CDCBaseMeasurementCreator>> cdcMeasurementCreators = { std::shared_ptr<CDCBaseMeasurementCreator>(new CDCCoordinateMeasurementCreator(genfitMeasurementFactory)) };
  std::vector<std::shared_ptr<BKLMBaseMeasurementCreator>> bklmMeasurementCreators = { std::shared_ptr<BKLMBaseMeasurementCreator>(new BKLMCoordinateMeasurementCreator(genfitMeasurementFactory)) };
  std::vector<std::shared_ptr<EKLMBaseMeasurementCreator>> eklmMeasurementCreators = { std::shared_ptr<EKLMBaseMeasurementCreator>(new EKLMCoordinateMeasurementCreator(genfitMeasurementFactory)) };

  // TODO: Or put it in here and leave the svdMeasurementCreators empty.
  std::vector<std::shared_ptr<BaseMeasurementCreator>> additionalMeasurementCreators = {};
  factory.resetMeasurementCreators(pxdMeasurementCreators, svdMeasurementCreators, cdcMeasurementCreators, bklmMeasurementCreators,
                                   eklmMeasurementCreators, additionalMeasurementCreators);
  factory.addMeasurements(recoTrack);

  auto& gfTrack = RecoTrackGenfitAccess::getGenfitTrack(recoTrack);

  int currentPdgCode = TrackFitter::createCorrectPDGCodeForChargedStable(Const::muon, recoTrack);
  if (particle)
    currentPdgCode = particle->getPDGCode();

  genfit::AbsTrackRep* trackRep = RecoTrackGenfitAccess::createOrReturnRKTrackRep(recoTrack, currentPdgCode);
  gfTrack.setCardinalRep(gfTrack.getIdForRep(trackRep));

  if (particle) {
    B2Vector3D vertexPos = particle->getVertex();
    B2Vector3D vertexMom = particle->getMomentum();
    gfTrack.setStateSeed(vertexPos, vertexMom);

    genfit::StateOnPlane vertexSOP(gfTrack.getCardinalRep());
    B2Vector3D vertexRPhiDir(vertexPos[0], vertexPos[1], 0);
    B2Vector3D vertexZDir(0, 0, vertexPos[2]);
    genfit::SharedPlanePtr vertexPlane(new genfit::DetPlane(vertexPos, vertexRPhiDir, vertexZDir));
    vertexSOP.setPlane(vertexPlane);
    vertexSOP.setPosMom(vertexPos, vertexMom);
    TMatrixDSym vertexCov(5);
    vertexCov.UnitMatrix();
    // By using negative covariance no measurement is added to GBL. But this first point
    // is then used as additional point in trajectory at the assumed point of its fitted vertex
    vertexCov *= -1.;
    genfit::MeasuredStateOnPlane mop(vertexSOP, vertexCov);
    genfit::FullMeasurement* vertex = new genfit::FullMeasurement(mop, Const::IR);
    gfTrack.insertMeasurement(vertex, 0);
  }

  try {
    for (unsigned int i = 0; i < gfTrack.getNumPoints() - 1; ++i) {
      //if (gfTrack.getPointWithMeasurement(i)->getNumRawMeasurements() != 1)
      //  continue;
      genfit::PlanarMeasurement* planarMeas1 = dynamic_cast<genfit::PlanarMeasurement*>(gfTrack.getPointWithMeasurement(
                                                 i)->getRawMeasurement(0));
      genfit::PlanarMeasurement* planarMeas2 = dynamic_cast<genfit::PlanarMeasurement*>(gfTrack.getPointWithMeasurement(
                                                 i + 1)->getRawMeasurement(0));

      if (planarMeas1 != NULL && planarMeas2 != NULL &&
          planarMeas1->getDetId() == planarMeas2->getDetId() &&
          planarMeas1->getPlaneId() != -1 &&   // -1 is default plane id
          planarMeas1->getPlaneId() == planarMeas2->getPlaneId()) {
        Belle2::AlignableSVDRecoHit* hit1 = dynamic_cast<Belle2::AlignableSVDRecoHit*>(planarMeas1);
        Belle2::AlignableSVDRecoHit* hit2 = dynamic_cast<Belle2::AlignableSVDRecoHit*>(planarMeas2);
        if (hit1 && hit2) {
          Belle2::AlignableSVDRecoHit* hitU(NULL);
          Belle2::AlignableSVDRecoHit* hitV(NULL);
          // We have to decide U/V now (else AlignableSVDRecoHit2D could throw FATAL)
          if (hit1->isU() && !hit2->isU()) {
            hitU = hit1;
            hitV = hit2;
          } else if (!hit1->isU() && hit2->isU()) {
            hitU = hit2;
            hitV = hit1;
          } else {
            continue;
          }
          Belle2::AlignableSVDRecoHit2D* hit = new Belle2::AlignableSVDRecoHit2D(*hitU, *hitV);
          // insert measurement before point i (increases number of currect point to i+1)
          gfTrack.insertMeasurement(hit, i);
          // now delete current point (at its original place, we have the new 2D recohit)
          gfTrack.deletePoint(i + 1);
          gfTrack.deletePoint(i + 1);
        }
      }
    }
  } catch (std::exception& e) {
    B2ERROR(e.what());
    B2ERROR("SVD Cluster combination failed. This is symptomatic of pruned tracks. MillepedeCollector cannot process pruned tracks.");
    return false;
  }

  try {
    gbl->processTrackWithRep(&gfTrack, gfTrack.getCardinalRep(), true);
  } catch (genfit::Exception& e) {
    B2ERROR(e.what());
    return false;
  } catch (...) {
    B2ERROR("GBL fit failed.");
    return false;
  }

  return true;
}

std::vector< genfit::Track* > MillepedeCollectorModule::getParticlesTracks(std::vector<Particle*> particles, bool addVertexPoint)
{
  std::vector< genfit::Track* > tracks;
  for (auto particle : particles) {
    auto belle2Track = particle->getTrack();
    if (!belle2Track) {
      B2WARNING("No Belle2::Track for particle (particle->X");
      continue;
    }
//     auto trackFitResult = belle2Track->getTrackFitResult(Const::chargedStableSet.find(abs(particle->getPDGCode())));
//     if (!trackFitResult) {
//       B2INFO("No track fit result for track");
//       continue;
//     }
//    auto recoTrack = trackFitResult->getRelatedFrom<RecoTrack>();
    auto recoTrack = belle2Track->getRelatedTo<RecoTrack>();

    if (!recoTrack) {
      B2WARNING("No related RecoTrack for Belle2::Track (particle->Track->X)");
      continue;
    }

    // If any track fails, fail completely
    if (!fitRecoTrack(*recoTrack, (addVertexPoint) ? particle : nullptr))
      return {};

    auto& track = RecoTrackGenfitAccess::getGenfitTrack(*recoTrack);

    if (!track.hasFitStatus()) {
      B2WARNING("Track has no fit status");
      continue;
    }
    genfit::GblFitStatus* fs = dynamic_cast<genfit::GblFitStatus*>(track.getFitStatus());
    if (!fs) {
      B2WARNING("Track FitStatus is not GblFitStatus.");
      continue;
    }
    if (!fs->isFittedWithReferenceTrack()) {
      B2WARNING("Track is not fitted with reference track.");
      continue;
    }

    tracks.push_back(&track);
  }

  return tracks;
}

std::pair<TMatrixD, TMatrixD> MillepedeCollectorModule::getTwoBodyToLocalTransform(Particle& mother,
    double motherMass)
{
  std::vector<TMatrixD> result;

  double px = mother.getMomentum()[0];
  double py = mother.getMomentum()[1];
  double pz = mother.getMomentum()[2];
  double pt = sqrt(px * px + py * py);
  double p  = mother.getMomentumMagnitude();
  double M  = motherMass;
  double m  = mother.getDaughter(0)->getPDGMass();

  if (mother.getNDaughters() != 2
      || m != mother.getDaughter(1)->getPDGMass()) B2FATAL("Only two same-mass daughters (V0->f+f- decays) allowed.");

  // Rotation matrix from mother reference system to lab system
  TMatrixD mother2lab(3, 3);
  mother2lab(0, 0) = px * pz / pt / p; mother2lab(0, 1) = - py / pt; mother2lab(0, 2) = px / p;
  mother2lab(1, 0) = py * pz / pt / p; mother2lab(1, 1) =   px / pt; mother2lab(1, 2) = py / p;
  mother2lab(2, 0) = - pt / p;         mother2lab(2, 1) =   0;       mother2lab(2, 2) = pz / p;
  auto lab2mother = mother2lab; lab2mother.Invert();

  // Need to rotate and boost daughters' momenta to know which goes forward (+sign in decay model)
  // and to get the angles theta, phi of the decaying daughter system in mothers' reference frame
  RestFrame boostedFrame(&mother);
  TLorentzVector fourVector1(lab2mother * mother.getDaughter(0)->get4Vector().Vect(), mother.getDaughter(0)->get4Vector().T());
  TLorentzVector fourVector2(lab2mother * mother.getDaughter(1)->get4Vector().Vect(), mother.getDaughter(1)->get4Vector().T());

  auto mom1 = boostedFrame.getMomentum(fourVector1).Vect();
  auto mom2 = boostedFrame.getMomentum(fourVector2).Vect();
  // One momentum has opposite direction (otherwise should be same in CMS of mother), but which?
  double sign = 1.;
  auto avgMom = 0.5 * (mom1 - mom2);
  if (avgMom[2] < 0.) {
    avgMom *= -1.;
    // switch meaning of plus/minus trajectories
    sign = -1.;
  }

  double theta = atan2(avgMom.Perp(), avgMom[2]);
  double phi = atan2(avgMom[1], avgMom[0]);
  if (phi < 0.) phi += 2. * TMath::Pi();

  double alpha = M / 2. / m;
  double c1 = m * sqrt(alpha * alpha - 1.);
  double c2 = 0.5 * sqrt((alpha * alpha - 1.) / alpha / alpha * (p * p + M * M));

  double p3 = p * p * p;
  double pt3 = pt * pt * pt;


  for (auto& track : getParticlesTracks(mother.getDaughters())) {


    TMatrixD R = mother2lab;
    B2Vector3D P(sign * c1 * sin(theta) * cos(phi),
                 sign * c1 * sin(theta) * sin(phi),
                 p / 2. + sign * c2 * cos(theta));

    TMatrixD dRdpx(3, 3);
    dRdpx(0, 0) = - pz * (pow(px, 4.) - pow(py, 4.) - py * py * pz * pz) / pt3 / p3;
    dRdpx(0, 1) = px * py / pt3;
    dRdpx(0, 2) = (py * py + pz * pz) / p3;

    dRdpx(1, 0) = - px * py * pz * (2. * px * px + 2. * py * py + pz * pz) / pt3 / p3;
    dRdpx(1, 1) = - py * py / pt3;
    dRdpx(1, 2) = px * py / p3;

    dRdpx(2, 0) = - px * pz * pz / pt / p3;
    dRdpx(2, 1) = 0.;
    dRdpx(2, 2) = - px * pz / p3;

    TMatrixD dRdpy(3, 3);
    dRdpy(0, 0) = - px * py * pz * (2. * px * px + 2. * py * py + pz * pz) / pt3 / p3;
    dRdpy(0, 1) = - px * px / pt3;
    dRdpy(0, 2) = px * pz / p3;

    dRdpy(1, 0) = - pz * (- pow(px, 4.) - px * px * pz * pz + pow(py, 4.)) / pt3 / p3;
    dRdpy(1, 1) = px * py / pt3;
    dRdpy(1, 2) = (px * px + pz * pz) / p3;

    dRdpy(2, 0) = - py * pz * pz / pt / p3;
    dRdpy(2, 1) = 0.;
    dRdpy(2, 2) = - py * pz / p3;

    TMatrixD dRdpz(3, 3);
    dRdpz(0, 0) = px * pt / p3;
    dRdpz(0, 1) = 0.;
    dRdpz(0, 2) = - px * pz / p3;

    dRdpz(1, 0) = py * pt / p3;
    dRdpz(1, 1) = 0.;
    dRdpz(1, 2) = py * pz / p3;

    dRdpz(2, 0) = pz * pt / p3;
    dRdpz(2, 1) = 0.;
    dRdpz(2, 2) = (px * px + py * py) / p3;

    B2Vector3D dpdpx = dRdpx * P;
    B2Vector3D dpdpy = dRdpy * P;
    B2Vector3D dpdpz = dRdpz * P;

    B2Vector3D dpdtheta = R * B2Vector3D(sign * c1 * cos(theta) * cos(phi),
                                         sign * c1 * cos(theta) * sin(phi),
                                         p / 2. + sign * c2 * (- sin(phi)));


    B2Vector3D dpdphi = R * B2Vector3D(sign * c1 * sin(theta) * (- sin(phi)),
                                       sign * c1 * sin(theta) * cos(phi),
                                       0.);

    B2Vector3D dpdM = R * B2Vector3D(0.,
                                     0.,
                                     0.5 * sign * M / (2. * c2) * cos(phi));

    TMatrixD dpdz(3, 6);
    dpdz(0, 0) = dpdpx(0); dpdz(0, 1) = dpdpy(0); dpdz(0, 2) = dpdpz(0); dpdz(0, 3) = dpdtheta(0); dpdz(0, 4) = dpdphi(0);
    dpdz(0, 5) = dpdM(0);
    dpdz(1, 0) = dpdpx(1); dpdz(1, 1) = dpdpy(1); dpdz(1, 2) = dpdpz(1); dpdz(1, 3) = dpdtheta(1); dpdz(1, 4) = dpdphi(1);
    dpdz(1, 5) = dpdM(1);
    dpdz(2, 0) = dpdpx(2); dpdz(2, 1) = dpdpy(2); dpdz(2, 2) = dpdpz(2); dpdz(2, 3) = dpdtheta(2); dpdz(2, 4) = dpdphi(2);
    dpdz(2, 5) = dpdM(2);

    TMatrixD dqdv = getGlobalToLocalTransform(track->getFittedState()).GetSub(0, 4, 0, 2);
    TMatrixD dqdp = getGlobalToLocalTransform(track->getFittedState()).GetSub(0, 4, 3, 5);
    TMatrixD dfdvz(5, 9);
    dfdvz.SetSub(0, 0, dqdv);
    dfdvz.SetSub(0, 3, dqdp * dpdz);

    result.push_back(dfdvz);

    // switch sign for second trajectory
    sign *= -1.;
  }

  return {result[0], result[1]};
}

TMatrixD MillepedeCollectorModule::getGlobalToLocalTransform(const genfit::MeasuredStateOnPlane& msop)
{
  auto state = msop;
  const B2Vector3D& U(state.getPlane()->getU());
  const B2Vector3D& V(state.getPlane()->getV());
  const B2Vector3D& O(state.getPlane()->getO());
  const B2Vector3D& W(state.getPlane()->getNormal());

  const double* state5 = state.getState().GetMatrixArray();

  double spu = 1.;

  const TVectorD& auxInfo = state.getAuxInfo();
  if (auxInfo.GetNrows() == 2
      || auxInfo.GetNrows() == 1) // backwards compatibility with old RKTrackRep
    spu = state.getAuxInfo()(0);

  TVectorD state7(7);

  state7[0] = O.X() + state5[3] * U.X() + state5[4] * V.X(); // x
  state7[1] = O.Y() + state5[3] * U.Y() + state5[4] * V.Y(); // y
  state7[2] = O.Z() + state5[3] * U.Z() + state5[4] * V.Z(); // z

  state7[3] = spu * (W.X() + state5[1] * U.X() + state5[2] * V.X()); // a_x
  state7[4] = spu * (W.Y() + state5[1] * U.Y() + state5[2] * V.Y()); // a_y
  state7[5] = spu * (W.Z() + state5[1] * U.Z() + state5[2] * V.Z()); // a_z

  // normalize dir
  double norm = 1. / sqrt(state7[3] * state7[3] + state7[4] * state7[4] + state7[5] * state7[5]);
  for (unsigned int i = 3; i < 6; ++i) state7[i] *= norm;

  state7[6] = state5[0]; // q/p

  const double AtU = state7[3] * U.X() + state7[4] * U.Y() + state7[5] * U.Z();
  const double AtV = state7[3] * V.X() + state7[4] * V.Y() + state7[5] * V.Z();
  const double AtW = state7[3] * W.X() + state7[4] * W.Y() + state7[5] * W.Z();

  // J_Mp matrix is d(q/p,u',v',u,v) / d(x,y,z,px,py,pz)       (in is 6x6)

  const double qop = state7[6];
  const double p = state.getCharge() / qop; // momentum

  TMatrixD J_Mp_6x5(6, 5);
  J_Mp_6x5.Zero();

  //d(u)/d(x,y,z)
  J_Mp_6x5(0, 3)  = U.X(); // [0][3]
  J_Mp_6x5(1, 3)  = U.Y(); // [1][3]
  J_Mp_6x5(2, 3) = U.Z(); // [2][3]
  //d(v)/d(x,y,z)
  J_Mp_6x5(0, 4)  = V.X(); // [0][4]
  J_Mp_6x5(1, 4)  = V.Y(); // [1][4]
  J_Mp_6x5(2, 4) = V.Z(); // [2][4]

  // d(q/p)/d(px,py,pz)
  double fact = (-1.) * qop / p;
  J_Mp_6x5(3, 0) = fact * state7[3]; // [3][0]
  J_Mp_6x5(4, 0) = fact * state7[4]; // [4][0]
  J_Mp_6x5(5, 0) = fact * state7[5]; // [5][0]
  // d(u')/d(px,py,pz)
  fact = 1. / (p * AtW * AtW);
  J_Mp_6x5(3, 1) = fact * (U.X() * AtW - W.X() * AtU); // [3][1]
  J_Mp_6x5(4, 1) = fact * (U.Y() * AtW - W.Y() * AtU); // [4][1]
  J_Mp_6x5(5, 1) = fact * (U.Z() * AtW - W.Z() * AtU); // [5][1]
  // d(v')/d(px,py,pz)
  J_Mp_6x5(3, 2) = fact * (V.X() * AtW - W.X() * AtV); // [3][2]
  J_Mp_6x5(4, 2) = fact * (V.Y() * AtW - W.Y() * AtV); // [4][2]
  J_Mp_6x5(5, 2) = fact * (V.Z() * AtW - W.Z() * AtV); // [5][2]

  return J_Mp_6x5.T();
}

TMatrixD MillepedeCollectorModule::getLocalToGlobalTransform(const genfit::MeasuredStateOnPlane& msop)
{
  auto state = msop;
  // get vectors and aux variables
  const B2Vector3D& U(state.getPlane()->getU());
  const B2Vector3D& V(state.getPlane()->getV());
  const B2Vector3D& W(state.getPlane()->getNormal());

  const TVectorD& state5(state.getState());
  double spu = 1.;

  const TVectorD& auxInfo = state.getAuxInfo();
  if (auxInfo.GetNrows() == 2
      || auxInfo.GetNrows() == 1) // backwards compatibility with old RKTrackRep
    spu = state.getAuxInfo()(0);

  TVectorD pTilde(3);
  pTilde[0] = spu * (W.X() + state5(1) * U.X() + state5(2) * V.X()); // a_x
  pTilde[1] = spu * (W.Y() + state5(1) * U.Y() + state5(2) * V.Y()); // a_y
  pTilde[2] = spu * (W.Z() + state5(1) * U.Z() + state5(2) * V.Z()); // a_z

  const double pTildeMag = sqrt(pTilde[0] * pTilde[0] + pTilde[1] * pTilde[1] + pTilde[2] * pTilde[2]);
  const double pTildeMag2 = pTildeMag * pTildeMag;

  const double utpTildeOverpTildeMag2 = (U.X() * pTilde[0] + U.Y() * pTilde[1] + U.Z() * pTilde[2]) / pTildeMag2;
  const double vtpTildeOverpTildeMag2 = (V.X() * pTilde[0] + V.Y() * pTilde[1] + V.Z() * pTilde[2]) / pTildeMag2;

  //J_pM matrix is d(x,y,z,px,py,pz) / d(q/p,u',v',u,v)       (out is 6x6)

  const double qop = state5(0);
  const double p = state.getCharge() / qop; // momentum

  TMatrixD J_pM_5x6(5, 6);
  J_pM_5x6.Zero();

  // d(px,py,pz)/d(q/p)
  double fact = -1. * p / (pTildeMag * qop);
  J_pM_5x6(0, 3) = fact * pTilde[0]; // [0][3]
  J_pM_5x6(0, 4) = fact * pTilde[1]; // [0][4]
  J_pM_5x6(0, 5) = fact * pTilde[2]; // [0][5]
  // d(px,py,pz)/d(u')
  fact = p * spu / pTildeMag;
  J_pM_5x6(1, 3)  = fact * (U.X() - pTilde[0] * utpTildeOverpTildeMag2); // [1][3]
  J_pM_5x6(1, 4) = fact * (U.Y() - pTilde[1] * utpTildeOverpTildeMag2); // [1][4]
  J_pM_5x6(1, 5) = fact * (U.Z() - pTilde[2] * utpTildeOverpTildeMag2); // [1][5]
  // d(px,py,pz)/d(v')
  J_pM_5x6(2, 3) = fact * (V.X() - pTilde[0] * vtpTildeOverpTildeMag2); // [2][3]
  J_pM_5x6(2, 4) = fact * (V.Y() - pTilde[1] * vtpTildeOverpTildeMag2); // [2][4]
  J_pM_5x6(2, 5) = fact * (V.Z() - pTilde[2] * vtpTildeOverpTildeMag2); // [2][5]
  // d(x,y,z)/d(u)
  J_pM_5x6(3, 0) = U.X(); // [3][0]
  J_pM_5x6(3, 1) = U.Y(); // [3][1]
  J_pM_5x6(3, 2) = U.Z(); // [3][2]
  // d(x,y,z)/d(v)
  J_pM_5x6(4, 0) = V.X(); // [4][0]
  J_pM_5x6(4, 1) = V.Y(); // [4][1]
  J_pM_5x6(4, 2) = V.Z(); // [4][2]

  return J_pM_5x6.T();

}

tuple<B2Vector3D, TMatrixDSym> MillepedeCollectorModule::getPrimaryVertexAndCov() const
{
  DBObjPtr<BeamSpot> beam;
  return {beam->getIPPosition(), beam->getSizeCovMatrix()};
}

void MillepedeCollectorModule::updateMassWidthIfSet(string listName, double& mass, double& width)
{
  if (m_customMassConfig.find(listName) != m_customMassConfig.end()) {
    auto massWidth = m_customMassConfig.at(listName);
    mass = std::get<0>(massWidth);
    width = std::get<1>(massWidth);
  }
}
<|MERGE_RESOLUTION|>--- conflicted
+++ resolved
@@ -149,8 +149,6 @@
   addParam("enableSVDHierarchy", m_enableSVDHierarchy, "Enable SVD in hierarchy (flat or full)",
            bool(true));
 
-<<<<<<< HEAD
-=======
   addParam("enableWireByWireAlignment", m_enableWireByWireAlignment, "Enable global derivatives for wire-by-wire alignment",
            bool(false));
   addParam("enableWireSagging", m_enableWireSagging, "Enable global derivatives for wire sagging",
@@ -169,7 +167,6 @@
   addParam("customMassConfig", m_customMassConfig,
            "dict{ list_name: (mass, width), ... } with custom mass and width to use as external measurement.",
            m_customMassConfig);
->>>>>>> c516af45
 }
 
 void MillepedeCollectorModule::prepare()
@@ -251,24 +248,6 @@
     events.push_back(EventMetaData(std::get<0>(ev_run_exp), std::get<1>(ev_run_exp), std::get<2>(ev_run_exp)));
   }
 
-<<<<<<< HEAD
-  // Configure the (VXD) hierarchy before being built
-  if (m_hierarchyType == 0)
-    Belle2::alignment::VXDGlobalParamInterface::s_hierarchyType = VXDGlobalParamInterface::c_None;
-  else if (m_hierarchyType == 1)
-    Belle2::alignment::VXDGlobalParamInterface::s_hierarchyType = VXDGlobalParamInterface::c_Flat;
-  else if (m_hierarchyType == 2)
-    Belle2::alignment::VXDGlobalParamInterface::s_hierarchyType = VXDGlobalParamInterface::c_Full;
-
-  Belle2::alignment::VXDGlobalParamInterface::s_enablePXD = m_enablePXDHierarchy;
-  Belle2::alignment::VXDGlobalParamInterface::s_enableSVD = m_enableSVDHierarchy;
-
-  // This will also build the hierarchy for the first time:
-  Belle2::alignment::GlobalCalibrationManager::getInstance().initialize(m_components);
-  Belle2::alignment::GlobalCalibrationManager::getInstance().writeConstraints("constraints.txt");
-
-  AlignableCDCRecoHit::s_enableEventT0LocalDerivative = m_fitEventT0;
-=======
   // This will also build the hierarchy for the first time:
   if (!m_timedepConfig.empty() && m_eventNumbers.empty()) {
     auto autoEvents = Belle2::alignment::timeline::setupTimedepGlobalLabels(m_timedepConfig);
@@ -286,7 +265,6 @@
   AlignableCDCRecoHit::s_enableTrackT0LocalDerivative = m_fitTrackT0;
   AlignableCDCRecoHit::s_enableWireSaggingGlobalDerivative = m_enableWireSagging;
   AlignableCDCRecoHit::s_enableWireByWireAlignmentGlobalDerivatives = m_enableWireByWireAlignment;
->>>>>>> c516af45
 }
 
 void MillepedeCollectorModule::collect()
@@ -437,15 +415,9 @@
       if (daughters.size() > 1) {
         auto beam = getPrimaryVertexAndCov();
 
-<<<<<<< HEAD
-        TMatrixDSym vertexCov(beam->getCovVertex());
-        TMatrixDSym vertexPrec(beam->getCovVertex().Invert());
-        TVector3 vertexResidual = - (mother->getVertex() - beam->getVertex());
-=======
         TMatrixDSym vertexCov(get<TMatrixDSym>(beam));
         TMatrixDSym vertexPrec(get<TMatrixDSym>(beam).Invert());
         B2Vector3D vertexResidual = - (mother->getVertex() - get<B2Vector3D>(beam));
->>>>>>> c516af45
 
         TVectorD extMeasurements(3);
         extMeasurements[0] = vertexResidual[0];
@@ -532,17 +504,6 @@
           gbl::GblTrajectory combined(daughters);
           //combined.printTrajectory(100);
           //combined.printPoints(100);
-<<<<<<< HEAD
-
-          combined.fit(chi2, ndf, lostWeight);
-          getObjectPtr<TH1I>("ndf")->Fill(ndf);
-          getObjectPtr<TH1F>("chi2_per_ndf")->Fill(chi2 / double(ndf));
-          getObjectPtr<TH1F>("pval")->Fill(TMath::Prob(chi2, ndf));
-
-          if (TMath::Prob(chi2, ndf) > m_minPValue) storeTrajectory(combined);
-          B2RESULT("Beam vertex constrained fit results NDF = " << ndf << " Chi2/NDF = " << chi2 / double(ndf));
-
-=======
 
           combined.fit(chi2, ndf, lostWeight);
           getObjectPtr<TH1I>("ndf")->Fill(ndf);
@@ -556,7 +517,6 @@
           if (TMath::Prob(chi2, ndf) > m_minPValue) storeTrajectory(combined);
           B2RESULT("Beam vertex constrained fit results NDF = " << ndf << " Chi2/NDF = " << chi2 / double(ndf));
 
->>>>>>> c516af45
         } else {
 
           gbl::GblTrajectory combined(daughters, extDeriv, extMeasurements, vertexPrec);
@@ -565,14 +525,11 @@
           getObjectPtr<TH1I>("ndf")->Fill(ndf);
           getObjectPtr<TH1F>("chi2_per_ndf")->Fill(chi2 / double(ndf));
           getObjectPtr<TH1F>("pval")->Fill(TMath::Prob(chi2, ndf));
-<<<<<<< HEAD
-=======
           if (eventT0.isValid() && eventT0->hasEventT0()) {
             evt0 =  eventT0->getEventT0();
             getObjectPtr<TH1F>("evt0")->Fill(evt0);
           }
 
->>>>>>> c516af45
           if (TMath::Prob(chi2, ndf) > m_minPValue) storeTrajectory(combined);
 
           B2RESULT("Beam vertex constrained fit results NDF = " << ndf << " Chi2/NDF = " << chi2 / double(ndf));
@@ -596,15 +553,6 @@
         continue;
       }
 
-<<<<<<< HEAD
-      auto dfdextPlusMinus = getTwoBodyToLocalTransform(*mother, mother->getPDGMass());
-      std::vector<std::pair<std::vector<gbl::GblPoint>, TMatrixD> > daughters;
-
-      daughters.push_back({gbl->collectGblPoints(track12[0], track12[0]->getCardinalRep()), dfdextPlusMinus.first});
-      daughters.push_back({gbl->collectGblPoints(track12[1], track12[1]->getCardinalRep()), dfdextPlusMinus.second});
-
-=======
->>>>>>> c516af45
       auto pdgdb = EvtGenDatabasePDG::Instance();
       double motherMass = mother->getPDGMass();
       double motherWidth = pdgdb->GetParticle(mother->getPDGCode())->Width();
@@ -675,24 +623,14 @@
         continue;
       }
 
-<<<<<<< HEAD
-      DBObjPtr<BeamParameters> beam;
-      auto dfdextPlusMinus = getTwoBodyToLocalTransform(*mother, beam->getMass());
-=======
       auto dfdextPlusMinus = getTwoBodyToLocalTransform(*mother, motherMass);
->>>>>>> c516af45
       std::vector<std::pair<std::vector<gbl::GblPoint>, TMatrixD> > daughters;
 
       daughters.push_back({gbl->collectGblPoints(track12[0], track12[0]->getCardinalRep()), dfdextPlusMinus.first});
       daughters.push_back({gbl->collectGblPoints(track12[1], track12[1]->getCardinalRep()), dfdextPlusMinus.second});
 
-<<<<<<< HEAD
-      TMatrixDSym massPrec(1); massPrec(0, 0) = 1. / 0.05 / 0.05;
-      TVectorD massResidual(1); massResidual = - (mother->getMass() - beam->getMass());
-=======
       TMatrixDSym massPrec(1); massPrec(0, 0) = 1. / motherWidth / motherWidth;
       TVectorD massResidual(1); massResidual = - (mother->getMass() - motherMass);
->>>>>>> c516af45
 
       TVectorD extMeasurements(1);
       extMeasurements[0] = massResidual[0];
@@ -741,12 +679,7 @@
         continue;
       }
 
-<<<<<<< HEAD
-      DBObjPtr<BeamParameters> beam;
-      auto dfdextPlusMinus = getTwoBodyToLocalTransform(*mother, beam->getMass());
-=======
       auto dfdextPlusMinus = getTwoBodyToLocalTransform(*mother, motherMass);
->>>>>>> c516af45
       std::vector<std::pair<std::vector<gbl::GblPoint>, TMatrixD> > daughters;
 
       daughters.push_back({gbl->collectGblPoints(track12[0], track12[0]->getCardinalRep()), dfdextPlusMinus.first});
@@ -755,13 +688,8 @@
       TMatrixDSym vertexPrec(get<TMatrixDSym>(getPrimaryVertexAndCov()).Invert());
       B2Vector3D vertexResidual = - (mother->getVertex() - get<B2Vector3D>(getPrimaryVertexAndCov()));
 
-<<<<<<< HEAD
-      TMatrixDSym massPrec(1); massPrec(0, 0) = 1. / (beam->getCovHER() + beam->getCovLER())(0, 0);
-      TVectorD massResidual(1); massResidual = - (mother->getMass() - beam->getMass());
-=======
       TMatrixDSym massPrec(1); massPrec(0, 0) = 1. / motherWidth / motherWidth;
       TVectorD massResidual(1); massResidual = - (mother->getMass() - motherMass);
->>>>>>> c516af45
 
       TMatrixDSym extPrec(4); extPrec.Zero();
       extPrec.SetSub(0, 0, vertexPrec);
@@ -834,41 +762,13 @@
         continue;
       }
 
-<<<<<<< HEAD
-      auto dfdextPlusMinus = getTwoBodyToLocalTransform(*mother, beam->getMass());
-=======
       auto dfdextPlusMinus = getTwoBodyToLocalTransform(*mother, motherMass);
->>>>>>> c516af45
       std::vector<std::pair<std::vector<gbl::GblPoint>, TMatrixD> > daughters;
 
       daughters.push_back({gbl->collectGblPoints(track12[0], track12[0]->getCardinalRep()), dfdextPlusMinus.first});
       daughters.push_back({gbl->collectGblPoints(track12[1], track12[1]->getCardinalRep()), dfdextPlusMinus.second});
 
       TMatrixDSym extCov(7); extCov.Zero();
-<<<<<<< HEAD
-      // 3x3 IP vertex covariance
-      extCov.SetSub(0, 0, beam->getCovVertex());
-      //TODO: FIXME: add transformation from (E,theta_x,theta_y) -> (px,py,pz)
-      //covariance of the "boost vector" -> see BeamParameters
-      // 3x3 matrix cov(E,theta_x,theta_y)
-      //TODO:
-      //I cannot get all 3 entries non-zero using Y4S setting for add_beamparameters
-      //extCov.SetSub(3, 3, (beam->getCovLER() + beam->getCovHER()));
-      extCov(3, 3) = (beam->getCovLER() + beam->getCovHER())(0, 0);
-      //TODO: multiply by beam energy?
-      extCov(4, 4) = (beam->getCovLER() + beam->getCovHER())(1, 1);
-      //TODO: multiply by beam energy?
-      extCov(5, 5) = (beam->getCovLER() + beam->getCovHER())(2, 2);
-      //TODO Exactly zero if not set (experimental observation) ... temporary -> should NOT be zero
-      if (extCov(4, 4) == 0.)
-        extCov(4, 4) = extCov(0, 0);
-      //TODO Exactly zero if not set (experimental observation) ... temporary -> should NOT be zero
-      if (extCov(5, 5) == 0.)
-        extCov(5, 5) = extCov(0, 0);
-      // For the error of invariant mass of the beam I take that for its energy
-      extCov(6, 6) = (beam->getCovLER()(0, 0) + beam->getCovHER()(0, 0));
-
-=======
 
       // 3x3 IP vertex covariance
       extCov.SetSub(0, 0, get<TMatrixDSym>(getPrimaryVertexAndCov()));
@@ -904,7 +804,6 @@
       extCov.SetSub(3, 3, covVect);
 
       extCov(6, 6) = motherWidth * motherWidth;
->>>>>>> c516af45
       auto extPrec = extCov; extPrec.Invert();
 
       TVectorD extMeasurements(7);
@@ -970,11 +869,7 @@
           labels.push_back(0);
         }
 
-<<<<<<< HEAD
-        // Allow to disable BeamParameters externally
-=======
         // Allow to disable BeamSpot externally
->>>>>>> c516af45
         alignment::GlobalDerivatives globals(labels, derivatives);
 
         // Add derivatives for vertex calibration to first point of first trajectory
