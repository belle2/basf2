--- conflicted
+++ resolved
@@ -455,11 +455,9 @@
           getObjectPtr<TH1I>("ndf")->Fill(ndf);
           getObjectPtr<TH1F>("chi2_per_ndf")->Fill(chi2 / double(ndf));
           getObjectPtr<TH1F>("pval")->Fill(TMath::Prob(chi2, ndf));
-<<<<<<< HEAD
 
           if (TMath::Prob(chi2, ndf) > m_minPValue) storeTrajectory(combined);
           B2RESULT("Beam vertex constrained fit results NDF = " << ndf << " Chi2/NDF = " << chi2 / double(ndf));
-
 
         } else {
 
@@ -473,25 +471,6 @@
 
           B2RESULT("Beam vertex constrained fit results NDF = " << ndf << " Chi2/NDF = " << chi2 / double(ndf));
 
-=======
-
-          if (TMath::Prob(chi2, ndf) > m_minPValue) storeTrajectory(combined);
-          B2RESULT("Beam vertex constrained fit results NDF = " << ndf << " Chi2/NDF = " << chi2 / double(ndf));
-
-
-        } else {
-
-          gbl::GblTrajectory combined(daughters, extDeriv, extMeasurements, vertexPrec);
-
-          combined.fit(chi2, ndf, lostWeight);
-          getObjectPtr<TH1I>("ndf")->Fill(ndf);
-          getObjectPtr<TH1F>("chi2_per_ndf")->Fill(chi2 / double(ndf));
-          getObjectPtr<TH1F>("pval")->Fill(TMath::Prob(chi2, ndf));
-          if (TMath::Prob(chi2, ndf) > m_minPValue) storeTrajectory(combined);
-
-          B2RESULT("Beam vertex constrained fit results NDF = " << ndf << " Chi2/NDF = " << chi2 / double(ndf));
-
->>>>>>> c892045c
         }
       }
     }
