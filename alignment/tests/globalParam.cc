
#include <alignment/dbobjects/VXDAlignment.h>
#include <alignment/dbobjects/BKLMAlignment.h>
#include <alignment/GlobalParam.h>
#include <alignment/Manager.h>
#include <cdc/dbobjects/CDCTimeZeros.h>
#include <cdc/dbobjects/CDCTimeWalks.h>
#include <cdc/dbobjects/CDCAlignment.h>
#include <cdc/dbobjects/CDCXtRelations.h>
#include <framework/dataobjects/EventMetaData.h>
#include <klm/eklm/dbobjects/EKLMAlignment.h>

#include <gtest/gtest.h>

#include <iostream>
#include <string>

using namespace std;
using namespace Belle2;
using namespace alignment;

namespace {
  /// Test class for hierarchy parameter storage
//   class MockDBObj : public TObject {
//   public:
//     static unsigned short getGlobalUniqueID() { return 1; }
//     double getGlobalParam(unsigned short element, unsigned short param)
//     {
//       if (element != 1)
//         return 0.;
//       if (param != 1)
//         return 0.;
//
//       return m_value;
//     }
//     void setGlobalParam(unsigned short element, unsigned short param, double val)
//     {
//       if (element != 1)
//         return;
//       if (param != 1)
//         return;
//       m_value = val;
//     }
//     std::vector<std::pair<unsigned short, unsigned short>> listGlobalParams() {return {{1, 1}};}
//   private:
//     double m_value {0.};
//   };

  class MockDetectorInterface : public IGlobalParamInterface {
  public:
    explicit MockDetectorInterface(int id) : m_id(id) {}
    int hasBeenCalled() { return m_called; }
    virtual void readFromResult(std::vector<std::tuple<unsigned short, unsigned short, unsigned short, double>>&,
                                GlobalParamVector&) override final
    {
      std::cout << " Interface " << m_id << ": called readFromResult()" << std::endl;
      ++m_called;
    }
  private:
    int m_id { -1};
    int m_called {0};
  };

  /// Test fixture.for hierarchy
  class GlobalParamTest : public ::testing::Test {
  protected:

    /// init - fill hierarchy
    virtual void SetUp()
    {

    }

    /// cleanup
    virtual void TearDown()
    {

    }

  };

  /// Test construction of GlobalParamVector from DB components
  /// and handling of subdetector interfaces related to DB objects
  /// or generic (included for any components configuration)
  TEST_F(GlobalParamTest, GlobalParamComponentsInterfaces)
  {
    // Full vector
    GlobalParamVector gpv;
    // Vector restricted to BeamSpot
    GlobalParamVector gpvComp({"BeamSpot"});

    // Interfaces for testing
    auto interface1 = new MockDetectorInterface(1);
    auto interface2 = new MockDetectorInterface(2);
    auto interface3 = new MockDetectorInterface(3);

    auto iptr1 = std::shared_ptr<IGlobalParamInterface>(interface1);
    auto iptr2 = std::shared_ptr<IGlobalParamInterface>(interface2);
    auto iptr3 = std::shared_ptr<IGlobalParamInterface>(interface3);

    // Init the vectors with db objects and interfaces (see GlobalCalibrationManager::initGlobalVector(...))
    for (auto vect : std::vector<GlobalParamVector*>({&gpv, &gpvComp})) {
      vect->addDBObj<BeamSpot>(iptr1);
      vect->addDBObj<VXDAlignment>(iptr2);
      vect->addDBObj<CDCAlignment>(iptr2);
      vect->addDBObj<CDCTimeZeros>();
      vect->addDBObj<CDCTimeWalks>();
      vect->addDBObj<CDCXtRelations>();
      vect->addDBObj<BKLMAlignment>();
      vect->addDBObj<EKLMAlignment>();

      vect->addSubDetectorInterface(iptr3);
      vect->addSubDetectorInterface(iptr3);
      vect->addSubDetectorInterface(iptr3);
    }

    // First a check, no interface called yet
    EXPECT_EQ(interface1->hasBeenCalled() , 0);
    EXPECT_EQ(interface2->hasBeenCalled() , 0);
    EXPECT_EQ(interface3->hasBeenCalled() , 0);

    std::vector<std::tuple<unsigned short, unsigned short, unsigned short, double>> emptyResult;

    // Full vector accepted everything and calls all interfaces
    gpv.postReadFromResult(emptyResult);
    EXPECT_EQ(interface1->hasBeenCalled() , 1);
    EXPECT_EQ(interface2->hasBeenCalled() , 1); // only one more read due to uniqueness
    EXPECT_EQ(interface3->hasBeenCalled() , 1);

    // BeamSpot have interface 1 and interface 3 (added for any components configuration)
    // Interface 2 should not be stored/called in 'gpvComp'
    gpvComp.postReadFromResult(emptyResult);
    EXPECT_EQ(interface1->hasBeenCalled() , 2);
    EXPECT_EQ(interface2->hasBeenCalled() , 1);
    EXPECT_EQ(interface3->hasBeenCalled() , 2);

    EXPECT_EQ(gpv.getGlobalParamSet<VXDAlignment>().isConstructed(), false);
    EXPECT_EQ(gpvComp.getGlobalParamSet<VXDAlignment>().isConstructed(), false);
    // Construct the DB objects to be able to check pointers to them
    gpv.construct();
    gpvComp.construct();

    // Full vector contains all objects
    EXPECT_EQ(!!gpv.getDBObj<VXDAlignment>(), true);
    EXPECT_EQ(!!gpv.getDBObj<BeamSpot>(), true);
    // BeamSpot global vector should only containt BeamSpot
    EXPECT_EQ(!!gpvComp.getDBObj<VXDAlignment>(), false);
    EXPECT_EQ(!!gpvComp.getDBObj<BeamSpot>(), true);

    // Full vector contains all objects
    EXPECT_EQ(gpv.getGlobalParamSet<VXDAlignment>().isConstructed(), true);
    EXPECT_EQ(gpv.getGlobalParamSet<BeamSpot>().isConstructed(), true);
    // BeamSpot global vector should only containt BeamSpot
    EXPECT_EQ(gpvComp.getGlobalParamSet<VXDAlignment>().isConstructed(), false);
    EXPECT_EQ(gpvComp.getGlobalParamSet<BeamSpot>().isConstructed(), true);

    // Accessing non-existing object will return an empty set
    EXPECT_EQ(gpvComp.getGlobalParamSet<VXDAlignment>().is<VXDAlignment>(), false);
    EXPECT_EQ(gpvComp.getGlobalParamSet<VXDAlignment>().is<EmptyGlobalParamSet>(), true);
    EXPECT_EQ(gpvComp.getGlobalParamSet<VXDAlignment>().empty(), true);
    EXPECT_EQ(gpvComp.getGlobalParamSet<VXDAlignment>().isConstructed(), false);
    EXPECT_EQ((bool) gpvComp.getGlobalParamSet<VXDAlignment>(), false);

    EXPECT_EQ(gpv.getGlobalParamSet<BeamSpot>().is<BeamSpot>(), true);
    EXPECT_EQ(gpv.getGlobalParamSet<BeamSpot>().is<EmptyGlobalParamSet>(), false);
    EXPECT_EQ(gpv.getGlobalParamSet<BeamSpot>().empty(), false);
    EXPECT_EQ(gpv.getGlobalParamSet<BeamSpot>().isConstructed(), true);
    EXPECT_EQ((bool) gpv.getGlobalParamSet<BeamSpot>(), true);


    EXPECT_EQ(gpvComp.getGlobalParamSet<EmptyGlobalParamSet>().is<EmptyGlobalParamSet>(), true);

    // This commented because BeamSpot is not yet in the DB. Instead, for now
    // test VXDAlignment and once I get to this back, I want to have test for
    // all supported db objects.
    /*
    GlobalParamVector newgpv({"BeamSpot", "CDCAlignment"});
<<<<<<< HEAD
    GlobalCalibrationManager::initGlobalVector(newgpv);

    EXPECT_EQ(newgpv.getGlobalParamSet<BeamSpot>().isConstructed(), false);
    newgpv.construct();
    EXPECT_EQ(newgpv.getGlobalParamSet<BeamSpot>().isConstructed(), true);

    newgpv.setGlobalParam(42., BeamSpot::getGlobalUniqueID(), 0, 1);
    EXPECT_EQ(newgpv.getGlobalParam(BeamSpot::getGlobalUniqueID(), 0, 1), 42.);
    newgpv.loadFromDB(EventMetaData(1, 0, 0));
    EXPECT_EQ(newgpv.getGlobalParam(BeamSpot::getGlobalUniqueID(), 0, 1), 0.);

    newgpv.updateGlobalParam(42., BeamSpot::getGlobalUniqueID(), 0, 1);
    EXPECT_EQ(newgpv.getGlobalParam(BeamSpot::getGlobalUniqueID(), 0, 1), 42.);

    newgpv.setGlobalParam(42., CDCAlignment::getGlobalUniqueID(), 0, 1);
    EXPECT_EQ(newgpv.getGlobalParam(CDCAlignment::getGlobalUniqueID(), 0, 1), 42.);
    */

    GlobalParamVector newgpv({"VXDAlignment", "CDCAlignment"});
    GlobalCalibrationManager::initGlobalVector(newgpv);

    EXPECT_EQ(newgpv.getGlobalParamSet<VXDAlignment>().isConstructed(), false);
    newgpv.construct();
    EXPECT_EQ(newgpv.getGlobalParamSet<VXDAlignment>().isConstructed(), true);

    newgpv.setGlobalParam(42., VXDAlignment::getGlobalUniqueID(), 0, 1);
    EXPECT_EQ(newgpv.getGlobalParam(VXDAlignment::getGlobalUniqueID(), 0, 1), 42.);
    newgpv.loadFromDB(EventMetaData(1, 0, 0));
    EXPECT_EQ(newgpv.getGlobalParam(VXDAlignment::getGlobalUniqueID(), 0, 1), 0.);

    newgpv.updateGlobalParam(42., VXDAlignment::getGlobalUniqueID(), 0, 1);
    EXPECT_EQ(newgpv.getGlobalParam(VXDAlignment::getGlobalUniqueID(), 0, 1), 42.);

    newgpv.setGlobalParam(42., CDCAlignment::getGlobalUniqueID(), 0, 1);
    EXPECT_EQ(newgpv.getGlobalParam(CDCAlignment::getGlobalUniqueID(), 0, 1), 42.);
=======
    GlobalCalibrationManager::initGlobalVector(newgpv);

    EXPECT_EQ(newgpv.getGlobalParamSet<BeamSpot>().isConstructed(), false);
    newgpv.construct();
    EXPECT_EQ(newgpv.getGlobalParamSet<BeamSpot>().isConstructed(), true);

    newgpv.setGlobalParam(42., BeamSpot::getGlobalUniqueID(), 0, 1);
    EXPECT_EQ(newgpv.getGlobalParam(BeamSpot::getGlobalUniqueID(), 0, 1), 42.);
    newgpv.loadFromDB(EventMetaData(1, 0, 0));
    EXPECT_EQ(newgpv.getGlobalParam(BeamSpot::getGlobalUniqueID(), 0, 1), 0.);

    newgpv.updateGlobalParam(42., BeamSpot::getGlobalUniqueID(), 0, 1);
    EXPECT_EQ(newgpv.getGlobalParam(BeamSpot::getGlobalUniqueID(), 0, 1), 42.);

    newgpv.setGlobalParam(42., CDCAlignment::getGlobalUniqueID(), 0, 1);
    EXPECT_EQ(newgpv.getGlobalParam(CDCAlignment::getGlobalUniqueID(), 0, 1), 42.);
    */

    GlobalParamVector newgpv({"VXDAlignment", "CDCAlignment"});
    GlobalCalibrationManager::initGlobalVector(newgpv);

    EXPECT_EQ(newgpv.getGlobalParamSet<VXDAlignment>().isConstructed(), false);
    newgpv.construct();
    EXPECT_EQ(newgpv.getGlobalParamSet<VXDAlignment>().isConstructed(), true);

    newgpv.setGlobalParam(42., VXDAlignment::getGlobalUniqueID(), 0, 1);
    EXPECT_EQ(newgpv.getGlobalParam(VXDAlignment::getGlobalUniqueID(), 0, 1), 42.);
    newgpv.loadFromDB(EventMetaData(1, 0, 0));
    EXPECT_EQ(newgpv.getGlobalParam(VXDAlignment::getGlobalUniqueID(), 0, 1), 0.);

    newgpv.updateGlobalParam(42., VXDAlignment::getGlobalUniqueID(), 0, 1);
    EXPECT_EQ(newgpv.getGlobalParam(VXDAlignment::getGlobalUniqueID(), 0, 1), 42.);

    newgpv.setGlobalParam(42., CDCAlignment::getGlobalUniqueID(), 0, 1);
    EXPECT_EQ(newgpv.getGlobalParam(CDCAlignment::getGlobalUniqueID(), 0, 1), 42.);
>>>>>>> e3a24278

  }

}  // namespace<|MERGE_RESOLUTION|>--- conflicted
+++ resolved
@@ -175,7 +175,6 @@
     // all supported db objects.
     /*
     GlobalParamVector newgpv({"BeamSpot", "CDCAlignment"});
-<<<<<<< HEAD
     GlobalCalibrationManager::initGlobalVector(newgpv);
 
     EXPECT_EQ(newgpv.getGlobalParamSet<BeamSpot>().isConstructed(), false);
@@ -211,43 +210,6 @@
 
     newgpv.setGlobalParam(42., CDCAlignment::getGlobalUniqueID(), 0, 1);
     EXPECT_EQ(newgpv.getGlobalParam(CDCAlignment::getGlobalUniqueID(), 0, 1), 42.);
-=======
-    GlobalCalibrationManager::initGlobalVector(newgpv);
-
-    EXPECT_EQ(newgpv.getGlobalParamSet<BeamSpot>().isConstructed(), false);
-    newgpv.construct();
-    EXPECT_EQ(newgpv.getGlobalParamSet<BeamSpot>().isConstructed(), true);
-
-    newgpv.setGlobalParam(42., BeamSpot::getGlobalUniqueID(), 0, 1);
-    EXPECT_EQ(newgpv.getGlobalParam(BeamSpot::getGlobalUniqueID(), 0, 1), 42.);
-    newgpv.loadFromDB(EventMetaData(1, 0, 0));
-    EXPECT_EQ(newgpv.getGlobalParam(BeamSpot::getGlobalUniqueID(), 0, 1), 0.);
-
-    newgpv.updateGlobalParam(42., BeamSpot::getGlobalUniqueID(), 0, 1);
-    EXPECT_EQ(newgpv.getGlobalParam(BeamSpot::getGlobalUniqueID(), 0, 1), 42.);
-
-    newgpv.setGlobalParam(42., CDCAlignment::getGlobalUniqueID(), 0, 1);
-    EXPECT_EQ(newgpv.getGlobalParam(CDCAlignment::getGlobalUniqueID(), 0, 1), 42.);
-    */
-
-    GlobalParamVector newgpv({"VXDAlignment", "CDCAlignment"});
-    GlobalCalibrationManager::initGlobalVector(newgpv);
-
-    EXPECT_EQ(newgpv.getGlobalParamSet<VXDAlignment>().isConstructed(), false);
-    newgpv.construct();
-    EXPECT_EQ(newgpv.getGlobalParamSet<VXDAlignment>().isConstructed(), true);
-
-    newgpv.setGlobalParam(42., VXDAlignment::getGlobalUniqueID(), 0, 1);
-    EXPECT_EQ(newgpv.getGlobalParam(VXDAlignment::getGlobalUniqueID(), 0, 1), 42.);
-    newgpv.loadFromDB(EventMetaData(1, 0, 0));
-    EXPECT_EQ(newgpv.getGlobalParam(VXDAlignment::getGlobalUniqueID(), 0, 1), 0.);
-
-    newgpv.updateGlobalParam(42., VXDAlignment::getGlobalUniqueID(), 0, 1);
-    EXPECT_EQ(newgpv.getGlobalParam(VXDAlignment::getGlobalUniqueID(), 0, 1), 42.);
-
-    newgpv.setGlobalParam(42., CDCAlignment::getGlobalUniqueID(), 0, 1);
-    EXPECT_EQ(newgpv.getGlobalParam(CDCAlignment::getGlobalUniqueID(), 0, 1), 42.);
->>>>>>> e3a24278
 
   }
 
