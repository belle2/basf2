--- conflicted
+++ resolved
@@ -75,19 +75,17 @@
     /** Defaut ctor. */
     DecayDescriptor();
 
-<<<<<<< HEAD
     /** Want the default copy ctor. */
     DecayDescriptor(const DecayDescriptor&) = default;
 
     /** Want the default assignment operator */
     DecayDescriptor& operator=(const DecayDescriptor&) = default;
-=======
+
     /** Function to get hierarchy of selected particles  and their names (for python use) */
     std::vector<std::vector<std::pair<int, std::string>>>  getHierarchyOfSelected();
 
     /** Helper function to get hierarchy of selected particles  and their names. Called iteratively and get hierarchy path of a particle as an argument */
     std::vector<std::vector<std::pair<int, std::string>>>  getHierarchyOfSelected(std::vector<std::pair<int, std::string>> currentPath);
->>>>>>> 6faf8ab0
 
     /** Initialise the DecayDescriptor from given string.
         Typically, the string is a parameter of an analysis module. */
