/**************************************************************************
* BASF2 (Belle Analysis Framework 2)                                      *
* Copyright(C) 2014 - Belle II Collaboration                              *
*                                                                         *
* Author: The Belle II Collaboration                                      *
* Contributors: Fernando Abudinen and Moritz Gelb                         *
*                                                                         *
* This software is provided "as is" without any warranty.                 *
**************************************************************************/

#ifndef NTUPLEFLAVORTAGGINGTOOL_H
#define NTUPLEFLAVORTAGGINGTOOL_H
#include <analysis/NtupleTools/NtupleFlatTool.h>
#include <analysis/dataobjects/Particle.h>
#include <analysis/DecayDescriptor/DecayDescriptor.h>
#include <TTree.h>
#include <string>
#include <utility>

namespace Belle2 {

  /**
   * NtupleTool to write the output of the FlavorTagger for all RestOfEvent B0s to a flat ntuple.
   * The tool writes out the probabilities for B0 (B0Probability) and B0bar (B0barProbability),
   * the combined product dilution*flavor (qrCombined) and the MC flavor (qrMC).
   */
  class NtupleFlavorTaggingTool : public NtupleFlatTool {

  private:


    /** Flag to save the Flavor Tagger Output using the FANN Output. This is the Default */
    bool m_useFBDT;

    /** qr Output of the Combiner. Output of the FlavorTagger using the FANN MLP method as combiner after the complete process*/
    float* qrCombinedFBDT;

    /** Flag to save the Flavor Tagger Output using the FANN Output.  */
    bool m_useFANN;

    /** qr Output of the Combiner. Output of the FlavorTagger using the FANN MLP method as combiner after the complete process*/
    float* qrCombinedFANN;

    /** q Flavor of the B0-Meson related to the RestOfEvent. Only saved if there is MC Info.*/
    float* qrMC;

    /** Flag to save the individual output of each category.  */
    bool m_saveCategories;

    /** map containing the category name and the corresponding qr Output, i.e. the Combiner input value. They could be used for independent tags.*/
<<<<<<< HEAD
    std::map<std::string, float*> m_qrCategories;
=======
    std::map<std::string, float*> m_qpCategories;
>>>>>>> 7db32277

    /** map containing the category name and the corresponding MC Variable isRightTarget. They could be used to evaluate independent tags.*/
    std::map<std::string, float*> m_hasTrueTargets;

    /** map containing the category name and the corresponding MC Variable isRightCategory. They could be used to evaluate independent tags.*/
    std::map<std::string, float*> m_isTrueCategories;

    /** Create branches in m_tree - this function should be called by the constructor only. */
    void setupTree();

  public:
    /** Constructor. */
    NtupleFlavorTaggingTool(TTree* tree, DecayDescriptor& decaydescriptor, const std::string& strOptions) : NtupleFlatTool(tree,
          decaydescriptor, strOptions)
    {
      m_useFANN = false;
      m_useFBDT = false;
      m_saveCategories = false;
      setupTree();
    }

    /** Set branch variables to properties of the provided Particle. */
    void eval(const Particle* p);
  };

} // namepspace Belle2

#endif // NTUPLEFLAVORTAGGINGTOOL_H<|MERGE_RESOLUTION|>--- conflicted
+++ resolved
@@ -48,11 +48,7 @@
     bool m_saveCategories;
 
     /** map containing the category name and the corresponding qr Output, i.e. the Combiner input value. They could be used for independent tags.*/
-<<<<<<< HEAD
-    std::map<std::string, float*> m_qrCategories;
-=======
     std::map<std::string, float*> m_qpCategories;
->>>>>>> 7db32277
 
     /** map containing the category name and the corresponding MC Variable isRightTarget. They could be used to evaluate independent tags.*/
     std::map<std::string, float*> m_hasTrueTargets;
