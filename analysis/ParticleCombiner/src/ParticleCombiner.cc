--- conflicted
+++ resolved
@@ -497,11 +497,7 @@
           hypotheses.push_back(p->getECLClusterEHypothesisBit());
         }
       } else {
-<<<<<<< HEAD
-        for (unsigned i = 0; i < daughters.size(); i++) stack.push_back(m_particleArray[daughters[i]]);
-=======
         for (int daughter : daughters) stack.push_back(m_particleArray[daughter]);
->>>>>>> c516af45
       }
     }
 
