--- conflicted
+++ resolved
@@ -108,7 +108,7 @@
       typedef std::function<double(const Particle*, const std::vector<double>&)> ParameterFunctionPtr;
       /** meta functions stored take a const std::vector<std::string>& and return a FunctionPtr. */
       typedef std::function<FunctionPtr(const std::vector<std::string>&)> MetaFunctionPtr;
-      /** Typedef for the cut, that we use Particles as outr base objects. */
+      /** Typedef for the cut, that we use Particles as our base objects. */
       typedef Particle Object;
 
       /** Base class for information common to all types of variables. */
@@ -196,15 +196,11 @@
       /** Register a variable that takes floating-point arguments (see Variable::Manager::ParameterFunctionPtr). */
       void registerVariable(const std::string& name, const Manager::ParameterFunctionPtr& f, const std::string& description);
       /** Register a meta-variable that takes string arguments and returns a variable(see Variable::Manager::MetaFunctionPtr). */
-<<<<<<< HEAD
-      void registerVariable(const std::string& name, Manager::MetaFunctionPtr f, const std::string& description);
-      /** Make a meta-variable deprecated. */
+      void registerVariable(const std::string& name, const Manager::MetaFunctionPtr& f, const std::string& description);
+      /** Make a variable deprecated. */
       void deprecateVariable(const std::string& name, bool make_fatal, const std::string& description);
       /** Check for a deprecated variable. */
       void deprecateVariable(const std::string& name);
-=======
-      void registerVariable(const std::string& name, const Manager::MetaFunctionPtr& f, const std::string& description);
->>>>>>> ac4187a3
 
       /** evaluate variable 'varName' on given Particle.
        *
