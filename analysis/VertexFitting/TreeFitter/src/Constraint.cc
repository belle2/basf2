--- conflicted
+++ resolved
@@ -88,7 +88,7 @@
                     p.getH(),
                     fitpar,
                     &p.getV(),
-                    2  // weight
+                    1  // weight
                   );
 
         if (!status.failure()) {
@@ -113,20 +113,10 @@
     }
 
     const unsigned int NDF = kalman.getConstraintDim();
-<<<<<<< HEAD
     const double chi2 = kalman.getChiSquare();
-    fitpar.addChiSquare(m_type == photon ? 2 * chi2 : chi2, NDF);
+    fitpar.addChiSquare(chi2, NDF);
 
     if (deleteFitpars) { delete unfilteredState; }
-=======
-    fitpar.addChiSquare(kalman.getChiSquare(), NDF);
-    if (m_type == origin) {
-      fitpar.reduceNDF(3);
-    } else if (m_type == geometric) {
-      fitpar.reduceNDF(0);
-    }
->>>>>>> e6d8ca51
-
     kalman.updateCovariance(fitpar);
     m_chi2 = kalman.getChiSquare();
     return status;
