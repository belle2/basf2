/**************************************************************************
 * BASF2 (Belle Analysis Framework 2)                                     *
 * Copyright(C) 2017 - Belle II Collaboration                             *
 *                                                                        *
 * Author: The Belle II Collaboration                                     *
 * Contributor: Francesco Tenchini,Jo-Frederik Krohn                      *
 *                                                                        *
 * This software is provided "as is" without any warranty.                *
 **************************************************************************/

#include <analysis/VertexFitting/TreeFitter/FitParams.h>
#include <analysis/VertexFitting/TreeFitter/ParticleBase.h>
#include <analysis/VertexFitting/TreeFitter/Constraint.h>
#include <analysis/VertexFitting/TreeFitter/KalmanCalculator.h>

#include <framework/logging/Logger.h>

namespace TreeFitter {

  bool Constraint::operator<(const Constraint& rhs) const
  {
//    return m_depth < rhs.m_depth  ||
//           (m_depth == rhs.m_depth && m_type < rhs.m_type);
//  }
    // the simple way
    return m_type < rhs.m_type ||
           (m_type == rhs.m_type && m_depth < rhs.m_depth);

    // this is probably the second most complicated routine: how do we
    // order the constraints. there is one very special case:
    // Ks->pipi0 requires the pi0 mass constraints at the very
    // end. otherwise, it just doesn't work. in all other cases, we
    // prefer to fit 'down' the tree'. the 'external' constraints must
    // be filtered first, but soft pions must be fitted after the
    // geometric constraints of the D. You see, this is horrible.

    // if either of the two is external, or either of the two is a
    // mass constraint, we order by _type_

    if ((m_type <= Constraint::composite ||
         rhs.m_type <= Constraint::composite) ||
        (m_type >= Constraint::mass ||
         rhs.m_type >= Constraint::mass)) {
      return m_type < rhs.m_type ||
             (m_type == rhs.m_type && m_depth < rhs.m_depth);
    }
    // if not, we order by depth
    return m_depth < rhs.m_depth  ||
           (m_depth == rhs.m_depth && m_type < rhs.m_type);

  }

  ErrCode Constraint::project(const FitParams& fitpar, Projection& p) const
  {
    return m_node->projectConstraint(m_type, fitpar, p);
  }

  ErrCode Constraint::filter(FitParams& fitpar)
  {
    ErrCode status;
    Projection p(fitpar.getDimensionOfState(), m_dim);
    KalmanCalculator kalman(m_dim, fitpar.getDimensionOfState());

    B2DEBUG(11, "Filtering: " << this->name() << " dim state " << fitpar.getDimensionOfState()
            << " dim contr " << m_dim << "\n");
    double chisq(0);
    int iter(0);
    bool finished(false) ;

    while (!finished && !status.failure()) {

      p.resetProjection();
      status |= project(fitpar, p);

      if (!status.failure()) {

        status |= kalman.calculateGainMatrix(
                    p.getResiduals(),
                    p.getH(),
                    fitpar,
                    &p.getV(),
                    1 // weight
                  );

        if (!status.failure()) {
          kalman.updateState(fitpar);

          double newchisq = kalman.getChiSquare();

          double dchisqconverged = 0.001 ;

          double dchisq = newchisq - chisq;
          bool diverging = iter > 0 && dchisq > 0;
          bool converged = std::abs(dchisq) < dchisqconverged;

          finished  = ++iter >= m_maxNIter || diverging || converged;
          chisq = newchisq;
        }
      }
    }

    const unsigned int NDF = kalman.getConstraintDim();
<<<<<<< HEAD
    fitpar.addChiSquare(kalman.getChiSquare(), NDF);
    if ((m_type == origin)) {
      fitpar.reduceNDF(3);
    } else if ((m_type == geometric)) {
      fitpar.reduceNDF(0);
    }

    kalman.updateCovariance(fitpar);
    m_chi2 = kalman.getChiSquare();
    return status;
  }

  ErrCode Constraint::filterWithReference(FitParams& fitpar, const FitParams& oldState)
  {
    ErrCode status;
    Projection p(fitpar.getDimensionOfState(), m_dim);
    KalmanCalculator kalman(m_dim, fitpar.getDimensionOfState());
    B2DEBUG(11, "Filtering: " << this->name() << " dim state " << fitpar.getDimensionOfState()
            << " dim contr " << m_dim << "\n");
    double chisq(0);
    int iter(0);
    bool finished(false) ;

    auto vorher(fitpar.getStateVector());
    while (!finished && !status.failure()) {

      p.resetProjection();

      /** here we project the old state and use only the change with respect to the new state
       * instead of the new state in the update . the advantage is smaller steps */
      status |= project(oldState, p);

      p.getResiduals() += p.getH() * (fitpar.getStateVector() - oldState.getStateVector());

      if (!status.failure()) {
        status |= kalman.calculateGainMatrix(
                    p.getResiduals(),
                    p.getH(),
                    fitpar,
                    &p.getV(),
                    1 // weight
                  );

        if (!status.failure()) {
          kalman.updateState(fitpar);
          double newchisq = kalman.getChiSquare();

          double dchisqconverged = 0.001 ;

          double dchisq = newchisq - chisq;
          bool diverging = iter > 0 && dchisq > 0;
          bool converged = std::abs(dchisq) < dchisqconverged;

          finished  = ++iter >= m_maxNIter || diverging || converged;
          chisq = newchisq;
        }
      }
=======
    fitpar->addChiSquare(kalman.getChiSquare(), NDF);
    if (m_type == origin) {
      fitpar->reduceNDF(3);
    } else if (m_type == geometric) {
      fitpar->reduceNDF(0);
>>>>>>> 22996052
    }

    const unsigned int NDF = kalman.getConstraintDim();
    fitpar.addChiSquare(kalman.getChiSquare(), NDF);
    if ((m_type == origin)) {
      fitpar.reduceNDF(3);
    } else if ((m_type == geometric)) {
      fitpar.reduceNDF(0);
    }
    kalman.updateCovariance(fitpar);
    m_chi2 = kalman.getChiSquare();
    return status;
  }


  std::string Constraint::name() const
  {
    std::string rc = "unknown constraint!";
    switch (m_type) {

      case beamspot:     rc = "beamspot";   break;
      case beamenergy:   rc = "beamenergy"; break;
      case origin:       rc = "origin"; break;
      case composite:    rc = "composite";  break;
      case resonance:    rc = "resonance";  break;
      case track:        rc = "track";      break;
      case photon:       rc = "photon";     break;
      case klong:        rc = "klong";     break;
      case kinematic:    rc = "kinematic";  break;
      case geometric:    rc = "geometric";  break;
      case mass:         rc = "mass";       break;
      case massEnergy:   rc = "massEnergy"; break;
      case lifetime:     rc = "lifetime";   break;
      case merged:       rc = "merged";     break;
      case conversion:   rc = "conversion"; break;
      case ntypes:
      case unknown:
        break;
    }
    return rc;
  }
}<|MERGE_RESOLUTION|>--- conflicted
+++ resolved
@@ -100,11 +100,10 @@
     }
 
     const unsigned int NDF = kalman.getConstraintDim();
-<<<<<<< HEAD
     fitpar.addChiSquare(kalman.getChiSquare(), NDF);
-    if ((m_type == origin)) {
+    if (m_type == origin) {
       fitpar.reduceNDF(3);
-    } else if ((m_type == geometric)) {
+    } else if (m_type == geometric) {
       fitpar.reduceNDF(0);
     }
 
@@ -158,13 +157,6 @@
           chisq = newchisq;
         }
       }
-=======
-    fitpar->addChiSquare(kalman.getChiSquare(), NDF);
-    if (m_type == origin) {
-      fitpar->reduceNDF(3);
-    } else if (m_type == geometric) {
-      fitpar->reduceNDF(0);
->>>>>>> 22996052
     }
 
     const unsigned int NDF = kalman.getConstraintDim();
