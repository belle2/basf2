--- conflicted
+++ resolved
@@ -14,12 +14,8 @@
 #include <analysis/VertexFitting/TreeFitter/FitParams.h>
 #include <analysis/VertexFitting/TreeFitter/HelixUtils.h>
 #include <framework/logging/Logger.h>
-<<<<<<< HEAD
-#include <iostream>
-=======
 #include <mdst/dataobjects/Track.h>
 
->>>>>>> e3a24278
 using std::vector;
 
 namespace TreeFitter {
@@ -125,34 +121,6 @@
               vtxdaughters.push_back(daughter);
             }
           }
-<<<<<<< HEAD
-
-          TVector3 v;
-
-          if (trkdaughters.size() >= 2) {
-            std::sort(trkdaughters.begin(), trkdaughters.end(), compTrkTransverseMomentum);
-
-            RecoTrack* dau1 = trkdaughters[0];
-            RecoTrack* dau2 = trkdaughters[1];
-
-            Belle2::Helix helix1 = dau1->particle()->getTrack()->getTrackFitResultWithClosestMass(Belle2::Const::pion)->getHelix();
-            Belle2::Helix helix2 = dau2->particle()->getTrack()->getTrackFitResultWithClosestMass(Belle2::Const::pion)->getHelix();
-
-            double flt1(0), flt2(0);
-            HelixUtils::helixPoca(helix1, helix2, flt1, flt2, v, m_isconversion);
-
-            fitparams.getStateVector()(posindex)     = v.x();
-            fitparams.getStateVector()(posindex + 1) = v.y();
-            fitparams.getStateVector()(posindex + 2) = v.z();
-
-            dau1->setFlightLength(flt1);
-            dau2->setFlightLength(flt2);
-
-            /** temporarily disabled */
-          } else if (false && trkdaughters.size() + vtxdaughters.size() >= 2)  {
-            B2DEBUG(12, "VtkInternalParticle: Low # charged track initializaton. To be implemented!!");
-
-=======
 
           TVector3 v;
 
@@ -179,7 +147,6 @@
 
           } else if (false && trkdaughters.size() + vtxdaughters.size() >= 2)  {
             // TODO switched off waiting for refactoring of init1 and init2 functions (does not affect performance)
->>>>>>> e3a24278
           } else if (mother() && mother()->posIndex() >= 0) {
             const int posindexmother = mother()->posIndex();
             const int dim = m_config->m_originDimension; //TODO acess mother
