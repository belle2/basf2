/**************************************************************************
 * BASF2 (Belle Analysis Framework 2)                                     *
 * Copyright(C) 2013 - Belle II Collaboration                             *
 *                                                                        *
 * Author: The Belle II Collaboration                                     *
 * Contributor: Francesco Tenchini, Jo-Frederik Krohn                     *
 *                                                                        *
 * This software is provided "as is" without any warranty.                *
 **************************************************************************/

//Creates a particle. Base class for all other particle classes.

#include <TDatabasePDG.h>

#include <analysis/VertexFitting/TreeFitter/ParticleBase.h>
#include <analysis/VertexFitting/TreeFitter/InternalParticle.h>
#include <analysis/VertexFitting/TreeFitter/RecoComposite.h>
#include <analysis/VertexFitting/TreeFitter/RecoResonance.h>
#include <analysis/VertexFitting/TreeFitter/RecoTrack.h>

#include <analysis/VertexFitting/TreeFitter/RecoPhoton.h>
#include <analysis/VertexFitting/TreeFitter/RecoKlong.h>
#include <analysis/VertexFitting/TreeFitter/Resonance.h>
#include <analysis/VertexFitting/TreeFitter/Origin.h>
#include <analysis/VertexFitting/TreeFitter/FitParams.h>
#include <iostream>
namespace TreeFitter {

<<<<<<< HEAD
  ParticleBase::ParticleBase(Belle2::Particle* particle, const ParticleBase* mother, const ConstraintConfiguration* config) :
    m_particle(particle),
    m_mother(mother),
    m_isStronglyDecayingResonance(false),
    m_config(config),
    m_index(0),
    m_pdgMass(particle->getPDGMass()),
    m_pdgWidth(0),
    m_pdgLifeTime(TDatabasePDG::Instance()->GetParticle(particle->getPDGCode())->Lifetime() * 1e9),
    m_charge(0),
    m_name("Unknown")
  {
    if (particle) {
      m_isStronglyDecayingResonance = isAResonance(particle);
      const int pdgcode = particle->getPDGCode();
      if (pdgcode) { // PDG code != 0
=======
#include <framework/geometry/BFieldManager.h>
>>>>>>> e3a24278

        double fltcharge = particle->getCharge();

<<<<<<< HEAD
=======
  ParticleBase::ParticleBase(Belle2::Particle* particle, const ParticleBase* mother, const ConstraintConfiguration* config) :
    m_particle(particle),
    m_mother(mother),
    m_isStronglyDecayingResonance(false),
    m_config(config),
    m_index(0),
    m_pdgMass(particle->getPDGMass()),
    m_pdgWidth(0),
    m_pdgLifeTime(TDatabasePDG::Instance()->GetParticle(particle->getPDGCode())->Lifetime() * 1e9),
    m_charge(0),
    m_name("Unknown")
  {
    if (particle) {
      m_isStronglyDecayingResonance = isAResonance(particle);
      const int pdgcode = particle->getPDGCode();
      if (pdgcode) { // PDG code != 0

        double fltcharge = particle->getCharge();

>>>>>>> e3a24278
        //  round to nearest integer
        m_charge = fltcharge < 0 ? int(fltcharge - 0.5) : int(fltcharge + 0.5);
        m_name = particle->getName();
      } else {// PDG code = 0
        m_charge = particle->getCharge() > 0 ? 1 : (particle->getCharge() < 0 ? -1 : 0);
      }
    }
  }

  ParticleBase::ParticleBase(Belle2::Particle* particle, const ParticleBase* mother) :
    m_particle(particle),
    m_mother(mother),
    m_isStronglyDecayingResonance(false),
    m_config(nullptr),
    m_index(0),
    m_pdgMass(particle->getPDGMass()),
    m_pdgWidth(0),
    m_pdgLifeTime(TDatabasePDG::Instance()->GetParticle(particle->getPDGCode())->Lifetime() * 1e9),
    m_charge(0),
    m_name("Unknown")
  {
    if (particle) {
      m_isStronglyDecayingResonance = isAResonance(particle);
      const int pdgcode = particle->getPDGCode();
      if (pdgcode) { // PDG code != 0

        double fltcharge = particle->getCharge();

        //  round to nearest integer
        m_charge = fltcharge < 0 ? int(fltcharge - 0.5) : int(fltcharge + 0.5);
        m_name = particle->getName();
      } else {// PDG code = 0
        m_charge = particle->getCharge() > 0 ? 1 : (particle->getCharge() < 0 ? -1 : 0);
      }
    }
  }

  ParticleBase::ParticleBase(const std::string& name) :
    m_particle(nullptr),
    m_mother(nullptr),
    m_isStronglyDecayingResonance(false),
    m_config(nullptr),
    m_index(0),
    m_pdgMass(0),
    m_pdgWidth(0),
    m_pdgLifeTime(0),
    m_charge(0),
    m_name(name)
  {}


  ParticleBase::~ParticleBase()
  {
    for (auto daughter : m_daughters) {
      delete daughter;
    }
    m_daughters.clear();
  }

  ParticleBase* ParticleBase::addDaughter(Belle2::Particle* cand, const ConstraintConfiguration& config, bool forceFitAll)
  {
    auto newDaughter = ParticleBase::createParticle(cand, this, config, forceFitAll);
    m_daughters.push_back(newDaughter);
    return m_daughters.back();
  }


  void ParticleBase::removeDaughter(const ParticleBase* pb)
  {
    auto iter = std::find(m_daughters.begin(), m_daughters.end(), pb);
    if (iter != m_daughters.end()) {
      delete *iter;
      m_daughters.erase(iter);
    } else {
      B2ERROR("Cannot remove particle, because not found ...");
    }
  }

  void ParticleBase::updateIndex(int& offset)
  {
    for (auto* daughter : m_daughters) {
      daughter->updateIndex(offset);
    }
    m_index = offset;
    offset += dim();
  }

  ParticleBase* ParticleBase::createOrigin(
    Belle2::Particle* daughter,
    const ConstraintConfiguration& config,
    bool forceFitAll
  )
  {
    return new Origin(daughter, config, forceFitAll);
  }

  ParticleBase* ParticleBase::createParticle(Belle2::Particle* particle, const ParticleBase* mother,
                                             const ConstraintConfiguration& config, bool forceFitAll)
  {
    ParticleBase* rc = nullptr;

    if (!mother) { // 'head of tree' particles
      if (!particle->getMdstArrayIndex()) { //0 means it's a composite
        rc = new InternalParticle(particle, nullptr, config, forceFitAll);

      } else {

        rc = new InternalParticle(particle, nullptr, config,
                                  forceFitAll); //FIXME obsolete not touching it now god knows where this might be needed

      }

    } else if (particle->getMdstArrayIndex() ||
               particle->getTrack() ||
               particle->getECLCluster() ||
               particle->getKLMCluster()) { // external particles and final states

      if (particle->getTrack()) {
        rc = new RecoTrack(particle, mother);

      } else if (particle->getECLCluster()) {
        rc = new RecoPhoton(particle, mother);

      } else if (particle->getKLMCluster()) {
        rc = new RecoKlong(particle, mother);

      } else if (isAResonance(particle)) {
        rc = new RecoResonance(particle, mother);

      }  else {
        rc = new RecoComposite(particle, mother);

      }

    } else { // 'internal' particles

      if (false) {   // fitted composites //JFK::eventually implement prefitting mechanic to prefit composites with other fitters
        if (isAResonance(particle)) {

          rc = new RecoResonance(particle, mother);

        } else {
          rc = new RecoComposite(particle, mother);
        }

      } else {         // unfitted composites

        if (isAResonance(particle)) {
          rc = new Resonance(particle, mother, config, forceFitAll);

        } else {
          rc = new InternalParticle(particle, mother, config, forceFitAll);
        }
      }
    }
    return rc;
  }


  double ParticleBase::pdgLifeTime(Belle2::Particle* particle)
  {
    int pdgcode = particle->getPDGCode();
    double lifetime = 0;

    if (pdgcode) {
      lifetime = TDatabasePDG::Instance()->GetParticle(pdgcode)->Lifetime() * 1e9;
    }

    return lifetime ;
  }


  bool ParticleBase::isAResonance(Belle2::Particle* particle)
  {
    bool rc = false ;
    const int pdgcode = std::abs(particle->getPDGCode());

    if (pdgcode && !(particle->getMdstArrayIndex())) {
      switch (pdgcode) {
        case 22:  //photon conversion
          rc = false;
          break ;

        case -11: //bremsstrahlung
        case 11:
          rc = true ;
          break ;
        default: //everything with boosted flight length less than 1 micrometer
          rc = (pdgcode && pdgLifeTime(particle) < 1e-5);
      }
    }
    return rc ;
  }

  void ParticleBase::collectVertexDaughters(std::vector<ParticleBase*>& particles, int posindex)
  {
    if (mother() && mother()->posIndex() == posindex) {
      particles.push_back(this);
    }

    for (auto* daughter : m_daughters) {
      daughter->collectVertexDaughters(particles, posindex);
    }
  }

  ErrCode ParticleBase::initCovariance(FitParams& fitparams) const
  {
    // this is very sensitive and can heavily affect the efficency of the fit
    ErrCode status;

    const int posindex = posIndex();
    if (posindex >= 0) {
      for (int i = 0; i < 3; ++i) {
<<<<<<< HEAD
        fitparams.getCovariance()(posindex + i, posindex + i) = 1000;
=======
        fitparams.getCovariance()(posindex + i, posindex + i) = 1;
>>>>>>> e3a24278
      }
    }

    const int momindex = momIndex();
    if (momindex >= 0) {
<<<<<<< HEAD
      const double initVal = 10;
=======
>>>>>>> e3a24278
      const int maxrow = hasEnergy() ? 4 : 3;
      for (int i = 0; i < maxrow; ++i) {
        fitparams.getCovariance()(momindex + i, momindex + i) = 10.;
      }
    }

    const int tauindex = tauIndex();
    if (tauindex >= 0) {
<<<<<<< HEAD
      // this is very sensitive and can heavily effect the
      // efficency of the fits
      fitparams.getCovariance()(tauindex, tauindex) = 1;
=======
      fitparams.getCovariance()(tauindex, tauindex) = 1.;
>>>>>>> e3a24278
    }
    return status;
  }

  std::string ParticleBase::parname(int thisindex) const
  {
    std::string rc = name();
    switch (thisindex) {
      case 0: rc += "_x  "; break;
      case 1: rc += "_y  "; break;
      case 2: rc += "_z  "; break;
      case 3: rc += "_tau"; break;
      case 4: rc += "_px "; break;
      case 5: rc += "_py "; break;
      case 6: rc += "_pz "; break;
      case 7: rc += "_E  "; break;
      default:;
    }
    return rc;
  }

  const ParticleBase* ParticleBase::locate(Belle2::Particle* particle) const
  {
    const ParticleBase* rc = (m_particle == particle) ? this : nullptr;
    if (!rc) {
      for (auto* daughter : m_daughters) {
        rc = daughter->locate(particle);
        if (rc) {break;}
      }
    }
    return rc;
  }

  void ParticleBase::retrieveIndexMap(indexmap& map) const
  {
    map.push_back(std::pair<const ParticleBase*, int>(this, index()));
    for (auto* daughter : m_daughters) {
      daughter->retrieveIndexMap(map);
    }
  }

  double ParticleBase::chiSquare(const FitParams& fitparams) const
  {
    double rc = 0;
    for (auto* daughter : m_daughters) {
      rc += daughter->chiSquare(fitparams);
    }
    return rc;
  }

  int ParticleBase::nFinalChargedCandidates() const
  {
    int rc = 0;
    for (auto* daughter : m_daughters) {
      rc += daughter->nFinalChargedCandidates();
    }
    return rc;
  }

  ErrCode ParticleBase::projectGeoConstraint(const FitParams& fitparams, Projection& p) const
  {
    assert(m_config);
    // only allow 2d for head of tree particles that are beam cosntraint
    const int dim = m_config->m_originDimension == 2 && std::abs(m_particle->getPDGCode()) == m_config->m_headOfTreePDG ? 2 : 3;
    const int posindexmother = mother()->posIndex();
    const int posindex = posIndex();
    const int tauindex = tauIndex();
    const int momindex = momIndex();

    const double tau = fitparams.getStateVector()(tauindex);
    Eigen::Matrix < double, 1, -1, 1, 1, 3 > x_vec = fitparams.getStateVector().segment(posindex, dim);
    Eigen::Matrix < double, 1, -1, 1, 1, 3 > x_m = fitparams.getStateVector().segment(posindexmother, dim);
    Eigen::Matrix < double, 1, -1, 1, 1, 3 > p_vec = fitparams.getStateVector().segment(momindex, dim);
    const double mom = p_vec.norm();
    const double mom3 = mom * mom * mom;

    if (3 == dim) {
      // we can already set these
      //diagonal momentum
      p.getH()(0, momindex)     = tau * (p_vec(1) * p_vec(1) + p_vec(2) * p_vec(2)) / mom3 ;
      p.getH()(1, momindex + 1) = tau * (p_vec(0) * p_vec(0) + p_vec(2) * p_vec(2)) / mom3 ;
      p.getH()(2, momindex + 2) = tau * (p_vec(0) * p_vec(0) + p_vec(1) * p_vec(1)) / mom3 ;

      //offdiagonal momentum
      p.getH()(0, momindex + 1) = - tau * p_vec(0) * p_vec(1) / mom3 ;
      p.getH()(0, momindex + 2) = - tau * p_vec(0) * p_vec(2) / mom3 ;

      p.getH()(1, momindex + 0) = - tau * p_vec(1) * p_vec(0) / mom3 ;
      p.getH()(1, momindex + 2) = - tau * p_vec(1) * p_vec(2) / mom3 ;

      p.getH()(2, momindex + 0) = - tau * p_vec(2) * p_vec(0) / mom3 ;
      p.getH()(2, momindex + 1) = - tau * p_vec(2) * p_vec(1) / mom3 ;

    } else if (2 == dim) {

      // NOTE THAT THESE ARE DIFFERENT IN 2d
      p.getH()(0, momindex)     = tau * (p_vec(1) * p_vec(1)) / mom3 ;
      p.getH()(1, momindex + 1) = tau * (p_vec(0) * p_vec(0)) / mom3 ;

      //offdiagonal momentum
      p.getH()(0, momindex + 1) = - tau * p_vec(0) * p_vec(1) / mom3 ;
      p.getH()(1, momindex + 0) = - tau * p_vec(1) * p_vec(0) / mom3 ;
    } else {
      B2FATAL("Dimension of Geometric constraint is not 2 or 3. This will crash many things. You should feel bad.");
    }

    for (int row = 0; row < dim; ++row) {

      double posxmother = x_m(row);
      double posx       = x_vec(row);
      double momx       = p_vec(row);

      /** the direction of the momentum is very well known from the kinematic constraints
       *  that is why we do not extract the distance as a vector here
       * */
      p.getResiduals()(row) = posxmother + tau * momx / mom - posx ;
      p.getH()(row, posindexmother + row) = 1;
      p.getH()(row, posindex + row) = -1;
      p.getH()(row, tauindex) = momx / mom;
    }

    return ErrCode(ErrCode::Status::success);
  }

  void inline setExtraInfo(Belle2::Particle* part, const std::string& name, const double value)
  {
    if (part) {
      if (part->hasExtraInfo(name)) {
        part->setExtraInfo(name, value);
      } else {
        part->addExtraInfo(name, value);
      }
    }
  }

  ErrCode ParticleBase::projectMassConstraintDaughters(const FitParams& fitparams,
                                                       Projection& p) const
  {
    const double mass = pdgMass();
    const double mass2 = mass * mass;
    double px = 0;
    double py = 0;
    double pz = 0;
    double E  = 0;

    // the parameters of the daughters must be used otherwise the mass constraint does not have an effect on the extracted daughter momenta
    for (const auto* daughter : m_daughters) {
      const int momindex = daughter->momIndex();
      // in most cases the daughters will be final states so we cache the value to use it in the energy column
      const double px_daughter = fitparams.getStateVector()(momindex);
      const double py_daughter = fitparams.getStateVector()(momindex + 1);
      const double pz_daughter = fitparams.getStateVector()(momindex + 2);

      px += px_daughter;
      py += py_daughter;
      pz += pz_daughter;
      if (daughter->hasEnergy()) {
        E += fitparams.getStateVector()(momindex + 3);
      } else {
        // final states dont have an energy index
        const double m = daughter->pdgMass();
        E += std::sqrt(m * m + px_daughter * px_daughter + py_daughter * py_daughter + pz_daughter * pz_daughter);
      }
    }

    /** be aware that the signs here are important
     * E-|p|-m extracts a negative mass and messes with the momentum !
     * */
    p.getResiduals()(0) = mass2 - E * E + px * px + py * py + pz * pz;

    for (const auto* daughter : m_daughters) {
      //dr/dx = d/dx m2-{E1+E2+...}^2+{p1+p2+...}^2 = 2*x (x= E or p)
      const int momindex = daughter->momIndex();
      p.getH()(0, momindex)     = 2.0 * px;
      p.getH()(0, momindex + 1) = 2.0 * py;
      p.getH()(0, momindex + 2) = 2.0 * pz;

      if (daughter->hasEnergy()) {
        p.getH()(0, momindex + 3) = -2.0 * E;
      } else {
        const double px_daughter = fitparams.getStateVector()(momindex);
        const double py_daughter = fitparams.getStateVector()(momindex + 1);
        const double pz_daughter = fitparams.getStateVector()(momindex + 2);
        const double m = daughter->pdgMass();

        const double E_daughter = std::sqrt(m * m + px_daughter * px_daughter + py_daughter * py_daughter + pz_daughter * pz_daughter);
        const double E_by_E_daughter = E / E_daughter;
        p.getH()(0, momindex)     -= 2.0 * E_by_E_daughter * px_daughter;
        p.getH()(0, momindex + 1) -= 2.0 * E_by_E_daughter * py_daughter;
        p.getH()(0, momindex + 2) -= 2.0 * E_by_E_daughter * pz_daughter;
      }

    }
    return ErrCode(ErrCode::Status::success);
  }

  ErrCode ParticleBase::projectMassConstraintParticle(const FitParams& fitparams,
                                                      Projection& p) const
  {
    const double mass = pdgMass();
    const double mass2 = mass * mass;
    const int momindex = momIndex();
    const double px = fitparams.getStateVector()(momindex);
    const double py = fitparams.getStateVector()(momindex + 1);
    const double pz = fitparams.getStateVector()(momindex + 2);
    const double E  = fitparams.getStateVector()(momindex + 3);

    /** be aware that the signs here are important
     * E-|p|-m extracts a negative mass and messes with the momentum !
     * */
    p.getResiduals()(0) = mass2 - E * E + px * px + py * py + pz * pz;

    p.getH()(0, momindex)     = 2.0 * px;
    p.getH()(0, momindex + 1) = 2.0 * py;
    p.getH()(0, momindex + 2) = 2.0 * pz;
    p.getH()(0, momindex + 3) = -2.0 * E;

    // TODO 0 in most cases -> needs special treatment if width=0 to not crash chi2 calculation
    // const double width = TDatabasePDG::Instance()->GetParticle(particle()->getPDGCode())->Width();
    // transport  measurement uncertainty into residual system
    // f' = sigma_x^2 * (df/dx)^2
    // p.getV()(0) = width * width * 4 * mass2;

    return ErrCode(ErrCode::Status::success);
  }

  ErrCode ParticleBase::projectMassConstraint(const FitParams& fitparams,
                                              Projection& p) const
  {
    assert(m_config);
    if (m_config->m_massConstraintType == 0) {
      return projectMassConstraintParticle(fitparams, p);
    } else {
      return projectMassConstraintDaughters(fitparams, p);
    }
  }

  ErrCode ParticleBase::projectConstraint(Constraint::Type type, const FitParams& fitparams, Projection& p) const
  {
    ErrCode status;
    if (type == Constraint::mass) {
      return projectMassConstraint(fitparams, p);
    } else {
      B2FATAL("Trying to project constraint of ParticleBase type. This is undefined.");
    }
    return ErrCode(ErrCode::Status::badsetup);
  }

  double ParticleBase::bFieldOverC()
  {
    return (Belle2::BFieldManager::getField(TVector3(0, 0, 0)).Z() * Belle2::Const::speedOfLight);
  }

  ErrCode ParticleBase::initTau(FitParams& fitparams) const
  {
    const int tauindex = tauIndex();
    if (tauindex >= 0 && hasPosition()) {

      const int posindex = posIndex();
      const int mother_ps_index = mother()->posIndex();
      const int dim  = m_config->m_originDimension; // TODO can we configure this to be particle specific?

      // tau has different meaning depending on the dimension of the cosntraint
      // 2-> use x-y projection
      const Eigen::Matrix < double, 1, -1, 1, 1, 3 > vertex_dist =
        fitparams.getStateVector().segment(posindex, dim) - fitparams.getStateVector().segment(mother_ps_index, dim);
      const Eigen::Matrix < double, 1, -1, 1, 1, 3 >
      mom = fitparams.getStateVector().segment(posindex, dim) - fitparams.getStateVector().segment(mother_ps_index, dim);

<<<<<<< HEAD
// if an intermediate vertex is not well defined by a track or so it will be initialised with 0
// same for the momentum of for example B0, it might be initialsed with 0
// in those cases use pdg value
=======
      // if an intermediate vertex is not well defined by a track or so it will be initialised with 0
      // same for the momentum of for example B0, it might be initialsed with 0
      // in those cases use pdg value
>>>>>>> e3a24278
      const double mom_norm = mom.norm();
      const double dot = std::abs(vertex_dist.dot(mom));
      const double tau = dot / mom_norm;
      if (0 == mom_norm || 0 == dot) {
        fitparams.getStateVector()(tauindex) = pdgTime() * Belle2::Const::speedOfLight / pdgMass();
      } else {
        fitparams.getStateVector()(tauindex) = tau;
      }
<<<<<<< HEAD




=======
>>>>>>> e3a24278
    }

    return ErrCode(ErrCode::Status::success);
  }
} //end namespace TreeFitter
<|MERGE_RESOLUTION|>--- conflicted
+++ resolved
@@ -23,10 +23,11 @@
 #include <analysis/VertexFitting/TreeFitter/Resonance.h>
 #include <analysis/VertexFitting/TreeFitter/Origin.h>
 #include <analysis/VertexFitting/TreeFitter/FitParams.h>
-#include <iostream>
+
+#include <framework/geometry/BFieldManager.h>
+
 namespace TreeFitter {
 
-<<<<<<< HEAD
   ParticleBase::ParticleBase(Belle2::Particle* particle, const ParticleBase* mother, const ConstraintConfiguration* config) :
     m_particle(particle),
     m_mother(mother),
@@ -43,34 +44,9 @@
       m_isStronglyDecayingResonance = isAResonance(particle);
       const int pdgcode = particle->getPDGCode();
       if (pdgcode) { // PDG code != 0
-=======
-#include <framework/geometry/BFieldManager.h>
->>>>>>> e3a24278
 
         double fltcharge = particle->getCharge();
 
-<<<<<<< HEAD
-=======
-  ParticleBase::ParticleBase(Belle2::Particle* particle, const ParticleBase* mother, const ConstraintConfiguration* config) :
-    m_particle(particle),
-    m_mother(mother),
-    m_isStronglyDecayingResonance(false),
-    m_config(config),
-    m_index(0),
-    m_pdgMass(particle->getPDGMass()),
-    m_pdgWidth(0),
-    m_pdgLifeTime(TDatabasePDG::Instance()->GetParticle(particle->getPDGCode())->Lifetime() * 1e9),
-    m_charge(0),
-    m_name("Unknown")
-  {
-    if (particle) {
-      m_isStronglyDecayingResonance = isAResonance(particle);
-      const int pdgcode = particle->getPDGCode();
-      if (pdgcode) { // PDG code != 0
-
-        double fltcharge = particle->getCharge();
-
->>>>>>> e3a24278
         //  round to nearest integer
         m_charge = fltcharge < 0 ? int(fltcharge - 0.5) : int(fltcharge + 0.5);
         m_name = particle->getName();
@@ -284,20 +260,12 @@
     const int posindex = posIndex();
     if (posindex >= 0) {
       for (int i = 0; i < 3; ++i) {
-<<<<<<< HEAD
-        fitparams.getCovariance()(posindex + i, posindex + i) = 1000;
-=======
         fitparams.getCovariance()(posindex + i, posindex + i) = 1;
->>>>>>> e3a24278
       }
     }
 
     const int momindex = momIndex();
     if (momindex >= 0) {
-<<<<<<< HEAD
-      const double initVal = 10;
-=======
->>>>>>> e3a24278
       const int maxrow = hasEnergy() ? 4 : 3;
       for (int i = 0; i < maxrow; ++i) {
         fitparams.getCovariance()(momindex + i, momindex + i) = 10.;
@@ -306,13 +274,7 @@
 
     const int tauindex = tauIndex();
     if (tauindex >= 0) {
-<<<<<<< HEAD
-      // this is very sensitive and can heavily effect the
-      // efficency of the fits
-      fitparams.getCovariance()(tauindex, tauindex) = 1;
-=======
       fitparams.getCovariance()(tauindex, tauindex) = 1.;
->>>>>>> e3a24278
     }
     return status;
   }
@@ -582,15 +544,9 @@
       const Eigen::Matrix < double, 1, -1, 1, 1, 3 >
       mom = fitparams.getStateVector().segment(posindex, dim) - fitparams.getStateVector().segment(mother_ps_index, dim);
 
-<<<<<<< HEAD
-// if an intermediate vertex is not well defined by a track or so it will be initialised with 0
-// same for the momentum of for example B0, it might be initialsed with 0
-// in those cases use pdg value
-=======
       // if an intermediate vertex is not well defined by a track or so it will be initialised with 0
       // same for the momentum of for example B0, it might be initialsed with 0
       // in those cases use pdg value
->>>>>>> e3a24278
       const double mom_norm = mom.norm();
       const double dot = std::abs(vertex_dist.dot(mom));
       const double tau = dot / mom_norm;
@@ -599,13 +555,6 @@
       } else {
         fitparams.getStateVector()(tauindex) = tau;
       }
-<<<<<<< HEAD
-
-
-
-
-=======
->>>>>>> e3a24278
     }
 
     return ErrCode(ErrCode::Status::success);
