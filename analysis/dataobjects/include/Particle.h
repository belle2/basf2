--- conflicted
+++ resolved
@@ -668,11 +668,7 @@
     /**
      * Returns a vector of StoreArray indices of given MDST dataobjects
      *
-<<<<<<< HEAD
-     * @param type EParticleType corresponding to a given MDST dataobject
-=======
-     * @param EParticleSourceObject corresponding to a given MDST dataobject
->>>>>>> 4ce03e97
+     * @param type EParticleSourceObject corresponding to a given MDST dataobject
      * @return vector of StoreArray indices of a given MDST dataobjects
      */
     std::vector<int> getMdstArrayIndices(EParticleSourceObject type) const;
