/**************************************************************************
 * BASF2 (Belle Analysis Framework 2)                                     *
 * Copyright(C) 2012-2019 - Belle II Collaboration                        *
 *                                                                        *
 * Author: The Belle II Collaboration                                     *
 * Contributors: Anze Zupanc, Marko Staric, Christian Pulvermacher,       *
 *               Sam Cunliffe, Torben Ferber                              *
 *                                                                        *
 * This software is provided "as is" without any warranty.                *
 **************************************************************************/

#pragma once

#include <framework/datastore/RelationsObject.h>
#include <framework/gearbox/Const.h>
#include <mdst/dataobjects/ECLCluster.h>

#include <TVector3.h>
#include <TLorentzVector.h>
#include <TMatrixFSymfwd.h>

#include <vector>

class TClonesArray;

namespace Belle2 {

  // forward declarations
  class KLMCluster;
  class Track;
  class TrackFitResult;
  class MCParticle;
  class PIDLikelihood;

  /**
   * Class to store reconstructed particles.
   * This class is a common representation of all particle types, e.g.:
   *  - final state particles (FS particles):
   *    - charged kaons/pions/electrons/muons/protons reconstructed as Track
   *    - photons reconstructed as ECLCluster (without associated Track)
   *    - long lived neutral kaons reconstructed in KLM (as KLMCluster without associated Track)
   *  - composite particles:
   *    - pre-reconstructed V0 particles: Kshort, Lambda baryon, converted photon, ...
   *    - reconstructed in decays (via combinations)
   *
   * Private members are limited to those which completely define the
   * particle and that are common to all particle types. These are:
   *  - particle mass
   *    - nominal for FS particles
   *    - invariant for composite particles
   *  - momentum vector (px, py, pz)
   *  - position (x, y, z)
   *    - POCA for charged FS particles
   *    - IP for photons, Klong and pi0
   *    - decay vertex for composite particles
   *  - 7x7 error matrix (order is: px, py, pz, E, x, y, z)
   *  - chi^2 probability of the fit (track fit, pi0 mass-constr. fit or vertex fit)
   *  - PDG code
   *  - vector of StoreArray<Particle> indices of daughter particles
   *
   * Additional private members are needed in order to make composite particles
   * (via combinations):
   *  - mdst index of an object from which the FS particle is created
   *  - type of the object from which the particle is created (see EParticleType)
   *  - flavor type (unflavored/flavored) of a decay or flavor type of FS particle
   *
   * Finally, it is possible to store user-defined floating-point values using addExtraInfo() and getExtraInfo(), identified by a string key.
   * These are general purpose functions for collecting additional information about
   * reconstructed particles that can not be included into any existing data object.
   * Different Particle objects can store different sets of values, and there are no hard-coded limitations on the number of values stored.
   */
  class Particle : public RelationsObject {

  public:

    /**
     * particle type enumerators (to be completed when all Mdst dataobjects are defined)
     */
    enum EParticleType {c_Undefined, c_Track, c_ECLCluster, c_KLMCluster, c_MCParticle, c_Composite};

    /** describes flavor type, see getFlavorType(). */
    enum EFlavorType {
      c_Unflavored = 0, /**< Is its own antiparticle or we don't know wether it is a particle/antiparticle. */
      c_Flavored = 1, /**< Is either particle or antiparticle. */
    };

    /**
     * error matrix dimensions and size of 1D representation
     */
    enum {c_DimPosition = 3, c_DimMomentum = 4, c_DimMatrix = 7,
          c_SizeMatrix = c_DimMatrix * (c_DimMatrix + 1) / 2
         };

    /**
     * enumerator used for error matrix handling,
     * shows also in which order the rows (columns) are defined
     */
    enum {c_Px, c_Py, c_Pz, c_E, c_X, c_Y, c_Z};

    /**
     * Flags that describe the particle property,
     * which are used in the MC matching.
     */
    enum PropertyFlags {
      c_Ordinary = 0, /** Ordinary particles */
      c_IsUnspecified = 1, /**< Is the particle unspecified by marking @ ? */
      c_IsIgnoreRadiatedPhotons = 2, /**< Is the particle MC matched with the ignore radiated photon flag set?*/
      c_IsIgnoreIntermediate = 4, /**< Is the particle MC matched with the ignore intermediate resonances flag set?*/
      c_IsIgnoreMassive = 8, /**< Is the particle MC matched with the ignore missing massive particle flag set?*/
      c_IsIgnoreNeutrino = 16, /**< Is the particle MC matched with the ignore missing neutrino flag set?*/
      c_IsIgnoreGamma = 32, /**< Is the particle MC matched with the ignore missing gamma flag set?*/
      c_IsIgnoreBrems = 64, /**< Is the particle MC matched with the ignore added Brems gamma flag set?*/
      c_IsIgnoreMisID = 128, /**< Is the particle MC matched with the ignore MisID flag set? */
      c_IsIgnoreDecayInFlight = 256, /**< Is the particle MC matched with the ignore DecayInFlight flag set?*/
    };

    /**
     * Default constructor.
     * All private members are set to 0. Particle type is set to c_Undefined.
     */
    Particle();

    /**
     * Constructor from a Lorentz vector and PDG code.
     * All other private members are set to their default values (0).
     * @param momentum Lorentz vector
     * @param pdgCode PDG code
     */
    Particle(const TLorentzVector& momentum, const int pdgCode);

    /**
     * Constructor for final state particles.
     * All other private members are set to their default values (0).
     * @param momentum Lorentz vector
     * @param pdgCode PDG code
     * @param flavorType flavor type
     * @param particleType particle type
     * @param mdstIndex mdst index
     */
    Particle(const TLorentzVector& momentum,
             const int pdgCode,
             EFlavorType flavorType,
             const EParticleType particleType,
             const unsigned mdstIndex);

    /**
     * Constructor for composite particles.
     * All other private members are set to their default values (0).
     * @param momentum Lorentz vector
     * @param pdgCode PDG code
     * @param flavorType decay flavor type
     * @param daughterIndices indices of daughters in StoreArray<Particle>
     * @param arrayPointer pointer to store array which stores the daughters, if the particle itself is stored in the same array the pointer can be automatically determined
     */
    Particle(const TLorentzVector& momentum,
             const int pdgCode,
             EFlavorType flavorType,
             const std::vector<int>& daughterIndices,
             TClonesArray* arrayPointer = nullptr);

    /**
     * Constructor for composite particles.
     * All other private members are set to their default values (0).
     * @param momentum Lorentz vector
     * @param pdgCode PDG code
     * @param flavorType decay flavor type
     * @param daughterIndices indices of daughters in StoreArray<Particle>
     * @param particle property
     * @param arrayPointer pointer to store array which stores the daughters, if the particle itself is stored in the same array the pointer can be automatically determined
     */
    Particle(const TLorentzVector& momentum,
             const int pdgCode,
             EFlavorType flavorType,
             const std::vector<int>& daughterIndices,
             int properties,
             TClonesArray* arrayPointer = nullptr);

    /**
     * Constructor for composite particles.
     * All other private members are set to their default values (0).
     * @param momentum Lorentz vector
     * @param pdgCode PDG code
     * @param flavorType decay flavor type
     * @param daughterIndices indices of daughters in StoreArray<Particle>
     * @param particle property
     * @param daughter particle properties
     * @param arrayPointer pointer to store array which stores the daughters, if the particle itself is stored in the same array the pointer can be automatically determined
     */
    Particle(const TLorentzVector& momentum,
             const int pdgCode,
             EFlavorType flavorType,
             const std::vector<int>& daughterIndices,
             int properties,
             const std::vector<int>& daughterProperties,
             TClonesArray* arrayPointer = nullptr);

    /**
     * Constructor from a reconstructed track (mdst object Track);
     * @param track pointer to Track object
     * @param chargedStable Type of charged particle
     */
    Particle(const Track* track,
             const Const::ChargedStable& chargedStable);

    /**
     * Constructor from a reconstructed Track given as TrackFitResult.
     * To be used to create Particle objects from V0 daughters.
     * @param trackArrayIndex track StoreArray index
     * @param trackFit pointer to TrackFitResult object
     * @param chargedStable Type of charged particle
     * @param chargedStableUsedForFit Type of particle which has been used in the track fit.
     *        This can be different as chargedStable as we don't fit all tracks with
     *        all hypothesis.
     */
    Particle(const int trackArrayIndex,
             const TrackFitResult* trackFit,
             const Const::ChargedStable& chargedStable,
             const Const::ChargedStable& chargedStableUsedForFit);

    /**
     * Constructor of a photon from a reconstructed ECL cluster that is not matched to any charged track.
     * @param eclCluster pointer to ECLCluster object
     * @param type the kind of ParticleType we want (photon by default)
     */
    explicit Particle(const ECLCluster* eclCluster,
                      const Const::ParticleType& type = Const::photon);

    /**
     * Constructor from a reconstructed KLM cluster.
     * @param klmCluster pointer to KLMCluster object
     * @param pdgCode PDG code (Klong by default)
     */
    explicit Particle(const KLMCluster* klmCluster, const int pdgCode = Const::Klong.getPDGCode());

    /**
     * Constructor from MC particle (mdst object MCParticle)
     * @param MCparticle pointer to MCParticle object
     */
    explicit Particle(const MCParticle* MCparticle);

    /**
     * Destructor
     */
    ~Particle();

  public:

    // setters

    /**
     * Sets Lorentz vector
     * @param p4 Lorentz vector
     */
    void set4Vector(const TLorentzVector& p4)
    {
      m_px = p4.Px();
      m_py = p4.Py();
      m_pz = p4.Pz();
      m_mass = p4.M();
    }

    /**
     * Sets position (decay vertex)
     * @param vertex position
     */
    void setVertex(const TVector3& vertex)
    {
      m_x = vertex.X();
      m_y = vertex.Y();
      m_z = vertex.Z();
    };

    /**
     * Sets 7x7 error matrix
     * @param errMatrix 7x7 momentum and vertex error matrix (order: px,py,pz,E,x,y,z)
     */
    void setMomentumVertexErrorMatrix(const TMatrixFSym& errMatrix);

    /**
     * Sets chi^2 probability of fit
     * @param pValue p-value of fit
     */
    void setPValue(float pValue)
    {
      m_pValue = pValue;
    }

    /**
     * sets m_properties
     */
    void setProperty(const int properties)
    {
      m_properties = properties;
    }

    /**
     * Sets Lorentz vector, position, 7x7 error matrix and p-value
     * @param p4 Lorentz vector
     * @param vertex point (position or vertex)
     * @param errMatrix 7x7 momentum and vertex error matrix (order: px,py,pz,E,x,y,z)
     * @param pValue chi^2 probability of the fit
     */
    void updateMomentum(const TLorentzVector& p4,
                        const TVector3& vertex,
                        const TMatrixFSym& errMatrix,
                        float pValue)
    {
      set4Vector(p4);
      setVertex(vertex);
      setMomentumVertexErrorMatrix(errMatrix);
      m_pValue = pValue;
    }

    /**
     * Updates particle mass with the mass of the particle corresponding to the given PDG.
     * @param pdgCode PDG code of the particle with the desired mass
     */
    void updateMass(const int pdgCode);

    /**
     * Appends index of daughter to daughters index array
     * @param daughter pointer to the daughter particle
     */
    void appendDaughter(const Particle* daughter, const bool updateType = true);

    /**
     * Appends index of daughter to daughters index array
     * @param particleIndex index of daughter in StoreArray<Particle>
     */
    void appendDaughter(int particleIndex, const bool updateType = true)
    {
      if (updateType) {
        // is it a composite particle or fsr corrected?
        m_particleType = c_Composite;
      }
      m_daughterIndices.push_back(particleIndex);
      m_daughterProperties.push_back(Particle::PropertyFlags::c_Ordinary);
    }

    /**
     * Removes index of daughter from daughters index array
     * @param daughter pointer to the daughter particle
     */
    void removeDaughter(const Particle* daughter);

    // getters

    /**
     * Returns PDG code
     * @return PDG code
     */
    int getPDGCode(void) const
    {
      return m_pdgCode;
    }

    /**
     * Returns particle charge
     * @return particle charge in units of elementary charge
     */
    float getCharge(void) const;

    /**
     * Returns flavor type of the decay (for FS particles: flavor type of particle)
     * @return flavor type (0=unflavored, 1=flavored)
     */
    EFlavorType getFlavorType() const
    {
      return m_flavorType;
    }

    /**
     * Returns particle type as defined with enum EParticleType
     * @return particle type
     */
    EParticleType getParticleType() const
    {
      return m_particleType;
    }

    /**
     * Returns 0-based index of MDST store array object (0 for composite particles)
     * @return index of MDST store array object
     */
    unsigned getMdstArrayIndex(void) const
    {
      return m_mdstIndex;
    }

    /**
     * Returns particle property as a bit pattern
     * The values are defined in the PropertyFlags enum and described in detail there.
     *
     * @return Combination of Properties describing the particle property
     */
    int getProperty() const
    {
      return m_properties;
    }

    /**
     * Returns invariant mass (= nominal for FS particles)
     * @return invariant mass
     */
    float getMass() const
    {
      return m_mass;
    }

    /**
     * Returns uncertaint on the invariant mass
     * (requiers valid momentum error matrix)
     * @return mass error
     */
    //float getMassError() const;

    /**
     * Returns particle nominal mass
     * @return nominal mass
     */
    float getPDGMass(void) const;

    /**
     * Returns total energy
     * @return total energy
     */
    float getEnergy() const
    {
      return sqrt(m_px * m_px + m_py * m_py + m_pz * m_pz + m_mass * m_mass);
    }

    /**
     * Returns Lorentz vector
     * @return Lorentz vector
     */
    TLorentzVector get4Vector() const
    {
      TLorentzVector vec;
      vec.SetXYZM(m_px, m_py, m_pz, m_mass);
      return vec;
    }

    /**
     * Returns momentum vector
     * @return momentum vector
     */
    TVector3 getMomentum() const
    {
      return TVector3(m_px, m_py, m_pz);
    };

    /**
     * Returns momentum magnitude
     * @return momentum magnitude
     */
    float getMomentumMagnitude() const
    {
      return sqrt(m_px * m_px + m_py * m_py + m_pz * m_pz);
    };

    /**
     * Returns momentum magnitude (same as getMomentumMagnitude but with shorter name)
     * @return momentum magnitude
     */
    float getP() const
    {
      return sqrt(m_px * m_px + m_py * m_py + m_pz * m_pz);
    };

    /**
     * Returns x component of momentum
     * @return x component of momentum
     */
    float getPx() const
    {
      return m_px;
    }

    /**
     * Returns y component of momentum
     * @return y component of momentum
     */
    float getPy() const
    {
      return m_py;
    }

    /**
     * Returns z component of momentum
     * @return z component of momentum
     */
    float getPz() const
    {
      return m_pz;
    }

    /**
     * Returns vertex position (POCA for charged, IP for neutral FS particles)
     * @return vertex position
     */
    TVector3 getVertex() const
    {
      return TVector3(m_x, m_y, m_z);
    };

    /**
     * Returns x component of vertex position
     * @return x component of vertex position
     */
    float getX() const
    {
      return m_x;
    }

    /**
     * Returns y component of vertex position
     * @return y component of vertex position
     */
    float getY() const
    {
      return m_y;
    }

    /**
     * Returns z component of vertex position
     * @return z component of vertex position
     */
    float getZ() const
    {
      return m_z;
    }

    /**
     * Returns chi^2 probability of fit if done or -1
     * @return p-value of fit (nan means no fit done)
     */
    float getPValue() const
    {
      return m_pValue;
    }

    /**
     * Returns 7x7 error matrix
     * @return 7x7 error matrix (order: px,py,pz,E,x,y,z)
     */
    TMatrixFSym getMomentumVertexErrorMatrix() const;

    /**
     * Returns the 4x4 momentum error matrix
     * @return The 4x4 momentum error matrix (order: px,py,pz,E)
     */
    TMatrixFSym getMomentumErrorMatrix() const;

    /**
     * Returns the 3x3 position error sub-matrix
     * @return The 3x3 position error matrix (order: x,y,z)
     */
    TMatrixFSym getVertexErrorMatrix() const;

    /**
     * Returns cosine of the helicity angle
     * The helicity angle is defined in the rest frame of the particle as the angle between the negative momentum of the mother and
     * - the momentum of the first daughter for two body decays
     * - the momentum of the photon for pi0 Dalitz decays
     * - the direction perpendicular to the daughter momenta for three body decays
     * @param mother mother particle, if not given the center of mass system is taken as mother frame
     * @return cosine of the helicity angle
     */
    float getCosHelicity(const Particle* mother = nullptr) const;

    /**
     * Returns cosine of the helicity angle of the given daughter defined by given grand daughter
     * @param iDaughter 0-based index of daughter particle
     * @param iGrandDaughter 0-based index of grand daughter particle
     * @return cosine of the helicity angle
     */
    float getCosHelicityDaughter(unsigned iDaughter, unsigned iGrandDaughter = 0) const;

    /**
     * Returns acoplanarity angle defined as the angle between the decay planes of the grand daughters in the particle's rest frame
     * This assumes that the particle and its daughters have two daughters each
     * @return acoplanarity angle
     */
    float getAcoplanarity() const;


    /**
     * Returns unique identifier of final state particle (needed in particle combiner)
     * @return unique identifier of final state particle
     */
    int getMdstSource() const;

    /**
     * Returns number of daughter particles
     * @return number of daughter particles
     */
    unsigned getNDaughters(void) const
    {
      return m_daughterIndices.size();
    }

    /**
     * Returns a vector of store array indices of daughter particles
     * @return vector of store array indices of daughter particle
     */
    const std::vector<int>& getDaughterIndices() const
    {
      return m_daughterIndices;
    }

    /**
     * Returns a vector of properties of daughter particles
     * @return vector of daughter properties
     */
    const std::vector<int>& getDaughterProperties() const
    {
      return m_daughterProperties;
    }

    /**
     * Returns a pointer to the i-th daughter particle
     * @param i 0-based index of daughter particle
     * @return Pointer to i-th daughter particles
     */
    const Particle* getDaughter(unsigned i) const;

    /** Apply a function to all daughters of this particle
     *
     * @param function function object to run on each daughter. If this
     *    function returns true the processing will be stopped immeddiately.
     * @param recursive if true go through all daughters of daughters as well
     * @param includeSelf if true also apply the function to this particle
     * @return true if the function returned true for any of the particles it
     *    was applied to
     */
    bool forEachDaughter(const std::function<bool(const Particle*)>& function,
                         bool recursive = true, bool includeSelf = true) const;

    /**
     * Returns a vector of pointers to daughter particles
     * @return vector of pointers to daughter particles
     */
    std::vector<Belle2::Particle*> getDaughters() const;
    //Need namespace qualifier because ROOT CINT has troubles otherwise

    /**
     * Returns a vector of pointers to Final State daughter particles
     * @return vector of pointers to final state daughter particles
     */
    std::vector<const Belle2::Particle*> getFinalStateDaughters() const;
    //Need namespace qualifier because ROOT CINT has troubles otherwise

    /**
     * Returns a vector of StoreArray indices of given MDST dataobjects
     *
     * @param EParticleType corresponding to a given MDST dataobject
     * @return vector of StoreArray indices of a given MDST dataobjects
     */
    std::vector<int> getMdstArrayIndices(EParticleType type) const;

    /**
     * Returns true if final state ancessors of oParticle overlap
     * @param oParticle pointer to particle
     * @return true if overlap, otherwise false
     */
    bool overlapsWith(const Particle* oParticle) const;

    /**
     * Returns true if this Particle and oParticle are copies of each other.
     * Copies are defined as:
     *  o) The decay chain of both Particles is exactly the same
     *  o) Both Particles are constructed from exactly the same final state particles
     *
     *   - Examples: M1 -> (C1 -> F1 F2) (C2 -> F3 F4)
     *               M2 -> (C1 -> F1 F2) (C2 -> F3 F5)
     *               M3 -> (C1 -> F1 F2) F3 F4
     *               M4 -> (C1 -> F1 F2) (C2 -> F3 F4) and M4 is kinematically fitted (its momentum updated)
     *
     * M1 and M2 are not copies since condition 2 is not fulfilled.
     * M1 and M3 are not copies since condition 1 is not fulfilled.
     * M1 and M4 are copies since both conditions are fulfilled.
     *
     * @param oParticle pointer to other particle
     * @return true if particles are copies of each-other, otherwise false
     */
    bool isCopyOf(const Particle* oParticle) const;

    /**
     * Returns the pointer to the Track object that was used to create this Particle (ParticleType == c_Track).
     * NULL pointer is returned, if the Particle was not made from Track.
     * @return const pointer to the Track
     */
    const Track* getTrack() const;

    /**
     * Returns the pointer to the PIDLikelihood object that is related to the Track, which
     * was used to create this Particle (ParticleType == c_Track).
     * NULL pointer is returned, if the Particle was not made from Track or if the Track has no
     * relation to the PIDLikelihood
     *
     * @return const pointer to the Track
     */
    const PIDLikelihood* getPIDLikelihood() const;

    /**
     * Returns the pointer to the ECLCluster object that was used to create this Particle (if ParticleType == c_ECLCluster).
     * Returns the pointer to the most energetic ECLCluster matched to the track (if ParticleType == c_Track).
     * NULL pointer is returned, if the Particle has no relation to an ECLCluster (either the particle is a different type or there was no track match).
     * @return const pointer to the ECLCluster
     */
    const ECLCluster* getECLCluster() const;

    /**
     * Returns the energy of the ECLCluster for the particle.
     * The return value depends on the ECLCluster hypothesis.
     * @return energy of the ECLCluster
     */
    double getECLClusterEnergy() const;

    /**
     * Returns the pointer to the KLMCluster object that was used to create this Particle (ParticleType == c_KLMCluster).
     * Returns the pointer to the KLMCluster object associated to this Particle if ParticleType == c_Track.
     * NULL pointer is returned, if the Particle has no relation to the KLMCluster.
     * @return const pointer to the KLMCluster
     */
    const KLMCluster* getKLMCluster() const;

    /**
     * Returns the pointer to the MCParticle object that was used to create this Particle (ParticleType == c_MCParticle).
     * Returns the best MC match for this particle (if ParticleType == c_Track or c_ECLCluster or c_KLMCluster)
     * NULL pointer is returned, if the Particle was not made from MCParticle or not matched.
     *
     * @return const pointer to the MCParticle
     */
    const MCParticle* getMCParticle() const;

    /** Return name of this particle. */
    virtual std::string getName() const;

    /** Return a short summary of this object's contents in HTML format. */
    virtual std::string getInfoHTML() const;

    /**
     * Prints the contents of a Particle object to standard output.
     */
    void print() const;

    /** get a list of the extra info names */
    std::vector<std::string> getExtraInfoNames() const;

    /**
     * Remove all stored extra info fields
     */
    void removeExtraInfo();

    /** Return given value if set.
     *
     * throws std::runtime_error if variable is not set.
     */
    float getExtraInfo(const std::string& name) const;

    /** Return wether the extra info with the given name is set. */
    bool hasExtraInfo(const std::string& name) const;

    /** Return the id of the associated ParticleExtraInfoMap or -1 if no map is set. */
    int getExtraInfoMap() const
    {
      return !m_extraInfo.empty() ? m_extraInfo[0] : -1;
    }

    /** Return the size of the extra info array */
    unsigned int getExtraInfoSize() const
    {
      return m_extraInfo.size();
    }

    /**
     * Sets the user defined extraInfo. Adds it if necessary, overwrites existing ones if they share the same name.
     * */
    void writeExtraInfo(const std::string& name, const float value);

    /** Sets the user-defined data of given name to the given value.
     *
     * throws std::runtime_error if variable isn't set.
     */
    void setExtraInfo(const std::string& name, float value);

    /** Sets the user-defined data of given name to the given value.
     *
     * throws std::runtime_error if variable is already set.
     */
    void addExtraInfo(const std::string& name, float value);

    /** Returns the pointer to the store array which holds the daughter particles
     *
     *  \warning TClonesArray is dangerously easy to misuse, please avoid.
     */
    TClonesArray* getArrayPointer() const
    {
      if (!m_arrayPointer)
        m_arrayPointer = RelationsObject::getArrayPointer();
      return m_arrayPointer;
    }

    /** Return the always positive PDG code which was used for the
     * track fit (if there was a track fit) of this particle. This can
     * be different than the Particle's PDG id as not all mass hypothesis
     * are fitted during the reconstruction.
     */
    int getPDGCodeUsedForFit()
    {
      return std::abs(m_pdgCodeUsedForFit);
    }

    /**
     * Returns true if the type represented by this Particle object
     * was used use as a mass hypothesis during the track of this Particle's
     * parameters.
     */
    bool wasExactFitHypothesisUsed() const
    {
      return std::abs(m_pdgCodeUsedForFit) == std::abs(m_pdgCode);
    }

    /**
    * Returns the ECLCluster EHypothesisBit for this Particle.
    */
    ECLCluster::EHypothesisBit getECLClusterEHypothesisBit() const
    {
      const int pdg = abs(getPDGCode());
      if ((pdg == Const::photon.getPDGCode())
          or (pdg == Const::electron.getPDGCode())
          or (pdg == Const::muon.getPDGCode())
          or (pdg == Const::pion.getPDGCode())
          or (pdg == Const::kaon.getPDGCode())
          or (pdg == Const::proton.getPDGCode())
          or (pdg == Const::deuteron.getPDGCode())) {
        return ECLCluster::EHypothesisBit::c_nPhotons;
      } else if ((pdg == Const::Klong.getPDGCode())
                 or (pdg == Const::neutron.getPDGCode())) {
        return ECLCluster::EHypothesisBit::c_neutralHadron;
      } else {
        return ECLCluster::EHypothesisBit::c_none;
      }
    }

    /**
    * Explores the decay tree of the particle and returns the (grand^n)daughter identified by a generalized index.
    * The generalized index consists of a colon-separated list of daughter indexes, starting from the root particle:
    * 0:1:3 identifies the fourth daughter (3) of the second daughter (1) of the first daughter (0) of the mother particle.
    * @param generalizedIndex the generalized index of the particle to be returned
    * @return a particle in the decay tree of the root particle.
    */
    const Particle* getParticleFromGeneralizedIndexString(const std::string& generalizedIndex) const;


  private:

    // persistent data members
    int m_pdgCode;  /**< PDG code */
    int m_pdgCodeUsedForFit = 0; /**< PDG code used for the track fit */
    float m_mass;   /**< particle (invariant) mass */
    float m_px;     /**< momentum component x */
    float m_py;     /**< momentum component y */
    float m_pz;     /**< momentum component z */
    float m_x;      /**< position component x */
    float m_y;      /**< position component y */
    float m_z;      /**< position component z */
    float m_errMatrix[c_SizeMatrix] = {}; /**< error matrix (1D representation) */
    float m_pValue;   /**< chi^2 probability of the fit. Default is nan */
    std::vector<int> m_daughterIndices;  /**< daughter particle indices */
    EFlavorType m_flavorType;  /**< flavor type. */
    EParticleType m_particleType;  /**< particle type */
    unsigned m_mdstIndex;  /**< 0-based index of MDST store array object */
    int m_properties; /**< particle property */
    std::vector<int> m_daughterProperties; /**< daughter particle properties */

    /**
     * Identifier that can be used to identify whether the particle is unqiue
     * or is a copy or representation of another. For example a kaon and pion
     * particles constructed from the same Track are representations of the
     * same physical object in the detector and cannot be used in the reconstruction
     * of the same decay chain
     */
    int m_identifier = -1;

    /** Stores associated user defined values.
     *
     * Order is given by string -> index mapping in ParticleExtraInfoMap.
     * entry 0 is reserved specifies which map to use.
     */
    std::vector<float> m_extraInfo;

    // transient data members
    /**
     * Internal pointer to DataStore array containing the daughters of this particle.
     *
     * This is a transient member and will not be written to file. The pointer
     * is set by getArrayPointer() when first called.
     */
    mutable TClonesArray* m_arrayPointer; //!

    // private methods
    /**
     * Sets the momentum, position and error matrix for this particle (created from charged Track)
     */
    void setMomentumPositionErrorMatrix(const TrackFitResult* trackFit);

    /**
     * Resets 7x7 error matrix
     * All elements are set to 0.0
     */
    void resetErrorMatrix();

    /**
     * Stores 7x7 error matrix into private member m_errMatrix
     * @param errMatrix 7x7 error matrix
     */
    void storeErrorMatrix(const TMatrixFSym& errMatrix);

    /**
     * Fill final state particle daughters into a vector
     *
     * Function is called recursively
     * @param fspDaughters vector of daughter particles
     */
    void fillFSPDaughters(std::vector<const Belle2::Particle*>& fspDaughters) const;

    /**
     * Fill vector with (PDGCode, MdstSource) pairs for the entire decay chain.
     * Used to determine if two Particles are copies or not.
     *
     * Function is called recursively
     * @param decayChain vector of (PDGCode, MdstSource) pairs for each particle in the decay chain of this particle
     */
    // TODO: this can be optimized for speed
    void fillDecayChain(std::vector<int>& decayChain) const;

    /**
     * sets m_flavorType using m_pdgCode
     */
    void setFlavorType();

    /**
     * set mdst array index
     */
    void setMdstArrayIndex(const int arrayIndex);

<<<<<<< HEAD
    ClassDef(Particle, 11); /**< Class to store reconstructed particles. */
=======
    /**
     * Generate the PDG code with correct sign, using the charge
     * @param charge of the particle
     * @param chargedStable Type of charged particle
     */
    int generatePDGCodeFromCharge(const int chargedSign, const Const::ChargedStable& chargedStable);

    ClassDef(Particle, 10); /**< Class to store reconstructed particles. */
>>>>>>> 338e48dd
    // v8: added identifier, changed getMdstSource
    // v9: added m_pdgCodeUsedForFit
    // v10: added m_properties
    // v11: added m_daughterProperties

    friend class ParticleSubset;
  };

} // end namespace Belle2<|MERGE_RESOLUTION|>--- conflicted
+++ resolved
@@ -946,9 +946,6 @@
      */
     void setMdstArrayIndex(const int arrayIndex);
 
-<<<<<<< HEAD
-    ClassDef(Particle, 11); /**< Class to store reconstructed particles. */
-=======
     /**
      * Generate the PDG code with correct sign, using the charge
      * @param charge of the particle
@@ -956,8 +953,7 @@
      */
     int generatePDGCodeFromCharge(const int chargedSign, const Const::ChargedStable& chargedStable);
 
-    ClassDef(Particle, 10); /**< Class to store reconstructed particles. */
->>>>>>> 338e48dd
+    ClassDef(Particle, 11); /**< Class to store reconstructed particles. */
     // v8: added identifier, changed getMdstSource
     // v9: added m_pdgCodeUsedForFit
     // v10: added m_properties
