/**************************************************************************
 * BASF2 (Belle Analysis Framework 2)                                     *
 * Copyright(C) 2010 - Belle II Collaboration                             *
 *                                                                        *
 * Author: The Belle II Collaboration                                     *
 * Contributors: Anze Zupanc, Matic Lubej, Sviatoslav Bilokin             *
 *                                                                        *
 * This software is provided "as is" without any warranty.                *
 **************************************************************************/

#pragma once
#include <framework/datastore/RelationsObject.h>
#include <mdst/dataobjects/PIDLikelihood.h>
#include <analysis/VariableManager/Utility.h>
#include <analysis/dataobjects/Particle.h>

#include <framework/logging/Logger.h>

#include <vector>
#include <string>
#include <set>

class TLorentzVector;

namespace Belle2 {

  // forward declarations
  class Particle;
  class ECLCluster;
  class KLMCluster;
  class Track;

  // TODO: Add support for the MdstVee dataobjects when they become available.


  /**
   * This is a general purpose class for collecting reconstructed MDST data objects
   * that are not used in reconstruction of given Particle -- referred also as
   * Rest Of the Event. From remaining photons, K_L0 and charged particles, etc.,
   * we infer for example the decay vertex and flavor of the tagging B meson, which are
   * needed in measurements of t-dependent CP violation, or we determine whether or not
   * the rest of the event is consistent with some B decay that involves neutrinos after
   * we have reconstructed Btag hadronically or semileptonically. Remaining charged tracks
   * and unused energy deposits are for example also needed in calculation of continuum
   * suppression variables, like Kakuno-Super-Fox-Wolfram moments. The RestOfEvent class
   * should be used as an input in all these cases.
   *
   * The RestOfEvent object is created for given existing Particle object by the RestOfEventBuilder
   * module and are related between each other with the BASF2 relation.
   *
   * Internally, the RestOfEvent class holds only StoreArray indices of all unused MDST particles.
   * Indices are stored in std::set and not std::vector, since the former ensures uniqueness of all its elements.
   */

  class RestOfEvent : public RelationsObject {

  public:
    /**
     * Structure of Rest of Event mask. It contains array indices of particles, which were selected and associated to this mask after some selection.
     * Host ROE object always check that masks do not contain extra particles,
     * which are not included in ROE initially for consistency.
     * TODO: Will it be written to StoreArray?
     * Maybe should be moved to private.
     */
    struct Mask {
    public:
      /**
       * Default constructor.
       * All private members are set to 0 (all vectors are empty).
       * @param name name of mask
       * @param origin origin of mask, for debug
       */
      Mask(const std::string& name = "", const std::string& origin = "unknown"): m_name(name),
        m_origin(origin)
      {
        B2DEBUG(10, "Mask " << name << " is being initialized by " << origin);
        m_isValid = false;
      };
      /**
       * Get mask name
       */
      std::string getName() const
      {
        return m_name;
      }
      /**
       * Get mask validity
       */
      bool isValid() const
      {
        return m_isValid;
      }
      /**
       *  Add selected particles to the mask
       */
      void addParticles(const std::vector<const Particle*>& particles)
      {
        if (isValid()) {
          B2INFO("Mask " + m_name + " originating from "  + m_origin + " is  valid, cannot write to it!");
          return;
        } else {
          for (auto* particle : particles) {
            m_maskedParticleIndices.insert(particle->getArrayIndex());
          }
          m_isValid = true;
        }
      }
      /**
       *  Get selected particles associated to the mask
       */
      std::set<int> getParticles() const
      {
        return m_maskedParticleIndices;
      }
      /**
       *  Get selected particles associated to the V0 of mask
       */
      std::set<int> getV0s() const
      {
        return m_maskedV0Indices;
      }
      /**
       *  Get selected particles associated to the V0 of mask
       */
      void addV0(const Particle* v0, std::vector<int>& toErase)
      {
        m_maskedV0Indices.insert(v0->getArrayIndex());
        for (int& i : toErase) {
          m_maskedParticleIndices.erase(i);
        }
        m_maskedParticleIndices.insert(v0->getArrayIndex());
      }
      /**
       *  Has selected particles associated to the mask
       */
      bool hasV0(const Particle* v0) const
      {
        return m_maskedV0Indices.count(v0->getArrayIndex()) > 0;
      }
      /**
       *  Clear selected particles associated to the mask
       */

      void clearParticles()
      {
        m_maskedParticleIndices.clear();
        m_maskedV0Indices.clear();
        m_isValid = false;
      }
      /**
       *  Print mask and selected particles associated to the mask
       */
      void print()
      {
        B2INFO("Mask name: " + m_name + " originating from " + m_origin);
        if (!m_isValid) {
          B2INFO("\tNot valid!");
        }
        std::string printout =  "\tIndices: ";
        for (const int index : m_maskedParticleIndices) {
          printout += std::to_string(index) +  ", ";
        }
        B2INFO(printout);
      }
    private:
      std::string m_name;                       /**< Mask name */
      std::string m_origin;                     /**< Mask origin  for debug */
      bool m_isValid;                           /**< Check if mask has elements or correctly initialized*/
      std::set<int> m_maskedParticleIndices;    /**< StoreArray indices for masked ROE particles */
      std::set<int> m_maskedV0Indices;          /**< StoreArray indices for masked V0 ROE particles */
    };
    /**
     * Default constructor.
     * All private members are set to 0 (all vectors are empty).
     */
    explicit RestOfEvent(int pdgCode = 0, bool isNested = false, bool isFromMC = false):
      m_pdgCode(pdgCode), m_isNested(isNested), m_isFromMC(isFromMC) { };
    // setters
    /**
     * Add StoreArray indices of given Particles to the list of unused particles in the event.
     *
     * @param particle Reference to a vector of unused Particles
     */
    void addParticles(const std::vector<const Particle*>& particle);
    /**
     * Sets the PDG code of the rest of event.
     */
    void setPDGCode(int pdgCode)
    {
      m_pdgCode = pdgCode;
    }
    /**
     * Converts ROE to Particle and adds it to StoreArray
     *
     * @param maskName Name of the ROE mask to use for 4-vector and daughters
     * @param pdgCode PDG code
     * @param isSelfConjugated is the particle self-conjugated
     */
    Particle* convertToParticle(const std::string& maskName = "", int pdgCode = 0, bool isSelfConjugated = true);
    /**
     * Gets the PDG code of the rest of event.
     */
    int getPDGCode() const
    {
      return m_pdgCode;
    }
    /**
     * Check if ROE has StoreArray index of given  to the list of unused tracks in the event.
     * @param particle Pointer to the Particle
     * @param maskName Name of the mask to work with
     */
    bool hasParticle(const Particle* particle, const std::string& maskName = "") const;
    /**
     * Initialize new mask
     * @param name Name of the mask to work with
     * @param origin origin of the creator module
     */
    void initializeMask(const std::string& name, const std::string& origin = "unknown");
    /**
     * Update mask with cuts
     * @param name Name of the mask to work with
     * @param trackCut Cut on Track particles
     * @param eclCut Cut on ECL particles
     * @param klmCut Cut on KLM particles
     * @param updateExisting Update existing mask if true or not if false
     */
    void updateMaskWithCuts(const std::string& name, const std::shared_ptr<Variable::Cut>& trackCut = nullptr,
                            const std::shared_ptr<Variable::Cut>& eclCut = nullptr, const std::shared_ptr<Variable::Cut>& klmCut = nullptr,
                            bool updateExisting = false);
    /**
     * Update mask by keeping or excluding particles
<<<<<<< HEAD
     * @param maskName Name of the mask to work with
     * @param particles Reference to particle collection
     * @param listType ParticleType of the collection
     * @param discard Update the ROE mask by passing or discarding particles in the provided particle list
     */
    void excludeParticlesFromMask(const std::string& maskName, const std::vector<const Particle*>& particles,
                                  Particle::EParticleType listType,
=======
     * @param Name of the mask to work with
     * @param Reference to particle collection
     * @param ParticleSourceObject of the collection
     * @param Update the ROE mask by passing or discarding particles in the provided particle list
     */
    void excludeParticlesFromMask(const std::string& maskName, std::vector<const Particle*>& particles,
                                  Particle::EParticleSourceObject listType,
>>>>>>> 4ce03e97
                                  bool discard);
    /**
     * True if this ROE object has mask
     * @param name Name of the mask to work with
     */
    bool hasMask(const std::string& name) const;
    /**
     * Update mask with composite particle
     * @param name Name of the mask to work with
     * @param particleV0 Pointer to composite particle
     */
    void updateMaskWithV0(const std::string& name, const Particle* particleV0);
    /**
     * Check if V0 can be added, maybe should be moved to private
     */
    bool checkCompatibilityOfMaskAndV0(const std::string& name, const Particle* particleV0);
    /**
     * Returns true if the ROE is nested
     */
    bool getIsNested() const {return m_isNested;}
    // getters
    /**
     * Get all Particles from ROE mask.
     *
     * @param maskName Name of mask
     * @param unpackComposite return daughters of composite particles
     * @return vector of pointers to ROE Particles
     */
    std::vector<const Particle*> getParticles(const std::string& maskName = "", bool unpackComposite = true) const;
    /**
    * Get photons from ROE mask.
    *
    * @param maskName Name of mask
    * @param unpackComposite return daughters of composite particles
    * @return vector of pointers to unused Particles
    */
    std::vector<const Particle*> getPhotons(const std::string& maskName = "", bool unpackComposite = true) const;
    /**
     * Get hadrons from ROE mask.
     *
     * @param maskName Name of mask
     * @param unpackComposite return daughters of composite particles
     * @return vector of pointers to ROE Particles
     */
    std::vector<const Particle*> getHadrons(const std::string& maskName = "", bool unpackComposite = true) const;
    /**
    * Get charged particles from ROE mask.
    *
    * @param maskName Name of mask
    * @param pdg absolute value of PDG code of charged particle
    * @param unpackComposite return daughters of composite particles
    * @return vector of pointers to ROE Particles
    */
    std::vector<const Particle*> getChargedParticles(const std::string& maskName = "", unsigned int pdg = 0,
                                                     bool unpackComposite = true) const;

    /**
     * Get vector of all (no mask) or a subset (use mask) of all Tracks in ROE.
     *
     * @param maskName Name of mask
     * @return vector of pointers to unused Tracks
     */
    std::vector<const Track*> getTracks(const std::string& maskName = "") const;

    /**
     * Get vector of all (no mask) or a subset (use mask) of all ECLClusters in ROE.
     *
     * @param maskName Name of mask
     * @return vector of pointers to unused ECLClusters
     */
    std::vector<const ECLCluster*> getECLClusters(const std::string& maskName = "") const;

    /**
     * Get vector of all unused KLMClusters.
     *
     * @param maskName Name of mask
     * @return vector of pointers to unused KLMClusters
     */
    std::vector<const KLMCluster*> getKLMClusters(const std::string& maskName = "") const;

    /**
     * Get 4-momentum vector all (no mask) or a subset (use mask) of all Tracks and ECLClusters in ROE.
     *
     * @param maskName Name of mask
     * @return 4-momentum of unused Tracks and ECLClusters in ROE
     */
    TLorentzVector get4Vector(const std::string& maskName = "") const;

    /**
     * OBSOLETE:
     * Get 4-momentum vector all (no mask) or a subset (use mask) of all Tracks in ROE.
     *
     * @param maskName Name of mask
     * @return 4-momentum of unused Tracks and ECLClusters in ROE
     */
    TLorentzVector get4VectorTracks(const std::string& maskName = "") const;

    /**
     * Get 4-momentum vector all (no mask) or a subset (use mask) of all ECLClusters in ROE.
     *
     * @param maskName Name of mask
     * @return 4-momentum of unused Tracks and ECLClusters in ROE
     */
    TLorentzVector get4VectorNeutralECLClusters(const std::string& maskName = "") const;

    /**
     * Get number of all (no mask) or a subset (use mask) of all Tracks in ROE.
     *
     * @param maskName Name of mask
     * @return number of all remaining tracks
     */
    int getNTracks(const std::string& maskName = "") const;

    /**
     * Get number of all (no mask) or a subset (use mask) of all ECLclusters in ROE.
     *
     * @param maskName Name of mask
     * @return number of all remaining ECL clusters
     */
    int getNECLClusters(const std::string& maskName = "") const;

    /**
     * Get number of all remaining KLM clusters.
     *
     * @param maskName Name of mask
     * @return number of all remaining KLM clusters
     */
    int getNKLMClusters(const std::string& maskName = "") const;

    /**
     * Get vector of all mask names of the ROE object
     * @return list of all mask names
     */
    std::vector<std::string> getMaskNames() const;

    /**
     * OBSOLETE:
     * Added helper function so creation of temporary particles and setting pid relations is not needed
     */
    double atcPIDBelleKpiFromPID(const PIDLikelihood* pid) const;

    /**
     * Prints the contents of a RestOfEvent object to screen
     */
    void print() const;

  private:

    // persistent data members
    std::set<int> m_particleIndices;   /**< StoreArray indices to unused particles */
    std::vector<Mask> m_masks;         /**< List of the ROE masks */
    int m_pdgCode;                     /**< PDG code of the 'ROE particle' if we are going to create one */
    bool m_isNested;                   /**< Nested ROE indicator */
    bool m_isFromMC;                   /**< MC ROE indicator */
    // Private methods
    /**
     *  Checks if a particle has its copy in the provided list
     */
    bool isInParticleList(const Particle* roeParticle, const std::vector<const Particle*>& particlesToUpdate) const;

    /**
     *  Helper method to find ROE mask
     */
    Mask* findMask(const std::string& name);
    /**
     * Prints indices in the given set in a single line
     */
    void printIndices(const std::set<int>& indices) const;
    ClassDef(RestOfEvent, 5) /**< class definition */

  };


} // end namespace Belle2<|MERGE_RESOLUTION|>--- conflicted
+++ resolved
@@ -229,23 +229,13 @@
                             bool updateExisting = false);
     /**
      * Update mask by keeping or excluding particles
-<<<<<<< HEAD
-     * @param maskName Name of the mask to work with
-     * @param particles Reference to particle collection
-     * @param listType ParticleType of the collection
-     * @param discard Update the ROE mask by passing or discarding particles in the provided particle list
-     */
-    void excludeParticlesFromMask(const std::string& maskName, const std::vector<const Particle*>& particles,
-                                  Particle::EParticleType listType,
-=======
      * @param Name of the mask to work with
      * @param Reference to particle collection
      * @param ParticleSourceObject of the collection
      * @param Update the ROE mask by passing or discarding particles in the provided particle list
      */
-    void excludeParticlesFromMask(const std::string& maskName, std::vector<const Particle*>& particles,
+    void excludeParticlesFromMask(const std::string& maskName, const std::vector<const Particle*>& particles,
                                   Particle::EParticleSourceObject listType,
->>>>>>> 4ce03e97
                                   bool discard);
     /**
      * True if this ROE object has mask
