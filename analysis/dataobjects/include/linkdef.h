#ifdef __CINT__

#pragma link off all globals;
#pragma link off all classes;
#pragma link off all functions;
#pragma link C++ nestedclasses;

#pragma link C++ class Belle2::Particle+; // checksum=0x5a78ef64, version=13
#pragma link C++ class Belle2::EventExtraInfo+; // checksum=0x965ad50b, version=2
#pragma link C++ class Belle2::ParticleList+; // checksum=0x98887650, version=3
#pragma link C++ class Belle2::RestOfEvent+; // checksum=0xa87084c6, version=5
#pragma link C++ class Belle2::TagVertex+; // checksum=0xbc37ca67, version=5
#pragma link C++ class Belle2::ContinuumSuppression+; // checksum=0xccdb3c88, version=1
#pragma link C++ class Belle2::FlavorTaggerInfo+; // checksum=0x2e59c562, version=3
#pragma link C++ class Belle2::FlavorTaggerInfoMap+; // checksum=0xcdef997a, version=3
#pragma link C++ class Belle2::StringWrapper+; // checksum=0xf15ef1c4, version=1
#pragma link C++ class Belle2::EventShapeContainer+; // checksum=0x57e119da, version=1
#pragma link C++ class Belle2::EventKinematics+; // checksum=0x23d1bfc2, version=2
#pragma link C++ class Belle2::TauPairDecay+; // checksum=0x15ea58a, version=1
#pragma link C++ class Belle2::ECLEnergyCloseToTrack+; // checksum=0xeadb37d4, version=1
#pragma link C++ class Belle2::ECLTRGInformation+; // checksum=0x744abff9, version=3
#pragma link C++ class Belle2::ECLTriggerCell+; // checksum=0xfcbe0110, version=2
//these two are needed when using these types (returned by Particle) in PyROOT
#pragma link C++ class vector<Belle2::Particle*>-;
#pragma link C++ class vector<const Belle2::Particle*>-;

#pragma link C++ class Belle2::ParticleExtraInfoMap+; // checksum=0x82838333, version=1
#pragma link C++ class Belle2::ParticleExtraInfoMap::IndexMap+; // checksum=0xf9eb593, version=6
#pragma link C++ class map<string, unsigned int>+; // checksum=0xf9eb593, version=6
#pragma link C++ class vector<map<string, unsigned int> >+; // checksum=0x267ce51a, version=6
#pragma link C++ class Belle2::Btube+; // checksum=0x772238ab, version=1
#pragma link C++ class Eigen::Matrix<double,3,1,0,3,1>+; // checksum=0x43805c43, version=-1
#pragma link C++ class Eigen::PlainObjectBase<Eigen::Matrix<double,3,1,0,3,1> >+; // checksum=0x6464cd47, version=-1
#pragma link C++ class Eigen::EigenBase<Eigen::Matrix<double,3,1,0,3,1> >+; // checksum=0x76f10151, version=-1
#pragma link C++ class Eigen::MatrixBase<Eigen::Matrix<double,3,1,0,3,1> >+; // checksum=0x3988eec2, version=-1
#pragma link C++ class Eigen::DenseStorage<double,3,3,1,0>+; // checksum=0xe13ab357, version=-1
#pragma link C++ class Eigen::DenseBase<Eigen::Matrix<double,3,1,0,3,1> >+; // checksum=0xddba3f8c, version=-1
#pragma link C++ class Eigen::DenseCoeffsBase<Eigen::Matrix<double,3,1,0,3,1>,0>+; // checksum=0x3b876532, version=-1
#pragma link C++ class Eigen::DenseCoeffsBase<Eigen::Matrix<double,3,1,0,3,1>,1>+; // checksum=0x2bf33e25, version=-1
#pragma link C++ class Eigen::DenseCoeffsBase<Eigen::Matrix<double,3,1,0,3,1>,3>+; // checksum=0xd3a06597, version=-1
#pragma link C++ class Eigen::internal::plain_array<double,3,0,0>+; // checksum=0xa73f796a, version=-1

#pragma read                                    \
  sourceClass="Belle2::Particle"                \
  source="int m_particleType"                   \
  version="[11]"                                \
  targetClass="Belle2::FileMetaData"            \
  target="m_particleSource"                     \
  code="{m_particleSource = m_particleType;}"   \

#pragma read                                    \
  sourceClass="Belle2::Particle"                \
  source=""                                     \
  version="[-12]"                               \
  targetClass="Belle2::Particle"                \
  target="m_momentumScale"                      \
  code="{m_momentumScale = 1.0;}"               \

#pragma read                                    \
  sourceClass="Belle2::TagVertex"               \
  source="float m_MCdeltaT"                     \
  version="[-3]"                                \
  targetClass="Belle2::TagVertex"               \
  target="m_mcDeltaT"                           \
  code="{m_mcDeltaT = onfile.m_MCdeltaT;}"      \

#pragma read                                    \
  sourceClass="Belle2::TagVertex"               \
  source="TVector3 m_MCtagV"                    \
  version="[-3]"                                \
  targetClass="Belle2::TagVertex"               \
  target="m_mcTagV"                             \
  code="{m_mcTagV = onfile.m_MCtagV;}"          \

#pragma read                                                   \
  sourceClass="Belle2::TagVertex"                              \
  source="TMatrixFSym m_tagVertexErrMatrix"                    \
  version="[-3]"                                               \
  targetClass="Belle2::TagVertex"                              \
  target="m_tagVertexErrMatrix"                                \
  code="{m_tagVertexErrMatrix = onfile.m_tagVertexErrMatrix;}" \

<<<<<<< HEAD
=======
#pragma read                                   \
  sourceClass="Belle2::EventKinematics"        \
  source="bool m_builtFromMC"                  \
  version="[1]"                                \
  targetClass="Belle2::EventKinematics"        \
  target="m_builtFromMC"                       \
  code="{m_builtFromMC = false;}"              \



>>>>>>> 9ecd7fa8
#endif<|MERGE_RESOLUTION|>--- conflicted
+++ resolved
@@ -80,8 +80,6 @@
   target="m_tagVertexErrMatrix"                                \
   code="{m_tagVertexErrMatrix = onfile.m_tagVertexErrMatrix;}" \
 
-<<<<<<< HEAD
-=======
 #pragma read                                   \
   sourceClass="Belle2::EventKinematics"        \
   source="bool m_builtFromMC"                  \
@@ -90,7 +88,4 @@
   target="m_builtFromMC"                       \
   code="{m_builtFromMC = false;}"              \
 
-
-
->>>>>>> 9ecd7fa8
 #endif