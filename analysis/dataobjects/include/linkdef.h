#ifdef __CINT__

#pragma link off all globals;
#pragma link off all classes;
#pragma link off all functions;
#pragma link C++ nestedclasses;

<<<<<<< HEAD
#pragma link C++ class Belle2::Particle+; // checksum=0x2a71e1ac, version=15
=======
#pragma link C++ class Belle2::Particle+; // checksum=0x694ee2d8, version=16
#pragma link C++ class Belle2::EventExtraInfo+; // checksum=0x965ad50b, version=2
>>>>>>> b819789d
#pragma link C++ class Belle2::ParticleList+; // checksum=0x98887650, version=3
#pragma link C++ class Belle2::RestOfEvent+; // checksum=0xe86f1658, version=8
#pragma link C++ class Belle2::TagVertex+; // checksum=0xf7b6169c, version=6
#pragma link C++ class Belle2::ContinuumSuppression+; // checksum=0x8f4ac744, version=2
#pragma link C++ class Belle2::FlavorTaggerInfo+; // checksum=0xa85ce063, version=4
#pragma link C++ class Belle2::FlavorTaggerInfoMap+; // checksum=0xcdef997a, version=3
#pragma link C++ class Belle2::StringWrapper+; // checksum=0xf15ef1c4, version=1
#pragma link C++ class Belle2::EventShapeContainer+; // checksum=0xe048bccd, version=2
#pragma link C++ class Belle2::EventKinematics+; // checksum=0xabfc6580, version=3
#pragma link C++ class Belle2::TauPairDecay+; // checksum=0x15ea58a, version=1
#pragma link C++ class Belle2::ECLEnergyCloseToTrack+; // checksum=0xeadb37d4, version=1
#pragma link C++ class Belle2::ECLTRGInformation+; // checksum=0x744abff9, version=3
#pragma link C++ class Belle2::ECLTriggerCell+; // checksum=0xfcbe0110, version=2
//these two are needed when using these types (returned by Particle) in PyROOT
#pragma link C++ class vector<Belle2::Particle*>-;
#pragma link C++ class vector<const Belle2::Particle*>-;

#pragma link C++ class Belle2::ParticleExtraInfoMap+; // checksum=0x82838333, version=1
#pragma link C++ class Belle2::ParticleExtraInfoMap::IndexMap+; // checksum=0xf9eb593, version=6
#pragma link C++ class map<string, unsigned int>+; // checksum=0xf9eb593, version=6
#pragma link C++ class vector<map<string, unsigned int> >+; // checksum=0x267ce51a, version=6
#pragma link C++ class Belle2::Btube+; // checksum=0x772238ab, version=1
#pragma link C++ class Eigen::Matrix<double,3,1,0,3,1>+; // checksum=0x43805c43, version=-1
#pragma link C++ class Eigen::PlainObjectBase<Eigen::Matrix<double,3,1,0,3,1> >+; // checksum=0x6464cd47, version=-1
#pragma link C++ class Eigen::EigenBase<Eigen::Matrix<double,3,1,0,3,1> >+; // checksum=0x76f10151, version=-1
#pragma link C++ class Eigen::MatrixBase<Eigen::Matrix<double,3,1,0,3,1> >+; // checksum=0x3988eec2, version=-1
#pragma link C++ class Eigen::DenseStorage<double,3,3,1,0>+; // checksum=0xe13ab357, version=-1
#pragma link C++ class Eigen::DenseBase<Eigen::Matrix<double,3,1,0,3,1> >+; // checksum=0xddba3f8c, version=-1
#pragma link C++ class Eigen::DenseCoeffsBase<Eigen::Matrix<double,3,1,0,3,1>,0>+; // checksum=0x3b876532, version=-1
#pragma link C++ class Eigen::DenseCoeffsBase<Eigen::Matrix<double,3,1,0,3,1>,1>+; // checksum=0x2bf33e25, version=-1
#pragma link C++ class Eigen::DenseCoeffsBase<Eigen::Matrix<double,3,1,0,3,1>,3>+; // checksum=0xd3a06597, version=-1
#pragma link C++ class Eigen::internal::plain_array<double,3,0,0>+; // checksum=0xa73f796a, version=-1

// ----------------------------------------------------------------------------
// Particle evolution
// In version 14 the member m_momentumScalingFactor has been added
#pragma read                                                                          \
  sourceClass="Belle2::Particle"                                                      \
  source="float m_momentumScale"                                                      \
  version="[13-14]"                                                                   \
  targetClass="Belle2::Particle"                                                      \
  target="m_momentumScalingFactor"                                                    \
  code="{m_momentumScalingFactor = onfile.m_momentumScale;}"                          \

// ----------------------------------------------------------------------------
// Particle evolution
// In version 12 the member m_particleType has been renamed to m_particleSource.
#pragma read                                                                          \
  sourceClass="Belle2::Particle"                                                      \
  source="Belle2::Particle::EParticleSourceObject m_particleType"                     \
  version="[-11]"                                                                     \
  targetClass="Belle2::Particle"                                                      \
  target="m_particleSource"                                                           \
  code="{if (onfile.m_particleType == 4)                                              \
           m_particleSource = Belle2::Particle::EParticleSourceObject::c_MCParticle;  \
         else if (onfile.m_particleType == 5)                                         \
           m_particleSource = Belle2::Particle::EParticleSourceObject::c_Composite;   \
         else m_particleSource = onfile.m_particleType;                               \
       }"                                                                             \

// ----------------------------------------------------------------------------
// TagVertex evolution
// In version 4 the member m_MCdeltaT has been renamed to m_mcDeltaT.
#pragma read                                    \
  sourceClass="Belle2::TagVertex"               \
  source="float m_MCdeltaT"                     \
  version="[-3]"                                \
  targetClass="Belle2::TagVertex"               \
  target="m_mcDeltaT"                           \
  code="{m_mcDeltaT = onfile.m_MCdeltaT;}"      \

// In version 4 the member m_MCtagV has been renamed to m_mcTagV.
#pragma read                                    \
  sourceClass="Belle2::TagVertex"               \
  source="TVector3 m_MCtagV"                    \
  version="[-3]"                                \
  targetClass="Belle2::TagVertex"               \
  target="m_mcTagV"                             \
  code="{m_mcTagV = onfile.m_MCtagV;}"          \

// In version 4 the data type of the member m_tagVertexErrMatrix has been
// changed from TMatrixFSym to TMatrixDSym
#pragma read                                                   \
  sourceClass="Belle2::TagVertex"                              \
  source="TMatrixFSym m_tagVertexErrMatrix"                    \
  version="[-3]"                                               \
  targetClass="Belle2::TagVertex"                              \
  target="m_tagVertexErrMatrix"                                \
  code="{m_tagVertexErrMatrix = onfile.m_tagVertexErrMatrix;}" \

// In version 6 the data type of the member m_tagVertex has been
// changed from TVector3 to XYZVector
#pragma read                                    \
  sourceClass="Belle2::TagVertex"               \
  source="TVector3 m_tagVertex"                 \
  version="[-5]"                                \
  targetClass="Belle2::TagVertex"               \
  target="m_tagVertex"                          \
  code="{m_tagVertex = onfile.m_tagVertex;}"    \

// In version 6 the data type of the member m_mcTagV has been
// changed from TVector3 to XYZVector
#pragma read                                    \
  sourceClass="Belle2::TagVertex"               \
  source="TVector3 m_mcTagV"                    \
  version="[4-5]"                               \
  targetClass="Belle2::TagVertex"               \
  target="m_mcTagV"                             \
  code="{m_mcTagV = onfile.m_mcTagV;}"          \

// In version 6 the data type of the member m_constraintCenter
// has been changed from TVector3 to XYZVector
#pragma read                                                \
  sourceClass="Belle2::TagVertex"                           \
  source="TVector3 m_constraintCenter"                      \
  version="[-5]"                                            \
  targetClass="Belle2::TagVertex"                           \
  target="m_constraintCenter"                               \
  code="{m_constraintCenter = onfile.m_constraintCenter;}"  \

// ----------------------------------------------------------------------------
// EventKinematics evolution
// In version 2 the new member m_builtFromMC is introduced. Since the MC
// functionality was not present before it is set to false for version 1.
#pragma read                                   \
  sourceClass="Belle2::EventKinematics"        \
  source="bool m_builtFromMC"                  \
  version="[1]"                                \
  targetClass="Belle2::EventKinematics"        \
  target="m_builtFromMC"                       \
  code="{m_builtFromMC = false;}"              \

// In version 3 the data type of the member m_missingMomentum has been
// changed from TVector3 to XYZVector
#pragma read                                              \
  sourceClass="Belle2::EventKinematics"                   \
  source="TVector3 m_missingMomentum"                     \
  version="[-2]"                                          \
  targetClass="Belle2::EventKinematics"                   \
  target="m_missingMomentum"                              \
  code="{m_missingMomentum = onfile.m_missingMomentum;}"  \

// In version 3 the data type of the member m_missingMomentumCMS has been
// changed from TVector3 to XYZVector
#pragma read                                                   \
  sourceClass="Belle2::EventKinematics"                        \
  source="TVector3 m_missingMomentumCMS"                       \
  version="[-2]"                                               \
  targetClass="Belle2::EventKinematics"                        \
  target="m_missingMomentumCMS"                                \
  code="{m_missingMomentumCMS = onfile.m_missingMomentumCMS;}" \

// ----------------------------------------------------------------------------
// RestOfEvent evolution
// In version 6 the new member m_useKLMEnergy is introduced. Since this
// functionality was not present before it is set to false for versions < 6.
#pragma read                                   \
  sourceClass="Belle2::RestOfEvent"            \
  source="bool m_useKLMEnergy"                 \
  version="[-5]"                               \
  targetClass="Belle2::RestOfEvent"            \
  target="m_useKLMEnergy"                      \
  code="{m_useKLMEnergy = false;}"             \

// ----------------------------------------------------------------------------
// ContinuumSuppression evolution
// In version 2 the data type of the members m_thrustO and m_thrustB has been
// changed from TVector3 to XYZVector
#pragma read                                  \
  sourceClass="Belle2::ContinuumSuppression"  \
  source="TVector3 m_thrustO"                 \
  version="[1]"                               \
  targetClass="Belle2::ContinuumSuppression"  \
  target="m_thrustO"                          \
  code="{m_thrustO = onfile.m_thrustO;}"      \

#pragma read                                  \
  sourceClass="Belle2::ContinuumSuppression"  \
  source="TVector3 m_thrustB"                 \
  version="[1]"                               \
  targetClass="Belle2::ContinuumSuppression"  \
  target="m_thrustB"                          \
  code="{m_thrustB = onfile.m_thrustB;}"      \

// ----------------------------------------------------------------------------
// EventShapeContainer evolution
// In version 2 the data type of the member m_thrustAxis has been
// changed from TVector3 to XYZVector
#pragma read                                    \
  sourceClass="Belle2::EventShapeContainer"     \
  source="TVector3 m_thrustAxis"                \
  version="[1]"                                 \
  targetClass="Belle2::EventShapeContainer"     \
  target="m_thrustAxis"                         \
  code="{m_thrustAxis = onfile.m_thrustAxis;}"  \

// In version 2 the data type of the member m_spherocityAxis has been
// changed from TVector3 to XYZVector
#pragma read                                            \
  sourceClass="Belle2::EventShapeContainer"             \
  source="TVector3 m_spherocityAxis"                    \
  version="[1]"                                         \
  targetClass="Belle2::EventShapeContainer"             \
  target="m_spherocityAxis"                             \
  code="{m_spherocityAxis = onfile.m_spherocityAxis;}"  \

// In version 2 the data type of the member m_sphericityEigenvector
// has been changed from array of TVector3 to array of XYZVector
#pragma read                                                                \
  sourceClass="Belle2::EventShapeContainer"                                 \
  source="TVector3 m_sphericityEigenvector[3]"                              \
  version="[1]"                                                             \
  targetClass="Belle2::EventShapeContainer"                                 \
  target="m_sphericityEigenvector"                                          \
  code="{for (int i = 0; i < 3; i++)                                        \
           m_sphericityEigenvector[i] = onfile.m_sphericityEigenvector[i];  \
       }"                                                                   \

#endif<|MERGE_RESOLUTION|>--- conflicted
+++ resolved
@@ -4,13 +4,7 @@
 #pragma link off all classes;
 #pragma link off all functions;
 #pragma link C++ nestedclasses;
-
-<<<<<<< HEAD
-#pragma link C++ class Belle2::Particle+; // checksum=0x2a71e1ac, version=15
-=======
 #pragma link C++ class Belle2::Particle+; // checksum=0x694ee2d8, version=16
-#pragma link C++ class Belle2::EventExtraInfo+; // checksum=0x965ad50b, version=2
->>>>>>> b819789d
 #pragma link C++ class Belle2::ParticleList+; // checksum=0x98887650, version=3
 #pragma link C++ class Belle2::RestOfEvent+; // checksum=0xe86f1658, version=8
 #pragma link C++ class Belle2::TagVertex+; // checksum=0xf7b6169c, version=6
