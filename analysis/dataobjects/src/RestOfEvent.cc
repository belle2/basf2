/**************************************************************************
 * BASF2 (Belle Analysis Framework 2)                                     *
 * Copyright(C) 2010 - Belle II Collaboration                             *
 *                                                                        *
 * Author: The Belle II Collaboration                                     *
 * Contributors: Anze Zupanc, Matic Lubej, Sviatoslav Bilokin             *
 *                                                                        *
 * This software is provided "as is" without any warranty.                *
 **************************************************************************/

#include <analysis/dataobjects/RestOfEvent.h>

#include <framework/datastore/StoreArray.h>

#include <analysis/dataobjects/Particle.h>
#include <mdst/dataobjects/MCParticle.h>
#include <mdst/dataobjects/Track.h>
#include <mdst/dataobjects/ECLCluster.h>
#include <mdst/dataobjects/KLMCluster.h>

#include <analysis/ClusterUtility/ClusterUtils.h>

#include <TLorentzVector.h>
#include <iostream>

using namespace Belle2;
// New methods:
void RestOfEvent::addParticles(const std::vector<const Particle*>& particlesToAdd)
{
  StoreArray<Particle> allParticles;
  for (auto* particleToAdd : particlesToAdd) {
    std::vector<const Particle*> daughters = particleToAdd->getFinalStateDaughters();
    for (auto* daughter : daughters) {
      bool toAdd = true;
      for (auto& myIndex : m_particleIndices) {
        if (compareParticles(allParticles[myIndex], daughter)) {
          toAdd = false;
          break;
        }
      }
      if (toAdd) {
        B2DEBUG(10, "\t\tAdding particle with PDG " << daughter->getPDGCode());
        m_particleIndices.insert(daughter->getArrayIndex());
      }
    }
  }
}
bool RestOfEvent::compareParticles(const Particle* roeParticle, const Particle* toAddParticle)
{
  if (roeParticle->isCopyOf(toAddParticle)) {
    return true;
  }
  if (roeParticle->getParticleType() != toAddParticle->getParticleType()) {
    return false;
  }
  if (roeParticle->getTrack() && toAddParticle->getTrack() &&
      roeParticle->getTrack()->getArrayIndex() != toAddParticle->getTrack()->getArrayIndex()) {
    return false;
  }
  if (roeParticle->getKLMCluster() && toAddParticle->getKLMCluster()
      && roeParticle->getKLMCluster()->getArrayIndex() != toAddParticle->getKLMCluster()->getArrayIndex()) {
    return false;
  }

  // It can be a bit more complicated for ECLClusters as we might also have to ensure they are connected-region unique
  if (roeParticle->getECLCluster() && toAddParticle->getECLCluster()
      && roeParticle->getECLCluster()->getArrayIndex() != toAddParticle->getECLCluster()->getArrayIndex()) {

    // if either is a track then they must be different
    if (roeParticle->getECLCluster()->isTrack() or toAddParticle->getECLCluster()->isTrack())
      return false;

    // we cannot combine two particles of different hypotheses from the same
    // connected region (as their energies overlap)
    if (roeParticle->getECLClusterEHypothesisBit() == toAddParticle->getECLClusterEHypothesisBit())
      return false;

    // in the rare case that both are neutral and the hypotheses are different,
    // we must also check that they are from different connected regions
    // otherwise they come from the "same" underlying ECLShower
    if (roeParticle->getECLCluster()->getConnectedRegionId() != toAddParticle->getECLCluster()->getConnectedRegionId())
      return false;
  }
  return true;
}

std::vector<const Particle*> RestOfEvent::getParticles(const std::string& maskName, bool unpackComposite) const
{
  std::vector<const Particle*> result;
  StoreArray<Particle> allParticles;
  std::set<int> source;
  if (m_particleIndices.size() == 0) {
    B2DEBUG(10, "ROE contains no particles, masks are empty too");
    return result;
  }
  if (maskName == "") {
    // if no mask provided work with internal source
    source = m_particleIndices;
  } else {
    bool maskFound = false;
    for (auto& mask : m_masks) {
      if (mask.getName() == maskName) {
        maskFound = true;
        source = mask.getParticles();
        break;
      }
    }
    if (!maskFound) {
      B2FATAL("No " << maskName << " mask defined in current ROE!");
    }
  }
  for (const int index : source) {
    if (allParticles[index]->getParticleType() == Particle::EParticleType::c_Composite && unpackComposite) {
      auto fsdaughters = allParticles[index]->getFinalStateDaughters();
      for (auto* daughter : fsdaughters) {
        result.push_back(daughter);
      }
      continue;
    }
    result.push_back(allParticles[index]);
  }
  return result;
}
std::vector<const Particle*> RestOfEvent::getPhotons(const std::string& maskName, bool unpackComposite) const
{
  auto particles = getParticles(maskName, unpackComposite);
  std::vector<const Particle*> photons;
  for (auto* particle : particles) {
    if (particle->getParticleType() == Particle::EParticleType::c_ECLCluster) {
      photons.push_back(particle);
    }
  }
  return photons;
}
std::vector<const Particle*> RestOfEvent::getHadrons(const std::string& maskName, bool unpackComposite) const
{
  auto particles = getParticles(maskName, unpackComposite);
  std::vector<const Particle*> hadrons;
  for (auto* particle : particles) {
    if (particle->getParticleType() == Particle::EParticleType::c_KLMCluster) {
      hadrons.push_back(particle);
    }
  }
  return hadrons;
}

std::vector<const Particle*> RestOfEvent::getChargedParticles(const std::string& maskName, unsigned int pdg,
    bool unpackComposite) const
{
  auto particles = getParticles(maskName, unpackComposite);
  std::vector<const Particle*> charged;
  for (auto* particle : particles) {
    if (particle->getParticleType() == Particle::EParticleType::c_Track) {
      if (pdg == 0 || pdg == abs(particle->getPDGCode())) {
        charged.push_back(particle);
      }
    }
  }
  return charged;
}


bool RestOfEvent::hasParticle(const Particle* particle, const std::string& maskName) const
{
  if (maskName != "" && !hasMask(maskName)) {
    B2FATAL("No " << maskName << " mask defined in current ROE!");
  }

  std::vector<const Particle*> particlesROE = getParticles(maskName);
  return isInParticleList(particle, particlesROE);
}

void RestOfEvent::initializeMask(const std::string& name, const std::string& origin)
{
  if (name == "") {
    B2FATAL("Creation of ROE Mask with an empty name is not allowed!");
  }
  if (findMask(name)) {
    B2FATAL("ROE Mask already exists!");
  }
  Mask elon(name, origin);
  m_masks.push_back(elon);
}

void RestOfEvent::excludeParticlesFromMask(const std::string& maskName, std::vector<const Particle*>& particlesToUpdate,
                                           Particle::EParticleType listType, bool discard)
{
  Mask* mask = findMask(maskName);
  if (!mask) {
    B2FATAL("No " << maskName << " mask defined in current ROE!");
  }
  std::string maskNameToGetParticles = maskName;
  if (!mask->isValid()) {
    maskNameToGetParticles = "";
  }
  std::vector<const Particle*> allROEParticles =  getParticles(maskNameToGetParticles);
  std::vector<const Particle*> toKeepinROE;
  for (auto* roeParticle : allROEParticles) {
    if (isInParticleList(roeParticle, particlesToUpdate)) {
      if (!discard) {
        // If keep particles option is on, take the equal particles
        toKeepinROE.push_back(roeParticle);
      }
    } else {
      // Keep all particles which has different type than provided list
      if (listType != roeParticle->getParticleType()) {
        toKeepinROE.push_back(roeParticle);
      } else if (discard) {
        // If keep particles option is off, take not equal particles
        toKeepinROE.push_back(roeParticle);
      }
    }
  }
  mask->clearParticles();
  mask->addParticles(toKeepinROE);
}

void RestOfEvent::updateMaskWithCuts(const std::string& maskName, const std::shared_ptr<Variable::Cut>& trackCut,
                                     const std::shared_ptr<Variable::Cut>& eclCut, const std::shared_ptr<Variable::Cut>& klmCut, bool updateExisting)
{
  Mask* mask = findMask(maskName);
  if (!mask) {
    B2FATAL("ROE Mask does not exist!");
  }
  std::string sourceName = "";
  if (updateExisting) {
    // if mask already exists, take its particles to update
    sourceName = maskName;
  }
  // get all initial ROE particles, don't touch the possible V0s, otherwise, some daughters may be excluded, and some not... This may be revisited if needed
  std::vector<const Particle*> allROEParticles = getParticles(sourceName, false);
  std::vector<const Particle*> maskedParticles;
  // First check particle type, then check cuts, if no cuts provided, take all particles of this type
  for (auto* particle : allROEParticles) {
    if (particle->getParticleType() == Particle::EParticleType::c_Track && (!trackCut || trackCut->check(particle))) {
      maskedParticles.push_back(particle);
    }
    if (particle->getParticleType() == Particle::EParticleType::c_ECLCluster && (!eclCut || eclCut->check(particle))) {
      maskedParticles.push_back(particle);
    }
    if (particle->getParticleType() == Particle::EParticleType::c_KLMCluster && (!klmCut || klmCut->check(particle))) {
      maskedParticles.push_back(particle);
    }
    // don't lose a possible V0 particle
    if (particle->getParticleType() == Particle::EParticleType::c_Composite) {
      maskedParticles.push_back(particle);
    }
  }
  mask->clearParticles();
  mask->addParticles(maskedParticles);
}

void RestOfEvent::updateMaskWithV0(const std::string& name, const Particle* particleV0)
{
  Mask* mask = findMask(name);
  if (!mask) {
    B2FATAL("ROE Mask does not exist!");
  }
  std::vector<const Particle*> allROEParticles = getParticles(name);
  std::vector<int> indicesToErase;
  std::vector<const Particle*> daughtersV0 =  particleV0->getFinalStateDaughters();
  for (auto* maskParticle : allROEParticles) {
    bool toKeep = true;
    for (auto* daughterV0 : daughtersV0) {
      if (compareParticles(daughterV0, maskParticle)) {
        toKeep = false;
      }
    }
    if (!toKeep) {
      indicesToErase.push_back(maskParticle->getArrayIndex());
    }
  }
  if (daughtersV0.size() != indicesToErase.size()) {
    B2DEBUG(10, "Only " << indicesToErase.size() << " daughters are excluded from mask particles. Abort");
    return;
  }
  std::string toprint = "We will erase next indices from " + name + " mask: ";
  for (auto& i : indicesToErase) {
    toprint += std::to_string(i) + " ";
  }
  B2DEBUG(10, toprint);
  // If everything is good, we add
  mask->addV0(particleV0, indicesToErase);
}

bool RestOfEvent::checkCompatibilityOfMaskAndV0(const std::string& name, const Particle* particleV0)
{
  Mask* mask = findMask(name);
  if (!mask) {
    B2FATAL("ROE Mask does not exist!");
  }
  if (!mask->isValid()) {
    return false; //We should have particles here!
  }
  if (particleV0->getParticleType() != Particle::EParticleType::c_Composite) {
    return false;
  }
  std::vector<const Particle*> daughtersV0 =  particleV0->getFinalStateDaughters();
  for (auto* daughter : daughtersV0) {
    if (daughter->getParticleType() != Particle::EParticleType::c_Track) {
      return false; // Non tracks are not supported yet
    }
  }
  if (mask->hasV0(particleV0)) {
    return false; // We are not going to add another one
  }
  return true;
}

bool RestOfEvent::hasMask(const std::string& name) const
{
  for (auto& mask : m_masks) {
    if (mask.getName() == name) {
      return true;
    }
  }
  return false;
}
TLorentzVector RestOfEvent::get4Vector(const std::string& maskName) const
{
  TLorentzVector roe4Vector;
  std::vector<const Particle*> myParticles = RestOfEvent::getParticles(maskName);
  for (const Particle* particle : myParticles) {
    // KLMClusters are discarded, because KLM energy estimation is based on hit numbers, therefore it is unreliable
    if (particle->getParticleType() == Particle::EParticleType::c_KLMCluster) {
      continue;
    }
    roe4Vector += particle->get4Vector();
  }
  return roe4Vector;
}


RestOfEvent::Mask* RestOfEvent::findMask(const std::string& name)
{
  for (auto& mask : m_masks) {
    if (mask.getName() == name) {
      return &mask;
    }
  }
  return nullptr;

}
std::vector<const Track*> RestOfEvent::getTracks(const std::string& maskName) const
{
  std::vector<const Track*> result;
  std::vector<const Particle*> allParticles = getParticles(maskName);
  for (auto* particle : allParticles) {
    if (particle->getParticleType() == Particle::EParticleType::c_Track) {
      result.push_back(particle->getTrack());
    }
  }
  return result;
}
std::vector<const ECLCluster*> RestOfEvent::getECLClusters(const std::string& maskName) const
{
  std::vector<const ECLCluster*> result;
  std::vector<const Particle*> allParticles = getParticles(maskName);
  for (auto* particle : allParticles) {
    //Get all ECL clusters independently of the particle type, (both charged and neutral)
    auto* cluster = particle->getECLCluster();
    if (cluster and cluster->hasHypothesis(ECLCluster::EHypothesisBit::c_nPhotons)) {
      result.push_back(cluster);
    }
  }
  return result;
}
std::vector<const KLMCluster*> RestOfEvent::getKLMClusters(const std::string& maskName) const
{
  std::vector<const KLMCluster*> result;
  std::vector<const Particle*> allParticles = getParticles(maskName);
  for (auto* particle : allParticles) {
    if (particle->getParticleType() == Particle::EParticleType::c_KLMCluster) {
      result.push_back(particle->getKLMCluster());
    }
  }
  return result;
}
int RestOfEvent::getNTracks(const std::string& maskName) const
{
  int nTracks = getTracks(maskName).size();
  return nTracks;
}
int RestOfEvent::getNECLClusters(const std::string& maskName) const
{
  int nROEECLClusters = getECLClusters(maskName).size();
  return nROEECLClusters;
}
int RestOfEvent::getNKLMClusters(const std::string& maskName) const
{
  int nROEKLMClusters = getKLMClusters(maskName).size();
  return nROEKLMClusters;
}
void RestOfEvent::updateChargedStableFractions(const std::string& maskName, std::vector<double>& fractions)
{
  Mask* mask = findMask(maskName);
  if (!mask) {
    B2FATAL("No " << maskName << " mask defined in current ROE!");
  }
  if (fractions.size() != Const::ChargedStable::c_SetSize) {
    B2WARNING("Charged stable fractions have incorrect size of array!");
  }
  mask->setChargedStableFractions(fractions);
}
std::vector<double> RestOfEvent::getChargedStableFractions(const std::string& maskName) const
{
  std::vector<double> maskFractions = {0, 0, 1, 0, 0, 0};
  for (auto& mask : m_masks) {
    if (mask.getName() == maskName && maskFractions.size() == Const::ChargedStable::c_SetSize) {
      maskFractions = mask.getChargedStableFractions();
    }
  }
  return maskFractions;
}

//
// Old methods:
//
TLorentzVector RestOfEvent::get4VectorTracks(const std::string& maskName) const
{
  StoreArray<Particle> particles;
  std::vector<const Track*> roeTracks = RestOfEvent::getTracks(maskName);

  // Collect V0 momenta
  TLorentzVector roe4VectorTracks;
  //TODO: untested: test and move this method to variables!
  //std::vector<unsigned int> v0List = RestOfEvent::getV0IDList(maskName);
  //for (unsigned int iV0 = 0; iV0 < v0List.size(); iV0++)
  //  roe4VectorTracks += particles[v0List[iV0]]->get4Vector();
  //const unsigned int n = Const::ChargedStable::c_SetSize;
  auto fractions = getChargedStableFractions(maskName);
  //double fractions[n] = {0,0,1,0,0,0};
  //fillFractions(fractions, maskName);

  // Add momenta from other tracks
  for (auto& roeTrack : roeTracks) {

    const Track* track = roeTrack;
    const PIDLikelihood* pid = track->getRelatedTo<PIDLikelihood>();
    const MCParticle* mcp = roeTrack->getRelatedTo<MCParticle>();

    if (!pid) {
      B2ERROR("Track with no PID information!");
      continue;
    }

    double particlePDG;

    // MC, if available
    /////////////////////////////////////////
    double mcChoice = Const::pion.getPDGCode();
    if (mcp) {
      int mcpdg = abs(mcp->getPDG());
      if (Const::chargedStableSet.contains(Const::ParticleType(mcpdg))) {
        mcChoice = mcpdg;
      }
    }

    // PID for Belle
    //////////////////////////////////////////
    // Set variables
    Const::PIDDetectorSet set = Const::ECL;
    double eIDBelle = pid->getProbability(Const::electron, Const::pion, set);
    double muIDBelle = 0.5;
    if (pid->isAvailable(Const::KLM))
      muIDBelle = exp(pid->getLogL(Const::muon, Const::KLM));
    double atcPIDBelle_Kpi = atcPIDBelleKpiFromPID(pid);

    // Check for leptons, else kaons or pions
    double pidChoice;
    if (eIDBelle > 0.9 and eIDBelle > muIDBelle)
      pidChoice = Const::electron.getPDGCode();
    else if (muIDBelle > 0.9 and eIDBelle < muIDBelle)
      pidChoice = Const::muon.getPDGCode();
    // Check for kaons, else pions
    else if (atcPIDBelle_Kpi > 0.6)
      pidChoice = Const::kaon.getPDGCode();
    // Assume pions
    else
      pidChoice = Const::pion.getPDGCode();

    // Most likely
    //////////////////////////////////////////////
    // TODO: SET TO PION UNTILL MOST LIKELY FUNCTION IS RELIABLE
    double fracChoice = Const::pion.getPDGCode();

    // Use MC mass hypothesis
    if (fractions[0] == -1)
      particlePDG = mcChoice;
    // Use Belle case
    else if (fractions[0] == -2)
      particlePDG = pidChoice;
    // Use fractions
    else
      particlePDG = fracChoice;

    auto trackParticle = Const::ChargedStable(particlePDG);
    const TrackFitResult* tfr = roeTrack->getTrackFitResultWithClosestMass(trackParticle);

    // Set energy of track
    double tempMass = trackParticle.getMass();
    TVector3 tempMom = tfr->getMomentum();
    TLorentzVector temp4Vector;
    temp4Vector.SetVect(tempMom);
    temp4Vector.SetE(TMath::Sqrt(tempMom.Mag2() + tempMass * tempMass));

    roe4VectorTracks += temp4Vector;
  }

  return roe4VectorTracks;
}

TLorentzVector RestOfEvent::get4VectorNeutralECLClusters(const std::string& maskName) const
{
  std::vector<const ECLCluster*> roeClusters = RestOfEvent::getECLClusters(maskName);
  TLorentzVector roe4VectorECLClusters;

  // Add all momenta from neutral ECLClusters which have the nPhotons hypothesis
  ClusterUtils C;
<<<<<<< HEAD
  for (unsigned int iEcl = 0; iEcl < roeClusters.size(); iEcl++) {
    if (roeClusters[iEcl]->isNeutral())
      if (roeClusters[iEcl]->hasHypothesis(ECLCluster::EHypothesisBit::c_nPhotons))
        roe4VectorECLClusters += C.Get4MomentumFromCluster(roeClusters[iEcl], ECLCluster::EHypothesisBit::c_nPhotons);
=======
  for (auto& roeCluster : roeClusters) {
    if (roeCluster->isNeutral())
      if (roeCluster->hasHypothesis(ECLCluster::EHypothesisBit::c_nPhotons))
        roe4VectorECLClusters += C.Get4MomentumFromCluster(roeCluster, ECLCluster::EHypothesisBit::c_nPhotons);
>>>>>>> c516af45
  }

  return roe4VectorECLClusters;
}

bool RestOfEvent::isInParticleList(const Particle* roeParticle, std::vector<const Particle*>& particlesToUpdate) const
{
  for (auto* listParticle : particlesToUpdate) {
    if (compareParticles(roeParticle, listParticle)) {
      return true;
    }
  }
  return false;
}

std::vector<std::string> RestOfEvent::getMaskNames() const
{
  std::vector<std::string> maskNames;

  for (auto& mask : m_masks) {
    maskNames.push_back(mask.getName());
  }

  return maskNames;
}

void RestOfEvent::print() const
{
  B2INFO(" - Particles[" << m_particleIndices.size() << "] : ");
  printIndices(m_particleIndices);
  for (auto mask : m_masks) {
    mask.print();
  }
  if (m_isNested) {
    B2INFO("This ROE is nested.");
  }
}

void RestOfEvent::printIndices(const std::set<int>& indices) const
{
  if (indices.empty())
    return;

  std::string printout =  "     -> ";
  for (const int index : indices) {
    printout += std::to_string(index) +  ", ";
  }
  B2INFO(printout);
}

Particle* RestOfEvent::convertToParticle(const std::string& maskName, int pdgCode, bool isSelfConjugated)
{
  StoreArray<Particle> particles;
  std::set<int> source;
  if (maskName == "") {
    // if no mask provided work with internal source
    source = m_particleIndices;
  } else {
    bool maskFound = false;
    for (auto& mask : m_masks) {
      if (mask.getName() == maskName) {
        maskFound = true;
        source = mask.getParticles();
        break;
      }
    }
    if (!maskFound) {
      B2FATAL("No " << maskName << " mask defined in current ROE!");
    }
  }
  int particlePDG = (pdgCode == 0) ? getPDGCode() : pdgCode;
  auto isFlavored = (isSelfConjugated) ? Particle::EFlavorType::c_Unflavored : Particle::EFlavorType::c_Flavored;
  return particles.appendNew(get4Vector(maskName), particlePDG, isFlavored, std::vector(source.begin(),
                             source.end()), Particle::PropertyFlags::c_IsUnspecified);
}

double RestOfEvent::atcPIDBelleKpiFromPID(const PIDLikelihood* pid) const
{
  // ACC = ARICH
  Const::PIDDetectorSet set = Const::ARICH;
  double acc_sig = exp(pid->getLogL(Const::kaon, set));
  double acc_bkg = exp(pid->getLogL(Const::pion, set));
  double acc = 0.5; // Belle standard
  if (acc_sig + acc_bkg  > 0.0)
    acc = acc_sig / (acc_sig + acc_bkg);

  // TOF = TOP
  set = Const::TOP;
  double tof_sig = exp(pid->getLogL(Const::kaon, set));
  double tof_bkg = exp(pid->getLogL(Const::pion, set));
  double tof = 0.5; // Belle standard
  double tof_all = tof_sig + tof_bkg;
  if (tof_all != 0) {
    tof = tof_sig / tof_all;
    if (tof < 0.001) tof = 0.001;
    if (tof > 0.999) tof = 0.999;
  }

  // dE/dx = CDC
  set = Const::CDC;
  double cdc_sig = exp(pid->getLogL(Const::kaon, set));
  double cdc_bkg = exp(pid->getLogL(Const::pion, set));
  double cdc = 0.5; // Belle standard
  double cdc_all = cdc_sig + cdc_bkg;
  if (cdc_all != 0) {
    cdc = cdc_sig / cdc_all;
    if (cdc < 0.001) cdc = 0.001;
    if (cdc > 0.999) cdc = 0.999;
  }

  // Combined
  double pid_sig = acc * tof * cdc;
  double pid_bkg = (1. - acc) * (1. - tof) * (1. - cdc);

  return pid_sig / (pid_sig + pid_bkg);
}<|MERGE_RESOLUTION|>--- conflicted
+++ resolved
@@ -517,17 +517,10 @@
 
   // Add all momenta from neutral ECLClusters which have the nPhotons hypothesis
   ClusterUtils C;
-<<<<<<< HEAD
-  for (unsigned int iEcl = 0; iEcl < roeClusters.size(); iEcl++) {
-    if (roeClusters[iEcl]->isNeutral())
-      if (roeClusters[iEcl]->hasHypothesis(ECLCluster::EHypothesisBit::c_nPhotons))
-        roe4VectorECLClusters += C.Get4MomentumFromCluster(roeClusters[iEcl], ECLCluster::EHypothesisBit::c_nPhotons);
-=======
   for (auto& roeCluster : roeClusters) {
     if (roeCluster->isNeutral())
       if (roeCluster->hasHypothesis(ECLCluster::EHypothesisBit::c_nPhotons))
         roe4VectorECLClusters += C.Get4MomentumFromCluster(roeCluster, ECLCluster::EHypothesisBit::c_nPhotons);
->>>>>>> c516af45
   }
 
   return roe4VectorECLClusters;
