Changes in the analysis package
-------------------------------

Variables
+++++++++

* Removed ``nECLClusters`` (:issue:`BII-4476`).
  The number of `ECLClusters` is not a good measure for anything except the age of the input mdst file.
  Recent changes to the handling of ECLClusters and their hypotheses have changed this (already arbitrary) 
  number to another (equally arbitrary buut different) number.

  .. hint::
	For most common use cases, the recommended alternative is the total number of photons
        (unique photon hypothesis clusters) in the event:

	.. code-block:: python

		from variables import variables
		from stdPhotons import stdPhotons
		stdPhotons("cdc", path=mypath) # creates the all and cdc lists
                variables.addAlias("nPhotonsAll", "nParticlesInList(gamma:all)")
                variables.addAlias("nPhotonsCDC", "nParticlesInList(gamma:cdc)")
                variables.addAlias("totalPhotonEECL", "totalEnergyOfParticlesInList(gamma:all)")

* Deprecated :b2:var:`clusterHypothesis` following changes to the ECLCluster storage on mdst. 
  Please use :b2:var:`clusterHasNPhotons` and :b2:var:`clusterHasNeutralHadron`.

* Removed ClusterHadronIntensity and clusterUniqueID.

* Added helix extrapolation from charged tracks

* Added clusterMdstIndex variable to get ECLCluster MDST index for particles that do not originate from ECLCluster

* The function to create variable aliases for particles selected from a decay
  string has been fixed and extended to allow better
  customization (:issue:`BII-4437`)

  .. seealso::
     `variables.utils.create_aliases_for_selected()`

* Added M2, that returns the invariant mass squared of a given Particle (determined from the particle's 4-momentum vector).

Standard Particle Lists
+++++++++++++++++++++++

* Updated charged standard PID cut values to reflect the correct efficiencies.
  This recovers the efficiency loss reported in :issue:`BIIDP-1065`.

* Fix the `stdKlongs.stdKlongs` lists.

* The variables for the fast reco HLT trigger stage have been removed,
  as we are currently not planning to have it in the early data taking.

Modules
+++++++

* Fixed a bug in the :b2:mod:`BestCandidateSelection` module: When
  ``allowMultiRank=True`` there always at least two candidates with rank of one,
  even if they didn't have the same variable value (:issue:`BII-4460`)

  This affects all users of `modularAnalysis.rankByLowest()` and
  `modularAnalysis.rankByHighest()` if they passed ``allowMultiRank=True``

* Fixed a bug in the :b2:mod:`BestCandidateSelection` module: now the
  ``numBest`` parameter works as expected. 

* Removal of the unsupported ECLClusterInfoModule.

<<<<<<< HEAD
* Added `modularAnalysis.fitPseudo` function and a pseudo vertex fitting module to add a covariance matrix when a vertex fit is not possible. E.g. for :math:`\pi^0` decays.

* Added the new module SignalSideVariablesToDaughterExtraInfoModule. It adds
  ExtraInfo to a specified particle (typically a daughter on the signal side).
  The corresponding information is calculated in the RestOfEvent so it is
  supposed to be executed only in for_each ROE paths.

* Fixed a bug and extended the functionality of the :b2:mod:`RestOfEventBuilder` module.
  When providing a ParticleList of composite particles as an additional source
  for building the ROE, the composite particles are now decomposed and their
  final state daughters are added to the ROE (unless they are part of the
  signal side or already present in the ROE). Previously, composite particles
  were not decomposed and the first composite particle of the first
  ParticleList of composite particles (and only this one) was always added to
  the ROE.
=======
* The module VertexFitUpdateDaughtersModule updates now the daughters always. 
>>>>>>> 48d4a941

FEI
+++

* Removed the backward compatibility layer (``pid_renaming_oktober_2017``). 
  Only FEI trainings from release-02 are supported. Please update to ``FEIv4_2018_MC9_release_02_00_01`` or newer.

Flavor Tagger
+++++++++++++

* BtagToWBosonVariables adapted to work with the new ROE.
* New default global tag for weight files is analysis_tools_release-03-01-00.
* All release validation and performance evaluation scripts added to analysis/release-validation/CPVTools/.
* The flavor tagger creates and adds default aliases into the collection list flavor_tagging.
* Nightly validation files updated test6_CPVAnalysisTools.py.
* All example scripts use now variablesToNtuples and follow the current syntax and path rules.
* Sphinx documentation is uptodate.
* Added first set of unit tests

Tutorials
+++++++++

* Fix B2A202 to load Klongs as advertised.
* Fix B2A801 to use JPsiKs as signal channel and to show how to run on Belle data/MC. Central database global tag updated.<|MERGE_RESOLUTION|>--- conflicted
+++ resolved
@@ -66,7 +66,6 @@
 
 * Removal of the unsupported ECLClusterInfoModule.
 
-<<<<<<< HEAD
 * Added `modularAnalysis.fitPseudo` function and a pseudo vertex fitting module to add a covariance matrix when a vertex fit is not possible. E.g. for :math:`\pi^0` decays.
 
 * Added the new module SignalSideVariablesToDaughterExtraInfoModule. It adds
@@ -82,9 +81,7 @@
   were not decomposed and the first composite particle of the first
   ParticleList of composite particles (and only this one) was always added to
   the ROE.
-=======
 * The module VertexFitUpdateDaughtersModule updates now the daughters always. 
->>>>>>> 48d4a941
 
 FEI
 +++
