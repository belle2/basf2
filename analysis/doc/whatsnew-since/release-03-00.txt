Changes in the analysis package
-------------------------------

Variables
+++++++++

* Removed ``nECLClusters`` (:issue:`BII-4476`).
  The number of `ECLClusters` is not a good measure for anything except the age of the input mdst file.
  Recent changes to the handling of ECLClusters and their hypotheses have changed this (already arbitrary) 
  number to another (equally arbitrary buut different) number.

  .. hint::
	For most common use cases, the recommended alternative is the total number of photons
        (unique photon hypothesis clusters) in the event:

	.. code-block:: python

		from variables import variables
		from stdPhotons import stdPhotons
		stdPhotons("cdc", path=mypath) # creates the all and cdc lists
                variables.addAlias("nPhotonsAll", "nParticlesInList(gamma:all)")
                variables.addAlias("nPhotonsCDC", "nParticlesInList(gamma:cdc)")
                variables.addAlias("totalPhotonEECL", "totalEnergyOfParticlesInList(gamma:all)")

* Deprecated :b2:var:`clusterHypothesis` following changes to the ECLCluster storage on mdst. 
  Please use :b2:var:`clusterHasNPhotons` and :b2:var:`clusterHasNeutralHadron`.

* Removed ClusterHadronIntensity and clusterUniqueID.

* Added helix extrapolation from charged tracks

* Added clusterMdstIndex variable to get ECLCluster MDST index for particles that do not originate from ECLCluster

* The function to create variable aliases for particles selected from a decay
  string has been fixed and extended to allow better
  customization (:issue:`BII-4437`)

  .. seealso::
     `variables.utils.create_aliases_for_selected()`

* Added M2, that returns the invariant mass squared of a given Particle (determined from the particle's 4-momentum vector).

<<<<<<< HEAD
* Added eclClusterOnlyInvariantMass, that returns the invariant mass of the particles, computed with cluster information

* Added :b2:var:`grandDaughterDiffOf`,  :b2:var:`grandDaughterDiffOfPhi`, and  :b2:var:`grandDaughterDiffOfClusterPhi`.
  They behave like :b2:var:`daughterDiffOf`, but use grandDaughters' information rather than daughters'.

* Renamed ClusterHasPulseShapeDiscrimination to :b2:var:`clusterHasPulseShapeDiscrimination`, PulseShapeDiscriminationMVA to :b2:var:`clusterPulseShapeDiscriminationMVA`, and ClusterNumberOfHadronDigits to :b2:var`clusterNumberOfHadronDigits`.
=======
* Removed the misleading variable `McFlavorOfTagSide`. 

* Added a variable `mcFlavorOfOtherB0` which returns the tag-side flavor by checking the other Upsilon4S
  daughter without using the ROE. This variable is part of the default `flavor_tagging` list of variables. 

* The name of the variable `MCTagBFlavor` changed to `internalTagVMCFlavor`. It should be used only by experts for debugging.

* Avoided code duplication in flavor tagging variables. Many target variables use now `isSignal`. Therefore, a unit test for 
  `isSignal` was added to the unit tests of the flavor tagging variables. 

>>>>>>> 2cdf57f4

Standard Particle Lists
+++++++++++++++++++++++

* Updated charged standard PID cut values to reflect the correct efficiencies.
  This recovers the efficiency loss reported in :issue:`BIIDP-1065`.

* Fix the `stdKlongs.stdKlongs` lists.

* The variables for the fast reco HLT trigger stage have been removed,
  as we are currently not planning to have it in the early data taking.

Modules
+++++++

* Fixed a bug in the :b2:mod:`BestCandidateSelection` module: When
  ``allowMultiRank=True`` there always at least two candidates with rank of one,
  even if they didn't have the same variable value (:issue:`BII-4460`)

  This affects all users of `modularAnalysis.rankByLowest()` and
  `modularAnalysis.rankByHighest()` if they passed ``allowMultiRank=True``

* Fixed a bug in the :b2:mod:`BestCandidateSelection` module: now the
  ``numBest`` parameter works as expected. 

* Removal of the unsupported ECLClusterInfoModule.

* Added `modularAnalysis.fitPseudo` function and a pseudo vertex fitting module to add a covariance matrix when a vertex fit is not possible. E.g. for :math:`\pi^0` decays.

* Added the new module SignalSideVariablesToDaughterExtraInfoModule. It adds
  ExtraInfo to a specified particle (typically a daughter on the signal side).
  The corresponding information is calculated in the RestOfEvent so it is
  supposed to be executed only in for_each ROE paths.

* Fixed a bug and extended the functionality of the :b2:mod:`RestOfEventBuilder` module.
  When providing a ParticleList of composite particles as an additional source
  for building the ROE, the composite particles are now decomposed and their
  final state daughters are added to the ROE (unless they are part of the
  signal side or already present in the ROE). Previously, composite particles
  were not decomposed and the first composite particle of the first
  ParticleList of composite particles (and only this one) was always added to
  the ROE.
* The module VertexFitUpdateDaughtersModule updates now the daughters always. 

FEI
+++

* Removed the backward compatibility layer (``pid_renaming_oktober_2017``). 
  Only FEI trainings from release-02 are supported. Please update to ``FEIv4_2018_MC9_release_02_00_01`` or newer.

Flavor Tagger
+++++++++++++

* BtagToWBosonVariables adapted to work with the new ROE.
* New default global tag for weight files is analysis_tools_release-03-01-00.
* All release validation and performance evaluation scripts added to analysis/release-validation/CPVTools/.
* The flavor tagger creates and adds default aliases into the collection list flavor_tagging.
* Nightly validation files updated test6_CPVAnalysisTools.py.
* All example scripts use now variablesToNtuples and follow the current syntax and path rules.
* Sphinx documentation is uptodate.
* Added first set of unit tests

Tutorials
+++++++++

* Fix B2A202 to load Klongs as advertised.
* Fix B2A801 to use JPsiKs as signal channel and to show how to run on Belle data/MC. Central database global tag updated.<|MERGE_RESOLUTION|>--- conflicted
+++ resolved
@@ -40,14 +40,12 @@
 
 * Added M2, that returns the invariant mass squared of a given Particle (determined from the particle's 4-momentum vector).
 
-<<<<<<< HEAD
 * Added eclClusterOnlyInvariantMass, that returns the invariant mass of the particles, computed with cluster information
 
 * Added :b2:var:`grandDaughterDiffOf`,  :b2:var:`grandDaughterDiffOfPhi`, and  :b2:var:`grandDaughterDiffOfClusterPhi`.
   They behave like :b2:var:`daughterDiffOf`, but use grandDaughters' information rather than daughters'.
 
 * Renamed ClusterHasPulseShapeDiscrimination to :b2:var:`clusterHasPulseShapeDiscrimination`, PulseShapeDiscriminationMVA to :b2:var:`clusterPulseShapeDiscriminationMVA`, and ClusterNumberOfHadronDigits to :b2:var`clusterNumberOfHadronDigits`.
-=======
 * Removed the misleading variable `McFlavorOfTagSide`. 
 
 * Added a variable `mcFlavorOfOtherB0` which returns the tag-side flavor by checking the other Upsilon4S
@@ -58,7 +56,6 @@
 * Avoided code duplication in flavor tagging variables. Many target variables use now `isSignal`. Therefore, a unit test for 
   `isSignal` was added to the unit tests of the flavor tagging variables. 
 
->>>>>>> 2cdf57f4
 
 Standard Particle Lists
 +++++++++++++++++++++++
