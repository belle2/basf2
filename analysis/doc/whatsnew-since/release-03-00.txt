--- conflicted
+++ resolved
@@ -113,11 +113,9 @@
   The corresponding information is calculated in the RestOfEvent so it is
   supposed to be executed only in for_each ROE paths.
 
-<<<<<<< HEAD
 * Added the new module AllParticleCombiner which is also available via the
   function `modularAnalysis.combineAllParticles`. It creates a new Particle as
   the combination of all unique Particles from the passed input ParticleLists.
-=======
 * Fixed a bug and extended the functionality of the :b2:mod:`RestOfEventBuilder` module.
   When providing a ParticleList of composite particles as an additional source
   for building the ROE, the composite particles are now decomposed and their
@@ -127,7 +125,6 @@
   ParticleList of composite particles (and only this one) was always added to
   the ROE.
 * The module VertexFitUpdateDaughtersModule updates now the daughters always. 
->>>>>>> 8544e23b
 
 FEI
 +++
