--- conflicted
+++ resolved
@@ -32,7 +32,6 @@
 * The function to create variable aliases for particles selected from a decay
   string has been fixed and extended to allow better
   customization (:issue:`BII-4437`)
-<<<<<<< HEAD
 
 * Added M2 and InvM2, that return the invariant mass squared of a given Particle:
   M2 returns the mass squared determined from the particle's 4-momentum vector;
@@ -43,8 +42,6 @@
 
 * Removal of the unsupported ECLClusterInfoModule.
 * Added `modularAnalysis.fitPseudo` function and a pseudo vertex fitting module to add a covariance matrix when a vertex fit is not possible. E.g. for :math:`\pi^0` decays.
-=======
->>>>>>> 208c0022
 
   .. seealso::
      `variables.utils.create_aliases_for_selected()`
