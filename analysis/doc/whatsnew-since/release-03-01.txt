--- conflicted
+++ resolved
@@ -15,13 +15,11 @@
 * Added missing error variables :b2:var:`DeltaZErr` and :b2:var:`DeltaBoostErr`. 
   Fixed bug in TagV error functions.
 
-<<<<<<< HEAD
 * Replaced :b2:var:`pValue` (tracking variable) with :b2:var:`chiProb` (vertexing variable) 
   in the collection of vertexing variables.
 
 * Added two new helicity variables: 
   :b2:var:`cosHelicityAngleIfRefFrameIsTheDaughter` and :b2:var:`cosAcoplanarityAngleIfRefFrameIsTheMother`. 
-=======
 * Replaced pValue (tracking variable) with chiProb (vertexing variable) in the vertexing variable collection.
 
 TreeFitter
@@ -34,5 +32,4 @@
 
 * Default Expert (testing mode) does not create repositories and does not save weight files locally. 
   It only loads the payloads directly from the database using the database payload names
-  as mva identifiers.
->>>>>>> d2271152
+  as mva identifiers.