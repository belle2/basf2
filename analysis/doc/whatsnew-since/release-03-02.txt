Changes in the analysis package
-------------------------------

Variables
+++++++++

* Added a variable that returns the distance between a KLMCluster and its associated Track :b2:var:`klmClusterTrackDistance`

* Access to tag vertexing quality indicators for resolution function study, :b2:var:`TagVNDF`, :b2:var:`TagVChi2`, and :b2:var:`TagVChi2IP`.

* Statistically correct combination of p-values :b2:var:`pValueCombination`

* chi2 and ndf from KFit vertices stored as extraInfo

<<<<<<< HEAD
* Added :b2:var:`trackFitHypothesisPDG` which returns the PDG code of the successfull track fit hypothesis 
  that was used to create this particle (that might be different from the PDG code of the particle list)

* Added variables for 2D Armenteros-Podolanski plot, :b2:var:`ArmenterosLongitudinalMomentumAsymmetry`, 
  :b2:var:`ArmenterosDaughter1Qt`, and :b2:var:`ArmenterosDaughter2Qt`
=======
* fall-back value changed from zero to NaN for several track variables
>>>>>>> f7645fc7

Modules
+++++++

* Added the new module AllParticleCombiner which is also available via the
  function `modularAnalysis.combineAllParticles`. It creates a new Particle as
  the combination of all unique Particles from the passed input ParticleLists.

* ParticleLoader can load :doc:`RestOfEvent` as a particle
  using a new function `modularAnalysis.fillParticleListFromROE`.
  This ROE particle can be combined with any other particle or written down
  using usual variables.
  Another option is to load missing momentum as a particle by supplementing
  ``useMissing = True`` argument to the function, mentioned above.

Modular Analysis
++++++++++++++++

* A new boolean argument has been added to the function
  `modularAnalysis.buildRestOfEvent`. It is called `belle_sources` and should be
  switched to True (default is False) if you are analyzing converted Belle MC or
  data. It triggers the ROE to be constructed from all tracks and from Belle's
  specific gamma:mdst list.

* Added signal region function `modularAnalysis.signalRegion`. By default,
  this function enables a new variable ``isSignalRegion`` and excludes the
  defined area when processing is done on data.

Vertex Fitting
++++++++++++++

* The parameter confidenceLevel of the module ParticleVertexFitter now always
  rejects the particle candidates with a p-value lower than the specified one.
  Specifically, setting confidenceLevel to 0 does not reject candidates with
  p-value equal to 0 anymore. Thus, the meaning of this parameter is now
  the same as for the module TreeFitter.<|MERGE_RESOLUTION|>--- conflicted
+++ resolved
@@ -12,15 +12,12 @@
 
 * chi2 and ndf from KFit vertices stored as extraInfo
 
-<<<<<<< HEAD
 * Added :b2:var:`trackFitHypothesisPDG` which returns the PDG code of the successfull track fit hypothesis 
   that was used to create this particle (that might be different from the PDG code of the particle list)
 
 * Added variables for 2D Armenteros-Podolanski plot, :b2:var:`ArmenterosLongitudinalMomentumAsymmetry`, 
   :b2:var:`ArmenterosDaughter1Qt`, and :b2:var:`ArmenterosDaughter2Qt`
-=======
 * fall-back value changed from zero to NaN for several track variables
->>>>>>> f7645fc7
 
 Modules
 +++++++
