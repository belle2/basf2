--- conflicted
+++ resolved
@@ -10,15 +10,11 @@
 
 * Statistically correct combination of p-values :b2:var:`pValueCombination`
 
-<<<<<<< HEAD
 * chi2 and ndf from KFit vertices stored as extraInfo
-=======
->>>>>>> cf0c6a01
 
 Modules
 +++++++
 
-<<<<<<< HEAD
 * Added the new module AllParticleCombiner which is also available via the
   function `modularAnalysis.combineAllParticles`. It creates a new Particle as
   the combination of all unique Particles from the passed input ParticleLists.
@@ -31,6 +27,4 @@
   switched to True (default is False) if you are analyzing converted Belle MC or
   data. It triggers the ROE to be constructed from all tracks and from Belle's
   specific gamma:mdst list.
-=======
-* Added signal region function `modularAnalysis.signalRegion`. By default, this function enables a new variable ``isSignalRegion`` and excludes the defined area when processing is done on data.
->>>>>>> cf0c6a01
+* Added signal region function `modularAnalysis.signalRegion`. By default, this function enables a new variable ``isSignalRegion`` and excludes the defined area when processing is done on data.