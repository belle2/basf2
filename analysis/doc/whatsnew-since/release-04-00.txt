Changes in the analysis package since release-04-00
---------------------------------------------------

Variables
+++++++++
<<<<<<< HEAD
 * Now vertex variables ``dr, dx, dy, dz, dphi, dcosTheta...`` take into account the nontrivial
   transformation of track parameters relative to IP when used for tracks. 
   `dr` did not center at zero before and now it does. 
 
 * Added :b2:var:`isDescendantOfList` and :b2:var:`isMCDescendantOfList` meta variables that allow to check whether the
   particle is the descendant of the list (or if it is matched to the descendant of the list) at any generation.
   The variables have recursive search inside, they extend :b2:var:`isDaughterOfList` and :b2:var:`isGrandDaughterOfList`.
 
 * Added :b2:var:`mcParticleIsInList` which checks the underlying MC particles (either matched or generator level).

 * Renamed some `RestOfEvent` variables for consistency across the `VariableManager`.
   Variables starting ``WE_XXX``, ``ROE_XXX``, and ``Rec_XXX`` are now ``weXXX``, ``roeXXX``, and ``recXXX``.
   For example ``ROE_deltae`` is now :b2:var:`roeDeltae`.
=======
>>>>>>> d4b60492

 * Fixed bug and renamed ``mcFlavorOfOtherB0`` variable to :b2:var:`mcFlavorOfOtherB`, which accepts now neutral and charged B candidates.
 * Removed ``clusterCRID`` which duplicates :b2:var:`clusterConnectedRegionID`.
 * Fixed ``goodBelleLambda`` and now it returns ``extraInfo(goodLambda)`` on Belle data.
 * Allow use of meta variables in creation of aliases by replacing non
   alphanumeric characters with underscores in the alias name
 * Modified :b2:var:`daughterAngleInBetween` to accept generalized variable indeces instead of simple indeces. A
   generalized index is a column-separated string of daughter indexes belonging to different generations,
   starting from the root particle. For example, ``0:2:1`` indicates the second daughter (0) of the third daughter
   (2) of the first daughter (0) of the particle. Of course, conventional indexes are still working as expected:
   ``1`` still indicates the second daughter of the particle.
 * Added :b2:var:`daughterCombination`, that returns a variable calculated on the sum
   of an arbitrary number of daughters. Generalized indexes are supported. This variable is mostly intended
   to calculate the invariant mass or the recoil mass of any set of particles belonging to a decay tree.
 * Fixed :b2:var:`isSignal`, which always accepted ``c_MissingResonance`` and ``c_MissFSR``/``c_MissPHOTOS`` even one used ``=direct=>``, ``=norad=>``, or ``=exact=>``.
   Now it correctly respects the decay string grammar. The other isSignal* variables, such as :b2:var:`isSignalAcceptMissing`, are also fixed.
 * Added :b2:var:`useAlternativeDaughterHypothesis`, that returns a variable re-calculated using alternative mass assumptions for the particle's daughters.
 * Restructured the ``mc_flight_info`` collection by removing the non-sense
   error variables and replacing ``mc_flightTime`` and ``mc_flightDistance``,
   which were aliases created using `matchedMC`, with the dedicated variables
   `mcFlightTime` and `mcFlightDistance`, respectively.
 * Removed ``output_variable`` option in the :ref:`DeepFlavorTagger` and introduced a standard variable ``DNN_qrCombined`` for the output.
   The new variable returns the flavor times the dilution factor as the category-based :ref:`FlavorTagger` output variables ``FBDT_qrCombined`` and ``FANN_qrCombined`` do.
   Now we can evaluate the output of both taggers in the same way.
 * Bug fix to guard against range exceptions in :b2:var:`KSFWVariables` (see :issue:`BII-6138`).

Modules
+++++++

 * In :b2:mod:`TreeFitter` fixed a bug in life time calculation. A constant in the jacobian was missing. As a result propagated error was slightly overestimated.
 * Fix to nested RestOfEvent objects (see :issue:`BII-5649`)
 * Fixed bugs in :b2:mod:`MCDecayFinder` and `findMCDecay`.
   Inefficiency and large background when one used ``=direct=>`` or sub-decay such as ``D*+ -> [D0 -> pi+ pi- pi0] pi+`` are fixed.
   But still the module has some bugs if one uses K_S0.

Conditions DB
+++++++++++++

 * In ``ChargedPidMVAWeights`` payload class, added MVA category cut strings in basf2-compliant format.

Full Event Interpretation
+++++++++++++++++++++++++

 * Addition of hadronic FEI channels involving baryons. This includes the addition to default channels the following particles: p, Lambda_c+, Sigma+ and Lambda0. Baryonic modes must be switched on when calling particles = fei.get_default_channels(baryonic = True) using a flag (baryonic = True).<|MERGE_RESOLUTION|>--- conflicted
+++ resolved
@@ -3,7 +3,6 @@
 
 Variables
 +++++++++
-<<<<<<< HEAD
  * Now vertex variables ``dr, dx, dy, dz, dphi, dcosTheta...`` take into account the nontrivial
    transformation of track parameters relative to IP when used for tracks. 
    `dr` did not center at zero before and now it does. 
@@ -17,8 +16,6 @@
  * Renamed some `RestOfEvent` variables for consistency across the `VariableManager`.
    Variables starting ``WE_XXX``, ``ROE_XXX``, and ``Rec_XXX`` are now ``weXXX``, ``roeXXX``, and ``recXXX``.
    For example ``ROE_deltae`` is now :b2:var:`roeDeltae`.
-=======
->>>>>>> d4b60492
 
  * Fixed bug and renamed ``mcFlavorOfOtherB0`` variable to :b2:var:`mcFlavorOfOtherB`, which accepts now neutral and charged B candidates.
  * Removed ``clusterCRID`` which duplicates :b2:var:`clusterConnectedRegionID`.
