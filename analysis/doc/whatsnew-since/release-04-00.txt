--- conflicted
+++ resolved
@@ -84,12 +84,9 @@
 
   .. hint:: This tool is the recommended way to correct for bremsstrahlung photons in Belle II analyses.
 
-<<<<<<< HEAD
  * Enabled to select daughters which will be used to perform fitting with KFitter. One can use the selector ``^`` to select daughters.
-=======
  * Enabled to select daughters which will be used to perform fitting with KFitter. One can use the selector `^` to select daughters.
  * The KFitter can be used to fit vertices of fully-inclusive particles, for which it ignores the daughters without defined p-value. 
->>>>>>> 3711e36b
 
 Conditions DB
 +++++++++++++
