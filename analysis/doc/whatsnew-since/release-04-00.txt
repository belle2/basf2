--- conflicted
+++ resolved
@@ -1,10 +1,8 @@
-<<<<<<< HEAD
 Changes in the analysis package since release-04-00
 ---------------------------------------------------
 
 Variables
 +++++++++
-=======
 Changes in the analysis package
 -------------------------------
 
@@ -55,29 +53,23 @@
  * Renamed some `RestOfEvent` variables for consistency across the `VariableManager`.
    Variables starting ``WE_XXX``, ``ROE_XXX``, and ``Rec_XXX`` are now ``weXXX``, ``roeXXX``, and ``recXXX``.
    For example ``ROE_deltae`` is now :b2:var:`roeDeltae`.
->>>>>>> d0b088c9
 
  * Fixed bug and renamed ``mcFlavorOfOtherB0`` variable to :b2:var:`mcFlavorOfOtherB`, which accepts now neutral and charged B candidates.
  * Removed ``clusterCRID`` which duplicates :b2:var:`clusterConnectedRegionID`.
  * Fixed ``goodBelleLambda`` and now it returns ``extraInfo(goodLambda)`` on Belle data.
  * Allow use of meta variables in creation of aliases by replacing non
    alphanumeric characters with underscores in the alias name
-<<<<<<< HEAD
  * Modified :b2:var:`daughterAngleInBetween` to accept generalized variable indexes instead of simple indexes. A 
    generalized index is a column-separated string of daughter indexes belonging to different generations, 
-=======
 
  * Modified :b2:var:`daughterAngleInBetween` to accept generalized variable indeces instead of simple indeces. A
    generalized index is a column-separated string of daughter indexes belonging to different generations,
->>>>>>> d0b088c9
    starting from the root particle. For example, ``0:2:1`` indicates the second daughter (0) of the third daughter
    (2) of the first daughter (0) of the particle. Of course, conventional indexes are still working as expected:
    ``1`` still indicates the second daughter of the particle.
  * Added :b2:var:`daughterCombination`, that returns a variable calculated on the sum
    of an arbitrary number of daughters. Generalized indexes are supported. This variable is mostly intended
    to calculate the invariant mass or the recoil mass of any set of particles belonging to a decay tree.
-<<<<<<< HEAD
-=======
 
  * Added :b2:var:`useTagSideRecoilRestFrame`, which allows variables to be calculated in the rest frame
    recoiling against the tag side B meson. This variable is intended to be used on Upsilon(4S) particle lists
@@ -88,7 +80,6 @@
    specific daughters easily, and :b2:var:`daughterAverageOf`, which is similar to the :b2:var:`daughterSumOf`, but outputs the mean value of a variable.
 
  * Fixed :b2:var:`goodBelleKshort`, now it returns ``extraInfo(goodKs)`` if the variable exists.
->>>>>>> d0b088c9
  * Fixed :b2:var:`isSignal`, which always accepted ``c_MissingResonance`` and ``c_MissFSR``/``c_MissPHOTOS`` even one used ``=direct=>``, ``=norad=>``, or ``=exact=>``.
    Now it correctly respects the decay string grammar. The other isSignal* variables, such as :b2:var:`isSignalAcceptMissing`, are also fixed.
  * Added :b2:var:`useAlternativeDaughterHypothesis`, that returns a variable re-calculated using alternative mass assumptions for the particle's daughters.
@@ -96,14 +87,11 @@
    error variables and replacing ``mc_flightTime`` and ``mc_flightDistance``,
    which were aliases created using `matchedMC`, with the dedicated variables
    `mcFlightTime` and `mcFlightDistance`, respectively.
-<<<<<<< HEAD
  * Removed ``output_variable`` option in the :ref:`DeepFlavorTagger` and introduced a standard variable ``DNN_qrCombined`` for the output. The new variable returns 
    the flavor times the dilution factor as the category-based :ref:`FlavorTagger` output variables ``FBDT_qrCombined`` and ``FANN_qrCombined`` do. 
-=======
 
  * Removed ``output_variable`` option in the :ref:`DeepFlavorTagger` and introduced a standard variable ``DNN_qrCombined`` for the output. The new variable returns
    the flavor times the dilution factor as the category-based :ref:`FlavorTagger` output variables ``FBDT_qrCombined`` and ``FANN_qrCombined`` do.
->>>>>>> d0b088c9
    Now we can evaluate the output of both taggers in the same way.
 
  * Added :b2:var:`pidChargedBDTScore(pdgCodeHyp)` and :b2:var:`pidPairChargedBDTScore(pdgCodeHyp, pdgCodeTest)` for global and binary BDT-based charged particle identification, respectively. Require booking the `ChargedPidMVAMulticlass` (`ChargedPidMVA`) module in the path.
@@ -112,11 +100,9 @@
 Modules
 +++++++
 
-<<<<<<< HEAD
  * In :b2:mod:`TreeFitter` fixed a bug in life time calculation. A constant in the jacobian was missing. As a result propagated error was slightly overestimated.
  * Fix to nested RestOfEvent objects (see :issue:`BII-5649`)
  * Fixed bugs in :b2:mod:`MCDecayFinder` and `findMCDecay`.
-=======
  * In :b2:mod:`TagV` added Btube as a possible constraint for the tag B vertex fit. The ``useFitAlgorithm`` parameter in the module is replaced 
    by ``constraintType`` (which can be set to ``tube``) and ``trackFindingType``. All computations done in the module are now using double precision.
    The module is also updated to allow for the computations of new variables related to the tracks used in the tag vertex fit.
@@ -154,7 +140,6 @@
  * Added the :b2:mod:`ParticleCombinerFromMC` module and the `reconstructMCDecay` to find and create ``ParticleList`` from a given :ref:`DecayString`.
    They can be used instead of the :b2:mod:`MCDecayFinder` and `findMCDecay` which are not fully tested and maintained.
    Fixed bugs in :b2:mod:`MCDecayFinder` and `findMCDecay`.
->>>>>>> d0b088c9
    Inefficiency and large background when one used ``=direct=>`` or sub-decay such as ``D*+ -> [D0 -> pi+ pi- pi0] pi+`` are fixed.
    But still the module has some bugs if one uses K_S0.
 
@@ -168,13 +153,9 @@
 Full Event Interpretation
 +++++++++++++++++++++++++
 
-<<<<<<< HEAD
- * Addition of hadronic FEI channels involving baryons. This includes the addition to default channels the following particles: p, Lambda_c+, Sigma+ and Lambda0. Baryonic modes must be switched on when calling particles = fei.get_default_channels(baryonic = True) using a flag (baryonic = True).
-=======
  * Addition of hadronic FEI channels involving baryons. This includes the addition to default channels the following particles: p, Lambda_c+, Sigma+ and Lambda0. Baryonic modes must be switched on when calling particles = fei.get_default_channels(baryonic = True) using a flag (baryonic = True).
 
 Utilities
 +++++++++
 
- * A set of functions `DistanceTool` has been added to compute distances between (straight) tracks and vertices. 
->>>>>>> d0b088c9
+ * A set of functions `DistanceTool` has been added to compute distances between (straight) tracks and vertices. 