--- conflicted
+++ resolved
@@ -4,7 +4,6 @@
 Variables
 +++++++++
 
-<<<<<<< HEAD
  * Renamed some `RestOfEvent` variables for consistency across the `VariableManager`.
    Variables starting ``WE_XXX``, ``ROE_XXX``, and ``Rec_XXX`` are now ``weXXX``, ``roeXXX``, and ``recXXX``.
    For example ``ROE_deltae`` is now :b2:var:`roeDeltae`.
@@ -12,13 +11,11 @@
  * Removed ``clusterCRID`` which duplicates :b2:var:`clusterConnectedRegionID`.
  * Fixed ``goodBelleLambda`` and now it returns ``extraInfo(goodLambda)`` on Belle data.
  * Fixed :b2:var:`clusterEoP` for particles with Bremsstrahlung correction by adding the energy of the added photon(s)
-=======
 .. note:: All variables will return a quietNaN instead of -999 or other out-of-the-sky numbers in case of errors
 
 * Renamed some `RestOfEvent` variables for consistency accross the `VariableManager`.
   Variables starting ``WE_XXX``, ``ROE_XXX``, and ``Rec_XXX`` are now ``weXXX``, ``roeXXX``, and ``recXXX``.
   For example ``ROE_deltae`` is now :b2:var:`roeDeltae`.
->>>>>>> ee610521
 
 * Removed ``clusterCRID`` which duplicates :b2:var:`clusterConnectedRegionID`.
 * Fixed ``goodBelleLambda`` and now it returns ``extraInfo(goodLambda)`` on Belle data.
@@ -31,7 +28,6 @@
 Modules
 +++++++
 
-<<<<<<< HEAD
  * The :b2:mod:`ParticleLoader` can create neutron particle lists now. ECL
    cluster with the hadron hypothesis as well as KLM cluster are used as source.
  * In :b2:mod:`TreeFitter` bugfix in mass constraint: chi2 correctly calculated now.
@@ -44,7 +40,6 @@
  * Deprecated module `FSRCorrection` in favour of `BremsFinder` and `BelleBremRecovery`.
  * In `ChargedPidMVA` module, remove handling of particle list modified by the deprecated `FSRCorrection` module.
  * In `ChargedPidMVA` module, apply MVA category cuts retrieved from the DB payload.
-=======
 * The :b2:mod:`ParticleLoader` can create neutron particle lists now. ECL
   cluster with the hadron hypothesis as well as KLM cluster are used as source.
 * In :b2:mod:`TreeFitter` bugfix in mass constraint: chi2 correctly calculated now.
@@ -60,7 +55,6 @@
 * Added a :b2:mod:`BremsFinder` to unpack the bremsstrahlung relations provided by tracking.
 
   .. hint:: This tool is the recommended way to correct for bremsstrahlung photons in Belle II analyses.
->>>>>>> ee610521
 
 Conditions DB
 +++++++++++++
