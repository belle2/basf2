--- conflicted
+++ resolved
@@ -134,12 +134,9 @@
  * Modified `writePi0EtaVeto` function and added `oldwritePi0EtaVeto` function. The weight files used in release-03 were not available in release-04.
    The latter uses old weight files optimized with MC9, while new weight files, which are optimized with MC12, are used in `writePi0EtaVeto`
  * Enabled to select daughters which will be used to perform fitting with KFitter. One can use the selector ``^`` to select daughters.
-<<<<<<< HEAD
  * The KFitter can be used to fit vertices of fully-inclusive particles, for which it ignores the daughters without defined p-value.
-=======
  * The KFitter can be used to fit vertices of fully-inclusive particles, for which it ignores the daughters without defined p-value. 
  * :b2:mod:`RestOfEventBuilder`, :b2:mod:`EventKinematics` and :b2:mod:`EventShapeCalculator` modules can use most likely charged particle hypothesis according to PID information.
->>>>>>> 99f98f3f
 
  * Added the :b2:mod:`ParticleCombinerFromMC` module and the `reconstructMCDecay` to find and create ``ParticleList`` from a given :ref:`DecayString`.
    They can be used instead of the :b2:mod:`MCDecayFinder` and `findMCDecay` which are not fully tested and maintained.
@@ -155,13 +152,9 @@
 Full Event Interpretation
 +++++++++++++++++++++++++
 
-<<<<<<< HEAD
- * Addition of hadronic FEI channels involving baryons. This includes the addition to default channels the following particles: p, Lambda_c+, Sigma+ and Lambda0. Baryonic modes must be switched on when calling particles = fei.get_default_channels(baryonic = True) using a flag (baryonic = True).
-=======
  * Addition of hadronic FEI channels involving baryons. This includes the addition to default channels the following particles: p, Lambda_c+, Sigma+ and Lambda0. Baryonic modes must be switched on when calling particles = fei.get_default_channels(baryonic = True) using a flag (baryonic = True).
 
 Utilities
 +++++++++
 
- * A set of functions `DistanceTool` has been added to compute distances between (straight) tracks and vertices. 
->>>>>>> 99f98f3f
+ * A set of functions `DistanceTool` has been added to compute distances between (straight) tracks and vertices. 