--- conflicted
+++ resolved
@@ -4,7 +4,6 @@
 Modules
 +++++++
 
-<<<<<<< HEAD
 * When merging ParticleLists using the :b2:mod:`ParticleListManipulator`
   (`modularAnalysis.copyLists`) duplicates (not multiple candidates) are removed
   on a first-come, first-served basis, i.e. the order of the input particles
@@ -14,10 +13,8 @@
 
 * The :b2:mod:`ParticleLoader` can create neutron particle lists now. ECL
   cluster with the hadron hypothesis as well as KLM cluster are used as source.
-=======
  * The :b2:mod:`ParticleLoader` can create neutron particle lists now. ECL
    cluster with the hadron hypothesis as well as KLM cluster are used as source.
  * In :b2:mod:`TreeFitter` bugfix in mass constraint: chi2 correctly calculated now.
  * In :b2:mod:`TreeFitter` change of initialisation values increases performance in all fits with tracks.
  * In :b2:mod:`TreeFitter` max iterations set to 100, increases efficiency slightly in many cases.
->>>>>>> c73f3980
