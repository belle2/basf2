--- conflicted
+++ resolved
@@ -18,13 +18,10 @@
  * In :b2:mod:`TreeFitter` bugfix in mass constraint: chi2 correctly calculated now.
  * In :b2:mod:`TreeFitter` change of initialisation values increases performance in all fits with tracks.
  * In :b2:mod:`TreeFitter` max iterations set to 100, increases efficiency slightly in many cases.
-<<<<<<< HEAD
  * Fix to nested RestOfEvent objects (see :issue:`BII-5649`)
  * Removed module ``CreateBsigFromFullRecoBtag``
-=======
 
 Variables
 +++++++++
 
- * Fixed ``goodBelleLambda`` and now it returns ``extraInfo(goodLambda)`` on Belle data. 
->>>>>>> eed8d3e5
+ * Fixed ``goodBelleLambda`` and now it returns ``extraInfo(goodLambda)`` on Belle data. 