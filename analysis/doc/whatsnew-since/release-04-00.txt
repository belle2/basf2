--- conflicted
+++ resolved
@@ -3,7 +3,6 @@
 
 Variables
 +++++++++
-<<<<<<< HEAD
  * Now vertex variables ``dr, dx, dy, dz, dphi, dcosTheta...`` take into account the nontrivial
    transformation of track parameters relative to IP when used for tracks.
    `dr` did not center at zero before and now it does.
@@ -17,9 +16,7 @@
    :b2:var:`TagTrackDistanceToConstraintErr`, :b2:var:`TagTrackDistanceToTagV`, :b2:var:`TagTrackDistanceToTagVErr`,
    :b2:var:`TagTrackTrueDistanceToTagV`
  * Added :b2:var:`genParticleIndexOfAncestor` variable that returns :b2:var:`genParticleIndex` of the first ancestor of the given type.
-=======
  * Added :b2:var:`firstMCAncestorOfType` variable that returns requested variable of the first gen-level ancestor of the given type.
->>>>>>> 2f07f92e
 
  * Renamed some `RestOfEvent` variables for consistency across the `VariableManager`.
    Variables starting ``WE_XXX``, ``ROE_XXX``, and ``Rec_XXX`` are now ``weXXX``, ``roeXXX``, and ``recXXX``.
