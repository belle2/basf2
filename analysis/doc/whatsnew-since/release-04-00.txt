Changes in the analysis package
-------------------------------

Variables
+++++++++

<<<<<<< HEAD
 * Renamed some `RestOfEvent` variables for consistency across the `VariableManager`.
   Variables starting ``WE_XXX``, ``ROE_XXX``, and ``Rec_XXX`` are now ``weXXX``, ``roeXXX``, and ``recXXX``.
   For example ``ROE_deltae`` is now :b2:var:`roeDeltae`.

 * Removed ``clusterCRID`` which duplicates :b2:var:`clusterConnectedRegionID`.
 * Fixed ``goodBelleLambda`` and now it returns ``extraInfo(goodLambda)`` on Belle data.
 * Fixed :b2:var:`clusterEoP` for particles with Bremsstrahlung correction by adding the energy of the added photon(s)
.. note:: All variables will return a quietNaN instead of -999 or other out-of-the-sky numbers in case of errors

* Renamed some `RestOfEvent` variables for consistency accross the `VariableManager`.
  Variables starting ``WE_XXX``, ``ROE_XXX``, and ``Rec_XXX`` are now ``weXXX``, ``roeXXX``, and ``recXXX``.
  For example ``ROE_deltae`` is now :b2:var:`roeDeltae`.

* Removed ``clusterCRID`` which duplicates :b2:var:`clusterConnectedRegionID`.
* Fixed ``goodBelleLambda`` and now it returns ``extraInfo(goodLambda)`` on Belle data.
* Fixed :b2:var:`clusterEoP` for particles with Bremsstrahlung correction by adding the energy of the added photon(s)

* Added :b2:var:`isSignalAcceptBremsPhotons` to ignore any reconstructed brems photons.

  .. note:: This is not the generator-level match (see :issue:`BII-5741`) but simply ignores photons added by the :b2:mod:`BremsFinder`.
=======
 * Allow use of meta variables in creation of aliases by replacing non
   alphanumeric characters with underscores in the alias name
>>>>>>> f95293fe

Modules
+++++++

 * The :b2:mod:`ParticleLoader` can create neutron particle lists now. ECL
   cluster with the hadron hypothesis as well as KLM cluster are used as source.
 * In :b2:mod:`TreeFitter` bugfix in mass constraint: chi2 correctly calculated now.
 * In :b2:mod:`TreeFitter` change of initialisation values increases performance in all fits with tracks.
 * In :b2:mod:`TreeFitter` max iterations set to 100, increases efficiency slightly in many cases.
 * In :b2:mod:`TreeFitter` fixed a bug in life time calculation. A constant in the jacobian was missing. As a result propagated error was slightly overestimated.
 * Fix to nested RestOfEvent objects (see :issue:`BII-5649`)
 * Removed module ``CreateBsigFromFullRecoBtag``
 * In BtubeCreator module, functionality to associate Btube to user's chosen B is added.
 * Deprecated module `FSRCorrection` in favour of `BremsFinder` and `BelleBremRecovery`.
 * In `ChargedPidMVA` module, remove handling of particle list modified by the deprecated `FSRCorrection` module.
 * In `ChargedPidMVA` module, apply MVA category cuts retrieved from the DB payload.
* The :b2:mod:`ParticleLoader` can create neutron particle lists now. ECL
  cluster with the hadron hypothesis as well as KLM cluster are used as source.
* In :b2:mod:`TreeFitter` bugfix in mass constraint: chi2 correctly calculated now.
* In :b2:mod:`TreeFitter` change of initialisation values increases performance in all fits with tracks.
* In :b2:mod:`TreeFitter` max iterations set to 100, increases efficiency slightly in many cases.
* In :b2:mod:`TreeFitter` fixed a bug in life time calculation. A constant in the jacobian was missing. As a result propagated error was slightly overestimated.
* Fix to nested RestOfEvent objects (see :issue:`BII-5649`)
* Removed module ``CreateBsigFromFullRecoBtag``
* In BtubeCreator module, functionality to associate Btube to user's chosen B is added.
* In `ChargedPidMVA` module, remove handling of particle list modified by the deprecated `FSRCorrection` module.
* In `ChargedPidMVA` module, apply MVA category cuts retrieved from the DB payload.

* Added a :b2:mod:`BremsFinder` to unpack the bremsstrahlung relations provided by tracking.

  .. hint:: This tool is the recommended way to correct for bremsstrahlung photons in Belle II analyses.

Conditions DB
+++++++++++++

 * In ``ChargedPidMVAWeights`` payload class, added MVA category cut strings in basf2-compliant format.<|MERGE_RESOLUTION|>--- conflicted
+++ resolved
@@ -4,7 +4,6 @@
 Variables
 +++++++++
 
-<<<<<<< HEAD
  * Renamed some `RestOfEvent` variables for consistency across the `VariableManager`.
    Variables starting ``WE_XXX``, ``ROE_XXX``, and ``Rec_XXX`` are now ``weXXX``, ``roeXXX``, and ``recXXX``.
    For example ``ROE_deltae`` is now :b2:var:`roeDeltae`.
@@ -25,10 +24,8 @@
 * Added :b2:var:`isSignalAcceptBremsPhotons` to ignore any reconstructed brems photons.
 
   .. note:: This is not the generator-level match (see :issue:`BII-5741`) but simply ignores photons added by the :b2:mod:`BremsFinder`.
-=======
  * Allow use of meta variables in creation of aliases by replacing non
    alphanumeric characters with underscores in the alias name
->>>>>>> f95293fe
 
 Modules
 +++++++
