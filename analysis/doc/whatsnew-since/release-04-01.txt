Changes in the analysis package since release-04-01
---------------------------------------------------

 .. warning:: Global includes like ``from basf2 import *`` are almost completely removed from the analysis package.

Vertex Fitting
++++++++++++++

 .. warning:: The convenience function for the :b2:mod:`TreeFitter` module has
    been renamed from ``vertexTree`` to :func:`vertex.treeFit`.

 .. warning:: The KFit convenience functions have been merged to the new
    function :func:`vertex.KFit`. One of its input arguments is ``fit_type``,
    which specifies whether you want to perform a mass fit
    (``fit_type=mass``), a vertex fit (``fit_type=vertex``), a
    mass-constrained vertex fit (``fit_type=massvertex``), or a vertex fit
    with the mother constrained to the beam four-momentum
    (``fit_type=fourC``).

 * Added ``smearing`` parameter to `vertex.KFit`. 
   When you perform vertex fit with IP tube constraint (``fit_type=vertex`` and ``constraint=iptube``), IP profile is smeared by the given value. 
   The IP tube is defined by a neutral track pointing towards boost direction starting from the smeared IP profile. 
   Setting ``smearing=0`` gives the original ``iptube`` option, which is an elongated ellipsoid in boost direction.  

Standard Particle Lists
+++++++++++++++++++++++

 * Added stdHyperons.py, this analysis script reconstructs the standard hyperons Xi-, Xi0, and Omega-.
   	 
   * New functions include `stdXi`, `stdXi0`, `stdOmega`, `goodXi`, `goodXi0`, and `goodOmega`
   * All documentation for this optimization and usage can be found at `BELLE2-NOTE-PH-2019-011 <https://docs.belle2.org/record/1337/files/BELLE2-NOTE-PH-2019-011.pdf>`_

 * The default vertex fitter for the V0 lists `stdKshorts` and `stdLambdas` has been changed from `vertexRave` to `treeFit`.
   However, a new option called ``fitter`` has been added that allows to change the vertex fitter back to `vertexRave` or to `KFit`.
 * Added a new standard list `stdCharged.stdMostLikely` which creates 5 mutually-exclusive lists of track-based particles under their most likely hypothesis.

 * Moved the KlId check from :b2:mod:`ParticleLoader` to `stdKlongs`. This modification does not change the definition of the ``K_L0:all`` list and, in general, of the user-defined :math:`K_{L}^0` lists.

Variables
+++++++++

  .. note:: All variables will return a quietNaN instead of -999 or other out-of-the-sky numbers in case of errors.
     To study the failures use the meta variable `ifNANgiveX`, which replaces nan with a value of your choice.

 * Added :b2:var:`varForFirstMCAncestorOfType` variable that returns requested variable of the first gen-level
   ancestor of the given type.   
 * Now vertex variables ``dr, dx, dy, dz, dphi, dcosTheta...`` take into account the nontrivial
   transformation of track parameters relative to IP when used for tracks. 
   `dr` did not center at zero before and now it does.
 * Added :b2:var:`isDescendantOfList` and :b2:var:`isMCDescendantOfList` meta variables that allow to check whether the
   particle is the descendant of the list (or if it is matched to the descendant of the list) at any generation.
   The variables have recursive search inside, they extend :b2:var:`isDaughterOfList` and :b2:var:`isGrandDaughterOfList`.
 * Renamed some `RestOfEvent` variables for consistency across the `VariableManager`.
   Variables starting ``WE_XXX``, ``ROE_XXX``, and ``Rec_XXX`` are now ``weXXX``, ``roeXXX``, and ``recXXX``.
   For example ``ROE_deltae`` is now :b2:var:`roeDeltae`.
 * Fixed calculation of :b2:var:`cosHelicityAngleMomentum` for decays with bremscorrected electrons
 * Fixed :b2:var:`clusterEoP` for particles with Bremsstrahlung correction by adding the energy of the added photon(s)
 * Added :b2:var:`isSignalAcceptBremsPhotons` to ignore any reconstructed brems photons.

  .. note:: This is not the generator-level match (see :issue:`BII-5741`) but simply ignores photons added by the :b2:mod:`BremsFinder`.

 * Added :b2:var:`useTagSideRecoilRestFrame`, which allows variables to be calculated in the rest frame
   recoiling against the tag side B meson. This variable is intended to be used on Upsilon(4S) particle lists
   only. The variable gives access to the signal B rest frame in semi-leptonic decays, where the four momentum
   of the signal B can not be entirely reconstructed due to the presence of neutrinos in the decay.
 * Added new variables for fully-inclusive analysis: :b2:var:`nDaughterPhotons`, :b2:var:`nDaughterCharged` etc., which allow to count 
   specific daughters easily, and :b2:var:`daughterAverageOf`, which is similar to the :b2:var:`daughterSumOf`, but outputs the mean value of a variable.
 * Fixed :b2:var:`goodBelleKshort`, now it returns ``extraInfo(goodKs)`` if the variable exists.
 * Added two new variables :b2:var:`pidMostLikelyPDG` which is the PDG code of the most likely hypothesis for this track, and :b2:var:`pidIsMostLikely` which returns true if the particle *is* under its most likely hypothesis.
 * Added several variables that related to the quality of the tag B vertex fit and the tracks used in that fit:
   :b2:var:`TagVNFitTracks`, :b2:var:`TagVDistanceToConstraint`, :b2:var:`TagVDistanceToConstraintErr`,
   :b2:var:`TagTrackMomentumX` (Y,Z), :b2:var:`TagTrackRaveWeight`, :b2:var:`TagTrackDistanceToConstraint`,
   :b2:var:`TagTrackDistanceToConstraintErr`, :b2:var:`TagTrackDistanceToTagV`, :b2:var:`TagTrackDistanceToTagVErr`,
   :b2:var:`TagTrackTrueDistanceToTagV`
 * Added :b2:var:`pidChargedBDTScore` and :b2:var:`pidPairChargedBDTScore` for global and binary BDT-based charged particle identification, respectively. Require booking the `ChargedPidMVAMulticlass` (`ChargedPidMVA`) module in the path.
 * Bug fix for the `isCloneTrack` variable. Antiparticles have been falsely classified which is now fixed (see :issue:`BII-5973`)
 * Added :b2:var:`isChargedBEvent` and :b2:var:`isUnmixedBEvent` variables

Modules
+++++++

 * When merging ParticleLists using the :b2:mod:`ParticleListManipulator`
   (`modularAnalysis.copyLists`) duplicates (not multiple candidates) are removed
   on a first-come, first-served basis, i.e. the order of the input particles
   matters. Now, the new parameter ``variable`` can be provided to determine
   which duplicate should be preferred. The logic is the same as for the
   :b2:mod:`BestCandidateSelection` module.
 * The :b2:mod:`ParticleLoader` can create neutron particle lists now. ECL
   cluster with the hadron hypothesis as well as KLM cluster are used as source.
 * In :b2:mod:`TreeFitter` bugfix in mass constraint: chi2 correctly calculated now.
 * In :b2:mod:`TreeFitter` change of initialisation values increases performance in all fits with tracks.
 * In :b2:mod:`TreeFitter` max iterations set to 100, increases efficiency slightly in many cases.
 * Removed module ``CreateBsigFromFullRecoBtag``
 * In BtubeCreator module, functionality to associate Btube to user's chosen B is added.
 * Deprecated module `FSRCorrection` in favour of `BremsFinder` and `BelleBremRecovery`.
 * In `ChargedPidMVA` module, remove handling of particle list modified by the deprecated `FSRCorrection` module.
 * In `ChargedPidMVA` module, apply MVA category cuts retrieved from the DB payload.
 * Added `ChargedPidMVAMulticlass` module to allow performing global PID (one-vs-rest), using an MVA trained in multi-class mode.
 * Added a :b2:mod:`BremsFinder` to unpack the bremsstrahlung relations provided by tracking.

  .. hint:: This tool is the recommended way to correct for bremsstrahlung photons in Belle II analyses.

 * Modified `writePi0EtaVeto` function and added `oldwritePi0EtaVeto` function. The weight files used in release-03 were not available in release-04.
   The latter uses old weight files optimized with MC9, while new weight files, which are optimized with MC12, are used in `writePi0EtaVeto`
 * Enabled to select daughters which will be used to perform fitting with KFitter. One can use the selector ``^`` to select daughters.
 * The KFitter can be used to fit vertices of fully-inclusive particles, for which it ignores the daughters without defined p-value. 
 * :b2:mod:`RestOfEventBuilder`, :b2:mod:`EventKinematics` and :b2:mod:`EventShapeCalculator` modules can use most likely charged particle hypothesis according to PID information.
 * Added the :b2:mod:`ParticleCombinerFromMC` module and the `reconstructMCDecay` to find and create ``ParticleList`` from a given :ref:`DecayString`.
   They can be used instead of the :b2:mod:`MCDecayFinder` and `findMCDecay` which are not fully tested and maintained.
 * In :b2:mod:`TagVertex` added Btube as a possible constraint for the tag B vertex fit. The ``useFitAlgorithm`` parameter in the module is replaced
   by ``constraintType`` (which can be set to ``tube``) and ``trackFindingType``. All computations done in the module are now using double precision.
   The module is also updated to allow for the computations of new variables related to the tracks used in the tag vertex fit.
 * Added a :b2:mod:`InclusiveDstarReconstruction` to inclusively reconstruct D* mesons by estimating the four vector using slow pions.
 * In `TagV` module, added the possibility to use KFitter instead of Rave to perform the tag vertex fit.
 * Both flavor taggers support ROE masks. Added new maskName argument.
<<<<<<< HEAD
 * Added new :ref:`DecayString` grammar for ``c_AddedRecoBremsPhoton``, ``c_DecayInFlight``, and ``c_MisID``. If one uses ``?addbrems`` in own DecayString, ``c_AddedRecoBremsPhoton`` is ignored, thus :b2:var:`isSignal` works as :b2:var:`isSignalAcceptBremsPhotons`.
   One can add ``(decay)`` and/or ``(misID)`` to the begining of the particle name to accept ``c_DecayInFlight`` and/or ``c_MisID``. 
   The following is an example, :code:`'reconstructDecay('D0:sig -> (misID)K-:loose (decay)pi+:loose', '', path=mypath)'`
		
=======
 * Added new :ref:`DecayString` grammar for ``c_AddedRecoBremsPhoton``. If one uses ``?addbrems`` in own DecayString, ``c_AddedRecoBremsPhoton`` is ignored, thus :b2:var:`isSignal` works as :b2:var:`isSignalAcceptBremsPhotons`.
 * Modified `modularAnalysis.matchMCTruth` to work always recursively. Once one calls `modularAnalysis.matchMCTruth` for a particle, the MC Matching is done for not only the particle but also all daughters of the particle correctly.
   This modification does not change the MC Matching of the particle for which `modularAnalysis.matchMCTruth` is called.
>>>>>>> 243f4cbc

Utilities
+++++++++

 * A set of functions ``DistanceTools`` has been added to compute distances between (straight) tracks and vertices.<|MERGE_RESOLUTION|>--- conflicted
+++ resolved
@@ -113,16 +113,13 @@
  * Added a :b2:mod:`InclusiveDstarReconstruction` to inclusively reconstruct D* mesons by estimating the four vector using slow pions.
  * In `TagV` module, added the possibility to use KFitter instead of Rave to perform the tag vertex fit.
  * Both flavor taggers support ROE masks. Added new maskName argument.
-<<<<<<< HEAD
  * Added new :ref:`DecayString` grammar for ``c_AddedRecoBremsPhoton``, ``c_DecayInFlight``, and ``c_MisID``. If one uses ``?addbrems`` in own DecayString, ``c_AddedRecoBremsPhoton`` is ignored, thus :b2:var:`isSignal` works as :b2:var:`isSignalAcceptBremsPhotons`.
    One can add ``(decay)`` and/or ``(misID)`` to the begining of the particle name to accept ``c_DecayInFlight`` and/or ``c_MisID``. 
    The following is an example, :code:`'reconstructDecay('D0:sig -> (misID)K-:loose (decay)pi+:loose', '', path=mypath)'`
 		
-=======
  * Added new :ref:`DecayString` grammar for ``c_AddedRecoBremsPhoton``. If one uses ``?addbrems`` in own DecayString, ``c_AddedRecoBremsPhoton`` is ignored, thus :b2:var:`isSignal` works as :b2:var:`isSignalAcceptBremsPhotons`.
  * Modified `modularAnalysis.matchMCTruth` to work always recursively. Once one calls `modularAnalysis.matchMCTruth` for a particle, the MC Matching is done for not only the particle but also all daughters of the particle correctly.
    This modification does not change the MC Matching of the particle for which `modularAnalysis.matchMCTruth` is called.
->>>>>>> 243f4cbc
 
 Utilities
 +++++++++
