--- conflicted
+++ resolved
@@ -59,10 +59,8 @@
   .. note:: All variables will return a quietNaN instead of -999 or other out-of-the-sky numbers in case of errors.
      To study the failures use the meta variable `ifNANgiveX`, which replaces nan with a value of your choice.
 
-<<<<<<< HEAD
  .. warning:: The variables :b2:var:`decayAngle`, :b2:var:`daughterAngle` and :b2:var:`pointingAngle` now return an angle instead of a cosine.
 
-=======
  * Rename ``mdstSource`` to :b2:var:`uniqueParticleIdentifier`.
  * Renamed ``mcDX``, ``mcDY``, ``mcDZ``, and ``mcDRho`` to :b2:var:`mcDecayVertexFromIPX`, :b2:var:`mcDecayVertexFromIPY`, :b2:var:`mcDecayVertexFromIPZ`, and :b2:var:`mcDecayVertexFromIPRho`.
  * Renamed ``mcX``, ``mcY``, ``mcZ``, and ``mcRho`` to :b2:var:`mcDecayVertexX`, :b2:var:`mcDecayVertexY`, :b2:var:`mcDecayVertexZ`, and :b2:var:`mcDecayVertexRho`.  
@@ -71,7 +69,6 @@
  * Renamed ``mcDistance`` to :b2:var:`mcDecayVertexFromIPDistance`.  
  * Added :b2:var:`varForFirstMCAncestorOfType` variable that returns requested variable of the first gen-level
    ancestor of the given type.   
->>>>>>> 4b6f5d09
  * Now vertex variables ``dr, dx, dy, dz, dphi, dcosTheta...`` take into account the nontrivial
    transformation of track parameters relative to IP when used for tracks. 
    `dr` did not center at zero before and now it does.
@@ -104,10 +101,8 @@
  * Added :b2:var:`pidChargedBDTScore` and :b2:var:`pidPairChargedBDTScore` for global and binary BDT-based charged particle identification, respectively. Require booking the `ChargedPidMVAMulticlass` (`ChargedPidMVA`) module in the path.
  * Bug fix for the `isCloneTrack` variable. Antiparticles have been falsely classified which is now fixed (see :issue:`BII-5973`)
  * Added :b2:var:`isChargedBEvent` and :b2:var:`isUnmixedBEvent` variables
-<<<<<<< HEAD
  * The variables `daughterAngle` and ``daughterAngleInBetween`` have been merged using the name of the former but the extended
    functionality of the latter.
-=======
  * Removed the variable ``SigMBF``, which was supposed to return the mass significance before a vertex fit but was only a pseudo-significance.
 
  .. hint:: It is recommended to use `variablesToExtraInfo` prior to a vertex fit to access pre-fit values,
@@ -121,7 +116,6 @@
 
  * Added the new variable collection ``event_kinematics`` which contains all variables available after running the
    `EventKinematics` module. 
->>>>>>> 4b6f5d09
 
 Modules
 +++++++
