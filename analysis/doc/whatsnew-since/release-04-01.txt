Changes in the analysis package since release-04-01
---------------------------------------------------

 .. warning:: Global includes like ``from basf2 import *`` are almost completely removed from the analysis package.

Vertex Fitting
++++++++++++++

 .. warning:: The convenience function for the :b2:mod:`TreeFitter` module has
    been renamed from ``vertexTree`` to :func:`vertex.treeFit`.

 .. warning:: The KFit convenience functions have been merged to the new
    function :func:`vertex.KFit`. One of its input arguments is ``fit_type``,
    which specifies whether you want to perform a mass fit
    (``fit_type=mass``), a vertex fit (``fit_type=vertex``), a
    mass-constrained vertex fit (``fit_type=massvertex``), or a vertex fit
    with the mother constrained to the beam four-momentum
    (``fit_type=fourC``).

 * Added ``smearing`` parameter to `vertex.KFit`. 
   When you perform vertex fit with IP tube constraint (``fit_type=vertex`` and ``constraint=iptube``), IP profile is smeared by the given value. 
   The IP tube is defined by a neutral track pointing towards boost direction starting from the smeared IP profile. 
   Setting ``smearing=0`` gives the original ``iptube`` option, which is an elongated ellipsoid in boost direction.  

Standard Particle Lists
+++++++++++++++++++++++

 * Added stdHyperons.py, this analysis script reconstructs the standard hyperons Xi-, Xi0, and Omega-.
   	 
   * New functions include `stdXi`, `stdXi0`, `stdOmega`, `goodXi`, `goodXi0`, and `goodOmega`
   * All documentation for this optimization and usage can be found at `BELLE2-NOTE-PH-2019-011 <https://docs.belle2.org/record/1337/files/BELLE2-NOTE-PH-2019-011.pdf>`_

 * The default vertex fitter for the V0 lists `stdKshorts` and `stdLambdas` has been changed from `vertexRave` to `treeFit`.
   However, a new option called ``fitter`` has been added that allows to change the vertex fitter back to `vertexRave` or to `KFit`.
 * Added a new standard list `stdCharged.stdMostLikely` which creates 5 mutually-exclusive lists of track-based particles under their most likely hypothesis.

Variables
+++++++++

  .. note:: All variables will return a quietNaN instead of -999 or other out-of-the-sky numbers in case of errors.
     To study the failures use the meta variable `ifNANgiveX`, which replaces nan with a value of your choice.

 * Now vertex variables ``dr, dx, dy, dz, dphi, dcosTheta...`` take into account the nontrivial
   transformation of track parameters relative to IP when used for tracks. 
   `dr` did not center at zero before and now it does.
 * Added :b2:var:`isDescendantOfList` and :b2:var:`isMCDescendantOfList` meta variables that allow to check whether the
   particle is the descendant of the list (or if it is matched to the descendant of the list) at any generation.
   The variables have recursive search inside, they extend :b2:var:`isDaughterOfList` and :b2:var:`isGrandDaughterOfList`.
 * Renamed some `RestOfEvent` variables for consistency across the `VariableManager`.
   Variables starting ``WE_XXX``, ``ROE_XXX``, and ``Rec_XXX`` are now ``weXXX``, ``roeXXX``, and ``recXXX``.
   For example ``ROE_deltae`` is now :b2:var:`roeDeltae`.
 * Fixed calculation of :b2:var:`cosHelicityAngleMomentum` for decays with bremscorrected electrons
 * Fixed :b2:var:`clusterEoP` for particles with Bremsstrahlung correction by adding the energy of the added photon(s)
 * Added :b2:var:`isSignalAcceptBremsPhotons` to ignore any reconstructed brems photons.

  .. note:: This is not the generator-level match (see :issue:`BII-5741`) but simply ignores photons added by the :b2:mod:`BremsFinder`.

 * Added :b2:var:`useTagSideRecoilRestFrame`, which allows variables to be calculated in the rest frame
   recoiling against the tag side B meson. This variable is intended to be used on Upsilon(4S) particle lists
   only. The variable gives access to the signal B rest frame in semi-leptonic decays, where the four momentum
   of the signal B can not be entirely reconstructed due to the presence of neutrinos in the decay.
 * Added new variables for fully-inclusive analysis: :b2:var:`nDaughterPhotons`, :b2:var:`nDaughterCharged` etc., which allow to count 
   specific daughters easily, and :b2:var:`daughterAverageOf`, which is similar to the :b2:var:`daughterSumOf`, but outputs the mean value of a variable.
 * Fixed :b2:var:`goodBelleKshort`, now it returns ``extraInfo(goodKs)`` if the variable exists.
 * Added two new variables :b2:var:`pidMostLikelyPDG` which is the PDG code of the most likely hypothesis for this track, and :b2:var:`pidIsMostLikely` which returns true if the particle *is* under its most likely hypothesis.
 * Added several variables that related to the quality of the tag B vertex fit and the tracks used in that fit:
   :b2:var:`TagVNFitTracks`, :b2:var:`TagVDistanceToConstraint`, :b2:var:`TagVDistanceToConstraintErr`,
   :b2:var:`TagTrackMomentumX` (Y,Z), :b2:var:`TagTrackRaveWeight`, :b2:var:`TagTrackDistanceToConstraint`,
   :b2:var:`TagTrackDistanceToConstraintErr`, :b2:var:`TagTrackDistanceToTagV`, :b2:var:`TagTrackDistanceToTagVErr`,
   :b2:var:`TagTrackTrueDistanceToTagV`
 * Added :b2:var:`pidChargedBDTScore` and :b2:var:`pidPairChargedBDTScore` for global and binary BDT-based charged particle identification, respectively. Require booking the `ChargedPidMVAMulticlass` (`ChargedPidMVA`) module in the path.
 * Bug fix for the `isCloneTrack` variable. Antiparticles have been falsely classified which is now fixed (see :issue:`BII-5973`)

Modules
+++++++

 * When merging ParticleLists using the :b2:mod:`ParticleListManipulator`
   (`modularAnalysis.copyLists`) duplicates (not multiple candidates) are removed
   on a first-come, first-served basis, i.e. the order of the input particles
   matters. Now, the new parameter ``variable`` can be provided to determine
   which duplicate should be preferred. The logic is the same as for the
   :b2:mod:`BestCandidateSelection` module.
 * The :b2:mod:`ParticleLoader` can create neutron particle lists now. ECL
   cluster with the hadron hypothesis as well as KLM cluster are used as source.
 * In :b2:mod:`TreeFitter` bugfix in mass constraint: chi2 correctly calculated now.
 * In :b2:mod:`TreeFitter` change of initialisation values increases performance in all fits with tracks.
 * In :b2:mod:`TreeFitter` max iterations set to 100, increases efficiency slightly in many cases.
 * Removed module ``CreateBsigFromFullRecoBtag``
 * In BtubeCreator module, functionality to associate Btube to user's chosen B is added.
 * Deprecated module `FSRCorrection` in favour of `BremsFinder` and `BelleBremRecovery`.
 * In `ChargedPidMVA` module, remove handling of particle list modified by the deprecated `FSRCorrection` module.
 * In `ChargedPidMVA` module, apply MVA category cuts retrieved from the DB payload.
 * Added `ChargedPidMVAMulticlass` module to allow performing global PID (one-vs-rest), using an MVA trained in multi-class mode.
 * Added a :b2:mod:`BremsFinder` to unpack the bremsstrahlung relations provided by tracking.

  .. hint:: This tool is the recommended way to correct for bremsstrahlung photons in Belle II analyses.

 * Modified `writePi0EtaVeto` function and added `oldwritePi0EtaVeto` function. The weight files used in release-03 were not available in release-04.
   The latter uses old weight files optimized with MC9, while new weight files, which are optimized with MC12, are used in `writePi0EtaVeto`
 * Enabled to select daughters which will be used to perform fitting with KFitter. One can use the selector ``^`` to select daughters.
 * The KFitter can be used to fit vertices of fully-inclusive particles, for which it ignores the daughters without defined p-value. 
 * :b2:mod:`RestOfEventBuilder`, :b2:mod:`EventKinematics` and :b2:mod:`EventShapeCalculator` modules can use most likely charged particle hypothesis according to PID information.
 * Added the :b2:mod:`ParticleCombinerFromMC` module and the `reconstructMCDecay` to find and create ``ParticleList`` from a given :ref:`DecayString`.
   They can be used instead of the :b2:mod:`MCDecayFinder` and `findMCDecay` which are not fully tested and maintained.
 * In :b2:mod:`TagVertex` added Btube as a possible constraint for the tag B vertex fit. The ``useFitAlgorithm`` parameter in the module is replaced
   by ``constraintType`` (which can be set to ``tube``) and ``trackFindingType``. All computations done in the module are now using double precision.
   The module is also updated to allow for the computations of new variables related to the tracks used in the tag vertex fit.
 * Added a :b2:mod:`InclusiveDstarReconstruction` to inclusively reconstruct D* mesons by estimating the four vector using slow pions.
 * In `TagV` module, added the possibility to use KFitter instead of Rave to perform the tag vertex fit.
<<<<<<< HEAD
 * Both flavor taggers support ROE masks. Added new maskName argument.
=======
 * Added new :ref:`DecayString` grammar for ``c_AddedRecoBremsPhoton``. If one uses ``?addbrems`` in own DecayString, ``c_AddedRecoBremsPhoton`` is ignored, thus :b2:var:`isSignal` works as :b2:var:`isSignalAcceptBremsPhotons`.
>>>>>>> 9f489b9e

Utilities
+++++++++

 * A set of functions ``DistanceTools`` has been added to compute distances between (straight) tracks and vertices.<|MERGE_RESOLUTION|>--- conflicted
+++ resolved
@@ -107,11 +107,8 @@
    The module is also updated to allow for the computations of new variables related to the tracks used in the tag vertex fit.
  * Added a :b2:mod:`InclusiveDstarReconstruction` to inclusively reconstruct D* mesons by estimating the four vector using slow pions.
  * In `TagV` module, added the possibility to use KFitter instead of Rave to perform the tag vertex fit.
-<<<<<<< HEAD
  * Both flavor taggers support ROE masks. Added new maskName argument.
-=======
  * Added new :ref:`DecayString` grammar for ``c_AddedRecoBremsPhoton``. If one uses ``?addbrems`` in own DecayString, ``c_AddedRecoBremsPhoton`` is ignored, thus :b2:var:`isSignal` works as :b2:var:`isSignalAcceptBremsPhotons`.
->>>>>>> 9f489b9e
 
 Utilities
 +++++++++
