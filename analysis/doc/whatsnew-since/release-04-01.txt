Changes in the analysis package since release-04-01
---------------------------------------------------

 .. warning:: Global includes like ``from basf2 import *`` are almost completely removed from the analysis package.

Vertex Fitting
++++++++++++++

 .. warning:: The convenience function for the :b2:mod:`TreeFitter` module has
    been renamed from ``vertexTree`` to :func:`vertex.treeFit`.

 .. warning:: The KFit convenience functions have been merged to the new
    function :func:`vertex.kFit`. One of its input arguments is ``fit_type``,
    which specifies whether you want to perform a mass fit
    (``fit_type=mass``), a vertex fit (``fit_type=vertex``), a
    mass-constrained vertex fit (``fit_type=massvertex``), or a vertex fit
    with the mother constrained to the beam four-momentum
    (``fit_type=fourC``).

 * Added ``smearing`` parameter to `vertex.kFit`. 
   When you perform vertex fit with IP tube constraint (``fit_type=vertex`` and ``constraint=iptube``), IP profile is smeared by
   the given value. 
   The IP tube is defined by a neutral track pointing towards boost direction starting from the smeared IP profile.
   Setting ``smearing=0`` gives the original ``iptube`` option, which is an elongated ellipsoid in boost direction.

 * Fixed TreeFitter bias on V0s by propagating the correct TrackFitResult from V0 daughters (see :issue:`BII-6336`).

Standard Particle Lists
+++++++++++++++++++++++

 * The list label ``"all"`` is now forbidden from use with cuts. This can introduce some very subtle bugs in user scripts.
   The following code will no longer work:

   .. code-block:: python

	fillParticleList("gamma:all", "clusterE > 0.02", path=mypath)

   Instead you should replace it with a meaningful name of your choice. For example:

   .. code-block:: python

	fillParticleList("gamma:myMinimumThresholdList", "clusterE > 0.02", path=mypath)


 * Added stdHyperons.py, this analysis script reconstructs the standard hyperons Xi-, Xi0, and Omega-.
   	 
   * New functions include `stdXi`, `stdXi0`, `stdOmega`, `goodXi`, `goodXi0`, and `goodOmega`
   * All documentation for this optimization and usage can be found at `BELLE2-NOTE-PH-2019-011 <https://docs.belle2.org/record/1337/files/BELLE2-NOTE-PH-2019-011.pdf>`_

 * The default vertex fitter for the V0 lists `stdKshorts` and `stdLambdas` has been changed from ``Rave`` to ``TreeFit``.
   However, a new option called ``fitter`` has been added that allows to change the vertex fitter back to `raveFit` or to `kFit`.
   This change is motivated by a much faster execution time (see :issue:`BII-5699`) and a compatible performance as summarized
   `here <https://indico.belle2.org/event/1684/contributions/9245/attachments/4576/7096/V0VertexFitting_workshopSummary.pdf>`_.
 * Added a new standard list `stdCharged.stdMostLikely` which creates 5 mutually-exclusive lists of track-based particles under
   their most likely hypothesis.
 * Moved the KlId check from :b2:mod:`ParticleLoader` to `stdKlongs`. This modification does not change the definition of the
   ``K_L0:all`` list and, in general, of the user-defined :math:`K_{L}^0` lists.
 * Removed the functions ``mergedKshorts`` and ``mergedLambdas``, which returned the standard V0 lists anyway.

Variables
+++++++++

  .. note:: All variables will return a quietNaN instead of -999 or other out-of-the-sky numbers in case of errors.
     To study the failures use the meta variable `ifNANgiveX`, which replaces nan with a value of your choice.

 * Rename ``mdstSource`` to :b2:var:`uniqueParticleIdentifier`.
<<<<<<< HEAD
 * Renamed ``mcDX``, ``mcDY``, ``mcDZ``, and ``mcDRho`` to :b2:var:`mcDecayVertexFromIPX`, :b2:var:`mcDecayVertexFromIPY`, :b2:var:`mcDecayVertexFromIPZ`, and :b2:var:`mcDecayVertexFromIPRho`.
 * Renamed ``mcX``, ``mcY``, ``mcZ``, and ``mcRho`` to :b2:var:`mcDecayVertexX`, :b2:var:`mcDecayVertexY`, :b2:var:`mcDecayVertexZ`, and :b2:var:`mcDecayVertexRho`.  
 * Renamed ``mcProdVertexX``, ``mcProdVertexY``, and ``mcProdVertexZ`` to :b2:var:`mcProductionVertexX`, :b2:var:`mcProductionVertexY`, and :b2:var:`mcProductionVertexZ`.
 * Renamed ``mcProdVertexDX``, ``mcProdVertexDY``, and ``mcProdVertexDZ`` to :b2:var:`mcProductionVertexFromIPX`, :b2:var:`mcProductionVertexFromIPY`, and :b2:var:`mcProductionVertexFromIPZ`.
 * Renamed ``mcDistance`` to :b2:var:`mcDecayVertexFromIPDistance`.  
 * Renamed ``MCDeltaT`` to :b2:var:`mcDeltaT`
=======
 * Renamed ``mcDX``, ``mcDY``, ``mcDZ``, and ``mcDRho`` to :b2:var:`mcDecayVertexFromIPX`, :b2:var:`mcDecayVertexFromIPY`,
   :b2:var:`mcDecayVertexFromIPZ`, and :b2:var:`mcDecayVertexFromIPRho`.
 * Renamed ``mcX``, ``mcY``, ``mcZ``, and ``mcRho`` to :b2:var:`mcDecayVertexX`, :b2:var:`mcDecayVertexY`,
   :b2:var:`mcDecayVertexZ`, and :b2:var:`mcDecayVertexRho`.  
 * Renamed ``mcProdVertexX``, ``mcProdVertexY``, and ``mcProdVertexZ`` to :b2:var:`mcProductionVertexX`,
   :b2:var:`mcProductionVertexY`, and :b2:var:`mcProductionVertexZ`.
 * Renamed ``mcProdVertexDX``, ``mcProdVertexDY``, and ``mcProdVertexDZ`` to :b2:var:`mcProductionVertexFromIPX`,
   :b2:var:`mcProductionVertexFromIPY`, and :b2:var:`mcProductionVertexFromIPZ`.
 * Renamed ``mcDistance`` to :b2:var:`mcDecayVertexFromIPDistance`.
>>>>>>> 62c4ab20
 * Added :b2:var:`varForFirstMCAncestorOfType` variable that returns requested variable of the first gen-level
   ancestor of the given type.
 * Now vertex variables ``dr, dx, dy, dz, dphi, dcosTheta...`` take into account the nontrivial
   transformation of track parameters relative to IP when used for tracks.
   `dr` did not center at zero before and now it does.
 * Added :b2:var:`isDescendantOfList` and :b2:var:`isMCDescendantOfList` meta variables that allow to check whether the
   particle is the descendant of the list (or if it is matched to the descendant of the list) at any generation.
   The variables have recursive search inside, they extend :b2:var:`isDaughterOfList` and :b2:var:`isGrandDaughterOfList`.
 * Renamed some `RestOfEvent` variables for consistency across the `VariableManager`.
   Variables starting ``WE_XXX``, ``ROE_XXX``, and ``Rec_XXX`` are now ``weXXX``, ``roeXXX``, and ``recXXX``.
   For example ``ROE_deltae`` is now :b2:var:`roeDeltae`.
 * Fixed calculation of :b2:var:`cosHelicityAngleMomentum` for decays with bremscorrected electrons
 * Fixed :b2:var:`clusterEoP` for particles with Bremsstrahlung correction by adding the energy of the added photon(s)
 * Added :b2:var:`isSignalAcceptBremsPhotons` to ignore any reconstructed brems photons.

  .. note:: This is not the generator-level match (see :issue:`BII-5741`) but simply ignores photons added by the :b2:mod:`BremsFinder`.

 * Added :b2:var:`useTagSideRecoilRestFrame`, which allows variables to be calculated in the rest frame
   recoiling against the tag side B meson. This variable is intended to be used on Upsilon(4S) particle lists
   only. The variable gives access to the signal B rest frame in semi-leptonic decays, where the four momentum
   of the signal B can not be entirely reconstructed due to the presence of neutrinos in the decay.
 * Added new variables for fully-inclusive analysis: :b2:var:`nDaughterPhotons`, :b2:var:`nDaughterCharged` etc., which allow to
   count 
   specific daughters easily, and :b2:var:`daughterAverageOf`, which is similar to the :b2:var:`daughterSumOf`, but outputs the
   mean value of a variable.
 * Fixed :b2:var:`goodBelleKshort`, now it returns ``extraInfo(goodKs)`` if the variable exists.
 * Added two new variables :b2:var:`pidMostLikelyPDG` which is the PDG code of the most likely hypothesis for this track, and
   :b2:var:`pidIsMostLikely` which returns true if the particle *is* under its most likely hypothesis.
 * Added PID prior hypothesis to the :b2:var:`pidMostLikelyPDG` and the :b2:var:`pidIsMostLikely` variables.
 * Added several variables that related to the quality of the tag B vertex fit and the tracks used in that fit:
   :b2:var:`TagVNFitTracks`, :b2:var:`TagVDistanceToConstraint`, :b2:var:`TagVDistanceToConstraintErr`,
   :b2:var:`TagTrackMomentumX` (Y,Z), :b2:var:`TagTrackRaveWeight`, :b2:var:`TagTrackDistanceToConstraint`,
   :b2:var:`TagTrackDistanceToConstraintErr`, :b2:var:`TagTrackDistanceToTagV`, :b2:var:`TagTrackDistanceToTagVErr`,
   :b2:var:`TagTrackTrueDistanceToTagV`
<<<<<<< HEAD

 * Added :b2:var:`mcDeltaL` describing the true distance between Sig and Tag
   vertexes in the Y(4S) boost direction
 * Added :b2:var:`mcDeltaTapprox` to get :b2:var:`mcDeltaT` in the kinematic
   approximation, i.e. based on :b2:var:`mcDeltaL` variable

 * Added :b2:var:`pidChargedBDTScore` and :b2:var:`pidPairChargedBDTScore` for global and binary BDT-based charged particle identification, respectively. Require booking the `ChargedPidMVAMulticlass` (`ChargedPidMVA`) module in the path.
=======
 * Added :b2:var:`pidChargedBDTScore` and :b2:var:`pidPairChargedBDTScore` for global and binary BDT-based charged particle
   identification, respectively. Require booking the `ChargedPidMVAMulticlass` (`ChargedPidMVA`) module in the path.
>>>>>>> 62c4ab20
 * Bug fix for the `isCloneTrack` variable. Antiparticles have been falsely classified which is now fixed (see :issue:`BII-5973`)
 * Added :b2:var:`isChargedBEvent` and :b2:var:`isUnmixedBEvent` variables
 * Removed the variable ``SigMBF``, which was supposed to return the mass significance before a vertex fit but was only a
   pseudo-significance.

 .. hint:: It is recommended to use `variablesToExtraInfo` prior to a vertex fit to access pre-fit values,
           not only for mass significances but also for vertex positions, etc.

 * Fixed truth kinematic variables (`mcPX`, `mcPY`, ...) to respect the current reference frame, so that they can be accessed not
   only in the lab frame but for example as well in the CMS frame using `useCMSFrame`.
 * Extended functionality of recoil kinematics variables (`pxRecoil`, `pyRecoil`, ...) to be usable with any requested frame.
 * Added :b2:var:`isFromV0` to identify particles that come from tracking-level V0's (as opposed to those created at
   analysis-level using `modularAnalysis.reconstructDecay`).
 * Removed ``isExtendedSignal`` whose exact behavior is mirrored by `isSignalAcceptWrongFSPs`.
 * Added the new variable collection ``event_kinematics`` which contains all variables available after running the
   `EventKinematics` module. 

 * Added :b2:var:`unmask`, which unmasks certain indicated bits in a variable (set certain bits in a variable to zero).
<<<<<<< HEAD
 * Added a new variable util ``create_isSignal_alias`` which creates customized :b2:var:`isSignal`, accepting certain match errors.
 * Removed the previously deprecated variable ``clusterHypothesis``.
=======
 * Added a new variable util ``create_isSignal_alias`` which creates customized :b2:var:`isSignal`, accepting certain match
   errors.
>>>>>>> 62c4ab20

Modules
+++++++

 * When merging ParticleLists using the :b2:mod:`ParticleListManipulator`
   (`modularAnalysis.copyLists`) duplicates (not multiple candidates) are removed
   on a first-come, first-served basis, i.e. the order of the input particles
   matters. Now, the new parameter ``variable`` can be provided to determine
   which duplicate should be preferred. The logic is the same as for the
   :b2:mod:`BestCandidateSelection` module.
 * The :b2:mod:`ParticleLoader` can create neutron particle lists now. ECL
   cluster with the hadron hypothesis as well as KLM cluster are used as source.
 * Tweaks to the :b2:mod:`ParticleLoader` for how it creates particles from V0s, it now preserves the link to the mdst object.
   These changes are all under-the-hood and require no actions by users.
 * In :b2:mod:`TreeFitter` bugfix in mass constraint: chi2 correctly calculated now.
 * In :b2:mod:`TreeFitter` change of initialisation values increases performance in all fits with tracks.
 * In :b2:mod:`TreeFitter` max iterations set to 100, increases efficiency slightly in many cases.
 * Removed module ``CreateBsigFromFullRecoBtag``
 * In BtubeCreator module, functionality to associate Btube to user's chosen B is added.
 * Removed module ``FSRCorrection`` in favour of `BremsFinder` and `BelleBremRecovery`.
 * In `ChargedPidMVA` module, remove handling of particle list modified by the removed ``FSRCorrection`` module.
 * In `ChargedPidMVA` module, apply MVA category cuts retrieved from the DB payload.
 * Added `ChargedPidMVAMulticlass` module to allow performing global PID (one-vs-rest), using an MVA trained in multi-class mode.
 * Added a :b2:mod:`BremsFinder` to unpack the bremsstrahlung relations provided by tracking.

  .. hint:: This tool is the recommended way to correct for bremsstrahlung photons in Belle II analyses.

 * Modified `writePi0EtaVeto` function and added `oldwritePi0EtaVeto` function. The weight files used in release-03 were not
   available in release-04.
   The latter uses old weight files optimized with MC9, while new weight files, which are optimized with MC12, are used in
   `writePi0EtaVeto`
 * Enabled to select daughters which will be used to perform fitting with KFit. One can use the selector ``^`` to select daughters.
 * KFit can be used to fit vertices of fully-inclusive particles, for which it ignores the daughters without defined p-value. 
 * :b2:mod:`RestOfEventBuilder`, :b2:mod:`EventKinematics` and :b2:mod:`EventShapeCalculator` modules can use most likely charged
   particle hypothesis according to PID information.
 * Added the :b2:mod:`ParticleCombinerFromMC` module and the `reconstructMCDecay` to find and create ``ParticleList`` from a given
   :ref:`DecayString`.
   They can be used instead of the :b2:mod:`MCDecayFinder` and `findMCDecay` which are not fully tested and maintained.
 * In :b2:mod:`TagVertex` added Btube as a possible constraint for the tag B vertex fit. The ``useFitAlgorithm`` parameter in the
   module is replaced by ``constraintType`` (which can be set to ``tube``) and ``trackFindingType``. All computations done in the
   module are now using double precision.
   The module is also updated to allow for the computations of new variables related to the tracks used in the tag vertex fit.
 * Added a :b2:mod:`InclusiveDstarReconstruction` to inclusively reconstruct D* mesons by estimating the four vector using slow
   pions.
 * In the `TagV` function, added the possibility to use KFit instead of Rave to perform the tag vertex fit.
 * Both flavor taggers support ROE masks. Added new maskName argument.
 * Added new :ref:`DecayString` grammar for ``c_AddedRecoBremsPhoton``, ``c_DecayInFlight``, and ``c_MisID``. If one uses
   ``?addbrems`` in own DecayString, ``c_AddedRecoBremsPhoton`` is ignored, thus :b2:var:`isSignal` works as
   :b2:var:`isSignalAcceptBremsPhotons`.
   One can add ``(decay)`` and/or ``(misID)`` to the beginning of the particle name to accept ``c_DecayInFlight`` and/or
   ``c_MisID``.
   The following is an example, :code:`'reconstructDecay('D0:sig -> (misID)K-:loose (decay)pi+:loose', '', path=mypath)'`

 * Modified `modularAnalysis.matchMCTruth` to work always recursively. Once one calls `modularAnalysis.matchMCTruth` for a
   particle, the MC Matching is done for not only the particle but also all daughters of the particle correctly.
   This modification does not change the MC Matching of the particle for which `modularAnalysis.matchMCTruth` is called.
 * Added feature to add multiple TTrees to the same output file via the :b2:mod:`VariablesToEventBasedTree` module.
 * Rest Of Event can be created using MCParticles using `modularAnalysis.buildRestOfEventFromMC`
 * Removed ``-->``, ``=>``, and ``==>`` from the list of allowed arrow types for the `DecayString`.
 * In :b2:mod:`TagVertex` module, added the possibility to use the truth information from the tag particles in the vertex fit. The
   option :code:`useTruthInFit = True` switches that on.
 * In :b2:mod:`TagVertex` module, implemented an internal change: tag particles are loaded as ``Particle`` object from the ``ROE``
   and not anymore as ``TrackFitResult``. This should have no effect to users.
 * Added a warning to the `ParticleCombiner` module for decay strings violating electric charge conservation which can be turned
   off by setting ``allowChargeViolation=True``.

Utilities and core objects
++++++++++++++++++++++++++

 * A set of functions ``DistanceTools`` has been added to compute distances between (straight) tracks and vertices.
 * Added a relation between Track-based Particles and TrackFitResults.
 * Added a ``getTrackFitResult`` method to Particle.
 * Added a function to retrieve electric charge of a particle based on its pdg code.
 * Added a ``RotationTools.h`` file with few functions related to rotation<|MERGE_RESOLUTION|>--- conflicted
+++ resolved
@@ -64,14 +64,12 @@
      To study the failures use the meta variable `ifNANgiveX`, which replaces nan with a value of your choice.
 
  * Rename ``mdstSource`` to :b2:var:`uniqueParticleIdentifier`.
-<<<<<<< HEAD
  * Renamed ``mcDX``, ``mcDY``, ``mcDZ``, and ``mcDRho`` to :b2:var:`mcDecayVertexFromIPX`, :b2:var:`mcDecayVertexFromIPY`, :b2:var:`mcDecayVertexFromIPZ`, and :b2:var:`mcDecayVertexFromIPRho`.
  * Renamed ``mcX``, ``mcY``, ``mcZ``, and ``mcRho`` to :b2:var:`mcDecayVertexX`, :b2:var:`mcDecayVertexY`, :b2:var:`mcDecayVertexZ`, and :b2:var:`mcDecayVertexRho`.  
  * Renamed ``mcProdVertexX``, ``mcProdVertexY``, and ``mcProdVertexZ`` to :b2:var:`mcProductionVertexX`, :b2:var:`mcProductionVertexY`, and :b2:var:`mcProductionVertexZ`.
  * Renamed ``mcProdVertexDX``, ``mcProdVertexDY``, and ``mcProdVertexDZ`` to :b2:var:`mcProductionVertexFromIPX`, :b2:var:`mcProductionVertexFromIPY`, and :b2:var:`mcProductionVertexFromIPZ`.
  * Renamed ``mcDistance`` to :b2:var:`mcDecayVertexFromIPDistance`.  
  * Renamed ``MCDeltaT`` to :b2:var:`mcDeltaT`
-=======
  * Renamed ``mcDX``, ``mcDY``, ``mcDZ``, and ``mcDRho`` to :b2:var:`mcDecayVertexFromIPX`, :b2:var:`mcDecayVertexFromIPY`,
    :b2:var:`mcDecayVertexFromIPZ`, and :b2:var:`mcDecayVertexFromIPRho`.
  * Renamed ``mcX``, ``mcY``, ``mcZ``, and ``mcRho`` to :b2:var:`mcDecayVertexX`, :b2:var:`mcDecayVertexY`,
@@ -81,7 +79,6 @@
  * Renamed ``mcProdVertexDX``, ``mcProdVertexDY``, and ``mcProdVertexDZ`` to :b2:var:`mcProductionVertexFromIPX`,
    :b2:var:`mcProductionVertexFromIPY`, and :b2:var:`mcProductionVertexFromIPZ`.
  * Renamed ``mcDistance`` to :b2:var:`mcDecayVertexFromIPDistance`.
->>>>>>> 62c4ab20
  * Added :b2:var:`varForFirstMCAncestorOfType` variable that returns requested variable of the first gen-level
    ancestor of the given type.
  * Now vertex variables ``dr, dx, dy, dz, dphi, dcosTheta...`` take into account the nontrivial
@@ -116,7 +113,6 @@
    :b2:var:`TagTrackMomentumX` (Y,Z), :b2:var:`TagTrackRaveWeight`, :b2:var:`TagTrackDistanceToConstraint`,
    :b2:var:`TagTrackDistanceToConstraintErr`, :b2:var:`TagTrackDistanceToTagV`, :b2:var:`TagTrackDistanceToTagVErr`,
    :b2:var:`TagTrackTrueDistanceToTagV`
-<<<<<<< HEAD
 
  * Added :b2:var:`mcDeltaL` describing the true distance between Sig and Tag
    vertexes in the Y(4S) boost direction
@@ -124,10 +120,8 @@
    approximation, i.e. based on :b2:var:`mcDeltaL` variable
 
  * Added :b2:var:`pidChargedBDTScore` and :b2:var:`pidPairChargedBDTScore` for global and binary BDT-based charged particle identification, respectively. Require booking the `ChargedPidMVAMulticlass` (`ChargedPidMVA`) module in the path.
-=======
  * Added :b2:var:`pidChargedBDTScore` and :b2:var:`pidPairChargedBDTScore` for global and binary BDT-based charged particle
    identification, respectively. Require booking the `ChargedPidMVAMulticlass` (`ChargedPidMVA`) module in the path.
->>>>>>> 62c4ab20
  * Bug fix for the `isCloneTrack` variable. Antiparticles have been falsely classified which is now fixed (see :issue:`BII-5973`)
  * Added :b2:var:`isChargedBEvent` and :b2:var:`isUnmixedBEvent` variables
  * Removed the variable ``SigMBF``, which was supposed to return the mass significance before a vertex fit but was only a
@@ -146,13 +140,10 @@
    `EventKinematics` module. 
 
  * Added :b2:var:`unmask`, which unmasks certain indicated bits in a variable (set certain bits in a variable to zero).
-<<<<<<< HEAD
  * Added a new variable util ``create_isSignal_alias`` which creates customized :b2:var:`isSignal`, accepting certain match errors.
  * Removed the previously deprecated variable ``clusterHypothesis``.
-=======
  * Added a new variable util ``create_isSignal_alias`` which creates customized :b2:var:`isSignal`, accepting certain match
    errors.
->>>>>>> 62c4ab20
 
 Modules
 +++++++
