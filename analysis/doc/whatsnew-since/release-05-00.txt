Changes in the analysis package since release-05-00
---------------------------------------------------

Variables
+++++++++

 * Variables :b2:var:`recQ2Bh`, :b2:var:`recMissM2`, :b2:var:`recQ2BhSimple` have been moved to a new variable group ``Specific kinematic variables``,
   and :b2:var:`recQ2Bh` is now using a `diamond frame method <https://www.osti.gov/biblio/1442697>`_
 * Variable ``TagVmcLBoost`` renamed to :b2:var:`mcTagVLBoost` and variable ``TagVmcOBoost`` renamed to :b2:var:`mcTagVOBoost`
 * Variable ``mcDeltaL`` renamed to :b2:var:`mcDeltaBoost` as it represents mc-truth version of :b2:var:`DeltaBoost` variable
<<<<<<< HEAD

=======
 * Variables `clusterThetaID` and `clusterPhiID` have both been added as a new variable  
>>>>>>> 80452af0
Modules
+++++++

  * The :b2:mod:`InclusiveDstarReconstruction` creates antiparticle lists correctly now. The module's input changed to a :ref:`DecayString` of the
    form ``D* -> pi`` and MC Matching is applicable (one can use :b2:var:`isSignal`).
 * In `BtubeCreator` module, functionality to apply a cut on the confidence level of the fit of fully reconstructed B to the
   beamspot is added.<|MERGE_RESOLUTION|>--- conflicted
+++ resolved
@@ -8,11 +8,8 @@
    and :b2:var:`recQ2Bh` is now using a `diamond frame method <https://www.osti.gov/biblio/1442697>`_
  * Variable ``TagVmcLBoost`` renamed to :b2:var:`mcTagVLBoost` and variable ``TagVmcOBoost`` renamed to :b2:var:`mcTagVOBoost`
  * Variable ``mcDeltaL`` renamed to :b2:var:`mcDeltaBoost` as it represents mc-truth version of :b2:var:`DeltaBoost` variable
-<<<<<<< HEAD
 
-=======
  * Variables `clusterThetaID` and `clusterPhiID` have both been added as a new variable  
->>>>>>> 80452af0
 Modules
 +++++++
 
