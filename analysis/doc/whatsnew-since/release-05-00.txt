Changes in the analysis package since release-05-00
---------------------------------------------------

Bremsstrahlung correction
+++++++++++++++++++++++++

 * Fixed that the copies of particles to which Bremsstrahlung was applied (whether this resulted in a added photon or
   not) are considered as sources of tracks. This allows to update the daughters in vertex fits that involve
   brems-corrected particles.

Variables
+++++++++

 * Variable ``TagVmcLBoost`` renamed to :b2:var:`mcTagVLBoost` and variable ``TagVmcOBoost`` renamed to :b2:var:`mcTagVOBoost`
 * Variable ``mcDeltaL`` renamed to :b2:var:`mcDeltaBoost` as it represents mc-truth version of :b2:var:`DeltaBoost` variable
 * Added variables to get track information of V0 daughters from TrackFitResult in V0 objects:
   :b2:var:`v0DaughterNCDCHits`, :b2:var:`v0DaughterNSVDHits`, :b2:var:`v0DaughterNPXDHits`, :b2:var:`v0DaughterNVXDHits`,
   :b2:var:`v0DaughterFirstSVDLayer`, :b2:var:`v0DaughterFirstPXDLayer`, :b2:var:`v0DaughterFirstCDCLayer`, :b2:var:`v0DaughterLastCDCLayer`,
   :b2:var:`v0DaughterPValue`,
   :b2:var:`v0DaughterD0`, :b2:var:`v0DaughterPhi0`, :b2:var:`v0DaughterOmega`, :b2:var:`v0DaughterZ0`, :b2:var:`v0DaughterTanLambda`,
   :b2:var:`v0DaughterD0Error`, :b2:var:`v0DaughterPhi0Error`, :b2:var:`v0DaughterOmegaError`, :b2:var:`v0DaughterZ0Error`, :b2:var:`v0DaughterTanLambdaError`,
   :b2:var:`v0DaughterD0PullWithTrueVertexAsPivot`, :b2:var:`v0DaughterPhi0PullWithTrueVertexAsPivot`, :b2:var:`v0DaughterOmegaPullWithTrueVertexAsPivot`, :b2:var:`v0DaughterZ0PullWithTrueVertexAsPivot`, :b2:var:`v0DaughterTanLambdaPullWithTrueVertexAsPivot`,
   :b2:var:`v0DaughterD0PullWithOriginAsPivot`, :b2:var:`v0DaughterPhi0PullWithOriginAsPivot`, :b2:var:`v0DaughterOmegaPullWithOriginAsPivot`, :b2:var:`v0DaughterZ0PullWithOriginAsPivot`, :b2:var:`v0DaughterTanLambdaPullWithOriginAsPivot`,
   :b2:var:`v0DaughterTau`, :b2:var:`v0DaughterCov` in a new variable group ``V0Daughter``.
   These variables can also be used for the V0s from reconstructDecay, but the information are taken from the TrackFitResult of daughters.
 * Added new generated event kinematics variables :b2:var:`genMissingMass2OfEvent`,  :b2:var:`genMissingEnergyOfEventCMS`,
   :b2:var:`genMissingMomentumOfEventCMS`, :b2:var:`genTotalPhotonsEnergyOfEvent`, :b2:var:`genVisibleEnergyOfEventCMS`
   and a corresponding collection ``mc_event_kinematics``.
 * Fixed the variable :b2:var:`isDescendantOfList`, which did not work if the ParticleLoader was used to fill a ParticleList with
   descendants of an existing list or exclude them.
 * Added new B2BII variables for the first and last hit position in the tracking system :b2:var:`BelleFirstCDCHitX`,
   :b2:var:`BelleLastCDCHitX`, etc. and a new variable collection ``belle_track_hit``.
 * Added new variables :b2:var:`ndf` and :b2:var:`chi2` to return track NDF and Chi2
<<<<<<< HEAD
 * Added new variable :b2:var:`YAngle` containing value of the vertical beam crossing angle (in the y-z plane) in the MC
=======
 * Added the variable `particleSource`, which returns the mdst source, i.e. whether the particle was created from a track, an ECL
   cluster, or a KLM cluster, is a V0 object, an MC particle, or a composite particle.
 * Exclude SVD from definition of standard global and binary PID variables (like ``electronID``, ``pionID`` etc.). This change is
   introduced because physical SVD PDFs are available only for some particle hypotheses, but not for others yet.
 * Added the variable :b2:var:`binaryPID`, which takes two PID codes as arguments and calculates the binary PID between them.

   .. hint:: The hadron PID group recommends to try out the binary PID in analyses and compare the performance with the global PID.

>>>>>>> a3253e2f

Modules
+++++++

 * Added the new wrapper function `applyRandomCandidateSelection`, which uses the :b2:mod:`BestCandidateSelection` module to
   reduce the number of candidates in the input particle list to one candidate per event based on a random value.
 * In :b2:mod:`TagVertex`, all charged particles from the ROE are loaded to be included in the tag vertex fit (and not only those
   with a pion hypothesis)
 * The :b2:mod:`ParticleCombinerFromMC` and the `reconstructMCDecay` function can set decayModeID extraInfo with an argument
   ``dmID``. One can decide whether charge conjugated mode should be reconstructed with new boolean argument ``chargeConjugation``
   (true by default).
 * The special treatment of MCMatching for the tau-decay is fixed. The treatment was working fine in release-04, but it was broken
   in the release-05.<|MERGE_RESOLUTION|>--- conflicted
+++ resolved
@@ -31,9 +31,7 @@
  * Added new B2BII variables for the first and last hit position in the tracking system :b2:var:`BelleFirstCDCHitX`,
    :b2:var:`BelleLastCDCHitX`, etc. and a new variable collection ``belle_track_hit``.
  * Added new variables :b2:var:`ndf` and :b2:var:`chi2` to return track NDF and Chi2
-<<<<<<< HEAD
  * Added new variable :b2:var:`YAngle` containing value of the vertical beam crossing angle (in the y-z plane) in the MC
-=======
  * Added the variable `particleSource`, which returns the mdst source, i.e. whether the particle was created from a track, an ECL
    cluster, or a KLM cluster, is a V0 object, an MC particle, or a composite particle.
  * Exclude SVD from definition of standard global and binary PID variables (like ``electronID``, ``pionID`` etc.). This change is
@@ -42,7 +40,6 @@
 
    .. hint:: The hadron PID group recommends to try out the binary PID in analyses and compare the performance with the global PID.
 
->>>>>>> a3253e2f
 
 Modules
 +++++++
