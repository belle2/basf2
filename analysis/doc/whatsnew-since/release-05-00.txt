--- conflicted
+++ resolved
@@ -4,12 +4,6 @@
 Variables
 +++++++++
 
-<<<<<<< HEAD
- * Variables :b2:var:`recQ2Bh`, :b2:var:`recMissM2`, :b2:var:`recQ2BhSimple` have been moved to a new variable group ``Specific kinematic variables``, 
-   and :b2:var:`recQ2Bh` is now using a `diamond frame method <https://www.osti.gov/biblio/1442697>`_
- * Added the new variable :b2:var:`photonHasOverlap`, which determines whether a particle's cluster is sharing its connected
-   region with another cluster. A cut string can be provided to ignore cluster that do not satisfy the specified criteria.
-=======
  * Variables :b2:var:`SoftwareTriggerResult`, :b2:var:`SoftwareTriggerResultNonPrescaled` and :b2:var:`SoftwareTriggerPrescaling` now silently return NAN if the trigger is not found.
 
    .. warning:: this no longer dumps all possible trigger names instead please see ``b2hlt_triggers`` for a list of all possible names.
@@ -18,6 +12,8 @@
 
  * Variables :b2:var:`recQ2Bh`, :b2:var:`recMissM2`, :b2:var:`recQ2BhSimple` have been moved to a new variable group ``Specific kinematic variables``,
    and :b2:var:`recQ2Bh` is now using a `diamond frame method <https://www.osti.gov/biblio/1442697>`_
+ * Added the new variable :b2:var:`photonHasOverlap`, which determines whether a particle's cluster is sharing its connected
+   region with another cluster. A cut string can be provided to ignore cluster that do not satisfy the specified criteria.
  * Variable ``TagVmcLBoost`` renamed to :b2:var:`mcTagVLBoost` and variable ``TagVmcOBoost`` renamed to :b2:var:`mcTagVOBoost`
  * Variable ``mcDeltaL`` renamed to :b2:var:`mcDeltaBoost` as it represents mc-truth version of :b2:var:`DeltaBoost` variable
 
@@ -28,5 +24,4 @@
  * The :b2:mod:`InclusiveDstarReconstruction` creates antiparticle lists correctly now. The module's input changed to a
    :ref:`DecayString` of the form ``D* -> pi`` and MC Matching is applicable (one can use :b2:var:`isSignal`).
  * In `BtubeCreator` module, functionality to apply a cut on the confidence level of the fit of fully reconstructed B to the
-   beamspot is added.
->>>>>>> 9f9f77f6
+   beamspot is added.