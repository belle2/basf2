--- conflicted
+++ resolved
@@ -30,7 +30,6 @@
 
    .. hint:: The hadron PID group recommends to try out the binary PID in analyses and compare the performance with the global PID.
 
-<<<<<<< HEAD
  * Added new generated event kinematics variables :b2:var:`genMissingMass2OfEvent`,  :b2:var:`genMissingEnergyOfEventCMS`, 
    :b2:var:`genMissingMomentumOfEventCMS`, :b2:var:`genTotalPhotonsEnergyOfEvent`, :b2:var:`genVisibleEnergyOfEventCMS` 
    and a corresponding collection ``mc_event_kinematics``.
@@ -40,12 +39,10 @@
    :b2:var:`BelleLastCDCHitX`, etc. and a new variable collection ``belle_track_hit``.
  * Added a new variable :b2:var:`nROE_Composites` to count V0 particles in ROE.
  * Added meta variables corresponding to existing variables that access the MC matched particles of given daughters :b2:var:`mcDaughterDiffOf` , :b2:var:`mcDaughterDiffOfPhi`, :b2:var:`mcDaughterDiffOfPhiCMS`, :b2:var:`mcDaughterAngle`.
-=======
  * Added the new variable :b2:var:`mcCosThetaBetweenParticleAndNominalB`. This is an MC version of
    :b2:var:`cosThetaBetweenParticleAndNominalB` in which all descendant neutrino momenta are subtracted from the B momentum
    during the calculation.
 
->>>>>>> b1b0ff29
 
 Modules
 +++++++
