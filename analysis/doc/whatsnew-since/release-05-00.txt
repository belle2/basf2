--- conflicted
+++ resolved
@@ -37,11 +37,8 @@
    descendants of an existing list or exclude them.
  * Added new B2BII variables for the first and last hit position in the tracking system :b2:var:`BelleFirstCDCHitX`,
    :b2:var:`BelleLastCDCHitX`, etc. and a new variable collection ``belle_track_hit``.
-<<<<<<< HEAD
  * Added a new variable :b2:var:`nROE_Composites` to count V0 particles in ROE.
-=======
  * Added meta variables corresponding to existing variables that access the MC matched particles of given daughters :b2:var:`mcDaughterDiffOf` , :b2:var:`mcDaughterDiffOfPhi`, :b2:var:`mcDaughterDiffOfPhiCMS`, :b2:var:`mcDaughterAngle`.
->>>>>>> e3dc5a2c
 
 Modules
 +++++++
