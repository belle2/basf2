Changes in the analysis package since release-05-02
---------------------------------------------------

Vertex Fitting
++++++++++++++

 * KFit has been extended to be able to handle vertex fits (with and without mass constraint) that involve an eta particle
   reconstructed in ``eta -> gamma gamma``.
 * Added a method `scaleError` in order to scale up helix errors and avoid underestimation of vertex error.
 * Added a new fit-type option ``massfourC`` to function :func:`vertex.kFit`. The kinematic fit is performed with the 4 momentum
   constraint of a mother particle and mass constraints of intermediate particles specified by the option ``massConstraint``,
   simultaneously.
 * Changed the treatment of Bremsstrahlungs-corrected tracks in `vertex.treeFit`. The previous implementation exhibited bad
   performance when a Bremsstrahlungs-photon is applied. The new implementation fits the corrected Track as a single particle,
   analogous to, what KFit does.

Variables
+++++++++

 * Variables :b2:var:`SoftwareTriggerResult`, :b2:var:`SoftwareTriggerResultNonPrescaled` and :b2:var:`SoftwareTriggerPrescaling`
   now silently return NAN if the trigger is not found.

   .. warning:: this no longer dumps all possible trigger names instead please see ``b2hlt_triggers`` for a list of all possible names.

   .. seealso:: ``b2hlt_triggers print --database online --format list``

 * Variables :b2:var:`recQ2Bh`, :b2:var:`recMissM2`, :b2:var:`recQ2BhSimple` have been moved to a new variable group ``Specific kinematic variables``,
   and :b2:var:`recQ2Bh` is now using a `diamond frame method <https://www.osti.gov/biblio/1442697>`_
 * Added the new variable :b2:var:`photonHasOverlap`, which determines whether a particle's cluster is sharing its connected
   region with another cluster. A cut string can be provided to ignore cluster that do not satisfy the specified criteria.
 * Variables `clusterThetaID` and `clusterPhiID` have both been added as a new variable
 * Event-based variables from ``cluster`` collection have been moved into a new ``event_level_cluster`` collection,
   collections of ROE and recoil variables have been expanded
 * A few binary PID variables have been added to the PID variable collection.
 * Added a new variable :b2:var:`nROE_Composites` to count V0 particles in ROE.
 * Added meta variables corresponding to existing variables that access the MC matched particles of given daughters
   :b2:var:`mcDaughterDiffOf` , :b2:var:`mcDaughterDiffOfPhi`, :b2:var:`mcDaughterDiffOfPhiCMS`, :b2:var:`mcDaughterAngle`.
 * Added the new variable :b2:var:`mcCosThetaBetweenParticleAndNominalB`. This is an MC version of
   :b2:var:`cosThetaBetweenParticleAndNominalB` in which all descendant neutrino momenta are subtracted from the B momentum
   during the calculation.
 * Added the inverse trigonometric functions: :b2:var:`acos`, :b2:var:`asin`.
 * Added new variables :b2:var:`exp` and :b2:var:`log`.
 * Added special hadron ID variables :b2:var:`pionID_SVD`, :b2:var:`kaonID_SVD`, :b2:var:`protonID_SVD`, :b2:var:`binaryPID_SVD`
   which include SVD PDFs for pions, kaons and protons only. For hadron ID, users should **no longer** rely on the standard
   variables :b2:var:`pionID`, :b2:var:`kaonID`, :b2:var:`protonID`, :b2:var:`binaryPID` for the time being. For lepton
   identification instead, the :b2:var:`electronID`, :b2:var:`muonID`, :b2:var:`binaryPID` variables, which do not contain SVD PDF
   info yet, are still recommended.
 * Added a new variable to clusters, `beamBackgroundProbabilityMVA`, which uses shower shape variables to separate between true
   photons and beam backgrounds.
 * Added ``b2help-variables`` which behaves identical to ``basf2 variables.py`` but more in-keeping with the ``b2help-<something>``
   theme.
 * The variables :b2:var:`EventType` and :b2:var:`trackMatchType` have been declared deprecated. Instead the variables
   :b2:var:`isMC` and :b2:var:`clusterTrackMatch` should be used.   
 * New MCTruthVariable `isBBCrossfeed` checks for crossfeed in the reconstruction of the given B meson.
 * Modified the ``L1 Trigger`` variables (:b2:var:`L1PSNM`, :b2:var:`L1PSNMBit`, etc.) to return ``NAN`` instead of ``0`` in case the requested
   trigger bit or number does not exist. These variables now return ``0`` only when the requested bit is not fired.
 * Added new variables :b2:var:`L1TimeQuality` and :b2:var:`isPoissonTriggerInInjectionVeto` for returning the L1 trigger time quality and the injection veto flag. Renamed the variable ``L1TimType`` into :b2:var:`L1TimeType`.

Modules
+++++++

 * Added a module :b2:mod:`TrackIsoCalculator`, which takes as input a standard charged particle list, and calculates for every particle's track in the list the
   3D distance to the closest track in the event. The distance is calculated as the 3D separation between the points where two extrapolated track helices cross a given
   detector's inner surface, where the detector is an input parameter to the module. This variable can be used to parametrise charged particle
   identification efficiencies and mis-identification probabilities, as they can depend on the activity around each charged particle candidate.
 * The :b2:mod:`InclusiveDstarReconstruction` creates antiparticle lists correctly now. The module's input changed to a
   :ref:`DecayString` of the form ``D* -> pi`` and MC Matching is applicable (one can use :b2:var:`isSignal`).
 * In `BtubeCreator` module, functionality to apply a cut on the confidence level of the fit of fully reconstructed B to the
   beamspot is added.
 * The ``EventKinematics`` module can now compute event kinematics using generated particles as an input.
 * Arguments of `writePi0EtaVeto` have been updated. ``downloadFlag`` and ``workingDirectory`` have been removed since the
   download processes can be skipped. New arguments have been added for several reasons. ``suffix`` allows to calculate this
   veto for multiple photons. ``hardParticle`` allows to call this function for a given particle other than a photon.
   Four new arguments have been added to override the payload names and soft photon selections, ``pi0PayloadNameOverride``,
   ``etaPayloadNameOverride``, ``pi0SoftPhotonCutOverride``, and ``etaSoftPhotonCutOverride``.
 * A new helper method `updateROEUsingV0Lists` has been added to facilitate application of V0Finder results in Rest Of Event.
 * Added a possibility to add a ROE mask for KLM-based particles and an experimental option of including KLM-based particles into
   ROE 4-vector computation.

   .. warning:: The option ``useKLMEnergy`` of `RestOfEventBuilder` module is only meant for performance studies and NOT for a physics analysis.

 * The :b2:mod:`PrintMCParticles` module and thus also the `printMCParticles` function
   has a completely new layout that should be much easier to parse, especially for complicated events. By default it shows
   much less information but in an easier to parse tree representation. See the documentation of `printMCParticles` for details.
 * The :b2:mod:`ParticleLoader` now creates photon candidates from KLMCluster if the parameter ``loadPhotonsFromKLM`` is set to
   true. It is off by default.

   .. warning:: Photons from KLMCluster should only be used in specific use-cases and after a thorough study of their effect.

 * In :b2:mod:`BtubeCreator`, new extrainfo ``TubeB_p_estimated`` was added. This returns the magnitude of the estimated momentum
   of the B which should fly in the direction of the Btube.
 * Added a module :b2:mod:`HelixErrorScaler`, which multiplies constant scaling factors to helix errors of input charged particles
   and stores them in a new list.
 * In :b2:mod:`ParticleStats` add functionality to produce a json containing the information printed on stdout. Added also a tool :ref:`b2plot-particleStats` to analyze the json and produce some plots.
 * The :b2:mod:`TrackingMomentum` module has been extended. A ParticleList of composite particles can now be processed as well. In
   that case the momenta of all track-based daughter particles are scaled by the provided factor.
 * The wrapper functions for the tracking systematics modules have been renamed from ``trackingMomentum`` to `scaleTrackMomenta`
<<<<<<< HEAD
   and from ``trackingEfficiency`` to `removeTracksForTrackingEfficiencyCalculation`.
 * Added the :b2:mod:`TauDecayMode` module, which is an actualization of the :b2:mod:`TauDecayMarker` module for the new
   TauolaBelle decays. Using a txt file, which defines the mapping between decay strings and decay numbers from TauolaBelle, the
   module assigns a decay number for each tau in the event. This decay number is stored in the variables :b2:var:`tauMinusMCMode`
   and :b2:var:`tauPlusMCMode`. It's possible to provide the path of a different txt file for the mapping as a parameter to the
   module.
=======
   and from ``trackingEfficiency`` to `removeTracksForTrackingEfficiencyCalculation`. 
 * Added a `EnergyBiasCorrection` module, sub-percent correction only applied to E of photons not on clusterE and should only
   be applied on data. `correctEnergyBias` is a corresponding wrapper function.
>>>>>>> 3f68bad5

Full Event Interpretation
+++++++++++++++++++++++++

 * Added option to reconstruct strange B mesons (at Y(5S)) in 51 decay channels. Can be switched on with the ``strangeB`` flag in
   `fei.get_default_channels()`.

Standard Particle Lists
+++++++++++++++++++++++

 * The selection criteria of the pi0 standard particle lists have been updated from the January 2020 to the May 2020
   recommendations.<|MERGE_RESOLUTION|>--- conflicted
+++ resolved
@@ -95,18 +95,14 @@
  * The :b2:mod:`TrackingMomentum` module has been extended. A ParticleList of composite particles can now be processed as well. In
    that case the momenta of all track-based daughter particles are scaled by the provided factor.
  * The wrapper functions for the tracking systematics modules have been renamed from ``trackingMomentum`` to `scaleTrackMomenta`
-<<<<<<< HEAD
    and from ``trackingEfficiency`` to `removeTracksForTrackingEfficiencyCalculation`.
  * Added the :b2:mod:`TauDecayMode` module, which is an actualization of the :b2:mod:`TauDecayMarker` module for the new
    TauolaBelle decays. Using a txt file, which defines the mapping between decay strings and decay numbers from TauolaBelle, the
    module assigns a decay number for each tau in the event. This decay number is stored in the variables :b2:var:`tauMinusMCMode`
    and :b2:var:`tauPlusMCMode`. It's possible to provide the path of a different txt file for the mapping as a parameter to the
    module.
-=======
-   and from ``trackingEfficiency`` to `removeTracksForTrackingEfficiencyCalculation`. 
  * Added a `EnergyBiasCorrection` module, sub-percent correction only applied to E of photons not on clusterE and should only
    be applied on data. `correctEnergyBias` is a corresponding wrapper function.
->>>>>>> 3f68bad5
 
 Full Event Interpretation
 +++++++++++++++++++++++++
