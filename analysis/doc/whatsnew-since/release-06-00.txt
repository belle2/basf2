--- conflicted
+++ resolved
@@ -33,7 +33,6 @@
    between true photons and hadronic split-offs.
  * The variable ``beamBackgroundProbabilityMVA`` now has a new name: `beamBackgroundSuppression`. The weight files for this 
    MVA have also been updated due to a change in training samples used. 
-<<<<<<< HEAD
  * Added `mostcommonBTagIndex` which returns the B meson index from which most FSP from a given reconstructed B meson candidate
    originated. Use case would be e.g. the FEI.
  * Added `percentageMissingParticlesBTag` which determines the percentage of FSP missed by using the `mostcommonBTagIndex` of the B
@@ -42,7 +41,6 @@
    `mostcommonBTagIndex`.
  * Added the variable `TracksLBoostChi2`, which returns the change of the track positions in the boost direction after a vertex KFit
    in terms of a :math:`\chi^2` value.
-=======
  * Added `mostcommonBTagIndex` which returns the B meson index from which most FSP from a given reconstructed B meson candidate originated. Use case would be e.g. the FEI.
  * Added `percentageMissingParticlesBTag` which determines the percentage of FSP missed by using the `mostcommonBTagIndex` of the B meson.
  * Added `percentageWrongParticlesBTag` which gives the percentage of FSP reconstructed not originating from the `mostcommonBTagIndex`.
@@ -51,7 +49,6 @@
  * Added new Flavor Tagger related meta-variables to use ROE-mask correctly, ``pMissTag``, ``cosTPTO``, ``ptTracksRoe``, ``pt2TracksRoe``,
    ``isMajorityInRestOfEventFromB0``, ``isMajorityInRestOfEventFromB0bar``, ``hasRestOfEventTracks``, and ``isRelatedRestOfEventMajorityB0Flavor``.
    Added an argument ``maskName`` to ``BtagToWBosonVariables``.
->>>>>>> a3a5c5b2
 
 Modules
 +++++++
