Changes in the analysis package since release-06-00
---------------------------------------------------

Neutral Hadron Analysis Tool
++++++++++++++++++++++++++++

 * Added a module that modifies 4-momentum of a neutral hadron in a given decay (e.g. :math:`B^0 \to J/\psi K_L^0`, :math:`B^0 \to p \bar{n} D^*(2010)^-`).
 * Added a Python function `reconstructDecayWithNeutralHadron`, which merges the functionalities of ``ParticleCombiner`` and the above module.

Variables
+++++++++

* Removed ``R2EventLevel`` (it has been officially deprecated since release-05).
<<<<<<< HEAD

Modules
+++++++

 * The :b2:mod:`TrackingMomentum` module has been extended. Now the module can scale track momenta based on phase-space dependent scaling 
   factors given which are read from payloads according to parameters ``tableName`` and ``scalingFactorName``. The corresponding wrapper function
   `scaleTrackMomenta` has been also extended accordingly. 

 * The :b2:mod:`HelixErrorScaler` has been extended to K_S0 that are reconstructed from V0. A new python function
   `stdV0s.scaleErrorKshorts` provides an alternative to the standard list ``K_S0:merged`` with a correction applied to the
   uncertainties of the K_S0 daughter helix parameters.
=======
* Modified ``InvM`` to be calculated at the decay vertex if the particle is V0 or decay at rho > 5 mm.
>>>>>>> 84df4659
<|MERGE_RESOLUTION|>--- conflicted
+++ resolved
@@ -11,7 +11,6 @@
 +++++++++
 
 * Removed ``R2EventLevel`` (it has been officially deprecated since release-05).
-<<<<<<< HEAD
 
 Modules
 +++++++
@@ -23,6 +22,4 @@
  * The :b2:mod:`HelixErrorScaler` has been extended to K_S0 that are reconstructed from V0. A new python function
    `stdV0s.scaleErrorKshorts` provides an alternative to the standard list ``K_S0:merged`` with a correction applied to the
    uncertainties of the K_S0 daughter helix parameters.
-=======
-* Modified ``InvM`` to be calculated at the decay vertex if the particle is V0 or decay at rho > 5 mm.
->>>>>>> 84df4659
+* Modified ``InvM`` to be calculated at the decay vertex if the particle is V0 or decay at rho > 5 mm.