Changes in the analysis package since release-06-00
---------------------------------------------------


Lepton ID Analysis Helper
+++++++++++++++++++++++++

 * Added :func:`stdCharged.stdLep` helper to build standard lepton lists for a number of supported working
   points and LID methods (Likelihood ratio or BDT, global or binary). The helper also decorates the particles with the
   recommended Data/MC corrections and associated uncertainties for efficiency and fake rates, based on the chosen GT.

Neutral Hadron Analysis Tool
++++++++++++++++++++++++++++

 * Added a module that modifies 4-momentum of a neutral hadron in a given decay (e.g. :math:`B^0 \to J/\psi K_L^0`, :math:`B^0 \to
   p \bar{n} D^*(2010)^-`).
 * Added a Python function `reconstructDecayWithNeutralHadron`, which merges the functionalities of ``ParticleCombiner`` and the
   above module.

Vertex Fitting
++++++++++++++
 * Added a new fit-type option ``recoilmass`` to function :func:`vertex.kFit`. The kinematic fit is performed with a constraint
   of a recoil mass specified by the option ``recoilMass``.
 * Fixed a bug in ``fourC`` and ``massfourC`` kfit. The mass of final-state particles were not fixed in old version.
 * Fixed the calculation of kinematics after vertex KFit with selected particles. Disabled the feature of selecting fit particles for KFit except for vertex fit.

Variables
+++++++++

 * Removed ``R2EventLevel`` (it has been officially deprecated since release-05).
 * Removed ``EventType``, which was deprecated for more than a year since light-2012-minos.
 * Deprecated the variable `daughterInvariantMass`, which duplicates `daughterInvM`.
 * Modified ``InvM`` to be calculated at the decay vertex if the particle is V0 or decay at rho > 5 mm.
 * Added ``clusterTotalMCMatchWeight`` which returns the sum of all deposited MC energies that can be used to identify beam
   background clusters.
 * The no ROE mask case in the ROE-related variables has now a different name: ``"all"`` instead of an empty string ``""``.
   Similarly to the ParticleLoader's ``all`` particle lists, this name is reserved, user cannot create a mask with this name.
   If ``maskName`` argument is not specified in the ROE-related metavariables, it will default to ``all`` automatically,
   but in case of metavariables with many arguments user will be required to call it explicitly, e.g. ``nROE_Charged(all, 321)``.
 * Added ``v0DaughterNRemovedHits`` which returns the number of track hits removed in V0Finder.
 * Added `hadronicSplitOffSuppression` which returns the output of an MVA that uses shower-related variables to distinguish
   between true photons and hadronic split-offs.
 * The variable ``beamBackgroundProbabilityMVA`` now has a new name: `beamBackgroundSuppression`. The weight files for this
   MVA have also been updated due to a change in training samples used.
 * Added `mostcommonBTagIndex` which returns the B meson index from which most FSP from a given reconstructed B meson candidate
   originated. Use case would be e.g. the FEI.
 * Added `percentageMissingParticlesBTag` which determines the percentage of FSP missed by using the `mostcommonBTagIndex` of the B
   meson.
 * Added `percentageWrongParticlesBTag` which gives the percentage of FSP reconstructed not originating from the
   `mostcommonBTagIndex`.
 * Added the variable `TracksLBoostChi2`, which returns the change of the track positions in the boost direction after a vertex KFit
   in terms of a :math:`\chi^2` value.
 * Added `mostcommonBTagIndex` which returns the B meson index from which most FSP from a given reconstructed B meson candidate
   originated. Use case would be e.g. the FEI.
 * Added `percentageMissingParticlesBTag` which determines the percentage of FSP missed by using the `mostcommonBTagIndex` of the B
   meson.
 * Added `percentageWrongParticlesBTag` which gives the percentage of FSP reconstructed not originating from the
   `mostcommonBTagIndex`.
 * Added the variable `TracksLBoostChi2`, which returns the change of the track positions in the boost direction after a vertex KFit
   in terms of a :math:`\chi^2` value.
 * Added new Flavor Tagger related meta-variables to use ROE-mask correctly, ``pMissTag``, ``cosTPTO``, ``ptTracksRoe``,
   ``pt2TracksRoe``, ``isMajorityInRestOfEventFromB0``, ``isMajorityInRestOfEventFromB0bar``, ``hasRestOfEventTracks``, and
   ``isRelatedRestOfEventMajorityB0Flavor``. Added an argument ``maskName`` to ``BtagToWBosonVariables``.
 * Added the variable `trackFitCovariance`, which returns the track fit covariance matrix element corresponding to the two provided
   indices.
 * Added the variable `nPrimaryMCParticles` which returns the number of primary MC particles.
 * Added the variable `nVirtualPrimaryMCParticles` which returns the number of virtual primary MC particles.
 * Added the variable `nInitialPrimaryMCParticles` which returns the number of initial primary MC particles.
 * Changed the `nCompositeDaughters` so that one can specify the PDG code of composite daughters.
   If no argument is given, it works same as before. Please note that brackets have to appended even if no argument is given i.e.
   ``nCompositeDaughters()``.
 * Added `nCompositeAllGenerationDaughters` which works similar with `nCompositeDaughters` but it includes all generations of daughters.
 * Added optional argument to `helixExtTheta`, `helixExtPhi` to allow performing the extrapolation using the mass hypothesis that provides
   the best track fit result, regardless of the particle object's PDG.
 * Users can clear aliases by using ``variables.clearAliases()``, which is useful when processing several independent ``Path`` objects in a single basf2 session, e.g. b2luigi job submission.

Modules
+++++++

 * The :b2:mod:`TrackingMomentum` module has been extended. Now the module can scale and smear track momenta based on phase-space dependent
   scaling and smearing factors which are read from payloads according to parameters ``payloadName``, ``scalingFactorName`` and ``scalingFactorName``.
   The corresponding wrapper functions `scaleTrackMomenta` and `smearTrackMomenta` have also been modified accordingly.
 * The :b2:mod:`HelixErrorScaler` has been extended to K_S0 that are reconstructed from V0. A new python function
   `stdV0s.scaleErrorKshorts` provides an alternative to the standard list ``K_S0:merged`` with a correction applied to the
   uncertainties of the K_S0 daughter helix parameters.
 * Variables `nRejectedECLShowersFWDEndcap`, `nRejectedECLShowersBarrel`, `nRejectedECLShowersBWDEndcap`: if the values of the
   counters exceed uint8_t maximum (255), it is set to 255.
 * The invariant mass of the particles built from the missing momentum in the event (`fillParticleListFromROE` with option
   ``useMissing=True``) is no longer fixed to zero, but set based on the full missing 4-momentum.
 * A cut provided to the `ParticleCombiner` was always applied to the daughter particle combination, even when choosing one of the
   two recoil options. Now it is applied to the created mother particle as written in the documentation. This changes the behavior
   of `reconstructRecoil` and `reconstructRecoilDaughter`.
 * The :b2:mod:`ParticleKinematicFitter` module has been extended to support the fit in which an additional unmeasured photon is
   assumed along HER/LER. To use the feature, one has to set ``addUnmeasuredPhoton`` and ``fixUnmeasuredToHER``
   (``fixUnmeasuredToLER``) to ``true``.
 * Added a `Pi0VetoEfficiencySystematics` module to obtain pi0 veto efficiency Data/MC weights, their statistical and systematic
   errors as extrainfo variables for a given hard photon and the veto threshold. `addPi0VetoEfficiencySystematics` is a
   corresponding wrapper function. The allowed range of the veto threshold is extended to (0.10,0.99).
 * Added an option ``skipNonPrimary`` to ``fillParticleListFromMC`` and ``fillParticleListsFromMC``.
 * Added an argument ``prefix`` to :func:`flavorTagger.flavorTagger` so that one can choose the version of weight files.
 * Added an option ``basketsize`` to :func:`modularAnalysis.variablesToNtuple` to set the size of TBaskets in the output ntuple in bytes.
 * Added an argument ``reference_list_name`` to :func:`modularAnalysis.calculateTrackIsolation`. The reference ParticleList is used
   as reference to calculate the distance for the input ParticleList given by ``input_list``. By default, the ``:all`` list of the same particle
   type as the ``input_list`` is used.
 * The :b2:mod:`TrackIsoCalculator` and :b2:mod:`ChargedPidMVA` modules now support decay string grammar, 
   which allows to run these modules on daughter or granddaughter particles.
 * In the CDC volume, the calculation of track-to-closest-neighbour distance in the :b2:mod:`TrackIsoCalculator` module now is done for 9 surface layers (was only at the entry surface).
   Also, the definition of distance has been changed to adapt to each sub-detector's geometrical segmentation.
 * In the :b2:mod:`TrackIsoCalculator` module, added an option to calculate the distance using the track fit result of the most probable mass hypothesis for the particles in
   the reference list.

PID Priors
++++++++++

 * Added ``analysis-train-priors`` tool that trains a pytorch model for calculating PID priors using an ntuple containing momentum
   and cos(:math:`\theta`) information. It generates a second order combination of the previously mentioned variables along with
   transverse momentum giving a total of nine features and trains the model using a taylor series of cross entropy loss to reduce
   the effect of outliers on the training.
 * For evaluating priors, ``evalPriors`` module containing the ``Priors`` class has been added to calculate these using
   the trained model. Additionally, posteriors can also be obtained by providing PID's from the detector signals.

<<<<<<< HEAD
MC Truth Information
++++++++++++++++++++

 * The :b2:mod:`PrintMCParticles` and :b2:mod:`VariablesToNtuple` (:b2:mod:`VariablesToEventBasedTree`) are extended.
   The MCParticles information printed by the :b2:mod:`PrintMCParticles` module can be stored in TTree via
   :b2:mod:`VariablesToNtuple` and :b2:mod:`VariablesToEventBasedTree`. When the :b2:mod:`PrintMCParticles`
   is called, the branch ``__MCDecayString__`` is automatically created and the same information that is printed
   by the :b2:mod:`PrintMCParticles`.
 * An argument ``suppressPrint`` is added to `modularAnalysis.printMCParticles` to suppress printing the information
   on the log message. This option helps to reduce the size of the log message while keeping the branch
   ``__MCDecayString__`` in a TTree.
=======

MVA-based K_S0 Selector
+++++++++++++++++++++++

 * Added a new function :func:`ksSelector.ksSelector`, which applies MVA-based selection of K_S0 particleList
 * Added a example for usage and training of ``ksSelector`` at ``B2A910``, ``B2A911``, and ``B2A912``
>>>>>>> b7b4ee37
<|MERGE_RESOLUTION|>--- conflicted
+++ resolved
@@ -119,7 +119,6 @@
  * For evaluating priors, ``evalPriors`` module containing the ``Priors`` class has been added to calculate these using
    the trained model. Additionally, posteriors can also be obtained by providing PID's from the detector signals.
 
-<<<<<<< HEAD
 MC Truth Information
 ++++++++++++++++++++
 
@@ -131,11 +130,9 @@
  * An argument ``suppressPrint`` is added to `modularAnalysis.printMCParticles` to suppress printing the information
    on the log message. This option helps to reduce the size of the log message while keeping the branch
    ``__MCDecayString__`` in a TTree.
-=======
 
 MVA-based K_S0 Selector
 +++++++++++++++++++++++
 
  * Added a new function :func:`ksSelector.ksSelector`, which applies MVA-based selection of K_S0 particleList
  * Added a example for usage and training of ``ksSelector`` at ``B2A910``, ``B2A911``, and ``B2A912``
->>>>>>> b7b4ee37
