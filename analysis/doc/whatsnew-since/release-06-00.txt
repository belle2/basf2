--- conflicted
+++ resolved
@@ -20,17 +20,14 @@
    Similarly to the ParticleLoader's ``all`` particle lists, this name is reserved, user cannot create a mask with this name. 
    If ``maskName`` argument is not specified in the ROE-related metavariables, it will default to ``all`` automatically, 
    but in case of metavariables with many arguments user will be required to call it explicitly, e.g. ``nROE_Charged(all, 321)``. 
-<<<<<<< HEAD
  * Added ``v0DaughterNRemovedHits`` which returns the number of track hits removed in V0Finder.
  * Added `hadronicSplitOffSuppression` which returns the output of an MVA that uses shower-related variables to distinguish
    between true photons and hadronic split-offs.
  * The variable ``beamBackgroundProbabilityMVA`` now has a new name: `beamBackgroundSuppression`. The weight files for this 
    MVA have also been updated due to a change in training samples used. 
-=======
  * Added `mostcommonBTagIndex` which returns the B meson index from which most FSP from a given reconstructed B meson candidate originated. Use case would be e.g. the FEI.
  * Added `percentageMissingParticlesBTag` which determines the percentage of FSP missed by using the `mostcommonBTagIndex` of the B meson.
  * Added `percentageWrongParticlesBTag` which gives the percentage of FSP reconstructed not originating from the `mostcommonBTagIndex`.
->>>>>>> 6dc39e20
 
 Modules
 +++++++
