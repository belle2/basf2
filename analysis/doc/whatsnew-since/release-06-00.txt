Changes in the analysis package in light-2207-bengal
----------------------------------------------------

<<<<<<< HEAD
PID Calibration Weight Tools
++++++++++++++++++++++++++++
 * Added the module ``scripts/pidDataUtils.py`` to provide a set of tools for preparing and analyzing data with weights
 * Added the script ``scripts/pidTrainWeights.py`` to train a set of calibration weights on a dataset
 * Added an example for training a set of weights and using them in an analysis in ``examples/pid_calibration``
=======
Variables
+++++++++
 * Added the variable `pionID_noARICHwoECL` which returns pionID without using ARICH likelihood for tracks without associated
   ECL cluster. 
 * Added the variable `kaonID_noARICHwoECL` which returns kaonID without using ARICH likelihood for tracks without associated
   ECL cluster. 
 * Added the metavariable `binaryPID_noARICHwoECL` which returns binary PID without using ARICH likelihood 
   for tracks without associated ECL cluster. 
 
>>>>>>> 7b8c4146

Changes in the analysis package in light-2205-abys
--------------------------------------------------

Variables
+++++++++
 * Added the variable `nPrimaryMCParticles` which returns the number of primary MC particles.
 * Added the variable `nVirtualPrimaryMCParticles` which returns the number of virtual primary MC particles.
 * Added the variable `nInitialPrimaryMCParticles` which returns the number of initial primary MC particles.
 * Changed the `nCompositeDaughters` so that one can specify the PDG code of composite daughters.
   If no argument is given, it works same as before. Please note that brackets have to appended even if no argument is given i.e.
   ``nCompositeDaughters()``.
 * Added `nCompositeAllGenerationDaughters` which works similar with `nCompositeDaughters` but it includes all generations of
   daughters.
 * Added optional argument to `helixExtTheta`, `helixExtPhi` to allow performing the extrapolation using the mass hypothesis that
   provides the best track fit result, regardless of the particle object's PDG.
 * Users can clear aliases by using ``variables.clearAliases()``, which is useful when processing several independent ``Path``
   objects in a single basf2 session, e.g. b2luigi job submission.
 * Added the variable `cosAngleBetweenMomentumAndBoostVector` which returns the cosine of angle between momentum and boost vector.

Modules
+++++++
 * Added an option ``basketsize`` to :func:`modularAnalysis.variablesToNtuple` to set the size of TBaskets in the output ntuple in
   bytes.
 * Added an argument ``reference_list_name`` to :func:`modularAnalysis.calculateTrackIsolation`. The reference ParticleList is used
   as reference to calculate the distance for the input ParticleList given by ``input_list``. By default, the ``:all`` list of the
   same particle type as the ``input_list`` is used.
 * The :b2:mod:`TrackIsoCalculator` and :b2:mod:`ChargedPidMVA` modules now support decay string grammar, 
   which allows to run these modules on daughter or granddaughter particles.
 * In the CDC volume, the calculation of track-to-closest-neighbour distance in the :b2:mod:`TrackIsoCalculator` module now is done
   for 9 surface layers (was only at the entry surface). Also, the definition of distance has been changed to adapt to each
   sub-detector's geometrical segmentation.
 * In the :b2:mod:`TrackIsoCalculator` module, added an option to calculate the distance using the track fit result of the most
   probable mass hypothesis for the particles in the reference list.

MC Truth Information
++++++++++++++++++++
 * The :b2:mod:`PrintMCParticles` and :b2:mod:`VariablesToNtuple` (:b2:mod:`VariablesToEventBasedTree`) are extended.
   The MCParticles information printed by the :b2:mod:`PrintMCParticles` module can be stored in TTree via
   :b2:mod:`VariablesToNtuple` and :b2:mod:`VariablesToEventBasedTree`. When the :b2:mod:`PrintMCParticles`
   is called, the branch ``__MCDecayString__`` is automatically created and the same information that is printed
   by the :b2:mod:`PrintMCParticles`.
 * An argument ``suppressPrint`` is added to `modularAnalysis.printMCParticles` to suppress printing the information
   on the log message. This option helps to reduce the size of the log message while keeping the branch
   ``__MCDecayString__`` in a TTree.

MVA-based K_S0 Selector
+++++++++++++++++++++++
 * Added a new function :func:`ksSelector.ksSelector`, which applies MVA-based selection of K_S0 particleList
 * Added a example for usage and training of ``ksSelector`` at ``B2A910``, ``B2A911``, and ``B2A912``

Changes in the analysis package in light-2203-zeus
--------------------------------------------------

Lepton ID Analysis Helper
+++++++++++++++++++++++++
 * Added :func:`stdCharged.stdLep` helper to build standard lepton lists for a number of supported working
   points and LID methods (Likelihood ratio or BDT, global or binary). The helper also decorates the particles with the
   recommended Data/MC corrections and associated uncertainties for efficiency and fake rates, based on the chosen GT.

Vertex Fitting
++++++++++++++
 * Fixed the calculation of kinematics after vertex KFit with selected particles. Disabled the feature of selecting fit particles
   for KFit except for vertex fit.

Variables
+++++++++
 * Removed ``EventType``, which was deprecated for more than a year since light-2012-minos.
 * Deprecated the variable `daughterInvariantMass`, which duplicates `daughterInvM`.
 * Added new Flavor Tagger related meta-variables to use ROE-mask correctly, ``pMissTag``, ``cosTPTO``, ``ptTracksRoe``,
   ``pt2TracksRoe``, ``isMajorityInRestOfEventFromB0``, ``isMajorityInRestOfEventFromB0bar``, ``hasRestOfEventTracks``, and
   ``isRelatedRestOfEventMajorityB0Flavor``. Added an argument ``maskName`` to ``BtagToWBosonVariables``.
 * Added the variable `trackFitCovariance`, which returns the track fit covariance matrix element corresponding to the two provided
   indices.

Modules
+++++++
 * The :b2:mod:`TrackingMomentum` module can now also smear track momenta based on phase-space dependent smearing factors which are
   read from payloads according to parameters ``payloadName`` and ``smearingFactorName``. The corresponding wrapper function
   `smearTrackMomenta` has been added. The argument ``tableName`` has been renamed as ``payloadName`` in `scaleTrackMomenta`.
 * Added an option ``skipNonPrimary`` to ``fillParticleListFromMC`` and ``fillParticleListsFromMC``.
 * Added an argument ``prefix`` to :func:`flavorTagger.flavorTagger` so that one can choose the version of weight files.

Changes in the analysis package in light-2112-uranus
----------------------------------------------------

Vertex Fitting
++++++++++++++
 * Added a new fit-type option ``recoilmass`` to function :func:`vertex.kFit`. The kinematic fit is performed with a constraint
   of a recoil mass specified by the option ``recoilMass``.
 * Fixed a bug in ``fourC`` and ``massfourC`` kfit. The mass of final-state particles were not fixed in old version.

Variables
+++++++++
 * Added the variable `TracksLBoostChi2`, which returns the change of the track positions in the boost direction after a vertex KFit
   in terms of a :math:`\chi^2` value.

Modules
+++++++
 * A cut provided to the `ParticleCombiner` was always applied to the daughter particle combination, even when choosing one of the
   two recoil options. Now it is applied to the created mother particle as written in the documentation. This changes the behavior
   of `reconstructRecoil` and `reconstructRecoilDaughter`.
 * The :b2:mod:`ParticleKinematicFitter` module has been extended to support the fit in which an additional unmeasured photon is
   assumed along HER/LER. To use the feature, one has to set ``addUnmeasuredPhoton`` and ``fixUnmeasuredToHER``
   (``fixUnmeasuredToLER``) to ``true``.
 * Added a `Pi0VetoEfficiencySystematics` module to obtain pi0 veto efficiency Data/MC weights, their statistical and systematic
   errors as extrainfo variables for a given hard photon and the veto threshold. `addPi0VetoEfficiencySystematics` is a
   corresponding wrapper function. The allowed range of the veto threshold is extended to (0.10,0.99).

PID Priors
++++++++++
 * Added ``analysis-train-priors`` tool that trains a pytorch model for calculating PID priors using an ntuple containing momentum
   and cos(:math:`\theta`) information. It generates a second order combination of the previously mentioned variables along with
   transverse momentum giving a total of nine features and trains the model using a taylor series of cross entropy loss to reduce
   the effect of outliers on the training.
 * For evaluating priors, ``evalPriors`` module containing the ``Priors`` class has been added to calculate these using
   the trained model. Additionally, posteriors can also be obtained by providing PID's from the detector signals.

Changes in the analysis package in light-2110-tartarus
------------------------------------------------------

Variables
+++++++++
 * The no ROE mask case in the ROE-related variables has now a different name: ``"all"`` instead of an empty string ``""``.
   Similarly to the ParticleLoader's ``all`` particle lists, this name is reserved, user cannot create a mask with this name.
   If ``maskName`` argument is not specified in the ROE-related metavariables, it will default to ``all`` automatically,
   but in case of metavariables with many arguments user will be required to call it explicitly, e.g. ``nROE_Charged(all, 321)``.
 * Added ``v0DaughterNRemovedHits`` which returns the number of track hits removed in V0Finder.
 * Added `hadronicSplitOffSuppression` which returns the output of an MVA that uses shower-related variables to distinguish
   between true photons and hadronic split-offs.
 * The variable ``beamBackgroundProbabilityMVA`` now has a new name: `beamBackgroundSuppression`. The weight files for this
   MVA have also been updated due to a change in training samples used.
 * Added `mostcommonBTagIndex` which returns the B meson index from which most FSP from a given reconstructed B meson candidate
   originated. Use case would be e.g. the FEI.
 * Added `percentageMissingParticlesBTag` which determines the percentage of FSP missed by using the `mostcommonBTagIndex` of the B
   meson.
 * Added `percentageWrongParticlesBTag` which gives the percentage of FSP reconstructed not originating from the
   `mostcommonBTagIndex`.

Modules
+++++++
 * Variables `nRejectedECLShowersFWDEndcap`, `nRejectedECLShowersBarrel`, `nRejectedECLShowersBWDEndcap`: if the values of the
   counters exceed uint8_t maximum (255), it is set to 255.
 * The invariant mass of the particles built from the missing momentum in the event (`fillParticleListFromROE` with option
   ``useMissing=True``) is no longer fixed to zero, but set based on the full missing 4-momentum.

Changes in the analysis package in light-2108-selene
----------------------------------------------------

Neutral Hadron Analysis Tool
++++++++++++++++++++++++++++
 * Added a module that modifies 4-momentum of a neutral hadron in a given decay (e.g. :math:`B^0 \to J/\psi K_L^0`, :math:`B^0 \to
   p \bar{n} D^*(2010)^-`).
 * Added a Python function `reconstructDecayWithNeutralHadron`, which merges the functionalities of ``ParticleCombiner`` and the
   above module.

Variables
+++++++++
 * Removed ``R2EventLevel`` (it has been officially deprecated since release-05).
 * Modified ``InvM`` to be calculated at the decay vertex if the particle is V0 or decay at rho > 5 mm.
 * Added ``clusterTotalMCMatchWeight`` which returns the sum of all deposited MC energies that can be used to identify beam
   background clusters.

Modules
+++++++
 * The :b2:mod:`TrackingMomentum` module has been extended. Now the module can scale track momenta based on phase-space dependent
   scaling factors given which are read from payloads according to parameters ``tableName`` and ``scalingFactorName``. The
   corresponding wrapper function `scaleTrackMomenta` has also been extended accordingly.
 * The :b2:mod:`HelixErrorScaler` has been extended to K_S0 that are reconstructed from V0. A new python function
   `stdV0s.scaleErrorKshorts` provides an alternative to the standard list ``K_S0:merged`` with a correction applied to the
   uncertainties of the K_S0 daughter helix parameters.<|MERGE_RESOLUTION|>--- conflicted
+++ resolved
@@ -1,13 +1,12 @@
 Changes in the analysis package in light-2207-bengal
 ----------------------------------------------------
 
-<<<<<<< HEAD
 PID Calibration Weight Tools
 ++++++++++++++++++++++++++++
  * Added the module ``scripts/pidDataUtils.py`` to provide a set of tools for preparing and analyzing data with weights
  * Added the script ``scripts/pidTrainWeights.py`` to train a set of calibration weights on a dataset
  * Added an example for training a set of weights and using them in an analysis in ``examples/pid_calibration``
-=======
+
 Variables
 +++++++++
  * Added the variable `pionID_noARICHwoECL` which returns pionID without using ARICH likelihood for tracks without associated
@@ -16,8 +15,6 @@
    ECL cluster. 
  * Added the metavariable `binaryPID_noARICHwoECL` which returns binary PID without using ARICH likelihood 
    for tracks without associated ECL cluster. 
- 
->>>>>>> 7b8c4146
 
 Changes in the analysis package in light-2205-abys
 --------------------------------------------------
