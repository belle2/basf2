--- conflicted
+++ resolved
@@ -63,16 +63,13 @@
    ``isRelatedRestOfEventMajorityB0Flavor``. Added an argument ``maskName`` to ``BtagToWBosonVariables``.
  * Added the variable `trackFitCovariance`, which returns the track fit covariance matrix element corresponding to the two provided
    indices.
-<<<<<<< HEAD
  * Added the variable `nPrimaryMCParticles` which returns the number of primary MC particles.
  * Added the variable `nVirtualPrimaryMCParticles` which returns the number of virtual primary MC particles.
  * Added the variable `nInitialPrimaryMCParticles` which returns the number of initial primary MC particles.
-=======
  * Changed the `nCompositeDaughters` so that one can specify the PDG code of composite daughters.
    If no argument is given, it works same as before. Please note that brackets have to appended even if no argument is given i.e.
    ``nCompositeDaughters()``.
  * Added `nCompositeAllGenerationDaughters` which works similar with `nCompositeDaughters` but it includes all generations of daughters.
->>>>>>> e05c9021
 
 Modules
 +++++++
