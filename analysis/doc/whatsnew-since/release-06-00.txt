--- conflicted
+++ resolved
@@ -11,12 +11,9 @@
 
 Vertex Fitting
 ++++++++++++++
-<<<<<<< HEAD
  * Added a new fit-type option ``recoilmass`` to function :func:`vertex.kFit`. The kinematic fit is performed with a constraint 
    of a recoil mass specified by the option ``recoilMass``.
-=======
  * Fixed a bug in ``fourC`` and ``massfourC`` kfit. The mass of final-state particles were not fixed in old version.
->>>>>>> 2dbb931b
 
 Variables
 +++++++++
