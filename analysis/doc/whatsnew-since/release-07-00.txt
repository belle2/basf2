Changes in the analysis package in light-2302-genetta
-----------------------------------------------------
MCMatching of K_S0
++++++++++++++++++
* Modified the MCMatching algorithm for the ``K_S0`` particle. The MCError flags of missing daughters (e.g.
  ``c_MissMassiveParticle``. please see :ref:`Error_flags`) was not assigned to the ``K_S0``. It was not a problem for the
  :math:`K_S^0 \to \pi^+ \pi^-` process, because ``K_S0`` fails to be matched to the MCParticle when one of ``pi+`` is missed.
  However, when the ``K_S0`` decays interacting with the detector material, it can have many daughters. If the ``K_S0`` is
  reconstructed from two pions of these daughters, it was considered as "signal" (i.e. ``isSignal==1``) even though its
  kinematics was wrongly reconstructed.
  We modified the MCMatching algorithm and assigned the MCError flags of missing daughters on the ``K_S0`` properly. The most of
  "fake-signal" ``K_S0`` candidates are now correctly identified as background (i.e. ``isSignal==0``).
* There remains a small fraction of "fake-signal" candidates that decay interacting with the detector material but having only
  two pions. The effect is expected to be small, for example, that is about ``0.0005%`` in the tau-LFV process,
  :math:`\tau^- \to \ell^- K_S^0 K_S^0`. You can identify such events with the `mcSecPhysProc` variable that returns the secondary
  process of the Geant4, namely ``countFSPDaughters(mcPrimary==0 and mcSecPhysProc!=201)>0``.

Graph Neural Network based Flavor Tagger
++++++++++++++++++++++++++++++++++++++++
* The Graph Neural Network based Flavor Tagger is available from the basf2. The new options ``useGNN`` and ``identifierGNN`` are
  added to `flavorTagger.flavorTagger`. If ``useGNN`` is set to ``True`` and ``identifierGNN`` is set to the trained weight file
  name, the qr value is stored in the alias variable ``qrGNN``. One can find the information on the identifier and the global tag
  which includes the payload on the `TDCPV WG Confluence Page <https://confluence.desy.de/display/BI/Recipes+for+TDCPV+tools>`_.

Modules
+++++++
* New function `modularAnalysis.estimateAndAttachTrackFitResult` and module `TrackFitResultEstimator` are added. It creates a
  ``TrackFitResult`` from the momentum of the Particle and creates a relation between them. The main use case is the tracking
  efficiency study by extrapolating the recoil particle to the detector surfaces.
* Removed the prepending of the analysis global tag inside the modularAnalysis functions, `lowEnergyPi0Identification`,
  `getBeamBackgroundProbability`, `getFakePhotonProbability`, and `getNbarIDMVA`, so that the priority of global tags gets clearer.
* Fixed a bug on the `findMCDecay` that the decay of ``K_S0`` cannot be specified.
* Added an option ``usePhotonOnlyOnce`` to the function :func:`modularAnalysis.correctBremsBelle`. The default of the option is
  ``False`` so the backward compatibility. If the option is set to ``True``, a photon is used for only the closest charged particle
  in the input ParticleLists.
* Modified parameters for the functions :func:`modularAnalysis.fillParticleList` and :func:`modularAnalysis.fillParticleLists` so
  that they no longer contain parameters that load the beam background or fake photon (formerly hadronic split-off) MVA.
* Parameters for `stdPhotons`, `stdPi0s` and `stdHyperons` have been changed in both name and type. The new parameters are called
  ``beamBackgroundMVAWeight`` and ``fakePhotonMVAWeight``, and they are now strings to specify which weight files should be used. For
  run-independent training use ``MCri`` while for run-dependent training use ``MCrd``. More information on the new weights can be
  found on the `Neutrals Performance Confluence Page <https://confluence.desy.de/display/BI/Neutrals+Performance>`_.
* Added an optional parameter ``biasCorrectionTable`` to `stdHyperons` so that users can specify a table name with photon energy
  bias corrections for the ``stdXi0`` particle list. The latest information on the bias correction can be found on the `Neutrals
  Performance Confluence Page <https://confluence.desy.de/display/BI/Neutrals+Performance>`_.
* Added a parameter ``updateAllDaughters`` to `stdKshorts` and `stdLambdas` so that users can instruct the vertex fitter to
  update the variables of the V0 daughters. The parameter is ``False`` by default for backward compatibility.
* New function `modularAnalysis.fillParticleListFromChargedCluster` is added to load the neutral final-state-particles from the
  ECL and KLM clusters that are being matched with the Track of input ParticleList.
* Added the argument ``ignoreFromVertexFit`` in :func:`vertex.treeFit` to ignore particles to determine the vertex position. The
  kinematics of the particles are treated as constant. The ``ignoreFromVertexFit`` option is expected to be used to perform fit
  without ``K_L0`` or mimic a ``K_S0`` or a ``pi0`` with a control channel by ignoring a track for vertex fit. While,
  ``treatAsInvisible`` will ignore both for vertex and kinematics. The ``treatAsInvisible`` option is expected to recover an
  invisible particle's kinematics from beam-constraint.
* Fixed a bug of the TreeFit with the Bremsstrahlung correction tools, `modularAnalysis.correctBrems` and
  `modularAnalysis.correctBremsBelle`. The position uncertainties of the brems-corrected particle were wrongly assigned.
  This bug does not affect the kinematics very much but induces a bias on the position and its uncertainty.
* Allowed ``-o`` argument of basf2 to override the output ROOT filename of `VariablesToNtuple`, `VariablesToEventBasedTree`, and
  `VariablesToHistogram` modules, e.g. ``basf2 script.py -o new.root``. If the modules are called more than once, the override will
  be applied to all output files. If you need to save multiple TTrees with the same name, please use the new argument
  ``filenameSuffix`` of `modularAnalysis.variablesToNtuple` to differentiate the output files. The ``filenameSuffix`` is appended to
  the output ROOT file name even if the ``-o`` argument is used.
* Fixed a bug on `NeutralHadron4MomentumCalculator` that misplaces the neutral hadron daughter's index after calculating its momentum.
* New function `modularAnalysis.extractParticlesFromROE` and module `ParticleExtractorFromROE` are implemented.
<<<<<<< HEAD
  The function extracts Particle objects that belong to a ROE and fills them in ParticleLists. It is available both in the
  ``for_each`` loop over the ROEs (e.g. ``roe_path``) and the main path if the signal side ParticleList has only one candidate.
* Fixed a bug on `NeutralHadron4MomentumCalculator` that misplaces the neutral hadron daughter's index after calculating its
  momentum.
* Added a module ``BelleNbarMVA`` that applies nbarMVA for Belle, a DNN trained with ECLCluster variables for discrimination of
  anti-neutrons against photons. Anti-neutron-like particles have scores closer to 1; photon-like particles have scores closer to
  0.
=======
  The function extracts Particle objects that belong to a ROE and fills them in ParticleLists. It is available in the ``for_each``
  loop over the ROEs (e.g. ``roe_path``).
* New interface for module `TrackIsoCalculator` that allow creating a single module instance for multiple detectors.
  The module now also calculates an isolation score per particle according to a new definition (see Variables).
>>>>>>> 5a7cbf6f

Variables
+++++++++
* New variable `momentaTripleProduct` is added for the searches for CP violation via T-odd correlations in multi-body decays.
* Added the variables `EcmsMC` and `totalEnergyMC`, which return the true value of :math:`\sqrt{s}` and the true sum of the
  energies of all generated particles, respectively.
* Deprecated `hadronicSplitOffSuppression` which has been replaced with `fakePhotonSuppression`
* New variables `countFSPDaughters` and `countDescendants` are added to get number of daughters which passes the given selection.
* New meta-variables `originalParticle` and `originalDaughter` are added to get the variable of the original particle from which
  the given particle or the specified daughter. One can get the variables of the daughters particles before they are updated by the
  vertex fit, for example.
* New variables `helixExtThetaOnDet` and `helixExtPhiOnDet` are added. They returns theta and phi of extrapolated helix parameters
  on the detector surface given by the argument.
<<<<<<< HEAD
* New variable `clusterBestMatchedMCParticle` is added to access the MCParticle that is related to the ECLCluster but not to the
  Particle object.
=======
* New variable `minET2ETIsoScoreAsWeightedAvg` that returns a particle's isolation score based on a weighted average of inverse distances
  at each input detector layers.
>>>>>>> 5a7cbf6f

Changes in the analysis package in light-2212-foldex
----------------------------------------------------
ParticleList dataobject
+++++++++++++++++++++++
* Added new member variable ``isReserved`` to prevent the reserved ParticleLists (``:all`` labeled final-state particles, and
  ``:V0`` labeled V0-particles) from being changed. While some modules have already had protection not to edit the reserved lists,
  e.g. `ParticleSelector` and `ParticleListManipulator`, the other modules editing the ParticleList had the potential to introduce
  critical bugs. If one's script breaks due to the update since the ``light-2212-foldex``, please modify the script not to edit
  the reserved ParticleLists by copying them with other names beforehand.

Signal embedding
++++++++++++++++
* New modules `UdstListFilter` and `PostMergeUpdater` for signal embedding which remove extra ``mdst`` objects and merge events
  together, respectively.
* New scripts ``udst_purge_list`` and ``embedding_merge`` to enable signal embedding.
* A python script ``analysis/examples/embedding/embedding.py`` which illustrates the usage of the scripts.

Variables
+++++++++
* Extended the variable `useAlternativeDaughterHypothesis` to variables using daughters' pdg codes, e.g. `InvM`.
* New metavariable `useDaughterRestFrame` to calculate a variable in the rest frame of the given daughters is added.
* New variable `cosHelicityAngleForQuasiTwoBodyDecay` is added for the angular analysis on a quasi-two-body decay.
* Extended the variable `cosTPTO` to be available both in a main path and for_each loop over ROEs.

stdCharged
++++++++++
* Added working points for uniform pion-lepton fake rate.

stdPhoton and stdPi0
++++++++++++++++++++
* Added an optional parameter ``biasCorrectionTable`` to `stdPhotons` and `stdPi0s` that allows the user to specify a table name
  for the photon energy bias correction. Providing a table name will automatically apply the bias correction to all particles in
  the particle lists. This is available for all list types. The latest information on the bias correction can be found on the
  `Neutrals Performance Confluence Page <https://confluence.desy.de/display/BI/Neutrals+Performance>`_.

Modules
+++++++
* Added an option ``signalSideParticleList`` to the function :func:`modularAnalysis.variablesToNtuple` to store the index of the
  signal-side particle. This option is only valid when one calls the function in a ``for_each`` loop over the RestOfEvent. The
  branches ``__signalSideCandidate__`` and ``__nSignalSideCandidates__`` are added to the TTree by setting the option. An example
  of usage can be found in ``analysis/examples/VariableManager/variablesToNtuple.py``.
* Fixed a bug on the :b2:mod:`BestCandidateSelection` that keeps only less than the expected number of candidates when
  ``allowMultiRank=True`` and ``numBest>0``. Now the module works as documented.
* Added an option ``allowAnyParticleSource`` to the function :func:`modularAnalysis.reconstructDecayWithNeutralHadron` to let
  users apply the mother-mass constraint on a charged particle.
* The `findMCDecay` function is fixed so that all output particles have ``isSignal==1``.
  New option ``appendAllDaughters`` is added so that one can append not only the daughters described in the decay string but all
  daughters of the matched MCParticle. Another new option ``skipNonPrimaryDaughters`` is added to skip secondary particles when
  ``appendAllDaughters=True``.
* The ParticleLists labeled ``:MC``, which were created by default when the `fillParticleListFromMC` is called, are no longer
  created automatically by the function. Also, the protection that was previously applied to the list labeled ":MC" has been
  removed.

Changes in the analysis package in light-2210-devonrex
------------------------------------------------------

Modules
+++++++
* Fixed a bug in KFit when the daughters' kinematics are updated (``daughtersUpdate=True``). The mother's momentum was calculated
  at the updated vertex position, while the updated daughters' momenta were calculated at the original position. This caused an
  inconsistency in the momentum between the mother and the sum of the daughters. Now the daughters' momenta are also calculated at
  the updated vertex position and the inconsistency is resolved.
* Changed TreeFit and KFit to be compatible with the momentum scaling factor.
  The daughters' kinematics as member variables of the Particle class are updated by being divided by the momentum scaling factor.
  However, the vertex fitters do not change the momentum scaling factor. So, the kinematics variables now return correct values.

Changes in the analysis package in light-2209-calico
----------------------------------------------------

MVA-based pi0 identification
++++++++++++++++++++++++++++
* New function :func:`modularAnalysis.lowEnergyPi0Identification` providing MVA-based pi0 identification is added.
* Example of its usage is added as ``analysis/examples/PostMdstIdentification/LowEnergyPi0Identification.py``.

Variables
+++++++++
* Extended the variable `useAlternativeDaughterHypothesis` to variables calculated from daughters' 4-momentum, e.g.
  `cosHelicityAngleMomentum`.
* Added metavariable to retrieve the distance to the closest neighbour at a detector surface (based on track helix extrapolation):
  `minET2ETDist`.
* Added metavariable to retrieve any variable associated to the closest neighbour at a detector surface from the reference
  particle list: `minET2ETDistVar`.
* Added metavariable to retrieve the particle isolation score (based on `minET2ETDist` and, optionally, on PID detector weights):
  `minET2ETIsoScore`.

Modules
+++++++
* New modules :b2:mod:`LowEnergyPi0VetoExpert` and :b2:mod:`LowEnergyPi0IdentificationExpert` for MVA-based pi0
  identification are added.
* Added the new module :b2:mod:`ParticleMomentumUpdater` which is also available via the
  function :func:`modularAnalysis.setBeamConstrainedMomentum`. It lets you replace the momentum
  of one particle in your decay chain by p(beam)-p(selected particles).
* The module :b2:mod:`ParticleLoader` has a new option to create particles which do
  not have a mdst source. It is also available via the convenience function
  :func:`modularAnalysis.fillParticleListFromDummy`.
* New module :b2:mod:`KlongMomentumUpdaterExpert` to calculate and update the two-body B-meson decay including a
  Klong is added. New function :func:`modularAnalysis.updateKlongKinematicsExpert` is also added.
* In the module :b2:mod:`TagVertex` an iterative version of the KFit vertex fitter is added. This fitter should
  substitute Rave vertex fitter for the tagged B meson. The default configuration of the :b2:mod:`TagVertex` has changed.
  The default algorithm changed from ``Rave`` to ``KFit`` and the default constraint from ``IP`` to ``tube``.
  The ``KFit`` algorithm by default includes iterations, this can be changed by newly added ``kFitReqReducedChi2`` parameter.
* The new expert argument ``expertBeamConstraintPDG`` has been added to the :b2:mod:`TreeFitter`. It allows the user to constrain
  the four-momentum of a Particle to the four-momentum of the initial e+e- state.
* Updated :b2:mod:`TrackIsoCalculator` to compute the particle isolation score.

Database Objects
++++++++++++++++
* New database object class ``PIDDetectorWeights`` to store PID detector weights per standard charged particle, binned in p and
  theta.

Modular Analysis Function
+++++++++++++++++++++++++
* Added a check to the `applyEventCuts` function to make sure that only event-based variables are used in the selection. The
  decomposition of meta variables can be tricky, so a new argument ``metavariables`` is added to extend the list of meta variables
  which should be decomposed and should themselves be ignored in the check.
* Added the argument ``treatAsInvisible`` in :func:`vertex.treeFit` to ignore particles in the fit.
* Updated the `calculateTrackIsolation` helper. Now, it returns a list of metavariables (`minET2ETDist`, `minET2ETIsoScore`,
  optionally `minET2ETDistVar` as well) correctly configured according to the helper input options. Users can then create aliases
  in their own steering script: see ``analysis/examples/VariableManager/trackIsolationVariables.py`` for an example.
* The default argument of :func:`flavorTagger.flavorTagger` is updated so that the weight files trained with MC15ri will be used as default.
  If one wants to use the previous weight files, the arguments should be set as follows: ``maskName='all'`` and ``prefix=''``.
* With the :func:`vertex.kFit`, the daughters' kinematics are updated after the vertex fit, even when fit daughters are
  selected using ``decay_string`` and ``daughtersUpdate=True``.
* The new argument ``ignoreMotherFlavor`` has been added to the function `mergeListsWithBestDuplicate`. It allows to ignore the
  flavor of the mother particle when identifying duplicates.

Particle dataobject
+++++++++++++++++++
* Added a ``replaceDaughter`` method to Particle. It allows you to replace the daughter
  of a Particle with another Particle while keeping the original order of the daughters.
  This is important to ensure the decay string will work correctly after replacing a daughter.
* Added a new Particle source ``NoMDSTSource`` to Particle. It can be used for Particles
  that do not come from any mdst source.

Changes in the analysis package in light-2207-bengal
----------------------------------------------------

Variables
+++++++++
* Added the variables of the PID probability with the calibration weights, `weightedElectronID`, `weightedMuonID`,
  `weightedPionID`, `weightedKaonID`, `weightedProtonID`, and `weightedDeuteronID`.
  Also, the expert PID variables were added, `pidWeightedLogLikelihoodValueExpert`, `pidWeightedPairProbabilityExpert`,
  and `pidWeightedProbabilityExpert`.
* Added the variable `hasCorrectROECombination` to check if the correct combination of the particle that is the basis of
  the ROE object and the particle that is loaded from the ROE.
* Added the variable `nMCDaughters` which returns the number of daughters of the MC-matched MCParticle or a MCParticle
  obtained with e.g. the `genUpsilon4S` metavariable.

Modules
+++++++
* Fixed a bug in the :func:`modularAnalysis.fillParticleListFromROE`. The relationship of the pdg code between the loaded
  particle and the source particle was inconsistent when the loaded particle was not a self-conjugated particle.<|MERGE_RESOLUTION|>--- conflicted
+++ resolved
@@ -61,7 +61,6 @@
   the output ROOT file name even if the ``-o`` argument is used.
 * Fixed a bug on `NeutralHadron4MomentumCalculator` that misplaces the neutral hadron daughter's index after calculating its momentum.
 * New function `modularAnalysis.extractParticlesFromROE` and module `ParticleExtractorFromROE` are implemented.
-<<<<<<< HEAD
   The function extracts Particle objects that belong to a ROE and fills them in ParticleLists. It is available both in the
   ``for_each`` loop over the ROEs (e.g. ``roe_path``) and the main path if the signal side ParticleList has only one candidate.
 * Fixed a bug on `NeutralHadron4MomentumCalculator` that misplaces the neutral hadron daughter's index after calculating its
@@ -69,12 +68,10 @@
 * Added a module ``BelleNbarMVA`` that applies nbarMVA for Belle, a DNN trained with ECLCluster variables for discrimination of
   anti-neutrons against photons. Anti-neutron-like particles have scores closer to 1; photon-like particles have scores closer to
   0.
-=======
   The function extracts Particle objects that belong to a ROE and fills them in ParticleLists. It is available in the ``for_each``
   loop over the ROEs (e.g. ``roe_path``).
 * New interface for module `TrackIsoCalculator` that allow creating a single module instance for multiple detectors.
   The module now also calculates an isolation score per particle according to a new definition (see Variables).
->>>>>>> 5a7cbf6f
 
 Variables
 +++++++++
@@ -88,13 +85,10 @@
   vertex fit, for example.
 * New variables `helixExtThetaOnDet` and `helixExtPhiOnDet` are added. They returns theta and phi of extrapolated helix parameters
   on the detector surface given by the argument.
-<<<<<<< HEAD
 * New variable `clusterBestMatchedMCParticle` is added to access the MCParticle that is related to the ECLCluster but not to the
   Particle object.
-=======
 * New variable `minET2ETIsoScoreAsWeightedAvg` that returns a particle's isolation score based on a weighted average of inverse distances
   at each input detector layers.
->>>>>>> 5a7cbf6f
 
 Changes in the analysis package in light-2212-foldex
 ----------------------------------------------------
