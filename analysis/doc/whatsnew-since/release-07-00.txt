--- conflicted
+++ resolved
@@ -28,15 +28,12 @@
  * Updated the `calculateTrackIsolation` helper. Now, it returns a list of metavariables (`minET2ETDist`, optionally `minET2ETDistVar` as well)
    correctly configured according to the helper input options.
    Users can then create aliases in their own steering script: see ``analysis/examples/VariableManager/trackIsolationVariables.py`` for an example.
-<<<<<<< HEAD
  * The default argument of :func:`flavorTagger.flavorTagger` is updated so that the weight files trained with MC15ri will be used as default.
    If one wants to use the previous weight files, the arguments should be set as follows: ``maskName='all'`` and ``prefix=''``.
  * With the :func:`vertex.kFit`, the daughters' kinematics are updated after the vertex fit, even when fit daughters are
    selected using ``decay_string`` and ``daughtersUpdate=True``.
-=======
  * The new argument ``ignoreMotherFlavor`` has been added to the function `mergeListsWithBestDuplicate`. It allows to ignore the
    flavor of the mother particle when identifying duplicates.
->>>>>>> 62588ec0
 
 Changes in the analysis package in light-2207-bengal
 ----------------------------------------------------
