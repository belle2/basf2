Changes in the analysis package in light-2212-foldex
----------------------------------------------------

Variables
+++++++++
 * Extended the variable `useAlternativeDaughterHypothesis` to variables using daughters' pdg codes, e.g. `InvM`.
 * New metavariable `useDaughterRestFrame` to calculate a variable in the rest frame of the given daughters is added.
 * New variable `cosHelicityAngleForQuasiTwoBodyDecay` is added for the angular analysis on a quasi-two-body decay.
 * Extended the variable `cosTPTO` to be available both in a main path and for_each loop over ROEs.

<<<<<<< HEAD
=======
stdCharged
++++++++++
 * Added working points for uniform pion-lepton fake rate.

>>>>>>> ede366bb
Modules
+++++++
 * Added an option ``signalSideParticleList`` to the function :func:`modularAnalysis.variablesToNtuple` to store the index of the signal-side particle.
   This option is only valid when one calls the function in a ``for_each`` loop over the RestOfEvent.
   The branches ``__signalSideCandidate__`` and ``__nSignalSideCandidates__`` are added to the TTree by setting the option.
   An example of usage can be found in ``analysis/examples/VariableManager/variablesToNtuple.py``.

Changes in the analysis package in light-2210-devonrex
------------------------------------------------------

Modules
+++++++
 * Fixed a bug in KFit when the daughters' kinematics are updated (``daughtersUpdate=True``). The mother's momentum was calculated
   at the updated vertex position, while the updated daughters' momenta were calculated at the original position. This caused an
   inconsistency in the momentum between the mother and the sum of the daughters. Now the daughters' momenta are also calculated at
   the updated vertex position and the inconsistency is resolved.
 * Changed TreeFit and KFit to be compatible with the momentum scaling factor.
   The daughters' kinematics as member variables of the Particle class are updated by being divided by the momentum scaling factor.
   However, the vertex fitters do not change the momentum scaling factor. So, the kinematics variables now return correct values.

Changes in the analysis package in light-2209-calico
----------------------------------------------------

MVA-based pi0 identification
++++++++++++++++++++++++++++
 * New function :func:`modularAnalysis.lowEnergyPi0Identification` providing MVA-based pi0 identification is added.
 * Example of its usage is added as ``analysis/examples/PostMdstIdentification/LowEnergyPi0Identification.py``.

Variables
+++++++++
 * Extended the variable `useAlternativeDaughterHypothesis` to variables calculated from daughters' 4-momentum, e.g.
   `cosHelicityAngleMomentum`.
 * Added metavariable to retrieve the distance to the closest neighbour at a detector surface (based on track helix extrapolation): `minET2ETDist`.
 * Added metavariable to retrieve any variable associated to the closest neighbour at a detector surface from the reference particle list: `minET2ETDistVar`.
 * Added metavariable to retrieve the particle isolation score (based on `minET2ETDist` and, optionally, on PID detector weights): `minET2ETIsoScore`.

Modules
+++++++
 * New modules :b2:mod:`LowEnergyPi0VetoExpert` and :b2:mod:`LowEnergyPi0IdentificationExpert` for MVA-based pi0
   identification are added.
 * Added the new module :b2:mod:`ParticleMomentumUpdater` which is also available via the
   function :func:`modularAnalysis.setBeamConstrainedMomentum`. It lets you replace the momentum
   of one particle in your decay chain by p(beam)-p(selected particles).
 * The module :b2:mod:`ParticleLoader` has a new option to create particles which do
   not have a mdst source. It is also available via the convenience function
   :func:`modularAnalysis.fillParticleListFromDummy`.
 * New module :b2:mod:`KlongMomentumUpdaterExpert` to calculate and update the two-body B-meson decay including a
   Klong is added. New function :func:`modularAnalysis.updateKlongKinematicsExpert` is also added.
 * In the module :b2:mod:`TagVertex` an iterative version of the KFit vertex fitter is added. This fitter should
   substitute Rave vertex fitter for the tagged B meson. The default configuration of the :b2:mod:`TagVertex` has changed.
   The default algorithm changed from ``Rave`` to ``KFit`` and the default constraint from ``IP`` to ``tube``.
   The ``KFit`` algorithm by default includes iterations, this can be changed by newly added ``kFitReqReducedChi2`` parameter.
 * The new expert argument ``expertBeamConstraintPDG`` has been added to the :b2:mod:`TreeFitter`. It allows the user to constrain
   the four-momentum of a Particle to the four-momentum of the initial e+e- state.
 * Updated :b2:mod:`TrackIsoCalculator` to compute the particle isolation score.

Database Objects
++++++++++++++++
 * New database object class ``PIDDetectorWeights`` to store PID detector weights per standard charged particle, binned in p and theta.

Modular Analysis Function
+++++++++++++++++++++++++
 * Added a check to the `applyEventCuts` function to make sure that only event-based variables are used in the
   selection. The decomposition of meta variables can be tricky, so a new argument ``metavariables`` is added to extend
   the list of meta variables which should be decomposed and should themselves be ignored in the check.
 * Added the argument ``treatAsInvisible`` in :func:`vertex.treeFit` to ignore particles in the fit.
 * Updated the `calculateTrackIsolation` helper. Now, it returns a list of metavariables (`minET2ETDist`, `minET2ETIsoScore`, optionally `minET2ETDistVar` as well)
   correctly configured according to the helper input options.
   Users can then create aliases in their own steering script: see ``analysis/examples/VariableManager/trackIsolationVariables.py`` for an example.
 * The default argument of :func:`flavorTagger.flavorTagger` is updated so that the weight files trained with MC15ri will be used as default.
   If one wants to use the previous weight files, the arguments should be set as follows: ``maskName='all'`` and ``prefix=''``.
 * With the :func:`vertex.kFit`, the daughters' kinematics are updated after the vertex fit, even when fit daughters are
   selected using ``decay_string`` and ``daughtersUpdate=True``.
 * The new argument ``ignoreMotherFlavor`` has been added to the function `mergeListsWithBestDuplicate`. It allows to ignore the
   flavor of the mother particle when identifying duplicates.

Particle dataobject
+++++++++++++++++++
 * Added a ``replaceDaughter`` method to Particle. It allows you to replace the daughter
   of a Particle with another Particle while keeping the original order of the daughters.
   This is important to ensure the decay string will work correctly after replacing a daughter.
 * Added a new Particle source ``NoMDSTSource`` to Particle. It can be used for Particles
   that do not come from any mdst source.

Changes in the analysis package in light-2207-bengal
----------------------------------------------------

Variables
+++++++++
 * Added the variables of the PID probability with the calibration weights, `weightedElectronID`, `weightedMuonID`,
   `weightedPionID`, `weightedKaonID`, `weightedProtonID`, and `weightedDeuteronID`.
   Also, the expert PID variables were added, `pidWeightedLogLikelihoodValueExpert`, `pidWeightedPairProbabilityExpert`,
   and `pidWeightedProbabilityExpert`.
 * Added the variable `hasCorrectROECombination` to check if the correct combination of the particle that is the basis of
   the ROE object and the particle that is loaded from the ROE.
 * Added the variable `nMCDaughters` which returns the number of daughters of the MC-matched MCParticle or a MCParticle
   obtained with e.g. the `genUpsilon4S` metavariable.

Modules
+++++++
 * Fixed a bug in the :func:`modularAnalysis.fillParticleListFromROE`. The relationship of the pdg code between the loaded
   particle and the source particle was inconsistent when the loaded particle was not a self-conjugated particle.<|MERGE_RESOLUTION|>--- conflicted
+++ resolved
@@ -8,13 +8,10 @@
  * New variable `cosHelicityAngleForQuasiTwoBodyDecay` is added for the angular analysis on a quasi-two-body decay.
  * Extended the variable `cosTPTO` to be available both in a main path and for_each loop over ROEs.
 
-<<<<<<< HEAD
-=======
 stdCharged
 ++++++++++
  * Added working points for uniform pion-lepton fake rate.
 
->>>>>>> ede366bb
 Modules
 +++++++
  * Added an option ``signalSideParticleList`` to the function :func:`modularAnalysis.variablesToNtuple` to store the index of the signal-side particle.
