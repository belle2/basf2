--- conflicted
+++ resolved
@@ -23,18 +23,15 @@
    This option is only valid when one calls the function in a ``for_each`` loop over the RestOfEvent.
    The branches ``__signalSideCandidate__`` and ``__nSignalSideCandidates__`` are added to the TTree by setting the option.
    An example of usage can be found in ``analysis/examples/VariableManager/variablesToNtuple.py``.
-<<<<<<< HEAD
  * Fixed a bug on the :b2:mod:`BestCandidateSelection` that keeps only less than the expected number of candidates when
    ``allowMultiRank=True`` and ``numBest>0``. Now the module works as documented.
  * Added an option ``allowAnyParticleSource`` to the function :func:`modularAnalysis.reconstructDecayWithNeutralHadron` to let
    users apply the mother-mass constraint on a charged particle.
-=======
  * The `findMCDecay` function is fixed so that all output particles have ``isSignal==1``.
    New option ``appendAllDaughters`` is added so that one can append not only the daughters described in the decay string but all
    daughters of the matched MCParticle. Another new option ``skipNonPrimaryDaughters`` is added to skip secondary particles when
    ``appendAllDaughters=True``.
 
->>>>>>> 3442a9ec
 
 Changes in the analysis package in light-2210-devonrex
 ------------------------------------------------------
