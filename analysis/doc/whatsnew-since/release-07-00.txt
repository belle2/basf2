Changes in the analysis package in light-2302-genetta
-----------------------------------------------------
MCMatching of K_S0
++++++++++++++++++
* Modified the MCMatching algorithm for the ``K_S0`` particle. The MCError flags of missing daughters (e.g.
  ``c_MissMassiveParticle``. please see :ref:`Error_flags`) was not assigned to the ``K_S0``. It was not a problem for the 
  :math:`K_S^0 \to \pi^+ \pi^-` process, because ``K_S0`` fails to be matched to the MCParticle when one of ``pi+`` is missed.
  However, when the ``K_S0`` decays interacting with the detector material, it can have many daughters. If the ``K_S0`` is
  reconstructed from two pions of these daughters, it was considered as "signal" (i.e. ``isSignal==1``) even though its 
  kinematics was wrongly reconstructed.
  We modified the MCMatching algorithm and assigned the MCError flags of missing daughters on the ``K_S0`` properly. The most of
  "fake-signal" ``K_S0`` candidates are now correctly identified as background (i.e. ``isSignal==0``).
* There remains a small fraction of "fake-signal" candidates that decay interacting with the detector material but having only
  two pions. The effect is expected to be small, for example, that is about ``0.0005%`` in the tau-LFV process,
  :math:`\tau^- \to \ell^- K_S^0 K_S^0`. You can identify such events with the `mcSecPhysProc` variable that returns the secondary
  process of the Geant4, namely ``countFSPDaughters(mcPrimary==0 and mcSecPhysProc!=201)>0``.


Modules
+++++++
<<<<<<< HEAD
* New function `modularAnalysis.estimateAndAttachTrackFitResult` and module `TrackFitResultEstimator` are added. It creates a
  ``TrackFitResult`` from the momentum of the Particle and creates a relation between them. The main use case is the tracking
  efficiency study by extrapolating the recoil particle to the detector surfaces.
=======
* Removed the prepending of the analysis global tag inside the modularAnalysis functions, `lowEnergyPi0Identification`,
  `getBeamBackgroundProbability`, `getFakePhotonProbability`, and `getNbarIDMVA`, so that the priority of global tags gets clearer.
>>>>>>> 9a12cebd
* Fixed a bug on the `findMCDecay` that the decay of ``K_S0`` cannot be specified.
* Added an option ``usePhotonOnlyOnce`` to the function :func:`modularAnalysis.correctBremsBelle`. The default of the option is
  ``False`` so the backward compatibility. If the option is set to ``True``, a photon is used for only the closest charged particle
  in the input ParticleLists.
* Modified parameters for the functions :func:`modularAnalysis.fillParticleList` and :func:`modularAnalysis.fillParticleLists` so
  that they no longer contain parameters that load the beam background or fake photon (formerly hadronic split-off) MVA.
* Parameters for `stdPhotons`, `stdPi0s` and `stdHyperons` have been changed in both name and type. The new parameters are called
  ``loadBeamBackgroundMVA`` and ``loadFakePhotonMVA``, and they are now strings to specify which weight files should be used. For
  run-independent training use ``MCri`` while for run-dependent training use ``MCrd``. More information on the new weights can be
  found on the `Neutrals Performance Confluence Page <https://confluence.desy.de/display/BI/Neutrals+Performance>`_.
* Added an optional parameter ``biasCorrectionTable`` to `stdHyperons` so that users can specify a table name with photon energy
  bias corrections for the ``stdXi0`` particle list. The latest information on the bias correction can be found on the `Neutrals
  Performance Confluence Page <https://confluence.desy.de/display/BI/Neutrals+Performance>`_.
* Added a parameter ``updateAllDaughters`` to `stdKshorts` and `stdLambdas` so that users can instruct the vertex fitter to
  update the variables of the V0 daughters. The parameter is ``False`` by default for backward compatibility.
* New function `modularAnalysis.fillParticleListFromChargedCluster` is added to load the neutral final-state-particles from the
  ECL and KLM clusters that are being matched with the Track of input ParticleList.
* Added the argument ``ignoreFromVertexFit`` in :func:`vertex.treeFit` to ignore particles to determine the vertex position. The
  kinematics of the particles are treated as constant. The ``ignoreFromVertexFit`` option is expected to be used to perform fit
  without ``K_L0`` or mimic a ``K_S0`` or a ``pi0`` with a control channel by ignoring a track for vertex fit. While,
  ``treatAsInvisible`` will ignore both for vertex and kinematics. The ``treatAsInvisible`` option is expected to recover an
  invisible particle's kinematics from beam-constraint.
* Fixed a bug of the TreeFit with the Bremsstrahlung correction tools, `modularAnalysis.correctBrems` and
  `modularAnalysis.correctBremsBelle`. The position uncertainties of the brems-corrected particle were wrongly assigned.
  This bug does not affect the kinematics very much but induces a bias on the position and its uncertainty.
* Allowed ``-o`` argument of basf2 to override the output ROOT filename of `VariablesToNtuple`, `VariablesToEventBasedTree`, and
  `VariablesToHistogram` modules, e.g. ``basf2 script.py -o new.root``. If the modules are called more than once, the override will
  be applied to all output files. If you need to save multiple TTrees with the same name, please use the new argument
  ``filenameSuffix`` of `modularAnalysis.variablesToNtuple` to differentiate the output files. The ``filenameSuffix`` is appended to
  the output ROOT file name even if the ``-o`` argument is used.
* Fixed a bug on `NeutralHadron4MomentumCalculator` that misplaces the neutral hadron daughter's index after calculating its momentum.
* New function `modularAnalysis.extractParticlesFromROE` and module `ParticleExtractorFromROE` are implemented.
  The function extracts Particle objects that belong to a ROE and fills them in ParticleLists. It is available in the ``for_each``
  loop over the ROEs (e.g. ``roe_path``).

Variables
+++++++++
* New variable `momentaTripleProduct` is added for the searches for CP violation via T-odd correlations in multi-body decays.
* Added the variables `EcmsMC` and `totalEnergyMC`, which return the true value of :math:`\sqrt{s}` and the true sum of the
  energies of all generated particles, respectively.
* Deprecated `hadronicSplitOffSuppression` which has been replaced with `fakePhotonSuppression`
* New variables `countFSPDaughters` and `countDescendants` are added to get number of daughters which passes the given selection.
* New meta-variables `originalParticle` and `originalDaughter` are added to get the variable of the original particle from which
  the given particle or the specified daughter. One can get the variables of the daughters particles before they are updated by the 
  vertex fit, for example.
* New variables `helixExtThetaOnDet` and `helixExtPhiOnDet` are added. They returns theta and phi of extrapolated helix parameters
  on the detector surface given by the argument.

Changes in the analysis package in light-2212-foldex
----------------------------------------------------
ParticleList dataobject
+++++++++++++++++++++++
* Added new member variable ``isReserved`` to prevent the reserved ParticleLists (``:all`` labeled final-state particles, and
  ``:V0`` labeled V0-particles) from being changed. While some modules have already had protection not to edit the reserved lists,
  e.g. `ParticleSelector` and `ParticleListManipulator`, the other modules editing the ParticleList had the potential to introduce
  critical bugs. If one's script breaks due to the update since the ``light-2212-foldex``, please modify the script not to edit
  the reserved ParticleLists by copying them with other names beforehand.

Signal embedding
++++++++++++++++
* New modules `UdstListFilter` and `PostMergeUpdater` for signal embedding which remove extra ``mdst`` objects and merge events
  together, respectively.
* New scripts ``udst_purge_list`` and ``embedding_merge`` to enable signal embedding.
* A python script ``analysis/examples/embedding/embedding.py`` which illustrates the usage of the scripts.

Variables
+++++++++
* Extended the variable `useAlternativeDaughterHypothesis` to variables using daughters' pdg codes, e.g. `InvM`.
* New metavariable `useDaughterRestFrame` to calculate a variable in the rest frame of the given daughters is added.
* New variable `cosHelicityAngleForQuasiTwoBodyDecay` is added for the angular analysis on a quasi-two-body decay.
* Extended the variable `cosTPTO` to be available both in a main path and for_each loop over ROEs.

stdCharged
++++++++++
* Added working points for uniform pion-lepton fake rate.

stdPhoton and stdPi0
++++++++++++++++++++
* Added an optional parameter ``biasCorrectionTable`` to `stdPhotons` and `stdPi0s` that allows the user to specify a table name
  for the photon energy bias correction. Providing a table name will automatically apply the bias correction to all particles in
  the particle lists. This is available for all list types. The latest information on the bias correction can be found on the
  `Neutrals Performance Confluence Page <https://confluence.desy.de/display/BI/Neutrals+Performance>`_.

Modules
+++++++
* Added an option ``signalSideParticleList`` to the function :func:`modularAnalysis.variablesToNtuple` to store the index of the
  signal-side particle. This option is only valid when one calls the function in a ``for_each`` loop over the RestOfEvent. The
  branches ``__signalSideCandidate__`` and ``__nSignalSideCandidates__`` are added to the TTree by setting the option. An example
  of usage can be found in ``analysis/examples/VariableManager/variablesToNtuple.py``.
* Fixed a bug on the :b2:mod:`BestCandidateSelection` that keeps only less than the expected number of candidates when
  ``allowMultiRank=True`` and ``numBest>0``. Now the module works as documented.
* Added an option ``allowAnyParticleSource`` to the function :func:`modularAnalysis.reconstructDecayWithNeutralHadron` to let
  users apply the mother-mass constraint on a charged particle.
* The `findMCDecay` function is fixed so that all output particles have ``isSignal==1``.
  New option ``appendAllDaughters`` is added so that one can append not only the daughters described in the decay string but all
  daughters of the matched MCParticle. Another new option ``skipNonPrimaryDaughters`` is added to skip secondary particles when
  ``appendAllDaughters=True``.
* The ParticleLists labeled ``:MC``, which were created by default when the `fillParticleListFromMC` is called, are no longer
  created automatically by the function. Also, the protection that was previously applied to the list labeled ":MC" has been
  removed.

Changes in the analysis package in light-2210-devonrex
------------------------------------------------------

Modules
+++++++
* Fixed a bug in KFit when the daughters' kinematics are updated (``daughtersUpdate=True``). The mother's momentum was calculated
  at the updated vertex position, while the updated daughters' momenta were calculated at the original position. This caused an
  inconsistency in the momentum between the mother and the sum of the daughters. Now the daughters' momenta are also calculated at
  the updated vertex position and the inconsistency is resolved.
* Changed TreeFit and KFit to be compatible with the momentum scaling factor.
  The daughters' kinematics as member variables of the Particle class are updated by being divided by the momentum scaling factor.
  However, the vertex fitters do not change the momentum scaling factor. So, the kinematics variables now return correct values.

Changes in the analysis package in light-2209-calico
----------------------------------------------------

MVA-based pi0 identification
++++++++++++++++++++++++++++
* New function :func:`modularAnalysis.lowEnergyPi0Identification` providing MVA-based pi0 identification is added.
* Example of its usage is added as ``analysis/examples/PostMdstIdentification/LowEnergyPi0Identification.py``.

Variables
+++++++++
* Extended the variable `useAlternativeDaughterHypothesis` to variables calculated from daughters' 4-momentum, e.g.
  `cosHelicityAngleMomentum`.
* Added metavariable to retrieve the distance to the closest neighbour at a detector surface (based on track helix extrapolation):
  `minET2ETDist`.
* Added metavariable to retrieve any variable associated to the closest neighbour at a detector surface from the reference
  particle list: `minET2ETDistVar`.
* Added metavariable to retrieve the particle isolation score (based on `minET2ETDist` and, optionally, on PID detector weights):
  `minET2ETIsoScore`.

Modules
+++++++
* New modules :b2:mod:`LowEnergyPi0VetoExpert` and :b2:mod:`LowEnergyPi0IdentificationExpert` for MVA-based pi0
  identification are added.
* Added the new module :b2:mod:`ParticleMomentumUpdater` which is also available via the
  function :func:`modularAnalysis.setBeamConstrainedMomentum`. It lets you replace the momentum
  of one particle in your decay chain by p(beam)-p(selected particles).
* The module :b2:mod:`ParticleLoader` has a new option to create particles which do
  not have a mdst source. It is also available via the convenience function
  :func:`modularAnalysis.fillParticleListFromDummy`.
* New module :b2:mod:`KlongMomentumUpdaterExpert` to calculate and update the two-body B-meson decay including a
  Klong is added. New function :func:`modularAnalysis.updateKlongKinematicsExpert` is also added.
* In the module :b2:mod:`TagVertex` an iterative version of the KFit vertex fitter is added. This fitter should
  substitute Rave vertex fitter for the tagged B meson. The default configuration of the :b2:mod:`TagVertex` has changed.
  The default algorithm changed from ``Rave`` to ``KFit`` and the default constraint from ``IP`` to ``tube``.
  The ``KFit`` algorithm by default includes iterations, this can be changed by newly added ``kFitReqReducedChi2`` parameter.
* The new expert argument ``expertBeamConstraintPDG`` has been added to the :b2:mod:`TreeFitter`. It allows the user to constrain
  the four-momentum of a Particle to the four-momentum of the initial e+e- state.
* Updated :b2:mod:`TrackIsoCalculator` to compute the particle isolation score.

Database Objects
++++++++++++++++
* New database object class ``PIDDetectorWeights`` to store PID detector weights per standard charged particle, binned in p and
  theta.

Modular Analysis Function
+++++++++++++++++++++++++
* Added a check to the `applyEventCuts` function to make sure that only event-based variables are used in the selection. The
  decomposition of meta variables can be tricky, so a new argument ``metavariables`` is added to extend the list of meta variables
  which should be decomposed and should themselves be ignored in the check.
* Added the argument ``treatAsInvisible`` in :func:`vertex.treeFit` to ignore particles in the fit.
* Updated the `calculateTrackIsolation` helper. Now, it returns a list of metavariables (`minET2ETDist`, `minET2ETIsoScore`,
  optionally `minET2ETDistVar` as well) correctly configured according to the helper input options. Users can then create aliases
  in their own steering script: see ``analysis/examples/VariableManager/trackIsolationVariables.py`` for an example.
* The default argument of :func:`flavorTagger.flavorTagger` is updated so that the weight files trained with MC15ri will be used as default.
  If one wants to use the previous weight files, the arguments should be set as follows: ``maskName='all'`` and ``prefix=''``.
* With the :func:`vertex.kFit`, the daughters' kinematics are updated after the vertex fit, even when fit daughters are
  selected using ``decay_string`` and ``daughtersUpdate=True``.
* The new argument ``ignoreMotherFlavor`` has been added to the function `mergeListsWithBestDuplicate`. It allows to ignore the
  flavor of the mother particle when identifying duplicates.

Particle dataobject
+++++++++++++++++++
* Added a ``replaceDaughter`` method to Particle. It allows you to replace the daughter
  of a Particle with another Particle while keeping the original order of the daughters.
  This is important to ensure the decay string will work correctly after replacing a daughter.
* Added a new Particle source ``NoMDSTSource`` to Particle. It can be used for Particles
  that do not come from any mdst source.

Changes in the analysis package in light-2207-bengal
----------------------------------------------------

Variables
+++++++++
* Added the variables of the PID probability with the calibration weights, `weightedElectronID`, `weightedMuonID`,
  `weightedPionID`, `weightedKaonID`, `weightedProtonID`, and `weightedDeuteronID`.
  Also, the expert PID variables were added, `pidWeightedLogLikelihoodValueExpert`, `pidWeightedPairProbabilityExpert`,
  and `pidWeightedProbabilityExpert`.
* Added the variable `hasCorrectROECombination` to check if the correct combination of the particle that is the basis of
  the ROE object and the particle that is loaded from the ROE.
* Added the variable `nMCDaughters` which returns the number of daughters of the MC-matched MCParticle or a MCParticle
  obtained with e.g. the `genUpsilon4S` metavariable.

Modules
+++++++
* Fixed a bug in the :func:`modularAnalysis.fillParticleListFromROE`. The relationship of the pdg code between the loaded
  particle and the source particle was inconsistent when the loaded particle was not a self-conjugated particle.<|MERGE_RESOLUTION|>--- conflicted
+++ resolved
@@ -18,14 +18,11 @@
 
 Modules
 +++++++
-<<<<<<< HEAD
 * New function `modularAnalysis.estimateAndAttachTrackFitResult` and module `TrackFitResultEstimator` are added. It creates a
   ``TrackFitResult`` from the momentum of the Particle and creates a relation between them. The main use case is the tracking
   efficiency study by extrapolating the recoil particle to the detector surfaces.
-=======
 * Removed the prepending of the analysis global tag inside the modularAnalysis functions, `lowEnergyPi0Identification`,
   `getBeamBackgroundProbability`, `getFakePhotonProbability`, and `getNbarIDMVA`, so that the priority of global tags gets clearer.
->>>>>>> 9a12cebd
 * Fixed a bug on the `findMCDecay` that the decay of ``K_S0`` cannot be specified.
 * Added an option ``usePhotonOnlyOnce`` to the function :func:`modularAnalysis.correctBremsBelle`. The default of the option is
   ``False`` so the backward compatibility. If the option is set to ``True``, a photon is used for only the closest charged particle
