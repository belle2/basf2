Changes in the analysis package in light-2209-calico
----------------------------------------------------

MVA-based pi0 identification
++++++++++++++++++++++++++++
 * New function :func:`modularAnalysis.lowEnergyPi0Identification` providing MVA-based pi0 identification is added.
 * Example of its usage is added as ``analysis/examples/PostMdstIdentification/LowEnergyPi0Identification.py``.

Variables
+++++++++
 * Extended the variable `useAlternativeDaughterHypothesis` to variables calculated from daughters' 4-momentum, e.g.
   `cosHelicityAngleMomentum`.
 * Added metavariable to retrieve the distance to the closest neighbour at a detector surface (based on track helix extrapolation): `minET2ETDist`.
 * Added metavariable to retrieve any variable associated to the closest neighbour at a detector surface from the reference particle list: `minET2ETDistVar`.

Modules
+++++++
 * New modules :b2:mod:`LowEnergyPi0VetoExpert` and :b2:mod:`LowEnergyPi0IdentificationExpert` for MVA-based pi0
   identification are added.
 * New module :b2:mod:`KlongMomentumUpdaterExpert` to calculate and update the two-body B-meson decay including a
   Klong is added. New function :func:`modularAnalysis.updateKlongKinematicsExpert` is also added.

Modular Analysis Function
+++++++++++++++++++++++++
 * Added a check to the `applyEventCuts` function to make sure that only event-based variables are used in the
   selection. The decomposition of meta variables can be tricky, so a new argument ``metavariables`` is added to extend
   the list of meta variables which should be decomposed and should themselves be ignored in the check.
<<<<<<< HEAD
 * Updated the `calculateTrackIsolation` helper. Now, it returns a list of metavariables (`minET2ETDist`, optionally `minET2ETDistVar` as well)
   correctly configured according to the helper input options.
   Users can then create aliases in their own steering script: see ``analysis/examples/VariableManager/trackIsolationVariables.py`` for an example.
 * The default argument of :func:`flavorTagger.flavorTagger` is updated so that the weight files trained with MC15ri will be used as default.
   If one wants to use the previous weight files, the arguments should be set as follows: ``maskName='all'`` and ``prefix=''``.
=======
 * With the :func:`vertex.kFit`, the daughters' kinematics are updated after the vertex fit, even when fit daughters are
   selected using ``decay_string`` and ``daughtersUpdate=True``.
>>>>>>> f0ef748f

Changes in the analysis package in light-2207-bengal
----------------------------------------------------

Variables
+++++++++
 * Added the variables of the PID probability with the calibration weights, `weightedElectronID`, `weightedMuonID`,
   `weightedPionID`, `weightedKaonID`, `weightedProtonID`, and `weightedDeuteronID`.
   Also, the expert PID variables were added, `pidWeightedLogLikelihoodValueExpert`, `pidWeightedPairProbabilityExpert`,
   and `pidWeightedProbabilityExpert`.
 * Added the variable `hasCorrectROECombination` to check if the correct combination of the particle that is the basis of
   the ROE object and the particle that is loaded from the ROE.

Modules
+++++++
 * Fixed a bug in the :func:`modularAnalysis.fillParticleListFromROE`. The relationship of the pdg code between the loaded
   particle and the source particle was inconsistent when the loaded particle was not a self-conjugated particle.<|MERGE_RESOLUTION|>--- conflicted
+++ resolved
@@ -25,16 +25,13 @@
  * Added a check to the `applyEventCuts` function to make sure that only event-based variables are used in the
    selection. The decomposition of meta variables can be tricky, so a new argument ``metavariables`` is added to extend
    the list of meta variables which should be decomposed and should themselves be ignored in the check.
-<<<<<<< HEAD
  * Updated the `calculateTrackIsolation` helper. Now, it returns a list of metavariables (`minET2ETDist`, optionally `minET2ETDistVar` as well)
    correctly configured according to the helper input options.
    Users can then create aliases in their own steering script: see ``analysis/examples/VariableManager/trackIsolationVariables.py`` for an example.
  * The default argument of :func:`flavorTagger.flavorTagger` is updated so that the weight files trained with MC15ri will be used as default.
    If one wants to use the previous weight files, the arguments should be set as follows: ``maskName='all'`` and ``prefix=''``.
-=======
  * With the :func:`vertex.kFit`, the daughters' kinematics are updated after the vertex fit, even when fit daughters are
    selected using ``decay_string`` and ``daughtersUpdate=True``.
->>>>>>> f0ef748f
 
 Changes in the analysis package in light-2207-bengal
 ----------------------------------------------------
