Changes in the analysis package in light-2307-laperm
----------------------------------------------------

Modules
+++++++
* Added support of decay string functionality to ``MVAExpert`` module, so it can be used for daughter particles. 
  The first MVA to support this feature is `getNbarIDMVA`.

Variables
+++++++++
* Added new variables `nKLMMultistripHitsFWDEndcap`, `nKLMMultistripHitsBarrel`, `nKLMMultistripHitsBWDEndcap`, 
  and `nKLMMultistripHits` for numbers of KLM multistrip hits in the event. 0 prior to mc16/proc16. 
* Added new variables `nECLShowersFWDEndcap`, `nECLShowersBarrel`, `nECLShowersBWDEndcap`, 
  and `nECLShowers` for numbers of ECLShowers in the event. 0 prior to mc16/proc16.
* Added new variables `nECLLocalMaximumsFWDEndcap`, `nECLLocalMaximumsBarrel`, `nECLLocalMaximumsBWDEndcap`, 
  and `nECLLocalMaximums` for numbers of ECLShowers in the event. 0 prior to mc16/proc16.
* Added new variables `nECLTriggerCellsFWDEndcap`, `nECLTriggerCellsBarrel`, `nECLTriggerCellsBWDEndcap`, 
  and `nECLTriggerCells` for numbers of ECL trigger cells above 100 MeV in the event. 0 prior to mc16/proc16.
<<<<<<< HEAD
* Added the variables `PxHER`, `PyHER`, `PzHER` and  `PxLER`, `PyLER`, `PzLER`  which are the nominal beam momenta
  derived from the `CollisionInvariantMass`, `CollisionBoostVector` and `CollisionAxisCMS` payloads
* Added the variables `mcPxHER`, `mcPyHER`, `mcPzHER` and  `mcPxLER`, `mcPyLER`, `mcPzLER`  which are the truth
  momenta of colliding electron/positron for the event. These are available only for MC.
  For `EvtGen` and `BabaYaga` generators these variables have dummy value for MC15 or older.

=======
* Added new variable `isTrackFound` for particles created from MCParticles.
>>>>>>> 6b19b1c5


Changes in the analysis package in light-2305-korat
---------------------------------------------------

Modules
+++++++
* Added an option ``selectedDaughters`` to specify daughters to apply weightings in `ParticleWeighting`.

Geometric matching of KL and neutrons to ECL clusters
+++++++++++++++++++++++++++++++++++++++++++++++++++++
* Added a new module and a helper function `getNeutralHadronGeomMatches` to perform geometric match between generated neutral hadrons
  (KL and neutrons) and ECL clusters. The function optionally provides efficiency correction to the simulation to improve KL modelling in ECL.
  The function creates the additional variables `distanceToMcKl`, `mdstIndexMcKl` for KL and `distanceToMcNeutron`,
  `mdstIndexMcNeutron` for neutrons, respectively.

Variables
+++++++++
* Added new variable `trackLength` that returns the arc length from the track origin to the last CDC layer associated to the track.
* A bug affecting the variables `flightTimeOfDaughter`, `flightTimeOfDaughterErr`,
  `flightDistanceOfDaughter`, and `flightDistanceOfDaughterErr` has been fixed, which caused the
  return value to be NaN if the composite daughter particle was a V0 object.

Reconstruction of V0s
+++++++++++++++++++++
* `stdKshorts` and `stdLambdas`: removed a pre-vertex-fit cut on the invariant mass of ``K_S0``/``Lambda0``
  candidates found by the ``V0Finder`` module. The cut was not useful, as ``V0Finder`` already applies a cut
  on its candidates, and could discard signal candidates with very displaced vertex due to the
  ``K_S0``/``Lambda0`` vertex being assumed at the origin before the fit, affecting the invariant mass computation.
  The post-fit cut on the invariant mass is still present. Cuts on ``K_S0``/``Lambda0`` candidates found by `reconstructDecay`
  are still the same as before.

Command line tools
++++++++++++++++++
* The command line tool :ref:`b2help-variables <b2help-variables>` is extended to get a description of specific variables and to
  display only their data.

FEI
+++
* The gamma cuts for Belle II inside FEI are loosened (to match goodBelleGamma i.e., 0.09 --> 0.05 MeV in barrel and 0.16 --> 0.15 MeV in backward endcap) starting this release.
  Hence, the FEI calibration performed with MC15ri are not valid anymore if FEI is reconstructed with this release or later.
  So, either use FEI skims (recommended), or run FEI with an older releases until new FEI calibration with MC16 will be available.

Changes in the analysis package in light-2303-iriomote
------------------------------------------------------
Modules
+++++++
* Fixed a bug in the `EventShapeCalculator` module and `modularAnalysis.buildEventShape` that was introduced in
  ``light-2302-genetta``. Meaningless values were provided for the event-shape variables.
* Fixed a bug on the `findMCDecay` that creates duplicated particles which differ only in the order of their daughters.
* Fixed a bug of the TreeFit that affected the initialization of vertex position that is calculated from two track helices.
  This bug mainly affected particles that decay far from the IP, specifically ``V0`` particles such as ``K_S0``.
  The bugfix recovers the inefficiency of those particles.

Variables
+++++++++
* Added new charged PID variables `kaonIDNN` and `pionIDNN` representing the probability for the given hypothesis, calculated
  from a neural network that uses high-level information such as PID likelihoods, track momentum and charge.
  The probabilities are unaffected by momentum updates in vertex fits or the application of the track momentum scale correction.


Changes in the analysis package in light-2302-genetta
-----------------------------------------------------

Charm Flavor Tagger
+++++++++++++++++++
* The Charm Flavor Tagger algorithm has been added in ``analysis/scripts/charmFlavorTagger.py``. This allows for the determination
  of the signal flavor of neutral D mesons with information from the ROE. The CFT output, qr, is saved in the extraInfo field of
  the signal particle.

MCMatching of K_S0
++++++++++++++++++
* Modified the MCMatching algorithm for the ``K_S0`` particle. The MCError flags of missing daughters (e.g.
  ``c_MissMassiveParticle``. please see :ref:`Error_flags`) was not assigned to the ``K_S0``. It was not a problem for the
  :math:`K_S^0 \to \pi^+ \pi^-` process, because ``K_S0`` fails to be matched to the MCParticle when one of ``pi+`` is missed.
  However, when the ``K_S0`` decays interacting with the detector material, it can have many daughters. If the ``K_S0`` is
  reconstructed from two pions of these daughters, it was considered as "signal" (i.e. ``isSignal==1``) even though its
  kinematics was wrongly reconstructed.
  We modified the MCMatching algorithm and assigned the MCError flags of missing daughters on the ``K_S0`` properly. The most of
  "fake-signal" ``K_S0`` candidates are now correctly identified as background (i.e. ``isSignal==0``).
* There remains a small fraction of "fake-signal" candidates that decay interacting with the detector material but having only
  two pions. The effect is expected to be small, for example, that is about ``0.0005%`` in the tau-LFV process,
  :math:`\tau^- \to \ell^- K_S^0 K_S^0`. You can identify such events with the `mcSecPhysProc` variable that returns the secondary
  process of the Geant4, namely ``countFSPDaughters(mcPrimary==0 and mcSecPhysProc!=201)>0``.

Graph Neural Network based Flavor Tagger
++++++++++++++++++++++++++++++++++++++++
* The Graph Neural Network based Flavor Tagger is available from the basf2. The new options ``useGNN`` and ``identifierGNN`` are
  added to `flavorTagger.flavorTagger`. If ``useGNN`` is set to ``True`` and ``identifierGNN`` is set to the trained weight file
  name, the qr value is stored in the alias variable ``qrGNN``. One can find the information on the identifier and the global tag
  which includes the payload on the `TDCPV WG Confluence Page <https://confluence.desy.de/display/BI/Recipes+for+TDCPV+tools>`_.

Modules
+++++++
* New function `modularAnalysis.estimateAndAttachTrackFitResult` and module `TrackFitResultEstimator` are added. It creates a
  ``TrackFitResult`` from the momentum of the Particle and creates a relation between them. The main use case is the tracking
  efficiency study by extrapolating the recoil particle to the detector surfaces.
* Removed the prepending of the analysis global tag inside the modularAnalysis functions, `lowEnergyPi0Identification`,
  `getBeamBackgroundProbability`, `getFakePhotonProbability`, and `getNbarIDMVA`, so that the priority of global tags gets clearer.
* Fixed a bug on the `findMCDecay` that the decay of ``K_S0`` cannot be specified.
* Added an option ``usePhotonOnlyOnce`` to the function :func:`modularAnalysis.correctBremsBelle`. The default of the option is
  ``False`` so the backward compatibility. If the option is set to ``True``, a photon is used for only the closest charged particle
  in the input ParticleLists.
* Modified parameters for the functions :func:`modularAnalysis.fillParticleList` and :func:`modularAnalysis.fillParticleLists` so
  that they no longer contain parameters that load the beam background or fake photon (formerly hadronic split-off) MVA.
* Parameters for `stdPhotons`, `stdPi0s` and `stdHyperons` have been changed in both name and type. The new parameters are called
  ``beamBackgroundMVAWeight`` and ``fakePhotonMVAWeight``, and they are now strings to specify which weight files should be used. For
  run-independent training use ``MCri`` while for run-dependent training use ``MCrd``. More information on the new weights can be
  found on the `Neutrals Performance Confluence Page <https://confluence.desy.de/display/BI/Neutrals+Performance>`_.
* Added an optional parameter ``biasCorrectionTable`` to `stdHyperons` so that users can specify a table name with photon energy
  bias corrections for the ``stdXi0`` particle list. The latest information on the bias correction can be found on the `Neutrals
  Performance Confluence Page <https://confluence.desy.de/display/BI/Neutrals+Performance>`_.
* Added a parameter ``updateAllDaughters`` to `stdKshorts` and `stdLambdas` so that users can instruct the vertex fitter to
  update the variables of the V0 daughters. The parameter is ``False`` by default for backward compatibility.
* New function `modularAnalysis.fillParticleListFromChargedCluster` is added to load the neutral final-state-particles from the
  ECL and KLM clusters that are being matched with the Track of input ParticleList.
* Added the argument ``ignoreFromVertexFit`` in :func:`vertex.treeFit` to ignore particles to determine the vertex position. The
  kinematics of the particles are treated as constant. The ``ignoreFromVertexFit`` option is expected to be used to perform fit
  without ``K_L0`` or mimic a ``K_S0`` or a ``pi0`` with a control channel by ignoring a track for vertex fit. While,
  ``treatAsInvisible`` will ignore both for vertex and kinematics. The ``treatAsInvisible`` option is expected to recover an
  invisible particle's kinematics from beam-constraint.
* Fixed a bug of the TreeFit with the Bremsstrahlung correction tools, `modularAnalysis.correctBrems` and
  `modularAnalysis.correctBremsBelle`. The position uncertainties of the brems-corrected particle were wrongly assigned.
  This bug does not affect the kinematics very much but induces a bias on the position and its uncertainty.
* Allowed ``-o`` argument of basf2 to override the output ROOT filename of `VariablesToNtuple`, `VariablesToEventBasedTree`, and
  `VariablesToHistogram` modules, e.g. ``basf2 script.py -o new.root``. If the modules are called more than once, the override will
  be applied to all output files. If you need to save multiple TTrees with the same name, please use the new argument
  ``filenameSuffix`` of `modularAnalysis.variablesToNtuple` to differentiate the output files. The ``filenameSuffix`` is appended to
  the output ROOT file name even if the ``-o`` argument is used.
* Fixed a bug on `NeutralHadron4MomentumCalculator` that misplaces the neutral hadron daughter's index after calculating its momentum.
* New function `modularAnalysis.extractParticlesFromROE` and module `ParticleExtractorFromROE` are implemented.
  The function extracts Particle objects that belong to a ROE and fills them in ParticleLists. It is available both in the
  ``for_each`` loop over the ROEs (e.g. ``roe_path``) and the main path if the signal side ParticleList has only one candidate.
* Added a module ``BelleNbarMVA`` that applies nbarMVA for Belle, a DNN trained with ECLCluster variables for discrimination of
  anti-neutrons against photons. Anti-neutron-like particles have scores closer to 1; photon-like particles have scores closer to
  0.
* New interface for module `TrackIsoCalculator` that allow creating a single module instance for multiple detectors.
  The module now also calculates an isolation score per particle according to a new definition (see Variables).
* Fixed a bug of the TreeFit with the particle loaded from the KLMCluster. The mass of the particle, which should have been fixed
  with the PDG value, was floated in the TreeFit. Now it is fixed and the fit results get more reasonable.
  However, since the covariance matrix of the KLMCluster is not properly set yet, the performance of the TreeFit with these
  particles is not guaranteed.
* Added an option ``overwriteRank`` to the `modularAnalysis.rankByHighest` and `modularAnalysis.rankByLowest` to overwrite the
  extraInfo of rank when the particle has already the extraInfo.

Variables
+++++++++
* New variable `momentaTripleProduct` is added for the searches for CP violation via T-odd correlations in multi-body decays.
* Added the variables `EcmsMC` and `totalEnergyMC`, which return the true value of :math:`\sqrt{s}` and the true sum of the
  energies of all generated particles, respectively.
* Deprecated `hadronicSplitOffSuppression` which has been replaced with `fakePhotonSuppression`
* New variables `countFSPDaughters` and `countDescendants` are added to get number of daughters which passes the given selection.
* New meta-variables `originalParticle` and `originalDaughter` are added to get the variable of the original particle from which
  the given particle or the specified daughter. One can get the variables of the daughters particles before they are updated by the
  vertex fit, for example.
* New variables `helixExtThetaOnDet` and `helixExtPhiOnDet` are added. They returns theta and phi of extrapolated helix parameters
  on the detector surface given by the argument.
* New variable `clusterBestMatchedMCParticle` is added to access the MCParticle that is related to the ECLCluster but not to the
  Particle object.
* New variable `minET2ETIsoScoreAsWeightedAvg` that returns a particle's isolation score based on a weighted average of inverse distances
  at each input detector layers.

Changes in the analysis package in light-2212-foldex
----------------------------------------------------
ParticleList dataobject
+++++++++++++++++++++++
* Added new member variable ``isReserved`` to prevent the reserved ParticleLists (``:all`` labeled final-state particles, and
  ``:V0`` labeled V0-particles) from being changed. While some modules have already had protection not to edit the reserved lists,
  e.g. `ParticleSelector` and `ParticleListManipulator`, the other modules editing the ParticleList had the potential to introduce
  critical bugs. If one's script breaks due to the update since the ``light-2212-foldex``, please modify the script not to edit
  the reserved ParticleLists by copying them with other names beforehand.

Signal embedding
++++++++++++++++
* New modules `UdstListFilter` and `PostMergeUpdater` for signal embedding which remove extra ``mdst`` objects and merge events
  together, respectively.
* New scripts ``udst_purge_list`` and ``embedding_merge`` to enable signal embedding.
* A python script ``analysis/examples/embedding/embedding.py`` which illustrates the usage of the scripts.

Variables
+++++++++
* Extended the variable `useAlternativeDaughterHypothesis` to variables using daughters' pdg codes, e.g. `InvM`.
* New metavariable `useDaughterRestFrame` to calculate a variable in the rest frame of the given daughters is added.
* New variable `cosHelicityAngleForQuasiTwoBodyDecay` is added for the angular analysis on a quasi-two-body decay.
* Extended the variable `cosTPTO` to be available both in a main path and for_each loop over ROEs.

stdCharged
++++++++++
* Added working points for uniform pion-lepton fake rate.

stdPhoton and stdPi0
++++++++++++++++++++
* Added an optional parameter ``biasCorrectionTable`` to `stdPhotons` and `stdPi0s` that allows the user to specify a table name
  for the photon energy bias correction. Providing a table name will automatically apply the bias correction to all particles in
  the particle lists. This is available for all list types. The latest information on the bias correction can be found on the
  `Neutrals Performance Confluence Page <https://confluence.desy.de/display/BI/Neutrals+Performance>`_.

Modules
+++++++
* Added an option ``signalSideParticleList`` to the function :func:`modularAnalysis.variablesToNtuple` to store the index of the
  signal-side particle. This option is only valid when one calls the function in a ``for_each`` loop over the RestOfEvent. The
  branches ``__signalSideCandidate__`` and ``__nSignalSideCandidates__`` are added to the TTree by setting the option. An example
  of usage can be found in ``analysis/examples/VariableManager/variablesToNtuple.py``.
* Fixed a bug on the :b2:mod:`BestCandidateSelection` that keeps only less than the expected number of candidates when
  ``allowMultiRank=True`` and ``numBest>0``. Now the module works as documented.
* Added an option ``allowAnyParticleSource`` to the function :func:`modularAnalysis.reconstructDecayWithNeutralHadron` to let
  users apply the mother-mass constraint on a charged particle.
* The `findMCDecay` function is fixed so that all output particles have ``isSignal==1``.
  New option ``appendAllDaughters`` is added so that one can append not only the daughters described in the decay string but all
  daughters of the matched MCParticle. Another new option ``skipNonPrimaryDaughters`` is added to skip secondary particles when
  ``appendAllDaughters=True``.
* The ParticleLists labeled ``:MC``, which were created by default when the `fillParticleListFromMC` is called, are no longer
  created automatically by the function. Also, the protection that was previously applied to the list labeled ":MC" has been
  removed.

Changes in the analysis package in light-2210-devonrex
------------------------------------------------------

Modules
+++++++
* Fixed a bug in KFit when the daughters' kinematics are updated (``daughtersUpdate=True``). The mother's momentum was calculated
  at the updated vertex position, while the updated daughters' momenta were calculated at the original position. This caused an
  inconsistency in the momentum between the mother and the sum of the daughters. Now the daughters' momenta are also calculated at
  the updated vertex position and the inconsistency is resolved.
* Changed TreeFit and KFit to be compatible with the momentum scaling factor.
  The daughters' kinematics as member variables of the Particle class are updated by being divided by the momentum scaling factor.
  However, the vertex fitters do not change the momentum scaling factor. So, the kinematics variables now return correct values.

Changes in the analysis package in light-2209-calico
----------------------------------------------------

MVA-based pi0 identification
++++++++++++++++++++++++++++
* New function :func:`modularAnalysis.lowEnergyPi0Identification` providing MVA-based pi0 identification is added.
* Example of its usage is added as ``analysis/examples/PostMdstIdentification/LowEnergyPi0Identification.py``.

Variables
+++++++++
* Extended the variable `useAlternativeDaughterHypothesis` to variables calculated from daughters' 4-momentum, e.g.
  `cosHelicityAngleMomentum`.
* Added metavariable to retrieve the distance to the closest neighbour at a detector surface (based on track helix extrapolation):
  `minET2ETDist`.
* Added metavariable to retrieve any variable associated to the closest neighbour at a detector surface from the reference
  particle list: `minET2ETDistVar`.
* Added metavariable to retrieve the particle isolation score (based on `minET2ETDist` and, optionally, on PID detector weights):
  `minET2ETIsoScore`.

Modules
+++++++
* New modules :b2:mod:`LowEnergyPi0VetoExpert` and :b2:mod:`LowEnergyPi0IdentificationExpert` for MVA-based pi0
  identification are added.
* Added the new module :b2:mod:`ParticleMomentumUpdater` which is also available via the
  function :func:`modularAnalysis.setBeamConstrainedMomentum`. It lets you replace the momentum
  of one particle in your decay chain by p(beam)-p(selected particles).
* The module :b2:mod:`ParticleLoader` has a new option to create particles which do
  not have a mdst source. It is also available via the convenience function
  :func:`modularAnalysis.fillParticleListFromDummy`.
* New module :b2:mod:`KlongMomentumUpdaterExpert` to calculate and update the two-body B-meson decay including a
  Klong is added. New function :func:`modularAnalysis.updateKlongKinematicsExpert` is also added.
* In the module :b2:mod:`TagVertex` an iterative version of the KFit vertex fitter is added. This fitter should
  substitute Rave vertex fitter for the tagged B meson. The default configuration of the :b2:mod:`TagVertex` has changed.
  The default algorithm changed from ``Rave`` to ``KFit`` and the default constraint from ``IP`` to ``tube``.
  The ``KFit`` algorithm by default includes iterations, this can be changed by newly added ``kFitReqReducedChi2`` parameter.
* The new expert argument ``expertBeamConstraintPDG`` has been added to the :b2:mod:`TreeFitter`. It allows the user to constrain
  the four-momentum of a Particle to the four-momentum of the initial e+e- state.
* Updated :b2:mod:`TrackIsoCalculator` to compute the particle isolation score.

Database Objects
++++++++++++++++
* New database object class ``PIDDetectorWeights`` to store PID detector weights per standard charged particle, binned in p and
  theta.

Modular Analysis Function
+++++++++++++++++++++++++
* Added a check to the `applyEventCuts` function to make sure that only event-based variables are used in the selection. The
  decomposition of meta variables can be tricky, so a new argument ``metavariables`` is added to extend the list of meta variables
  which should be decomposed and should themselves be ignored in the check.
* Added the argument ``treatAsInvisible`` in :func:`vertex.treeFit` to ignore particles in the fit.
* Updated the `calculateTrackIsolation` helper. Now, it returns a list of metavariables (`minET2ETDist`, `minET2ETIsoScore`,
  optionally `minET2ETDistVar` as well) correctly configured according to the helper input options. Users can then create aliases
  in their own steering script: see ``analysis/examples/VariableManager/trackIsolationVariables.py`` for an example.
* The default argument of :func:`flavorTagger.flavorTagger` is updated so that the weight files trained with MC15ri will be used as default.
  If one wants to use the previous weight files, the arguments should be set as follows: ``maskName='all'`` and ``prefix=''``.
* With the :func:`vertex.kFit`, the daughters' kinematics are updated after the vertex fit, even when fit daughters are
  selected using ``decay_string`` and ``daughtersUpdate=True``.
* The new argument ``ignoreMotherFlavor`` has been added to the function `mergeListsWithBestDuplicate`. It allows to ignore the
  flavor of the mother particle when identifying duplicates.

Particle dataobject
+++++++++++++++++++
* Added a ``replaceDaughter`` method to Particle. It allows you to replace the daughter
  of a Particle with another Particle while keeping the original order of the daughters.
  This is important to ensure the decay string will work correctly after replacing a daughter.
* Added a new Particle source ``NoMDSTSource`` to Particle. It can be used for Particles
  that do not come from any mdst source.

Changes in the analysis package in light-2207-bengal
----------------------------------------------------

Variables
+++++++++
* Added the variables of the PID probability with the calibration weights, `weightedElectronID`, `weightedMuonID`,
  `weightedPionID`, `weightedKaonID`, `weightedProtonID`, and `weightedDeuteronID`.
  Also, the expert PID variables were added, `pidWeightedLogLikelihoodValueExpert`, `pidWeightedPairProbabilityExpert`,
  and `pidWeightedProbabilityExpert`.
* Added the variable `hasCorrectROECombination` to check if the correct combination of the particle that is the basis of
  the ROE object and the particle that is loaded from the ROE.
* Added the variable `nMCDaughters` which returns the number of daughters of the MC-matched MCParticle or a MCParticle
  obtained with e.g. the `genUpsilon4S` metavariable.

Modules
+++++++
* Fixed a bug in the :func:`modularAnalysis.fillParticleListFromROE`. The relationship of the pdg code between the loaded
  particle and the source particle was inconsistent when the loaded particle was not a self-conjugated particle.<|MERGE_RESOLUTION|>--- conflicted
+++ resolved
@@ -16,16 +16,13 @@
   and `nECLLocalMaximums` for numbers of ECLShowers in the event. 0 prior to mc16/proc16.
 * Added new variables `nECLTriggerCellsFWDEndcap`, `nECLTriggerCellsBarrel`, `nECLTriggerCellsBWDEndcap`, 
   and `nECLTriggerCells` for numbers of ECL trigger cells above 100 MeV in the event. 0 prior to mc16/proc16.
-<<<<<<< HEAD
 * Added the variables `PxHER`, `PyHER`, `PzHER` and  `PxLER`, `PyLER`, `PzLER`  which are the nominal beam momenta
   derived from the `CollisionInvariantMass`, `CollisionBoostVector` and `CollisionAxisCMS` payloads
 * Added the variables `mcPxHER`, `mcPyHER`, `mcPzHER` and  `mcPxLER`, `mcPyLER`, `mcPzLER`  which are the truth
   momenta of colliding electron/positron for the event. These are available only for MC.
   For `EvtGen` and `BabaYaga` generators these variables have dummy value for MC15 or older.
 
-=======
 * Added new variable `isTrackFound` for particles created from MCParticles.
->>>>>>> 6b19b1c5
 
 
 Changes in the analysis package in light-2305-korat
