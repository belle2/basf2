Changes in the analysis package in light-2212-foldex
----------------------------------------------------

Variables
+++++++++
<<<<<<< HEAD
 * New metavariable `useDaughterRestFrame` to calculate a variable in the rest frame of the given daughters is added.
 * New variable `cosHelicityAngleForQuasiTwoBodyDecay` is added for the angular analysis on a quasi-two-body decay.
=======
 * Extended the variable `cosTPTO` to be available both in a main path and for_each loop over ROEs.

>>>>>>> ddffb63d

Changes in the analysis package in light-2210-devonrex
------------------------------------------------------

Modules
+++++++
 * Fixed a bug in KFit when the daughters' kinematics are updated (``daughtersUpdate=True``). The mother's momentum was calculated
   at the updated vertex position, while the updated daughters' momenta were calculated at the original position. This caused an
   inconsistency in the momentum between the mother and the sum of the daughters. Now the daughters' momenta are also calculated at
   the updated vertex position and the inconsistency is resolved.
 * Changed TreeFit and KFit to be compatible with the momentum scaling factor.
   The daughters' kinematics as member variables of the Particle class are updated by being divided by the momentum scaling factor.
   However, the vertex fitters do not change the momentum scaling factor. So, the kinematics variables now return correct values.

Changes in the analysis package in light-2209-calico
----------------------------------------------------

MVA-based pi0 identification
++++++++++++++++++++++++++++
 * New function :func:`modularAnalysis.lowEnergyPi0Identification` providing MVA-based pi0 identification is added.
 * Example of its usage is added as ``analysis/examples/PostMdstIdentification/LowEnergyPi0Identification.py``.

Variables
+++++++++
 * Extended the variable `useAlternativeDaughterHypothesis` to variables calculated from daughters' 4-momentum, e.g.
   `cosHelicityAngleMomentum`.
 * Added metavariable to retrieve the distance to the closest neighbour at a detector surface (based on track helix extrapolation): `minET2ETDist`.
 * Added metavariable to retrieve any variable associated to the closest neighbour at a detector surface from the reference particle list: `minET2ETDistVar`.
 * Added metavariable to retrieve the particle isolation score (based on `minET2ETDist` and, optionally, on PID detector weights): `minET2ETIsoScore`.

Modules
+++++++
 * New modules :b2:mod:`LowEnergyPi0VetoExpert` and :b2:mod:`LowEnergyPi0IdentificationExpert` for MVA-based pi0
   identification are added.
 * Added the new module :b2:mod:`ParticleMomentumUpdater` which is also available via the
   function :func:`modularAnalysis.setBeamConstrainedMomentum`. It lets you replace the momentum
   of one particle in your decay chain by p(beam)-p(selected particles).
 * The module :b2:mod:`ParticleLoader` has a new option to create particles which do
   not have a mdst source. It is also available via the convenience function 
   :func:`modularAnalysis.fillParticleListFromDummy`.
 * New module :b2:mod:`KlongMomentumUpdaterExpert` to calculate and update the two-body B-meson decay including a
   Klong is added. New function :func:`modularAnalysis.updateKlongKinematicsExpert` is also added.
 * In the module :b2:mod:`TagVertex` an iterative version of the KFit vertex fitter is added. This fitter should
   substitute Rave vertex fitter for the tagged B meson. The default configuration of the :b2:mod:`TagVertex` has changed.
   The default algorithm changed from ``Rave`` to ``KFit`` and the default constraint from ``IP`` to ``tube``.
   The ``KFit`` algorithm by default includes iterations, this can be changed by newly added ``kFitReqReducedChi2`` parameter.
 * The new expert argument ``expertBeamConstraintPDG`` has been added to the :b2:mod:`TreeFitter`. It allows the user to constrain 
   the four-momentum of a Particle to the four-momentum of the initial e+e- state.
 * Updated :b2:mod:`TrackIsoCalculator` to compute the particle isolation score.

Database Objects
++++++++++++++++
 * New database object class ``PIDDetectorWeights`` to store PID detector weights per standard charged particle, binned in p and theta.

Modular Analysis Function
+++++++++++++++++++++++++
 * Added a check to the `applyEventCuts` function to make sure that only event-based variables are used in the
   selection. The decomposition of meta variables can be tricky, so a new argument ``metavariables`` is added to extend
   the list of meta variables which should be decomposed and should themselves be ignored in the check.
 * Added the argument ``treatAsInvisible`` in :func:`vertex.treeFit` to ignore particles in the fit. 
 * Updated the `calculateTrackIsolation` helper. Now, it returns a list of metavariables (`minET2ETDist`, `minET2ETIsoScore`, optionally `minET2ETDistVar` as well)
   correctly configured according to the helper input options.
   Users can then create aliases in their own steering script: see ``analysis/examples/VariableManager/trackIsolationVariables.py`` for an example.
 * The default argument of :func:`flavorTagger.flavorTagger` is updated so that the weight files trained with MC15ri will be used as default.
   If one wants to use the previous weight files, the arguments should be set as follows: ``maskName='all'`` and ``prefix=''``.
 * With the :func:`vertex.kFit`, the daughters' kinematics are updated after the vertex fit, even when fit daughters are
   selected using ``decay_string`` and ``daughtersUpdate=True``.
 * The new argument ``ignoreMotherFlavor`` has been added to the function `mergeListsWithBestDuplicate`. It allows to ignore the
   flavor of the mother particle when identifying duplicates.

Particle dataobject
+++++++++++++++++++
 * Added a ``replaceDaughter`` method to Particle. It allows you to replace the daughter
   of a Particle with another Particle while keeping the original order of the daughters.
   This is important to ensure the decay string will work correctly after replacing a daughter.
 * Added a new Particle source ``NoMDSTSource`` to Particle. It can be used for Particles 
   that do not come from any mdst source.

Changes in the analysis package in light-2207-bengal
----------------------------------------------------

Variables
+++++++++
 * Added the variables of the PID probability with the calibration weights, `weightedElectronID`, `weightedMuonID`,
   `weightedPionID`, `weightedKaonID`, `weightedProtonID`, and `weightedDeuteronID`.
   Also, the expert PID variables were added, `pidWeightedLogLikelihoodValueExpert`, `pidWeightedPairProbabilityExpert`,
   and `pidWeightedProbabilityExpert`.
 * Added the variable `hasCorrectROECombination` to check if the correct combination of the particle that is the basis of
   the ROE object and the particle that is loaded from the ROE.
 * Added the variable `nMCDaughters` which returns the number of daughters of the MC-matched MCParticle or a MCParticle
   obtained with e.g. the `genUpsilon4S` metavariable.

Modules
+++++++
 * Fixed a bug in the :func:`modularAnalysis.fillParticleListFromROE`. The relationship of the pdg code between the loaded
   particle and the source particle was inconsistent when the loaded particle was not a self-conjugated particle.<|MERGE_RESOLUTION|>--- conflicted
+++ resolved
@@ -3,13 +3,10 @@
 
 Variables
 +++++++++
-<<<<<<< HEAD
  * New metavariable `useDaughterRestFrame` to calculate a variable in the rest frame of the given daughters is added.
  * New variable `cosHelicityAngleForQuasiTwoBodyDecay` is added for the angular analysis on a quasi-two-body decay.
-=======
  * Extended the variable `cosTPTO` to be available both in a main path and for_each loop over ROEs.
 
->>>>>>> ddffb63d
 
 Changes in the analysis package in light-2210-devonrex
 ------------------------------------------------------
