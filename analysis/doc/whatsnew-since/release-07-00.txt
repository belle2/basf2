--- conflicted
+++ resolved
@@ -1,10 +1,8 @@
 Changes in the analysis package in light-2305-korat
 ---------------------------------------------------
-<<<<<<< HEAD
 Variables
 +++++++++
 * Added new variable `trackLength` that returns the arc length from the track origin to the last CDC layer associated to the track.
-=======
 Reconstruction of V0s
 +++++++++++++++++++++
 * `stdKshorts` and `stdLambdas`: removed a pre-vertex-fit cut on the invariant mass of ``K_S0``/``Lambda0``
@@ -18,7 +16,6 @@
 ++++++++++++++++++
 * The command line tool :ref:`b2help-variables <b2help-variables>` is extended to get a description of specific variables and to
   display only their data.
->>>>>>> 16457435
 
 
 Changes in the analysis package in light-2303-iriomote
