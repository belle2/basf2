Changes in the analysis package in light-2209-calico
----------------------------------------------------

MVA-based pi0 identification
++++++++++++++++++++++++++++
 * New function :func:`modularAnalysis.lowEnergyPi0Identification` providing MVA-based pi0 identification is added.
 * Example of its usage is added as ``analysis/examples/PostMdstIdentification/LowEnergyPi0Identification.py``.

Variables
+++++++++
 * Extended the variable `useAlternativeDaughterHypothesis` to variables calculated from daughters' 4-momentum, e.g.
   `cosHelicityAngleMomentum`.
 * Added metavariable to retrieve the distance to the closest neighbour at a detector surface (based on track helix extrapolation): `minET2ETDist`.
 * Added metavariable to retrieve any variable associated to the closest neighbour at a detector surface from the reference particle list: `minET2ETDistVar`.
 * Added metavariable to retrieve the particle isolation score (based on `minET2ETDist` and, optionally, on PID detector weights): `minET2ETIsoScore`.

Modules
+++++++
 * New modules :b2:mod:`LowEnergyPi0VetoExpert` and :b2:mod:`LowEnergyPi0IdentificationExpert` for MVA-based pi0
   identification are added.
<<<<<<< HEAD
 * Added the new module :b2:mod:`ParticleMomentumUpdater` which is also available via the
   function :func:`modularAnalysis.setBeamConstrainedMomentum`. It lets you replace the momentum
   of one particle in your decay chain by p(beam)-p(selected particles).
 * The module :b2:mod:`ParticleLoader` has a new option to create particles which do
   not have a mdst source. It is also available via the convenience function 
   :func:`modularAnalysis.fillParticleListFromDummy`.
 * New module :b2:mod:`KlongMomentumUpdaterExpert` to calculate and update the two-body B-meson decay including a
   Klong is added. New function :func:`modularAnalysis.updateKlongKinematicsExpert` is also added.
 * In the module :b2:mod:`TagVertex` an iterative version of the KFit vertex fitter is added. This fitter should
   substitute Rave vertex fitter for the tagged B meson. The default configuration of the :b2:mod:`TagVertex` has changed.
   The default algorithm changed from ``Rave`` to ``KFit`` and the default constraint from ``IP`` to ``tube``.
   The ``KFit`` algorithm by default includes iterations, this can be changed by newly added ``kFitReqReducedChi2`` parameter.
 * The new expert argument ``expertBeamConstraintPDG`` has been added to the :b2:mod:`TreeFitter`. It allows the user to constrain 
   the four-momentum of a Particle to the four-momentum of the initial e+e- state.
=======
 * Updated :b2:mod:`TrackIsoCalculator` to compute the particle isolation score.

Database Objects
++++++++++++++++
 * New database object class ``PIDDetectorWeights`` to store PID detector weights per standard charged particle, binned in p and theta.
>>>>>>> cdc1895f

Modular Analysis Function
+++++++++++++++++++++++++
 * Added a check to the `applyEventCuts` function to make sure that only event-based variables are used in the
   selection. The decomposition of meta variables can be tricky, so a new argument ``metavariables`` is added to extend
   the list of meta variables which should be decomposed and should themselves be ignored in the check.
<<<<<<< HEAD
 * Added the argument ``treatAsInvisible`` in :func:`vertex.treeFit` to ignore particles in the fit. 
 * Updated the `calculateTrackIsolation` helper. Now, it returns a list of metavariables (`minET2ETDist`, optionally `minET2ETDistVar` as well)
=======
 * Updated the `calculateTrackIsolation` helper. Now, it returns a list of metavariables (`minET2ETDist`, `minET2ETIsoScore`, optionally `minET2ETDistVar` as well)
>>>>>>> cdc1895f
   correctly configured according to the helper input options.
   Users can then create aliases in their own steering script: see ``analysis/examples/VariableManager/trackIsolationVariables.py`` for an example.
 * The default argument of :func:`flavorTagger.flavorTagger` is updated so that the weight files trained with MC15ri will be used as default.
   If one wants to use the previous weight files, the arguments should be set as follows: ``maskName='all'`` and ``prefix=''``.
 * With the :func:`vertex.kFit`, the daughters' kinematics are updated after the vertex fit, even when fit daughters are
   selected using ``decay_string`` and ``daughtersUpdate=True``.
 * The new argument ``ignoreMotherFlavor`` has been added to the function `mergeListsWithBestDuplicate`. It allows to ignore the
   flavor of the mother particle when identifying duplicates.

Particle dataobject
+++++++++++++++++++
 * Added a ``replaceDaughter`` method to Particle. It allows you to replace the daughter
   of a Particle with another Particle while keeping the original order of the daughters.
   This is important to ensure the decay string will work correctly after replacing a daughter.
 * Added a new Particle source ``NoMDSTSource`` to Particle. It can be used for Particles 
   that do not come from any mdst source.

Changes in the analysis package in light-2207-bengal
----------------------------------------------------

Variables
+++++++++
 * Added the variables of the PID probability with the calibration weights, `weightedElectronID`, `weightedMuonID`,
   `weightedPionID`, `weightedKaonID`, `weightedProtonID`, and `weightedDeuteronID`.
   Also, the expert PID variables were added, `pidWeightedLogLikelihoodValueExpert`, `pidWeightedPairProbabilityExpert`,
   and `pidWeightedProbabilityExpert`.
 * Added the variable `hasCorrectROECombination` to check if the correct combination of the particle that is the basis of
   the ROE object and the particle that is loaded from the ROE.

Modules
+++++++
 * Fixed a bug in the :func:`modularAnalysis.fillParticleListFromROE`. The relationship of the pdg code between the loaded
   particle and the source particle was inconsistent when the loaded particle was not a self-conjugated particle.<|MERGE_RESOLUTION|>--- conflicted
+++ resolved
@@ -18,7 +18,6 @@
 +++++++
  * New modules :b2:mod:`LowEnergyPi0VetoExpert` and :b2:mod:`LowEnergyPi0IdentificationExpert` for MVA-based pi0
    identification are added.
-<<<<<<< HEAD
  * Added the new module :b2:mod:`ParticleMomentumUpdater` which is also available via the
    function :func:`modularAnalysis.setBeamConstrainedMomentum`. It lets you replace the momentum
    of one particle in your decay chain by p(beam)-p(selected particles).
@@ -33,25 +32,20 @@
    The ``KFit`` algorithm by default includes iterations, this can be changed by newly added ``kFitReqReducedChi2`` parameter.
  * The new expert argument ``expertBeamConstraintPDG`` has been added to the :b2:mod:`TreeFitter`. It allows the user to constrain 
    the four-momentum of a Particle to the four-momentum of the initial e+e- state.
-=======
  * Updated :b2:mod:`TrackIsoCalculator` to compute the particle isolation score.
 
 Database Objects
 ++++++++++++++++
  * New database object class ``PIDDetectorWeights`` to store PID detector weights per standard charged particle, binned in p and theta.
->>>>>>> cdc1895f
 
 Modular Analysis Function
 +++++++++++++++++++++++++
  * Added a check to the `applyEventCuts` function to make sure that only event-based variables are used in the
    selection. The decomposition of meta variables can be tricky, so a new argument ``metavariables`` is added to extend
    the list of meta variables which should be decomposed and should themselves be ignored in the check.
-<<<<<<< HEAD
  * Added the argument ``treatAsInvisible`` in :func:`vertex.treeFit` to ignore particles in the fit. 
  * Updated the `calculateTrackIsolation` helper. Now, it returns a list of metavariables (`minET2ETDist`, optionally `minET2ETDistVar` as well)
-=======
  * Updated the `calculateTrackIsolation` helper. Now, it returns a list of metavariables (`minET2ETDist`, `minET2ETIsoScore`, optionally `minET2ETDistVar` as well)
->>>>>>> cdc1895f
    correctly configured according to the helper input options.
    Users can then create aliases in their own steering script: see ``analysis/examples/VariableManager/trackIsolationVariables.py`` for an example.
  * The default argument of :func:`flavorTagger.flavorTagger` is updated so that the weight files trained with MC15ri will be used as default.
