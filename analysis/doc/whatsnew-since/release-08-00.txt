--- conflicted
+++ resolved
@@ -10,14 +10,11 @@
 +++++++++
 * Added variables for the MCMatching of ECLCluster based Klong, `clusterTotalMCMatchWeightForKlong`,
   `clusterTotalMCMatchWeightForBestKlong`, and `varForBestMatchedMCKlong`.
-<<<<<<< HEAD
 * Added variables for MC value of helix (track) parameters: `mcD0`, `mcPhi0`, `mcOmega`, `mcZ0`, `mcTanLambda`.
   These variable work both on MC-matched track-based Particles and on Particles made from MCParticles.
-=======
 * Added the variable `genQ2PmPd`, which calculates the generated value of the four-momentum transfer squared using the
   four-momentum difference of the mother particle and given daughter particles: :math:`(p_m - p_{d_i} -  p_{d_j} - ...)^2`.
 
->>>>>>> 9f1dae59
 
 Changes in the analysis package in light-2401-ocicat
 ----------------------------------------------------
