Changes in the analysis package in light-2408-savannah
------------------------------------------------------

Modules
+++++++
* Fixed a bug in `MCDecayFinder`, which previously didn't find all true candidates when using the default arrow.
<<<<<<< HEAD
* Fixed a bug in :ref:`analysis_reweighting` where the weights were not correctly assigned 
  if a selection cut was applied on the input DataFrame. 

Variables
+++++++++
* Added track variables `d0FromIP`, `z0FromIP` and `phi0FromIP`; which return the tracking parameters of the
  point-of-closest-approach (POCA), with respect to the measured beam interaction point.
=======

Command line tools
++++++++++++++++++
* Improved output and content of the :ref:`b2help-recommendation`.
>>>>>>> 97a54763
<|MERGE_RESOLUTION|>--- conflicted
+++ resolved
@@ -4,7 +4,6 @@
 Modules
 +++++++
 * Fixed a bug in `MCDecayFinder`, which previously didn't find all true candidates when using the default arrow.
-<<<<<<< HEAD
 * Fixed a bug in :ref:`analysis_reweighting` where the weights were not correctly assigned 
   if a selection cut was applied on the input DataFrame. 
 
@@ -12,9 +11,7 @@
 +++++++++
 * Added track variables `d0FromIP`, `z0FromIP` and `phi0FromIP`; which return the tracking parameters of the
   point-of-closest-approach (POCA), with respect to the measured beam interaction point.
-=======
 
 Command line tools
 ++++++++++++++++++
 * Improved output and content of the :ref:`b2help-recommendation`.
->>>>>>> 97a54763
