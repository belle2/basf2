--- conflicted
+++ resolved
@@ -19,16 +19,13 @@
 * Added convenience function ROOT.Belle2.ParticleListName.addAntiParticleLists(inputList) which returns the same list with appended anti-particle lists of the particle lists in the input list. 
   The function can be used for a more convenient use of the branchNames and similar arguments of the RootOuput module.
 
-<<<<<<< HEAD
 Charm Flavor Tagger
 +++++++++++++++++++
 * Updated the default identifier name for the payload of the Charm Flavor Tagger (argument ``uniqueIdentifier`` of the
   function `charmFlavorTagger`) to ``CFT_ceres``. It improves the performance but can only be used since light-2504-deimos.
-=======
 Modules
 +++++++
 * Fixed a bug in TreeFit in the calculation of the number of degrees of freedom and the resulting p-value (`chiProb`) when ignoring particles in the vertex fit.
->>>>>>> 9685171c
 
 Changes in the analysis package in light-2503-ceres
 ---------------------------------------------------
