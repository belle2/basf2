--- conflicted
+++ resolved
@@ -27,12 +27,9 @@
 +++++++
 * Fixed a bug in the initialization of the decay length of TreeFit.
 * Removed the option ``expertUseReferencing`` from :b2:mod:`TreeFitter`.
-<<<<<<< HEAD
 * Improved the duplicate detection in the EventShapeCalculator module so that particle lists of composite particles can
   be provided safely
-=======
 * ``VariablesToTable`` is now a lot faster than before, almost on par with ``VariablesToNtuple``.
->>>>>>> f4e72f54
 
 Changes in the analysis package in light-2411-aldebaran
 -------------------------------------------------------
