--- conflicted
+++ resolved
@@ -14,17 +14,15 @@
 * Fixed :py:func:`stdV0s.goodBelleKshort` and `loadStdGoodBellePhoton` functions to apply cuts on the corresponding :mdst lists when using b2bii, instead of using `fillParticleList`.
 * Fixed documentation explicitly mentioning that the invariant mass cuts are applied "after the vertex fit" in `stdLambdas`, `stdKshorts` and :py:func:`stdV0s.goodBelleKshort` functions.
 
-<<<<<<< HEAD
+Utilities
++++++++++
+* Added convenience function ROOT.Belle2.ParticleListName.addAntiParticleLists(inputList) which returns the same list with appended anti-particle lists of the particle lists in the input list. 
+  The function can be used for a more convenient use of the branchNames and similar arguments of the RootOuput module.
+
 Charm Flavor Tagger
 +++++++++++++++++++
 * Updated the default identifier name for the payload of the Charm Flavor Tagger (argument ``uniqueIdentifier`` of the
   function `charmFlavorTagger`) to ``CFT_ceres``. It improves the performance but can only be used since light-2504-deimos.
-=======
-Utilities
-+++++++++
-* Added convenience function ROOT.Belle2.ParticleListName.addAntiParticleLists(inputList) which returns the same list with appended anti-particle lists of the particle lists in the input list. 
-  The function can be used for a more convenient use of the branchNames and similar arguments of the RootOuput module.
->>>>>>> 66660128
 
 Changes in the analysis package in light-2503-ceres
 ---------------------------------------------------
