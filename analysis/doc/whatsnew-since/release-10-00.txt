--- conflicted
+++ resolved
@@ -4,13 +4,10 @@
 Variables
 +++++++++
 * Added pi0 and eta veto variables `BellePi0Veto` and `BelleEtaVeto` that were developed for Belle
-<<<<<<< HEAD
 * Fixed memory leak in variables `matchedMC`, `clusterBestMatchedMCParticle`, and `varForFirstMCAncestorOfType`.
-=======
 * Added the meta variable `convertToDaughterIndex` that converts a variable to an integer and returns it as if it is a
   valid daughter index. This allows other meta variables like `mcDaughter` to be called with other variables to describe
   the daughter index.
->>>>>>> 33ea5bed
 
 TreeFitter
 ++++++++++
