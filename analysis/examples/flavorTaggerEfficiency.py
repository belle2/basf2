--- conflicted
+++ resolved
@@ -568,11 +568,7 @@
     hist_background.GetYaxis().SetLimits(0, Ymax)
     hist_background.SetLineColor(ROOT.kRed)
 
-<<<<<<< HEAD
-    hist_signal.SetTitle(category + ' category; #it{qr}-Output ; Events')
-=======
     hist_signal.SetTitle(category + ' category; #it{qp}-Output ; Events')
->>>>>>> 7db32277
     # hist_signal.SetMinimum(0)
     hist_signal.SetMaximum(Ymax)
     # hist_background.SetMinimum(0)
