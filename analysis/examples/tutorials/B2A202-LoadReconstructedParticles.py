--- conflicted
+++ resolved
@@ -68,13 +68,8 @@
 # (-> for more details about V0s have a look at B2A203-LoadV0s.py)
 # or for example stdPi0s() from stdPi0s.py:
 stdKshorts(prioritiseV0=True, path=my_path)
-<<<<<<< HEAD
 stdPi0s(listtype='eff40_Jan2020Fit', path=my_path)
-stdKlongs(listtype='allklm', path=my_path)  # only 'allklm' us recommended at the moment
-=======
-stdPi0s(listtype='looseFit', path=my_path)
 stdKlongs(listtype='allklm', path=my_path)  # only 'allklm' is recommended at the moment
->>>>>>> 68229c9e
 
 # print contents of the DataStore after loading Particles
 ma.printDataStore(path=my_path)
