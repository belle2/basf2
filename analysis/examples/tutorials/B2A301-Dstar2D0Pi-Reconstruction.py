--- conflicted
+++ resolved
@@ -39,15 +39,9 @@
 # creates "pi+:all" ParticleList (and c.c.)
 stdc.stdPi(listtype='all', path=my_path)
 # creates "pi+:loose" ParticleList (and c.c.)
-<<<<<<< HEAD
-stdc.stdLoosePi(path=my_path)
+stdc.stdPi(listtype='loose', path=my_path)
 # creates "K+:loose" ParticleList (and c.c.)
-stdc.stdLooseK(path=my_path)
-=======
-stdPi('loose')
-# creates "K+:loose" ParticleList (and c.c.)
-stdK('loose')
->>>>>>> 502f16f0
+stdc.stdK(listtype='loose', path=my_path)
 
 # reconstruct D0 -> K- pi+ decay
 # keep only candidates with 1.8 < M(Kpi) < 1.9 GeV
