#!/usr/bin/env python3
# -*- coding: utf-8 -*-

#######################################################
#
# Stuck? Ask for help at questions.belle2.org
#
# This tutorial demonstrates how to reconstruct the
# following  decay chain:
#
# B0 -> rho gamma
#       |
#       +-> pi+ pi-
#
#
# Contributors: A. Zupanc (June 2014)
#               I. Komarov (Demeber 2017)
#               I. Komarov (September 2018)
#
################################################################################

import basf2 as b2
import modularAnalysis as ma
import variableCollections as vc
import variableCollectionsTools as vct
from stdPhotons import stdPhotons
<<<<<<< HEAD
import stdCharged as stdc
=======
from stdCharged import stdPi
>>>>>>> 502f16f0

# create path
my_path = b2.create_path()

# load input ROOT file
ma.inputMdst(environmentType='default',
             filename=b2.find_file('B2rhogamma_rho2pipi.root', 'examples', False),
             path=my_path)

#
# creates "gamma:tight" ParticleList
stdPhotons(listtype='tight', path=my_path)

# creates "pi+:loose" ParticleList (and c.c.)
<<<<<<< HEAD
stdc.stdLoosePi(path=my_path)
=======
stdPi('loose')
>>>>>>> 502f16f0

# reconstruct rho -> pi+ pi- decay
# keep only candidates with 0.6 < M(pi+pi-) < 1.0 GeV
ma.reconstructDecay(decayString='rho0 -> pi+:loose pi-:loose',
                    cut='0.6 < M < 1.0',
                    path=my_path)

# reconstruct B0 -> rho0 gamma decay
# keep only candidates with Mbc > 5.2 GeV
# and -2 < Delta E < 2 GeV
ma.reconstructDecay(decayString='B0 -> rho0 gamma:tight',
                    cut='5.2 < Mbc < 5.29 and abs(deltaE) < 2.0',
                    path=my_path)

# perform MC matching (MC truth asociation)
ma.matchMCTruth(list_name='B0', path=my_path)

# Select variables that we want to store to ntuple

gamma_vars = vc.cluster + vc.mc_truth + vc.kinematics
rho_vars = vc.cluster + vc.mc_truth + vc.kinematics + vc.inv_mass
pi_vars = vc.pid + vc.track
b_vars = vc.event_meta_data + \
    vc.kinematics + \
    vc.deltae_mbc + \
    vc.mc_truth + \
    vct.create_aliases_for_selected(list_of_variables=gamma_vars,
                                    decay_string='B0 -> rho0 ^gamma') + \
    vct.create_aliases_for_selected(list_of_variables=rho_vars,
                                    decay_string='B0 -> ^rho0 gamma') + \
    vct.create_aliases_for_selected(list_of_variables=rho_vars,
                                    decay_string='B0 -> [rho0 -> ^pi+ ^pi-] gamma')

# Saving variables to ntuple
rootOutputFile = 'B2A304-B02RhoGamma-Reconstruction.root'
ma.variablesToNtuple(decayString='B0',
                     variables=b_vars,
                     filename=rootOutputFile,
                     treename='b0',
                     path=my_path)

# Process the events
b2.process(my_path)

# print out the summary
print(b2.statistics)<|MERGE_RESOLUTION|>--- conflicted
+++ resolved
@@ -24,11 +24,7 @@
 import variableCollections as vc
 import variableCollectionsTools as vct
 from stdPhotons import stdPhotons
-<<<<<<< HEAD
 import stdCharged as stdc
-=======
-from stdCharged import stdPi
->>>>>>> 502f16f0
 
 # create path
 my_path = b2.create_path()
@@ -43,11 +39,7 @@
 stdPhotons(listtype='tight', path=my_path)
 
 # creates "pi+:loose" ParticleList (and c.c.)
-<<<<<<< HEAD
-stdc.stdLoosePi(path=my_path)
-=======
-stdPi('loose')
->>>>>>> 502f16f0
+stdc.stdPi(listtype='all', path=my_path)
 
 # reconstruct rho -> pi+ pi- decay
 # keep only candidates with 0.6 < M(pi+pi-) < 1.0 GeV
