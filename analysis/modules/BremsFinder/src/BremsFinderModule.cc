--- conflicted
+++ resolved
@@ -280,7 +280,7 @@
       const TMatrixFSym& lepErrorMatrix = lepton->getMomentumVertexErrorMatrix();
       TMatrixFSym corLepMatrix(lepErrorMatrix);
 
-<<<<<<< HEAD
+      double bremsGammaEnergySum = 0.0;
       //Now, if there are any, add the brems photons as daughters as well. As before, we distinguish between the multiple and only one brems photon cases
       int photonIndex = 0;
       for (auto const& bremsPair : selectedGammas) {
@@ -289,33 +289,11 @@
         std::string extraInfoName = "bremsWeightWithPhoton" + std::to_string(photonIndex);
         correctedLepton.addExtraInfo(extraInfoName, bremsPair.first);
         photonIndex++;
+        bremsGammaEnergySum += Variable::eclClusterE(bremsGamma);
 
         const TMatrixFSym& gammaErrorMatrix = bremsGamma->getMomentumVertexErrorMatrix();
         for (int irow = 0; irow <= 3; irow++) {
           for (int icol = irow; icol <= 3; icol++) corLepMatrix(irow, icol) += gammaErrorMatrix(irow, icol);
-=======
-      bool bremsGammaFound = false;
-      double bremsGammaEnergySum = 0.0;
-      //Now, if there are any, add the brems photons as daughters as well. As before, we distinguish between the multiple and only one brems photon cases
-      if (selectedGammas.size() > 0) {
-        bremsGammaFound = true;
-        int photonIndex = 0;
-        for (auto const& bremsPair : selectedGammas) {
-          //Add the weights as extra info of the mother
-          Particle* bremsGamma = bremsPair.second;
-          std::string extraInfoName = "bremsWeightWithPhoton" + std::to_string(photonIndex);
-          correctedLepton.addExtraInfo(extraInfoName, bremsPair.first);
-          photonIndex++;
-          bremsGammaEnergySum += Variable::eclClusterE(bremsGamma);
-
-          const TMatrixFSym& gammaErrorMatrix = bremsGamma->getMomentumVertexErrorMatrix();
-          for (int irow = 0; irow <= 3; irow++) {
-            for (int icol = irow; icol <= 3; icol++) corLepMatrix(irow, icol) += gammaErrorMatrix(irow, icol);
-          }
-          correctedLepton.appendDaughter(bremsGamma, false);
-          B2DEBUG(10, "[BremsFinderModule] Found a bremsstrahlung gamma and added its 4-vector to the charged particle");
-          if (! m_addMultiplePhotons) break; //stop after adding the first photon
->>>>>>> 388ec421
         }
         correctedLepton.appendDaughter(bremsGamma, false);
         B2DEBUG(10, "[BremsFinderModule] Found a bremsstrahlung gamma and added its 4-vector to the charged particle");
@@ -327,12 +305,8 @@
       // add the info from original lepton to the new lepton
       correctedLepton.setVertex(lepton->getVertex());
       correctedLepton.setPValue(lepton->getPValue());
-<<<<<<< HEAD
       correctedLepton.addExtraInfo("bremsCorrected", float(selectedGammas.size() > 0));
-=======
-      correctedLepton.addExtraInfo("bremsCorrected", float(bremsGammaFound));
       correctedLepton.addExtraInfo("bremsCorrectedPhotonEnergy", bremsGammaEnergySum);
->>>>>>> 388ec421
 
       // add the mc relation
       Particle* newLepton = particles.appendNew(correctedLepton);
