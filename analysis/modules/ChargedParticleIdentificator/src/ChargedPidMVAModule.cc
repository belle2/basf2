--- conflicted
+++ resolved
@@ -165,14 +165,6 @@
         auto varobj = m_variables.at(index).at(ivar);
 
         double var = -999.0;
-<<<<<<< HEAD
-        if (std::holds_alternative<double>(varobj->function(particle))) {
-          var = std::get<double>(varobj->function(particle));
-        } else if (std::holds_alternative<int>(varobj->function(particle))) {
-          var = std::get<int>(varobj->function(particle));
-        } else if (std::holds_alternative<bool>(varobj->function(particle))) {
-          var = std::get<bool>(varobj->function(particle));
-=======
         auto var_result = varobj->function(particle);
         if (std::holds_alternative<double>(var_result)) {
           var = std::get<double>(var_result);
@@ -180,7 +172,6 @@
           var = std::get<int>(var_result);
         } else if (std::holds_alternative<bool>(var_result)) {
           var = std::get<bool>(var_result);
->>>>>>> e5388f62
         } else {
           B2ERROR("Variable '" << varobj->name << "' has wrong data type! It must be one of double, integer, or bool.");
         }
@@ -202,14 +193,6 @@
         auto specobj = m_spectators.at(index).at(ispec);
 
         double spec = std::numeric_limits<double>::quiet_NaN();
-<<<<<<< HEAD
-        if (std::holds_alternative<double>(specobj->function(particle))) {
-          spec = std::get<double>(specobj->function(particle));
-        } else if (std::holds_alternative<int>(specobj->function(particle))) {
-          spec = std::get<int>(specobj->function(particle));
-        } else if (std::holds_alternative<bool>(specobj->function(particle))) {
-          spec = std::get<bool>(specobj->function(particle));
-=======
         auto spec_result = specobj->function(particle);
         if (std::holds_alternative<double>(spec_result)) {
           spec = std::get<double>(spec_result);
@@ -217,7 +200,6 @@
           spec = std::get<int>(spec_result);
         } else if (std::holds_alternative<bool>(spec_result)) {
           spec = std::get<bool>(spec_result);
->>>>>>> e5388f62
         } else {
           B2ERROR("Variable '" << specobj->name << "' has wrong data type! It must be one of double, integer, or bool.");
         }
