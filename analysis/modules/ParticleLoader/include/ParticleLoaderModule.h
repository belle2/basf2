/**************************************************************************
 * BASF2 (Belle Analysis Framework 2)                                     *
 * Copyright(C) 2010-2019 - Belle II Collaboration                        *
 *                                                                        *
 * Author: The Belle II Collaboration                                     *
 * Contributors: Marko Staric, Anze Zupanc                                *
 *               Sam Cunliffe, Torben Ferber                              *
 *               Frank Meier                                              *
 *                                                                        *
 * This software is provided "as is" without any warranty.                *
 **************************************************************************/

#pragma once

#include <framework/core/Module.h>

#include <analysis/dataobjects/RestOfEvent.h>
#include <analysis/DecayDescriptor/DecayDescriptor.h>
#include <analysis/VariableManager/Utility.h>

#include <vector>
#include <tuple>
#include <string>
#include <memory>

namespace Belle2 {

  /**
   * Loads MDST dataobjects as Particle objects to the StoreArray<Particle> and collects them in specified ParticleList.
   * Charge conjugated particles are loaded as well and collected in the anti-ParticleList.
   *
   * The type of the particle to be loaded is specified via the decayString module parameter. The type of the MDST dataobject
   * that is used as an input is determined from the type of the particle.
   *
   * The following types of the particles can be loaded:
   *
   * o) charged final state particles (input MDST type = Tracks)
   *   - e+, mu+, pi+, K+, p, deuteron (and charge conjugated particles)
   *
   * o) neutral final state particles
   *   - gamma                            (input MDST type = ECLCluster with 'n photons' ECLCluster::Hypothesis::c_nPhotons)
   *   - K_S0, Lambda0, converted photons (input MDST type = V0)
   *   - K_L0, n0                         (input MDST type = KLMCluster, or ECLCluster with neutral hadron hypothesis)
   *
   * The following BASF2 relations are set by the ParticleLoader:
   *
   * o) in the case of charged final state particles
   *   - Particle <-> MCParticle
   *   - Particle <-> PIDLikelihood
   *
   * o) in the case of neutral final state particles
   *   - Particle <-> MCParticle
   *
   * In the case the useMCParticles module parameter is set to true the module loads specific MCParticle(s) as Particle(s) instead
   * of the MDST dataobjects. In this case any particle type can be specified via the decayString module parameter.
   *
   */
  class ParticleLoaderModule : public Module {

    /**
     * tuple for collecting everything we know about the ParticlList to be created.
     * The elements are: PDGCode, name, anti-list name, isListSelfConjugated, and the cut sequence
     */
    typedef std::tuple<int, std::string, std::string, bool, std::shared_ptr<Variable::Cut>> PList;
    /**
     * Enum for describing each element in the above tuple
     */
    enum PListIndex {
      c_PListPDGCode, c_PListName, c_AntiPListName, c_IsPListSelfConjugated, c_CutPointer
    };

  public:

    /**
     * Constructor
     */
    ParticleLoaderModule();

    /**
     * Initialize the Module.
     * This method is called at the beginning of data processing.
     */
    virtual void initialize() override;

    /**
     * Event processor.
     */
    virtual void event() override;

    /**
     * Terminate the Module.
     * This method is called at the end of data processing.
     */
    virtual void terminate() override;

  private:

    /**
     * Loads specified MCParticles as Particle to StoreArray<Particle>
     */
    void mcParticlesToParticles();

    /**
     * Loads specified MSDT object as Particle to StoreArray<Particle>
     */
    void mdstToParticle();

    /**
     * Loads Track object as Particle to StoreArray<Particle> and adds it to the ParticleList
     */
    void tracksToParticles();

    /**
     * Loads ECLCluster object as Particle to StoreArray<Particle> and adds it to the ParticleList
     */
    void eclClustersToParticles();

    /**
     * Loads KLMCluster object as Particle to StoreArray<Particle> and adds it to the ParticleList
     */
    void klmClustersToParticles();

    /**
     * Loads V0 object as Particle of specified type to StoreArray<Particle> and adds it to the ParticleList
     */
    void v0sToParticles();

    /**
     * Loads ROE object as Particle of specified type to StoreArray<Particle> and adds it to the ParticleList
     */
    void roeToParticles();

    /**
     * Helper method to load ROE object as Particle
     */
    void addROEToParticleList(RestOfEvent* roe, int pdgCode = 0, bool isSelfConjugatedParticle = true);

    /**
     * returns true if the PDG code determined from the decayString is valid
     */
    bool isValidPDGCode(const int pdgCode);

    /**
     * recursively append bottom of a particle's decay chain (daughters of mother, granddaughters of daughter and so on).
     */
    void appendDaughtersRecursive(Particle* mother);

    bool m_useMCParticles;  /**< Load MCParticle as Particle instead of the corresponding MDST dataobject */

    bool m_useROEs;  /**< Switch to load ROE as Particle */

<<<<<<< HEAD
    DecayDescriptor m_decaydescriptor; /**< Decay descriptor for parsing the user specifed DecayString */
=======
    DecayDescriptor m_decaydescriptor; /**< Decay descriptor for parsing the user specified DecayString */
>>>>>>> e3a24278

    std::vector<std::tuple<std::string, std::string>>
                                                   m_decayStringsWithCuts; /**< Input DecayString specifying the particle being created/loaded. Particles need as well pass the selection criteria */


    std::vector<PList> m_MCParticles2Plists; /**< Collection of PLists that will collect Particles created from MCParticles */
    std::vector<PList> m_Tracks2Plists; /**< Collection of PLists that will collect Particles created from Tracks */
    std::vector<PList> m_V02Plists; /**< Collection of PLists that will collect Particles created from V0 */
    std::vector<PList> m_ROE2Plists; /**< Collection of PLists that will collect Particles created from V0 */
    std::vector<PList> m_ECLClusters2Plists; /**< Collection of PLists that will collect Particles created from ECLClusters */
    std::vector<PList> m_KLMClusters2Plists; /**< Collection of PLists that will collect Particles created from KLMClusters */

    bool m_writeOut;  /**< toggle particle list btw. transient/persistent */
    bool m_addDaughters; /**< toggle addition of the bottom part of the particle's decay chain */
    std::string m_roeMaskName; /**< ROE mask name to load */
    std::string m_sourceParticleListName; /**< Particle list name from which we need to get related ROEs */
    bool m_useMissing; /**< Use missing momentum to build a particle */
    int m_trackHypothesis; /**< pdg code for track hypothesis that should be used to create the particle */

    bool m_enforceFitHypothesis =
      false; /**<If true, a Particle is only created if a track fit with the particle hypothesis passed to the ParticleLoader is available. */

    std::vector<int> m_chargeZeroTrackCounts; /**< internally used to count number of tracks with charge zero */
    std::vector<int> m_sameChargeDaughtersV0Counts; /**< internally used to count the number of V0s with same charge daughters*/
  };

} // Belle2 namespace<|MERGE_RESOLUTION|>--- conflicted
+++ resolved
@@ -149,11 +149,7 @@
 
     bool m_useROEs;  /**< Switch to load ROE as Particle */
 
-<<<<<<< HEAD
-    DecayDescriptor m_decaydescriptor; /**< Decay descriptor for parsing the user specifed DecayString */
-=======
     DecayDescriptor m_decaydescriptor; /**< Decay descriptor for parsing the user specified DecayString */
->>>>>>> e3a24278
 
     std::vector<std::tuple<std::string, std::string>>
                                                    m_decayStringsWithCuts; /**< Input DecayString specifying the particle being created/loaded. Particles need as well pass the selection criteria */
