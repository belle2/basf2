--- conflicted
+++ resolved
@@ -228,15 +228,9 @@
 
           if (abs(pdgCode) == abs(Const::Klong.getPDGCode())) {
             B2INFO("   -> MDST source: KLMClusters");
-<<<<<<< HEAD
-            m_KLMClusters2Plists.push_back(make_tuple(pdgCode, listName, antiListName, isSelfConjugatedParticle, cut));
-            B2INFO("   -> MDST source: ECLClusters");
-            m_ECLClusters2Plists.push_back(make_tuple(pdgCode, listName, antiListName, isSelfConjugatedParticle, cut));
-=======
             m_KLMClusters2Plists.emplace_back(pdgCode, listName, antiListName, isSelfConjugatedParticle, cut);
             B2INFO("   -> MDST source: ECLClusters");
             m_ECLClusters2Plists.emplace_back(pdgCode, listName, antiListName, isSelfConjugatedParticle, cut);
->>>>>>> c516af45
           }
 
           if (abs(pdgCode) == abs(Const::Lambda.getPDGCode())) {
@@ -694,15 +688,9 @@
         Particle* newPart = particles.appendNew(particle);
 
         // set relations to mcparticles
-<<<<<<< HEAD
-        for (unsigned int j = 0; j < weightsAndIndices.size(); j++) {
-          const MCParticle* relMCParticle = mcParticles[weightsAndIndices[j].first];
-          double weight = weightsAndIndices[j].second;
-=======
         for (auto& weightsAndIndex : weightsAndIndices) {
           const MCParticle* relMCParticle = mcParticles[weightsAndIndex.first];
           double weight = weightsAndIndex.second;
->>>>>>> c516af45
 
           // TODO: study this further and avoid hardcoded values
           // set the relation only if the MCParticle(reconstructed Particle)'s
