--- conflicted
+++ resolved
@@ -728,52 +728,7 @@
     for (int i = 0; i < m_eclclusters.getEntries(); i++) {
       const ECLCluster* cluster      = m_eclclusters[i];
 
-<<<<<<< HEAD
-      // ECLClusters can be reconstructed under different hypotheses, for
-      // example photons or neutral hadrons, we only load particles from these
-      // for now
-      if (!cluster->isNeutral()) continue;
-      if (not cluster->hasHypothesis(ECLCluster::EHypothesisBit::c_nPhotons)
-          and not cluster->hasHypothesis(ECLCluster::EHypothesisBit::c_neutralHadron))
-        continue;
-
-      // ECLCluster can be matched to multiple MCParticles
-      // order the relations by weights and set Particle -> multiple MCParticle relation
-      // preserve the weight
-      RelationVector<MCParticle> mcRelations = cluster->getRelationsTo<MCParticle>();
-      // order relations by weights
-      std::vector<std::pair<double, int>> weightsAndIndices;
-      for (unsigned int iMCParticle = 0; iMCParticle < mcRelations.size(); iMCParticle++) {
-        const MCParticle* relMCParticle = mcRelations[iMCParticle];
-        double weight = mcRelations.weight(iMCParticle);
-        if (relMCParticle)
-          weightsAndIndices.emplace_back(weight, relMCParticle->getArrayIndex());
-      }
-      // sort descending by weight
-      std::sort(weightsAndIndices.begin(), weightsAndIndices.end(),
-                ValueIndexPairSorting::higherPair<decltype(weightsAndIndices)::value_type>);
-
-      Const::ParticleType thisType(pdgCode);
-
-      // don't fill photon list with clusters that don't have
-      // the nPhotons hypothesis (ECL people call this N1)
-      if (pdgCode == Const::photon.getPDGCode()
-          and not cluster->hasHypothesis(ECLCluster::EHypothesisBit::c_nPhotons))
-        continue;
-
-      // don't fill a KLong list with clusters that don't have the neutral
-      // hadron hypothesis set (ECL people call this N2)
-      if (pdgCode == Const::Klong.getPDGCode()
-          and not cluster->hasHypothesis(ECLCluster::EHypothesisBit::c_neutralHadron))
-        continue;
-
-      // don't fill a neutron list with clusters that don't have the neutral
-      // hadron hypothesis set (ECL people call this N2)
-      if (abs(pdgCode) == Const::neutron.getPDGCode()
-          and not cluster->hasHypothesis(ECLCluster::EHypothesisBit::c_neutralHadron))
-=======
       if (!isValidECLCluster(cluster, pdgCode, true))
->>>>>>> 6eed2c37
         continue;
 
       // create particle and check it before adding to list
@@ -784,23 +739,7 @@
       }
       Particle* newPart = m_particles.appendNew(particle);
 
-<<<<<<< HEAD
-      // set relations to mcparticles
-      for (auto& weightsAndIndex : weightsAndIndices) {
-        const MCParticle* relMCParticle = m_mcparticles[weightsAndIndex.second];
-        double weight = weightsAndIndex.first;
-
-        // TODO: study this further and avoid hard-coded values
-        // set the relation only if the MCParticle(reconstructed Particle)'s
-        // energy contribution to this cluster amounts to at least 30(20)%
-        if (relMCParticle)
-          if (weight / newPart->getECLClusterEnergy() > 0.20
-              && weight / relMCParticle->getEnergy() > 0.30)
-            newPart->addRelationTo(relMCParticle, weight);
-      }
-=======
       assignMCParticleFromECLCluster(newPart, cluster);
->>>>>>> 6eed2c37
 
       // add particle to list
       plist->addParticle(newPart);
@@ -874,25 +813,23 @@
   const RelationVector<MCParticle> mcRelations = cluster->getRelationsTo<MCParticle>();
 
   // order relations by weights
-  std::vector<std::pair<int, double>> weightsAndIndices;
+  std::vector<std::pair<double, int>> weightsAndIndices;
   for (unsigned int iMCParticle = 0; iMCParticle < mcRelations.size(); iMCParticle++) {
     const MCParticle* relMCParticle = mcRelations[iMCParticle];
     if (relMCParticle) {
       double weight = mcRelations.weight(iMCParticle);
-      weightsAndIndices.emplace_back(relMCParticle->getArrayIndex(), weight);
+      weightsAndIndices.emplace_back(weight, relMCParticle->getArrayIndex());
     }
   }
 
   // sort descending by weight
   std::sort(weightsAndIndices.begin(), weightsAndIndices.end(),
-  [](const std::pair<int, double>& left, const std::pair<int, double>& right) {
-    return left.second > right.second;
-  });
+            ValueIndexPairSorting::higherPair<decltype(weightsAndIndices)::value_type>);
 
   // set relations to mcparticles
   for (auto& weightsAndIndex : weightsAndIndices) {
-    const MCParticle* relMCParticle = m_mcparticles[weightsAndIndex.first];
-    double weight = weightsAndIndex.second;
+    const MCParticle* relMCParticle = m_mcparticles[weightsAndIndex.second];
+    double weight = weightsAndIndex.first;
 
     // TODO: study this further and avoid hard-coded values
     // set the relation only if the MCParticle(reconstructed Particle)'s
