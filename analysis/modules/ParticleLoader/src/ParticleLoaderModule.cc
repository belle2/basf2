/**************************************************************************
 * BASF2 (Belle Analysis Framework 2)                                     *
 * Copyright(C) 2010-2019 - Belle II Collaboration                        *
 *                                                                        *
 * Author: The Belle II Collaboration                                     *
 * Contributors: Marko Staric, Anze Zupanc                                *
 *               Sam Cunliffe, Torben Ferber                              *
 *               Frank Meier                                              *
 *                                                                        *
 * This software is provided "as is" without any warranty.                *
 **************************************************************************/

// Own include
#include <analysis/modules/ParticleLoader/ParticleLoaderModule.h>

// framework - DataStore
#include <framework/datastore/StoreArray.h>
#include <framework/datastore/StoreObjPtr.h>

// framework aux
#include <framework/logging/Logger.h>
#include <framework/core/ModuleParam.templateDetails.h>

// dataobjects
#include <mdst/dataobjects/V0.h>
#include <mdst/dataobjects/ECLCluster.h>
#include <mdst/dataobjects/KLMCluster.h>
#include <mdst/dataobjects/MCParticle.h>
#include <mdst/dataobjects/Track.h>
#include <mdst/dataobjects/PIDLikelihood.h>
#include <mdst/dataobjects/KlId.h>

#include <analysis/dataobjects/Particle.h>
#include <analysis/dataobjects/ParticleList.h>
#include <analysis/dataobjects/ParticleExtraInfoMap.h>
#include <analysis/dataobjects/EventExtraInfo.h>

// utilities
#include <analysis/DecayDescriptor/ParticleListName.h>
#include <analysis/utility/PCmsLabTransform.h>

#include <utility>

using namespace std;

namespace Belle2 {

  //-----------------------------------------------------------------
  //                 Register module
  //-----------------------------------------------------------------

  REG_MODULE(ParticleLoader)

  //-----------------------------------------------------------------
  //                 Implementation
  //-----------------------------------------------------------------

  ParticleLoaderModule::ParticleLoaderModule() : Module()

  {
    setDescription("Loads MDST dataobjects as Particle objects to the StoreArray<Particle> and collects them in specified ParticleList.");
    setPropertyFlags(c_ParallelProcessingCertified);

    // Add parameters
    std::vector<std::tuple<std::string, std::string>> emptyDecayStringsAndCuts;

    addParam("decayStringsWithCuts", m_decayStringsWithCuts,
             "List of (decayString, Variable::Cut) tuples that specify all output ParticleLists to be created by the module. Only Particles that pass specified selection criteria are added to the ParticleList (see https://confluence.desy.de/display/BI/Physics+DecayString and https://confluence.desy.de/display/BI/Physics+ParticleSelectorFunctions).",
             emptyDecayStringsAndCuts);

    addParam("useMCParticles", m_useMCParticles,
             "Use MCParticles instead of reconstructed MDST dataobjects (tracks, ECL, KLM, clusters, V0s, ...)", false);

    addParam("useROEs", m_useROEs,
             "Use ROE instead of reconstructed MDST dataobjects (tracks, ECL, KLM, clusters, V0s, ...)", false);

    addParam("roeMaskName", m_roeMaskName,
             "ROE mask name to load", std::string(""));

    addParam("sourceParticleListName", m_sourceParticleListName,
             "Particle list name from which we need to get ROEs", std::string(""));

    addParam("useMissing", m_useMissing,
             "If true, the Particle List will be filled with missing momentum from the ROE and signal particle.", false);

    addParam("writeOut", m_writeOut,
             "If true, the output ParticleList will be saved by RootOutput. If false, it will be ignored when writing the file.", false);

    addParam("addDaughters", m_addDaughters,
             "If true, the particles from the bottom part of the selected particle's decay chain will also be created in the datastore and mother-daughter relations are recursively set",
             false);

    addParam("trackHypothesis", m_trackHypothesis,
             "Track hypothesis to use when loading the particle. By default, use the particle's own hypothesis.",
             0);

    addParam("enforceFitHypothesis", m_enforceFitHypothesis,
             "If true, a Particle is only created if a track fit with the particle hypothesis passed to the ParticleLoader is available.",
             m_enforceFitHypothesis);
  }

  void ParticleLoaderModule::initialize()
  {
    B2INFO("ParticleLoader's Summary of Actions:");

    StoreArray<Particle> particles;
    StoreArray<MCParticle> mcparticles;
    StoreArray<PIDLikelihood> pidlikelihoods;
    StoreObjPtr<ParticleExtraInfoMap> extraInfoMap;
    StoreObjPtr<EventExtraInfo> eventExtraInfo;

    particles.registerInDataStore();
    extraInfoMap.registerInDataStore();
    eventExtraInfo.registerInDataStore();
    //register relations if these things exists
    if (mcparticles.isOptional()) {
      particles.registerRelationTo(mcparticles);
    }
    if (pidlikelihoods.isOptional()) {
      particles.registerRelationTo(pidlikelihoods);
    }

    if (m_useMCParticles) {
      mcparticles.isRequired();
    }

    if (m_decayStringsWithCuts.empty()) {
      B2WARNING("Obsolete usage of the ParticleLoader module (load all MDST objects as all possible Particle object types). Specify the particle type via decayStringsWithCuts module parameter instead.");
    } else {
      for (auto decayStringCutTuple : m_decayStringsWithCuts) {

        // parsing of the input tuple (DecayString, Cut)
        string decayString = get<0>(decayStringCutTuple);
        std::string cutParameter = get<1>(decayStringCutTuple);

        // obtain the output particle lists from the decay string
        bool valid = m_decaydescriptor.init(decayString);
        if (!valid)
          B2ERROR("ParticleLoaderModule::initialize Invalid input DecayString: " << decayString);

        // Mother particle
        const DecayDescriptorParticle* mother = m_decaydescriptor.getMother();

        int pdgCode  = mother->getPDGCode();
        string listName = mother->getFullName();

        if (not isValidPDGCode(pdgCode) and (m_useMCParticles == false and m_useROEs == false))
          B2ERROR("Invalid particle type requested to be loaded. Set a valid decayString module parameter.");

        // if we're not loading MCParticles and we are loading K0S, Lambdas, or photons --> ee then this decaystring is a V0
        bool mdstSourceIsV0 = false;
        if (!m_useMCParticles &&
            (abs(pdgCode) == abs(Const::Kshort.getPDGCode()) || abs(pdgCode) == abs(Const::Lambda.getPDGCode())
             || (abs(pdgCode) == abs(Const::photon.getPDGCode()) && m_addDaughters == true)))
          mdstSourceIsV0 = true;

        int nProducts = m_decaydescriptor.getNDaughters();
        if (mdstSourceIsV0 == false) {
          if (nProducts > 0) {
            if (!m_useROEs) {
              B2ERROR("ParticleLoaderModule::initialize Invalid input DecayString " << decayString
                      << ". DecayString should not contain any daughters, only the mother particle.");
            } else {
              B2INFO("ParticleLoaderModule: Replacing the source particle list name by " <<
                     m_decaydescriptor.getDaughter(0)->getMother()->getFullName()
                     << " all other daughters will be ignored.");
              m_sourceParticleListName = m_decaydescriptor.getDaughter(0)->getMother()->getFullName();
            }
          }
        } else {
          if (nProducts != 2)
            B2ERROR("ParticleLoaderModule::initialize Invalid input DecayString " << decayString
                    << ". MDST source of the particle list is V0, DecayString should contain exactly two daughters, as well as the mother particle.");
          else {
            if (m_decaydescriptor.getDaughter(0)->getMother()->getPDGCode() * m_decaydescriptor.getDaughter(1)->getMother()->getPDGCode() > 0)
              B2ERROR("MDST source of the particle list is V0, the two daughters should have opposite charge");
          }
        }

        string antiListName = ParticleListName::antiParticleListName(listName);
        bool isSelfConjugatedParticle = (listName == antiListName);

        StoreObjPtr<ParticleList> particleList(listName);
        if (!particleList.isOptional()) {
          //if it doesn't exist:

          DataStore::EStoreFlags flags = m_writeOut ? DataStore::c_WriteOut : DataStore::c_DontWriteOut;
          particleList.registerInDataStore(flags);
          if (!isSelfConjugatedParticle) {
            StoreObjPtr<ParticleList> antiParticleList(antiListName);
            antiParticleList.registerInDataStore(flags);
          }
        } else {
          // TODO: test that this actually works
          B2WARNING("The ParticleList with name " << listName << " already exists in the DataStore. Nothing to do.");
          continue;
        }

        std::shared_ptr<Variable::Cut> cut = std::shared_ptr<Variable::Cut>(Variable::Cut::compile(cutParameter));

        // add PList to corresponding collection of Lists
        B2INFO(" o) creating (anti-)ParticleList with name: " << listName << " (" << antiListName << ")");
        if (m_useROEs) {
          B2INFO("   -> MDST source: RestOfEvents");
          m_ROE2Plists.emplace_back(pdgCode, listName, antiListName, isSelfConjugatedParticle, cut);
        } else if (m_useMCParticles) {
          B2INFO("   -> MDST source: MCParticles");
          m_MCParticles2Plists.emplace_back(pdgCode, listName, antiListName, isSelfConjugatedParticle, cut);
        } else {
          bool chargedFSP = Const::chargedStableSet.contains(Const::ParticleType(abs(pdgCode)));
          if (chargedFSP) {
            B2INFO("   -> MDST source: Tracks");
            m_Tracks2Plists.emplace_back(pdgCode, listName, antiListName, isSelfConjugatedParticle, cut);
          }

          if (abs(pdgCode) == abs(Const::photon.getPDGCode())) {
            if (m_addDaughters == false) {
              B2INFO("   -> MDST source: ECLClusters");
              m_ECLClusters2Plists.emplace_back(pdgCode, listName, antiListName, isSelfConjugatedParticle, cut);
            } else {
              B2INFO("   -> MDST source: V0");
              m_V02Plists.emplace_back(pdgCode, listName, antiListName, isSelfConjugatedParticle, cut);
            }
          }

          if (abs(pdgCode) == abs(Const::Kshort.getPDGCode())) {
            B2INFO("   -> MDST source: V0");
            m_V02Plists.emplace_back(pdgCode, listName, antiListName, isSelfConjugatedParticle, cut);
          }

          if (abs(pdgCode) == abs(Const::Klong.getPDGCode()) || abs(pdgCode) == abs(Const::neutron.getPDGCode())) {
            B2INFO("   -> MDST source: KLMClusters");
            m_KLMClusters2Plists.emplace_back(pdgCode, listName, antiListName, isSelfConjugatedParticle, cut);
            B2INFO("   -> MDST source: ECLClusters");
            m_ECLClusters2Plists.emplace_back(pdgCode, listName, antiListName, isSelfConjugatedParticle, cut);
          }

          if (abs(pdgCode) == abs(Const::Lambda.getPDGCode())) {
            B2INFO("   -> MDST source: V0");
            m_V02Plists.emplace_back(pdgCode, listName, antiListName, isSelfConjugatedParticle, cut);
          }
        }
        B2INFO("   -> With cuts  : " << cutParameter);
      }
    }


    m_chargeZeroTrackCounts = std::vector<int>(m_Tracks2Plists.size(), 0);
    m_sameChargeDaughtersV0Counts = std::vector<int>(m_V02Plists.size(), 0);
  }

  void ParticleLoaderModule::event()
  {
    StoreArray<Particle> particles;
    StoreObjPtr<ParticleExtraInfoMap> particleExtraInfoMap;
    if (not particleExtraInfoMap) {
      particleExtraInfoMap.create();
    }

    if (m_useROEs)
      roeToParticles();
    else if (m_useMCParticles)
      mcParticlesToParticles();
    else {
      tracksToParticles();
      eclClustersToParticles();
      klmClustersToParticles();
      v0sToParticles();
    }
  }

  void ParticleLoaderModule::terminate()
  {
    // report track errors integrated
    for (size_t i = 0; i < m_Tracks2Plists.size(); i++)
      if (m_chargeZeroTrackCounts[i] > 0) {
        auto track2Plist = m_Tracks2Plists[i];
        B2WARNING("There were " << m_chargeZeroTrackCounts[i]
                  << " tracks skipped because of zero charge for "
                  << get<c_PListName>(track2Plist));
      }
    // report V0 errors integrated
    for (size_t i = 0; i < m_V02Plists.size(); i++)
      if (m_sameChargeDaughtersV0Counts[i] > 0) {
        auto v02Plist = m_V02Plists[i];
        B2WARNING("There were " << m_sameChargeDaughtersV0Counts[i]
                  << " v0s skipped because of same charge daughters for "
                  << get<c_PListName>(v02Plist));
      }
  }

  void ParticleLoaderModule::roeToParticles()
  {
    if (m_ROE2Plists.empty()) // nothing to do
      return;
    // Multiple particle lists are not supported
    auto roe2Plist = m_ROE2Plists[0];
    string listName = get<c_PListName>(roe2Plist);
    string antiListName = get<c_AntiPListName>(roe2Plist);
    int pdgCode = get<c_PListPDGCode>(roe2Plist);
    bool isSelfConjugatedParticle = get<c_IsPListSelfConjugated>(roe2Plist);

    StoreObjPtr<ParticleList> plist(listName);
    plist.create();
    plist->initialize(pdgCode, listName);

    if (!isSelfConjugatedParticle) {
      StoreObjPtr<ParticleList> antiPlist(antiListName);
      antiPlist.create();
      antiPlist->initialize(-1 * pdgCode, antiListName);
      antiPlist->bindAntiParticleList(*(plist));
    }
    if (m_sourceParticleListName != "") {
      // Take related ROEs from a particle list
      StoreObjPtr<ParticleList> pList(m_sourceParticleListName);
      if (!pList.isValid())
        B2FATAL("ParticleList " << m_sourceParticleListName << " could not be found or is not valid!");
      for (unsigned int i = 0; i < pList->getListSize(); i++) {
<<<<<<< HEAD
        RestOfEvent* roe = pList->getParticle(i)->getRelatedTo<RestOfEvent>();
=======
        RestOfEvent* roe = pList->getParticle(i)->getRelatedTo<RestOfEvent>("ALL");
>>>>>>> e3a24278
        if (!roe) {
          B2ERROR("ParticleList " << m_sourceParticleListName << " has no associated ROEs!");
        } else {
          addROEToParticleList(roe, pdgCode);
        }
      }

    } else {
      // Take all ROE if no particle list provided
      StoreArray<RestOfEvent> roes;
      for (int i = 0; i < roes.getEntries(); i++) {
        addROEToParticleList(roes[i]);
      }
    }
  }

  void ParticleLoaderModule::addROEToParticleList(RestOfEvent* roe, int pdgCode, bool isSelfConjugatedParticle)
  {

    Particle* newPart = nullptr;
    if (!m_useMissing) {
      // Convert ROE to particle
      newPart = roe->convertToParticle(m_roeMaskName, pdgCode, isSelfConjugatedParticle);
    } else {
      // Create a particle from missing momentum
      StoreArray<Particle> particles;
      auto* signalSideParticle = roe->getRelatedFrom<Particle>();
      PCmsLabTransform T;
      TLorentzVector boost4Vector = T.getBeamFourMomentum();

      TLorentzVector signal4Vector = signalSideParticle->get4Vector();
      TLorentzVector roe4Vector = roe->get4Vector(m_roeMaskName);
      TLorentzVector missing4Vector;
      missing4Vector.SetVect(boost4Vector.Vect() - (signal4Vector.Vect() + roe4Vector.Vect()));
      missing4Vector.SetE(missing4Vector.Vect().Mag());
      newPart = particles.appendNew(missing4Vector, pdgCode);

    }
    for (auto roe2Plist : m_ROE2Plists) {
      string listName = get<c_PListName>(roe2Plist);
      auto& cut = get<c_CutPointer>(roe2Plist);
      StoreObjPtr<ParticleList> plist(listName);
      if (cut->check(newPart))
        plist->addParticle(newPart);
    }

  }


  void ParticleLoaderModule::v0sToParticles()
  {
    if (m_V02Plists.empty()) // nothing to do
      return;

    // create all lists
    for (auto v02Plist : m_V02Plists) {
      string listName = get<c_PListName>(v02Plist);
      string antiListName = get<c_AntiPListName>(v02Plist);
      int pdgCode = get<c_PListPDGCode>(v02Plist);
      bool isSelfConjugatedParticle = get<c_IsPListSelfConjugated>(v02Plist);

      StoreObjPtr<ParticleList> plist(listName);
      plist.create();
      plist->initialize(pdgCode, listName);

      if (!isSelfConjugatedParticle) {
        StoreObjPtr<ParticleList> antiPlist(antiListName);
        antiPlist.create();
        antiPlist->initialize(-1 * pdgCode, antiListName);

        antiPlist->bindAntiParticleList(*(plist));
      }
    }

    StoreArray<V0> V0s;
    StoreArray<Particle> particles;

    // check if the order of the daughters in the decay string (decided by the user) is the same of the v0 daughers order (fixed)
    bool matchingDaughtersOrder = true;
    if (m_decaydescriptor.getDaughter(0)->getMother()->getPDGCode() < 0
        && m_decaydescriptor.getDaughter(1)->getMother()->getPDGCode() > 0)
      matchingDaughtersOrder = false;

    // load reconstructed V0s as Kshorts (pi-pi+ combination), Lambdas (p+pi- combinations), and converted photons (e-e+ combinations)
    for (int i = 0; i < V0s.getEntries(); i++) {
      const V0* v0 = V0s[i];
      Const::ParticleType v0Type = v0->getV0Hypothesis();

      // inner loop over the ParticleLists
      for (size_t ilist = 0; ilist < m_V02Plists.size(); ilist++) {
        auto v02Plist = m_V02Plists[ilist];
        int listPDGCode = get<c_PListPDGCode>(v02Plist);

        if (abs(listPDGCode) != abs(v0Type.getPDGCode()))
          continue;

        // check if the charge of the 2 V0's daughters is opposite
        if (v0->getTrackFitResults().first->getChargeSign() == v0->getTrackFitResults().second->getChargeSign()) {
          B2DEBUG(19, "V0 with same charge daughters skipped!");
          m_sameChargeDaughtersV0Counts[ilist]++;
          continue;
        }

        Const::ChargedStable pTypeP(Const::pion);
        Const::ChargedStable pTypeM(Const::pion);

        if (v0Type.getPDGCode() == Const::Kshort.getPDGCode()) { // K0s -> pi+ pi-
          pTypeP = Const::pion;
          pTypeM = Const::pion;
        } else if (v0Type.getPDGCode() == Const::Lambda.getPDGCode()) { // Lambda -> p+ pi-
          pTypeP = Const::proton;
          pTypeM = Const::pion;
        } else if (v0Type.getPDGCode() == Const::antiLambda.getPDGCode()) { // anti-Lambda -> pi+ anti-p-
          pTypeP = Const::pion;
          pTypeM = Const::proton;
        } else if (v0Type.getPDGCode() == Const::photon.getPDGCode()) { // gamma -> e+ e-
          pTypeP = Const::electron;
          pTypeM = Const::electron;
        } else {
          B2WARNING("Unknown V0 hypothesis!");
        }

        // check if, given the initial user's decay descriptor, the current v0 is a particle or an anti-particle.
        // in the V0 the order of the daughters is fixed, first the positive and then the negative; to be coherent with the decay desctiptor, when creating
        // one particle list and one anti-particle, the v0 daughters' order has to be switched only in one case
        bool correctOrder = matchingDaughtersOrder;
        if (abs(v0Type.getPDGCode()) == abs(m_decaydescriptor.getMother()->getPDGCode())
            && v0Type.getPDGCode() != m_decaydescriptor.getMother()->getPDGCode())
          correctOrder = !correctOrder;

        std::pair<Track*, Track*> v0Tracks = v0->getTracks();
        std::pair<TrackFitResult*, TrackFitResult*> v0TrackFitResults = v0->getTrackFitResults();

        Particle daugP((v0Tracks.first)->getArrayIndex(), v0TrackFitResults.first, pTypeP, v0TrackFitResults.first->getParticleType());
        Particle daugM((v0Tracks.second)->getArrayIndex(), v0TrackFitResults.second, pTypeM, v0TrackFitResults.second->getParticleType());

        const PIDLikelihood* pidP = (v0Tracks.first)->getRelated<PIDLikelihood>();
        const PIDLikelihood* pidM = (v0Tracks.second)->getRelated<PIDLikelihood>();

        const MCParticle* mcParticleP = (v0Tracks.first)->getRelated<MCParticle>();
        const MCParticle* mcParticleM = (v0Tracks.second)->getRelated<MCParticle>();

        // add V0 daughters to the Particle StoreArray
        Particle* newDaugP;
        Particle* newDaugM;

        if (correctOrder) {
          newDaugP = particles.appendNew(daugP);
          newDaugM = particles.appendNew(daugM);
        } else {
          newDaugM = particles.appendNew(daugM);
          newDaugP = particles.appendNew(daugP);
        }

        if (pidP)
          newDaugP->addRelationTo(pidP);
        if (mcParticleP)
          newDaugP->addRelationTo(mcParticleP);

        if (pidM)
          newDaugM->addRelationTo(pidM);
        if (mcParticleM)
          newDaugM->addRelationTo(mcParticleM);

        TLorentzVector v0Momentum = newDaugP->get4Vector() + newDaugM->get4Vector();

        Particle v0P(v0Momentum, v0Type.getPDGCode());
        if (correctOrder) {
          v0P.appendDaughter(newDaugP);
          v0P.appendDaughter(newDaugM);
        } else {
          v0P.appendDaughter(newDaugM);
          v0P.appendDaughter(newDaugP);
        }

        Particle* newPart = particles.appendNew(v0P);

        string listName = get<c_PListName>(v02Plist);
        auto& cut = get<c_CutPointer>(v02Plist);
        StoreObjPtr<ParticleList> plist(listName);

        if (cut->check(newPart))
          plist->addParticle(newPart);
      }
    }
  }

  void ParticleLoaderModule::tracksToParticles()
  {
    if (m_Tracks2Plists.empty()) // nothing to do
      return;

    // create and initialize the particle lists
    for (auto track2Plist : m_Tracks2Plists) {
      string listName = get<c_PListName>(track2Plist);
      string antiListName = get<c_AntiPListName>(track2Plist);
      int pdgCode = get<c_PListPDGCode>(track2Plist);
      bool isSelfConjugatedParticle = get<c_IsPListSelfConjugated>(track2Plist);

      StoreObjPtr<ParticleList> plist(listName);
      plist.create();
      plist->initialize(pdgCode, listName);

      // if cc exists then also create and bind that list
      if (!isSelfConjugatedParticle) {
        StoreObjPtr<ParticleList> antiPlist(antiListName);
        antiPlist.create();
        antiPlist->initialize(-1 * pdgCode, antiListName);

        antiPlist->bindAntiParticleList(*(plist));
      }
    }

    // grab the StoreArray for tracks and particles
    StoreArray<Track> Tracks;
    StoreArray<Particle> particles;

    // the outer loop over all tracks from which Particles
    // are created, and get sorted in the particle lists
    for (int i = 0; i < Tracks.getEntries(); i++) {
      const Track* track = Tracks[i];
      const PIDLikelihood* pid = track->getRelated<PIDLikelihood>();
      const auto& mcParticleWithWeight = track->getRelatedToWithWeight<MCParticle>();

      // inner loop over the ParticleLists
      for (size_t ilist = 0; ilist < m_Tracks2Plists.size(); ilist++) {
        auto track2Plist = m_Tracks2Plists[ilist];
        string listName = get<c_PListName>(track2Plist);
        auto& cut = get<c_CutPointer>(track2Plist);
        StoreObjPtr<ParticleList> plist(listName);

        // if no track hypothesis is requested, use the particle's own
        int pdgCode;
        if (m_trackHypothesis == 0)
          pdgCode = get<c_PListPDGCode>(track2Plist);
        else pdgCode = m_trackHypothesis;
        Const::ChargedStable type(abs(pdgCode));

        // load the TrackFitResult for the requested particle or if not available use
        // the one with the closest mass
        const TrackFitResult* trackFit = track->getTrackFitResultWithClosestMass(type);

        if (!trackFit) { // should never happen with the "closest mass" getter - leave as a sanity check
          B2WARNING("Track returned null TrackFitResult pointer for ChargedStable::getPDGCode()  = " << type.getPDGCode());
          continue;
        }

        if (m_enforceFitHypothesis && (trackFit->getParticleType().getPDGCode() != type.getPDGCode())) {
          // the required hypothesis does not exist for this track, skip it
          continue;
        }

        // charge zero tracks can appear, filter them and
        // count number of tracks filtered out
        int charge = trackFit->getChargeSign();
        if (charge == 0) {
          B2DEBUG(19, "Track with charge = 0 skipped!");
          m_chargeZeroTrackCounts[ilist]++;
          continue;
        }

        // create particle and add it to the Particle list. The Particle class
        // internally also uses the getTrackFitResultWithClosestMass() to load the best available
        // track fit result
        Particle particle(track, type);
        if (particle.getParticleType() == Particle::c_Track) { // should always hold but...

          Particle* newPart = particles.appendNew(particle);
          if (pid)
            newPart->addRelationTo(pid);
          if (mcParticleWithWeight.first)
            newPart->addRelationTo(mcParticleWithWeight.first, mcParticleWithWeight.second);

          if (cut->check(newPart))
            plist->addParticle(newPart);

        } // sanity check correct particle type
      } // particle lists
    } // loop over tracks
  }

  void ParticleLoaderModule::eclClustersToParticles()
  {
    if (m_ECLClusters2Plists.empty()) // nothing to do
      return;

    // create and register all ParticleLists
    for (auto eclCluster2Plist : m_ECLClusters2Plists) {
      string listName = get<c_PListName>(eclCluster2Plist);
      string antiListName = get<c_AntiPListName>(eclCluster2Plist);
      int pdgCode = get<c_PListPDGCode>(eclCluster2Plist);
      bool isSelfConjugatedParticle = get<c_IsPListSelfConjugated>(eclCluster2Plist);

      StoreObjPtr<ParticleList> plist(listName);
      if (!plist) { // create the list only if the klmClustersToParticles function has not already created it
        plist.create();
        plist->initialize(pdgCode, listName);

        // create anti-particle list if necessary
        if (!isSelfConjugatedParticle) {
          StoreObjPtr<ParticleList> antiPlist(antiListName);
          antiPlist.create();
          antiPlist->initialize(-1 * pdgCode, antiListName);

          antiPlist->bindAntiParticleList(*(plist));
        }
      }
    }

    // StoreArrays needed to load eclclusters as particles
    // (and mcmatching)
    StoreArray<ECLCluster> ECLClusters;
    StoreArray<Particle> particles;
    StoreArray<MCParticle> mcParticles;

    // outer loop over all ECLClusters
    for (int i = 0; i < ECLClusters.getEntries(); i++) {
      const ECLCluster* cluster      = ECLClusters[i];

      // ECLClusters can be reconstructed under different hypotheses, for
      // example photons or neutral hadrons, we only load particles from these
      // for now
      if (!cluster->isNeutral()) continue;
      if (not cluster->hasHypothesis(ECLCluster::EHypothesisBit::c_nPhotons)
          and not cluster->hasHypothesis(ECLCluster::EHypothesisBit::c_neutralHadron))
        continue;

      // ECLCluster can be matched to multiple MCParticles
      // order the relations by weights and set Particle -> multiple MCParticle relation
      // preserve the weight
      RelationVector<MCParticle> mcRelations = cluster->getRelationsTo<MCParticle>();
      // order relations by weights
      std::vector<std::pair<int, double>> weightsAndIndices;
      for (unsigned int iMCParticle = 0; iMCParticle < mcRelations.size(); iMCParticle++) {
        const MCParticle* relMCParticle = mcRelations[iMCParticle];
        double weight = mcRelations.weight(iMCParticle);
        if (relMCParticle)
          weightsAndIndices.emplace_back(relMCParticle->getArrayIndex(), weight);
      }
      // sort descending by weight
      std::sort(weightsAndIndices.begin(), weightsAndIndices.end(),
      [](const std::pair<int, double>& left, const std::pair<int, double>& right) {
        return left.second > right.second;
      });

      // inner loop over ParticleLists: fill each relevant list with Particles
      // created from ECLClusters
      for (auto eclCluster2Plist : m_ECLClusters2Plists) {
        string listName = get<c_PListName>(eclCluster2Plist);
        int listPdgCode = get<c_PListPDGCode>(eclCluster2Plist);
        Const::ParticleType thisType(listPdgCode);

        // don't fill photon list with clusters that don't have
        // the nPhotons hypothesis (ECL people call this N1)
        if (listPdgCode == Const::photon.getPDGCode()
            and not cluster->hasHypothesis(ECLCluster::EHypothesisBit::c_nPhotons))
          continue;

        // don't fill a KLong list with clusters that don't have the neutral
        // hadron hypothesis set (ECL people call this N2)
        if (listPdgCode == Const::Klong.getPDGCode()
            and not cluster->hasHypothesis(ECLCluster::EHypothesisBit::c_neutralHadron))
          continue;

        // don't fill a neutron list with clusters that don't have the neutral
        // hadron hypothesis set (ECL people call this N2)
        if (listPdgCode == Const::neutron.getPDGCode()
            and not cluster->hasHypothesis(ECLCluster::EHypothesisBit::c_neutralHadron))
          continue;

        // create particle and check it before adding to list
        Particle particle(cluster, thisType);
        if (particle.getParticleType() != Particle::c_ECLCluster) {
          B2FATAL("Particle created from ECLCluster does not have ECLCluster type.");
          continue;
        }
        Particle* newPart = particles.appendNew(particle);

        // set relations to mcparticles
        for (auto& weightsAndIndex : weightsAndIndices) {
          const MCParticle* relMCParticle = mcParticles[weightsAndIndex.first];
          double weight = weightsAndIndex.second;

          // TODO: study this further and avoid hard-coded values
          // set the relation only if the MCParticle(reconstructed Particle)'s
          // energy contribution to this cluster amounts to at least 30(20)%
          if (relMCParticle)
            if (weight / newPart->getEnergy() > 0.20 &&  weight / relMCParticle->getEnergy() > 0.30)
              newPart->addRelationTo(relMCParticle, weight);
        }


        // add particle to list if it passes the selection criteria
        auto& cut = get<c_CutPointer>(eclCluster2Plist);
        StoreObjPtr<ParticleList> plist(listName);

        if (cut->check(newPart))
          plist->addParticle(newPart);

      } // loop over particle lists to be filled by ECLClusters
    } // loop over cluster
  }

  void ParticleLoaderModule::klmClustersToParticles()
  {
    if (m_KLMClusters2Plists.empty()) // nothing to do
      return;

    // create all lists
    for (auto klmCluster2Plist : m_KLMClusters2Plists) {
      string listName = get<c_PListName>(klmCluster2Plist);
      string antiListName = get<c_AntiPListName>(klmCluster2Plist);
      int pdgCode = get<c_PListPDGCode>(klmCluster2Plist);
      bool isSelfConjugatedParticle = get<c_IsPListSelfConjugated>(klmCluster2Plist);

      StoreObjPtr<ParticleList> plist(listName);
      if (!plist) { // create the list only if the eclClustersToParticle has not already created it
        plist.create();
        plist->initialize(pdgCode, listName);

        if (!isSelfConjugatedParticle) {
          StoreObjPtr<ParticleList> antiPlist(antiListName);
          antiPlist.create();
          antiPlist->initialize(-1 * pdgCode, antiListName);

          antiPlist->bindAntiParticleList(*(plist));
        }
      }
    }

    StoreArray<KLMCluster> KLMClusters;
    StoreArray<Particle> particles;

    // load reconstructed neutral KLM cluster's as Klongs or neutrons
    for (int i = 0; i < KLMClusters.getEntries(); i++) {
      const KLMCluster* cluster      = KLMClusters[i];

      if ((cluster->getRelatedTo<KlId>()) == NULL)
        continue;

      if ((cluster->getRelatedTo<KlId>()->getKlId() < 0) || (cluster->getRelatedTo<KlId>()->getKlId() > 1))
        continue;

      if (std::isnan(cluster->getMomentumMag())) {
        B2WARNING("Skipping KLMCluster because of nan momentum.");
        continue;
      }

      const MCParticle* mcParticle = cluster->getRelated<MCParticle>();

      for (auto klmCluster2Plist : m_KLMClusters2Plists) {
        string listName = get<c_PListName>(klmCluster2Plist);
        int pdgCode = get<c_PListPDGCode>(klmCluster2Plist);

        // create particle and check its type before adding it to list
        Particle particle(cluster, pdgCode);
        if (particle.getParticleType() != Particle::c_KLMCluster) {
          B2FATAL("Particle created from KLMCluster does not have KLMCluster type.");
        }
        Particle* newPart = particles.appendNew(particle);

        if (mcParticle)
          newPart->addRelationTo(mcParticle);

        // add particle to list if it passes the selection criteria
        auto&  cut = get<c_CutPointer>(klmCluster2Plist);
        StoreObjPtr<ParticleList> plist(listName);

        if (cut->check(newPart))
          plist->addParticle(newPart);
      }
    }
  }

  void ParticleLoaderModule::mcParticlesToParticles()
  {
    if (m_MCParticles2Plists.empty()) // nothing to do
      return;

    // create all lists
    for (auto mcParticle2Plist : m_MCParticles2Plists) {
      string listName = get<c_PListName>(mcParticle2Plist);
      string antiListName = get<c_AntiPListName>(mcParticle2Plist);
      int pdgCode = get<c_PListPDGCode>(mcParticle2Plist);
      bool isSelfConjugatedParticle = get<c_IsPListSelfConjugated>(mcParticle2Plist);

      StoreObjPtr<ParticleList> plist(listName);
      plist.create();
      plist->initialize(pdgCode, listName);

      if (!isSelfConjugatedParticle) {
        StoreObjPtr<ParticleList> antiPlist(antiListName);
        antiPlist.create();
        antiPlist->initialize(-1 * pdgCode, antiListName);

        antiPlist->bindAntiParticleList(*(plist));
      }
    }

    StoreArray<MCParticle> MCParticles;
    StoreArray<Particle> particles;

    for (int i = 0; i < MCParticles.getEntries(); i++) {
      const MCParticle* mcParticle = MCParticles[i];

      for (auto mcParticle2Plist : m_MCParticles2Plists) {
        int pdgCode = get<c_PListPDGCode>(mcParticle2Plist);

        if (abs(pdgCode) != abs(mcParticle->getPDG()))
          continue;

        Particle particle(mcParticle);
        Particle* newPart = particles.appendNew(particle);
        newPart->addRelationTo(mcParticle);

        //append the whole bottom part of the decay tree to this particle
        if (m_addDaughters) appendDaughtersRecursive(newPart);

        string listName = get<c_PListName>(mcParticle2Plist);
        auto&  cut = get<c_CutPointer>(mcParticle2Plist);
        StoreObjPtr<ParticleList> plist(listName);

        if (cut->check(newPart))
          plist->addParticle(newPart);
      }
    }
  }

  bool ParticleLoaderModule::isValidPDGCode(const int pdgCode)
  {
    bool result = false;

    // is particle type = charged final state particle?
    if (Const::chargedStableSet.find(abs(pdgCode)) != Const::invalidParticle)
      return true;

    if (abs(pdgCode) == abs(Const::photon.getPDGCode()))
      return true;

    if (abs(pdgCode) == abs(Const::Kshort.getPDGCode()))
      return true;

    if (abs(pdgCode) == abs(Const::Klong.getPDGCode()))
      return true;

    if (abs(pdgCode) == abs(Const::Lambda.getPDGCode()))
      return true;

    if (abs(pdgCode) == abs(Const::neutron.getPDGCode()))
      return true;

    return result;
  }

  void ParticleLoaderModule::appendDaughtersRecursive(Particle* mother)
  {
    StoreArray<Particle> particles;
    auto* mcmother = mother->getRelated<MCParticle>();

    if (!mcmother)
      return;

    vector<MCParticle*> mcdaughters = mcmother->getDaughters();

    for (auto& mcdaughter : mcdaughters) {
      Particle particle(mcdaughter);
      Particle* daughter = particles.appendNew(particle);
      daughter->addRelationTo(mcdaughter);
      mother->appendDaughter(daughter);

      if (mcdaughter->getNDaughters() > 0)
        appendDaughtersRecursive(daughter);
    }
  }


} // end Belle2 namespace<|MERGE_RESOLUTION|>--- conflicted
+++ resolved
@@ -316,11 +316,7 @@
       if (!pList.isValid())
         B2FATAL("ParticleList " << m_sourceParticleListName << " could not be found or is not valid!");
       for (unsigned int i = 0; i < pList->getListSize(); i++) {
-<<<<<<< HEAD
-        RestOfEvent* roe = pList->getParticle(i)->getRelatedTo<RestOfEvent>();
-=======
         RestOfEvent* roe = pList->getParticle(i)->getRelatedTo<RestOfEvent>("ALL");
->>>>>>> e3a24278
         if (!roe) {
           B2ERROR("ParticleList " << m_sourceParticleListName << " has no associated ROEs!");
         } else {
