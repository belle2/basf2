--- conflicted
+++ resolved
@@ -88,11 +88,7 @@
     Particle* targetP = particles[selParticlesTarget[0]->getArrayIndex()];
     Particle* daughterCopy = Belle2::ParticleCopy::copyParticle(targetP);
     daughterCopy->set4Vector(boost4Vector - daughters4Vector);
-<<<<<<< HEAD
-    //iParticle->replaceDaughter(targetP, daughterCopy);
-=======
     iParticle->replaceDaughter(targetP, daughterCopy);
->>>>>>> aa6dd5b8
   }
 }
 
