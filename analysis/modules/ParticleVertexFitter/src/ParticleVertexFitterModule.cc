/**************************************************************************
 * BASF2 (Belle Analysis Framework 2)                                     *
 * Copyright(C) 2010 - Belle II Collaboration                             *
 *                                                                        *
 * Author: The Belle II Collaboration                                     *
 * Contributors: Marko Staric, Luigi Li Gioi, Anze Zupanc, Yu Hu           *
 *                                                                        *
 * This software is provided "as is" without any warranty.                *
 **************************************************************************/

// Own include
#include <analysis/modules/ParticleVertexFitter/ParticleVertexFitterModule.h>

// framework - DataStore
#include <framework/datastore/StoreArray.h>
#include <framework/datastore/StoreObjPtr.h>

// framework aux
#include <framework/gearbox/Unit.h>
#include <framework/gearbox/Const.h>
#include <framework/logging/Logger.h>

// dataobjects
#include <analysis/dataobjects/Particle.h>
#include <analysis/dataobjects/ParticleList.h>
#include <analysis/dataobjects/Btube.h>
// utilities
#include <analysis/utility/CLHEPToROOT.h>
#include <analysis/utility/PCmsLabTransform.h>
#include <analysis/utility/ParticleCopy.h>
#include <analysis/utility/ROOTToCLHEP.h>

// Magnetic field
#include <framework/geometry/BFieldManager.h>

#include <TMath.h>

using namespace std;

namespace Belle2 {


  //-----------------------------------------------------------------
  //                 Register module
  //-----------------------------------------------------------------

  REG_MODULE(ParticleVertexFitter)

  //-----------------------------------------------------------------
  //                 Implementation
  //-----------------------------------------------------------------

  ParticleVertexFitterModule::ParticleVertexFitterModule() : Module(),
    m_Bfield(0)
  {
    // set module description (e.g. insert text)
    setDescription("Vertex fitter for modular analysis");
    setPropertyFlags(c_ParallelProcessingCertified);

    // Add parameters
    addParam("listName", m_listName, "name of particle list", string(""));
    addParam("confidenceLevel", m_confidenceLevel,
             "Confidence level to accept the fit. Particle candidates with "
             "p-value less than confidenceLevel are removed from the particle "
             "list. If set to -1, all candidates are kept; if set to 0, "
             "the candidates failing the fit are removed.",
             0.001);
    addParam("vertexFitter", m_vertexFitter, "kfitter or rave", string("kfitter"));
    addParam("fitType", m_fitType, "type of the kinematic fit (vertex, massvertex, mass)", string("vertex"));
    addParam("withConstraint", m_withConstraint,
             "additional constraint on vertex: ipprofile, iptube, mother, iptubecut, pointing, btube",
             string(""));
    addParam("decayString", m_decayString, "specifies which daughter particles are included in the kinematic fit", string(""));
    addParam("updateDaughters", m_updateDaughters, "true: update the daughters after the vertex fit", false);
  }

  void ParticleVertexFitterModule::initialize()
  {
    // magnetic field
    m_Bfield = BFieldManager::getField(TVector3(0, 0, 0)).Z() / Unit::T;

    // RAVE setup
    if (m_vertexFitter == "rave")
      analysis::RaveSetup::initialize(1, m_Bfield);

    B2DEBUG(1, "ParticleVertexFitterModule : magnetic field = " << m_Bfield);


    if (m_decayString != "")
      m_decaydescriptor.init(m_decayString);

    B2INFO("ParticleVertexFitter: Performing " << m_fitType << " fit on " << m_listName << " using " << m_vertexFitter);
    if (m_decayString != "")
      B2INFO("ParticleVertexFitter: Using specified decay string: " << m_decayString);
    if (m_withConstraint != "")
      B2INFO("ParticleVertexFitter: Additional " << m_withConstraint << " will be applied");

  }

  void ParticleVertexFitterModule::beginRun()
  {
    //TODO: set magnetic field for each run
    //m_Bfield = BFieldMap::Instance().getBField(TVector3(0,0,0)).Z();
    //TODO: set IP spot size for each run
  }

  void ParticleVertexFitterModule::event()
  {

    StoreObjPtr<ParticleList> plist(m_listName);
    if (!plist) {
      B2ERROR("ParticleList " << m_listName << " not found");
      return;
    }

    if (m_vertexFitter == "rave")
      analysis::RaveSetup::initialize(1, m_Bfield);

    m_BeamSpotCenter = m_beamSpotDB->getIPPosition();
    m_beamSpotCov.ResizeTo(3, 3);
    TMatrixDSym beamSpotCov(3);
    if (m_withConstraint == "ipprofile") m_beamSpotCov = m_beamSpotDB->getCovVertex();
    if (m_withConstraint == "iptube") ParticleVertexFitterModule::findConstraintBoost(2.);
    if (m_withConstraint == "iptubecut") {  // for development purpose only
      m_BeamSpotCenter = TVector3(0.001, 0., .013);
      findConstraintBoost(0.03);
    }
    if ((m_vertexFitter == "rave") && (m_withConstraint == "ipprofile" || m_withConstraint == "iptube"
                                       || m_withConstraint == "mother" || m_withConstraint == "iptubecut" || m_withConstraint == "btube"))
      analysis::RaveSetup::getInstance()->setBeamSpot(m_BeamSpotCenter, m_beamSpotCov);

    std::vector<unsigned int> toRemove;
    unsigned int n = plist->getListSize();
    for (unsigned i = 0; i < n; i++) {
      Particle* particle = plist->getParticle(i);
      m_hasCovMatrix = false;
      if (m_updateDaughters == true) {
        if (m_decayString.empty()) ParticleCopy::copyDaughters(particle);
        else B2ERROR("Daughters update works only when all daughters are selected. Daughters will not be updated");
      }

      if (m_withConstraint == "mother") {
        m_BeamSpotCenter = particle->getVertex();
        m_beamSpotCov = particle->getVertexErrorMatrix();
      }

      TMatrixFSym mother_errMatrix(7);
      mother_errMatrix = particle->getMomentumVertexErrorMatrix();
      for (int k = 0; k < 7; k++) {
        for (int j = 0; j < 7; j++) {
          if (mother_errMatrix[k][j] > 0) {
            m_hasCovMatrix = true;
          }
        }
      }
      bool hasTube = true;
      if (m_withConstraint == "btube") {
        Btube* Ver = particle->getRelatedTo<Btube>();
        if (!Ver) {
          hasTube = false;
          toRemove.push_back(particle->getArrayIndex());
        } else {
          m_BeamSpotCenter.SetXYZ(Ver->getTubeCenter()(0, 0), Ver->getTubeCenter()(1, 0), Ver->getTubeCenter()(2, 0));
          m_beamSpotCov = Ver->getTubeMatrix();
        }
      }
      bool ok = false;
      if (hasTube) {
        ok = doVertexFit(particle);
      }
      if (!ok)
        particle->setPValue(-1);
      if (particle->getPValue() < m_confidenceLevel)
        toRemove.push_back(particle->getArrayIndex());
    }
    plist->removeParticles(toRemove);

    //free memory allocated by rave. initialize() would be enough, except that we must clean things up before program end...
    if (m_vertexFitter == "rave")
      analysis::RaveSetup::getInstance()->reset();
  }

  bool ParticleVertexFitterModule::doVertexFit(Particle* mother)
  {
    // steering starts here

    if (m_Bfield == 0) {
      B2FATAL("ParticleVertexFitter: No magnetic field");
    }

    if (m_withConstraint != "ipprofile" &&
        m_withConstraint != "iptube" &&
        m_withConstraint != "mother" &&
        m_withConstraint != "iptubecut" &&
        m_withConstraint != "pointing" &&
        m_withConstraint != "btube" &&
        m_withConstraint != "")
      B2FATAL("ParticleVertexFitter: " << m_withConstraint << " ***invalid Constraint ");

    bool ok = false;
    // fits with KFitter
    if (m_vertexFitter == "kfitter") {

      // vertex fit
      if (m_fitType == "vertex") {
        if (m_withConstraint == "ipprofile") {
          ok = doKVertexFit(mother, true, false);
        } else if (m_withConstraint == "iptube") {
          ok = doKVertexFit(mother, false, true);
        } else {
          ok = doKVertexFit(mother, false, false);
        }
      }

      // mass-constrained vertex fit
      if (m_fitType == "massvertex") {
        if (m_withConstraint == "ipprofile" || m_withConstraint == "iptube" || m_withConstraint == "iptubecut") {
          B2FATAL("ParticleVertexFitter: Invalid options - mass-constrained fit using kfitter does not work with iptube or ipprofile constraint.");
        } else if (m_withConstraint == "pointing") {
          ok = doKMassPointingVertexFit(mother);
        } else {
          ok = doKMassVertexFit(mother);
        }
      }

      // mass fit
      if (m_fitType == "mass") {
        if (m_withConstraint == "ipprofile" || m_withConstraint == "iptube" || m_withConstraint == "iptubecut") {
          B2FATAL("ParticleVertexFitter: Invalid options - mass fit using kfitter does not work with iptube or ipprofile constraint.");
        } else {
          ok = doKMassFit(mother);
        }
      }

      // four C fit
      if (m_fitType == "fourC") {
        if (m_withConstraint == "ipprofile" || m_withConstraint == "iptube" || m_withConstraint == "iptubecut") {
          B2FATAL("ParticleVertexFitter: Invalid options - four C fit using kfitter does not work with iptube or ipprofile constraint.");
        } else {
          ok = doKFourCFit(mother);
        }
      }

      // invalid KFitter fit type
      if (m_fitType != "vertex"
          && m_fitType != "massvertex"
          && m_fitType != "mass"
          && m_fitType != "fourC")
        B2FATAL("ParticleVertexFitter: " << m_fitType << " ***invalid fit type for the vertex fitter ");
    }

    // fits using Rave
    if (m_vertexFitter == "rave") {
      try {
        ok = doRaveFit(mother);
      } catch (const rave::CheckedFloatException&) {
        B2ERROR("Invalid inputs (nan/inf)?");
        ok = false;
      }
    }

    // invalid fitter
    if (m_vertexFitter != "kfitter" && m_vertexFitter != "rave")
      B2FATAL("ParticleVertexFitter: " << m_vertexFitter << " ***invalid vertex fitter ");

    if (!ok) return false;

    // steering ends here

    //if (mother->getPValue() < m_confidenceLevel) return false;
    return true;

  }

  bool ParticleVertexFitterModule::fillFitParticles(const Particle* mother, std::vector<const Particle*>& fitChildren,
                                                    std::vector<const Particle*>& pi0Children)
  {
<<<<<<< HEAD
    for (unsigned ichild = 0; ichild < mother->getNDaughters(); ichild++) {
      const Particle* child = mother->getDaughter(ichild);
      if (mother->getProperty() == Particle::PropertyFlags::c_IsUnspecified) {
        if (child->getPValue() > 0) {
          fitChildren.push_back(ichild);
        }
        continue;
      }
=======
    if (m_decayString.empty()) {
      // if decayString is empty, just use all primary daughters
      for (unsigned ichild = 0; ichild < mother->getNDaughters(); ichild++) {
        const Particle* child = mother->getDaughter(ichild);
        fitChildren.push_back(child);
      }
    } else {
      fitChildren = m_decaydescriptor.getSelectionParticles(mother);
    }

    auto itr = fitChildren.begin();
    while (itr != fitChildren.end()) {
      const Particle* child = *itr;

>>>>>>> 557c0ccb
      if (child->getPValue() < 0) {
        B2WARNING("Daughter with PDG code " << child->getPDGCode() << " does not have a valid error matrix.");
        return false; // error matrix not valid
      }
      bool isPi0 = false;
      if (m_hasCovMatrix == false) {
        if (child->getPDGCode() == Const::pi0.getPDGCode() && child->getNDaughters() == 2) {
          if (child->getDaughter(0)->getPDGCode() == Const::photon.getPDGCode()
              && child->getDaughter(1)->getPDGCode() == Const::photon.getPDGCode()) {
            isPi0 = true;
          }
        }
      }
      if (isPi0) {
        // move children from fitChildren to pi0Children
        pi0Children.push_back(child);
        itr = fitChildren.erase(itr);
      } else {
        itr++;
      }
    }

    return true;
  }

  bool ParticleVertexFitterModule::redoPi0MassFit(Particle* pi0Temp, const Particle* pi0Orig, const analysis::VertexFitKFit& kv)
  {
    // TODO: something like setGammaError is necessary
    // this is just workaround for the moment

    const Particle* g1Orig = pi0Orig->getDaughter(0);
    const Particle* g2Orig = pi0Orig->getDaughter(1);
    Particle g1Temp(g1Orig->get4Vector(), 22);
    Particle g2Temp(g2Orig->get4Vector(), 22);

    TMatrixFSym g1ErrMatrix = g1Orig->getMomentumVertexErrorMatrix();
    TMatrixFSym g2ErrMatrix = g2Orig->getMomentumVertexErrorMatrix();

    TVector3 pos(kv.getVertex().x(), kv.getVertex().y(), kv.getVertex().z());
    CLHEP::HepSymMatrix posErrorMatrix = kv.getVertexError();

    TMatrixFSym errMatrix(3);
    for (int i = 0; i < 3; i++)
      for (int j = 0; j < 3; j++)
        errMatrix(i, j) = posErrorMatrix[i][j];

    g1ErrMatrix.SetSub(4, errMatrix);
    g2ErrMatrix.SetSub(4, errMatrix);

    g1Temp.updateMomentum(g1Orig->get4Vector(), pos, g1ErrMatrix, 1.0);
    g2Temp.updateMomentum(g2Orig->get4Vector(), pos, g2ErrMatrix, 1.0);

    // perform the mass fit for pi0
    analysis::MassFitKFit km;
    km.setMagneticField(m_Bfield);

    km.addParticle(&g1Temp);
    km.addParticle(&g2Temp);

    km.setVertex(kv.getVertex());
    km.setVertexError(kv.getVertexError());
    km.setInvariantMass(pi0Orig->getPDGMass());

    int err = km.doFit();
    if (err != 0) {
      return false;
    }

    bool ok = makeKMassMother(km, pi0Temp);

    return ok;
  }

  bool ParticleVertexFitterModule::doKVertexFit(Particle* mother, bool ipProfileConstraint, bool ipTubeConstraint)
  {
    if ((mother->getNDaughters() < 2 && !ipTubeConstraint) || mother->getNDaughters() < 1) return false;

    std::vector<const Particle*> fitChildren;
    std::vector<const Particle*> pi0Children;
    bool validChildren = fillFitParticles(mother, fitChildren, pi0Children);

    if (!validChildren)
      return false;

    if (pi0Children.size() > 1) {
      B2FATAL("[ParticleVertexFitterModule::doKVertexFit] Vertex fit using KFitter does not support fit with multiple pi0s (yet).");
    }

    if ((fitChildren.size() < 2 && !ipTubeConstraint) || fitChildren.size() < 1) {
      B2WARNING("[ParticleVertexFitterModule::doKVertexFit] Number of particles with valid error matrix entering the vertex fit using KFitter is too low.");
      return false;
    }

    // Initialise the Fitter
    analysis::VertexFitKFit kv;
    kv.setMagneticField(m_Bfield);

    for (auto& child : fitChildren)
      kv.addParticle(child);

    if (ipProfileConstraint)
      addIPProfileToKFitter(kv);

    if (ipTubeConstraint)
      addIPTubeToKFitter(kv);

    // Perform vertex fit using only the particles with valid error matrices
    int err = kv.doFit();
    if (err != 0)
      return false;

    bool ok = false;
    if (pi0Children.size() == 0)
      // in the case daughters do not include pi0 - this is it (fit done)
      ok = makeKVertexMother(kv, mother);
    else if (pi0Children.size() == 1) {
      // the daughters contain pi0:
      // 1. refit pi0 to previously determined vertex
      // 2. redo the fit using all particles (including pi0 this time)

      const Particle* pi0 = pi0Children[0];
      Particle pi0Temp(pi0->get4Vector(), 111);
      ok = redoPi0MassFit(&pi0Temp, pi0, kv) ;
      if (!ok)
        return false;

      // finally perform the fit using all daughter particles
      analysis::VertexFitKFit kv2;
      kv2.setMagneticField(m_Bfield);

      for (auto& child : fitChildren)
        kv2.addParticle(child);

      kv2.addParticle(&pi0Temp);

      if (ipProfileConstraint)
        addIPProfileToKFitter(kv2);

      err = kv2.doFit();

      if (err != 0)
        return false;

      ok = makeKVertexMother(kv2, mother);
    }

    return ok;
  }

  bool ParticleVertexFitterModule::doKMassVertexFit(Particle* mother)
  {
    if (mother->getNDaughters() < 2) return false;

    std::vector<const Particle*> fitChildren;
    std::vector<const Particle*> pi0Children;
    bool validChildren = fillFitParticles(mother, fitChildren, pi0Children);

    if (!validChildren)
      return false;

    if (pi0Children.size() > 1) {
      B2FATAL("[ParticleVertexFitterModule::doKVertexFit] MassVertex fit using KFitter does not support fit with multiple pi0s (yet).");
    }

    if (fitChildren.size() < 2) {
      B2WARNING("[ParticleVertexFitterModule::doKVertexFit] Number of particles with valid error matrix entering the vertex fit using KFitter is less than 2.");
      return false;
    }

    bool ok = false;
    if (pi0Children.size() == 0) {
      // Initialise the Fitter
      analysis::MassVertexFitKFit kmv;
      kmv.setMagneticField(m_Bfield);

      for (auto child : fitChildren)
        kmv.addParticle(child);

      kmv.setInvariantMass(mother->getPDGMass());
      int err = kmv.doFit();
      if (err != 0)
        return false;

      // in the case daughters do not include pi0 - this is it (fit done)
      ok = makeKMassVertexMother(kmv, mother);
    } else if (pi0Children.size() == 1) {
      // the daughters contain pi0:
      // 1. refit pi0 to previously determined vertex
      // 2. redo the fit using all particles (including pi0 this time)

      analysis::VertexFitKFit kv;
      kv.setMagneticField(m_Bfield);

      for (auto child : fitChildren)
        kv.addParticle(child);

      // Perform vertex fit using only the particles with valid error matrices
      int err = kv.doFit();
      if (err != 0)
        return false;

      const Particle* pi0 = pi0Children[0];
      Particle pi0Temp(pi0->get4Vector(), 111);
      ok = redoPi0MassFit(&pi0Temp, pi0, kv) ;
      if (!ok)
        return false;

      // finally perform the fit using all daughter particles
      analysis::MassVertexFitKFit kmv2;
      kmv2.setMagneticField(m_Bfield);

      for (auto child : fitChildren)
        kmv2.addParticle(child);
      kmv2.addParticle(&pi0Temp);

      kmv2.setInvariantMass(mother->getPDGMass());
      err = kmv2.doFit();

      if (err != 0)
        return false;

      ok = makeKMassVertexMother(kmv2, mother);
    }

    return ok;

  }

  bool ParticleVertexFitterModule::doKMassPointingVertexFit(Particle* mother)
  {
    if (!(mother->hasExtraInfo("prodVertX") && mother->hasExtraInfo("prodVertY") && mother->hasExtraInfo("prodVertZ"))) {
      return false;
    }

    if (mother->getNDaughters() < 2) return false;

    std::vector<const Particle*> fitChildren;
    std::vector<const Particle*> pi0Children;
    bool validChildren = fillFitParticles(mother, fitChildren, pi0Children);

    if (!validChildren)
      return false;

    if (pi0Children.size() > 0) {
      B2FATAL("[ParticleVertexFitterModule::doKMassPointingVertexFit] MassPointingVertex fit using KFitter does not support fit with pi0s (yet).");
    }

    if (fitChildren.size() < 2) {
      B2WARNING("[ParticleVertexFitterModule::doKMassPointingVertexFit] Number of particles with valid error matrix entering the vertex fit using KFitter is less than 2.");
      return false;
    }

    bool ok = false;
    // Initialise the Fitter
    analysis::MassPointingVertexFitKFit kmpv;
    kmpv.setMagneticField(m_Bfield);

    for (auto child : fitChildren)
      kmpv.addParticle(child);

    kmpv.setInvariantMass(mother->getPDGMass());
    HepPoint3D productionVertex(mother->getExtraInfo("prodVertX"),
                                mother->getExtraInfo("prodVertY"),
                                mother->getExtraInfo("prodVertZ"));
    kmpv.setProductionVertex(productionVertex);
    int err = kmpv.doFit();
    if (err != 0) return false;

    ok = makeKMassPointingVertexMother(kmpv, mother);

    return ok;
  }

  bool ParticleVertexFitterModule::doKMassFit(Particle* mother)
  {
    if (mother->getNDaughters() < 2) return false;

    analysis::MassFitKFit km;
    km.setMagneticField(m_Bfield);

    for (unsigned ichild = 0; ichild < mother->getNDaughters(); ichild++) {
      const Particle* child = mother->getDaughter(ichild);

      if (child->getPValue() < 0) return false; // error matrix not valid

      km.addParticle(child);
    }

    // apply mass constraint
    km.setInvariantMass(mother->getPDGMass());

    int err = km.doFit();

    if (err != 0) return false;

    bool ok = makeKMassMother(km, mother);

    return ok;
  }

  bool ParticleVertexFitterModule::doKFourCFit(Particle* mother)
  {
    if (mother->getNDaughters() < 2) return false;

    analysis::FourCFitKFit kf;
    kf.setMagneticField(m_Bfield);

    for (unsigned ichild = 0; ichild < mother->getNDaughters(); ichild++) {
      const Particle* child = mother->getDaughter(ichild);

      if (child->getNDaughters() > 0) {
        bool err = addChildofParticletoKfitter(kf, child);
        if (!err) return false;
      } else {
        if (child->getPValue() < 0) return false; // error matrix not valid

        kf.addParticle(child);
      }
    }

    // apply four momentum constraint
    PCmsLabTransform T;
    kf.setFourMomentum(T.getBeamFourMomentum());

    int err = kf.doFit();

    if (err != 0) return false;

    bool ok = makeKFourCMother(kf, mother);

    return ok;
  }

  bool ParticleVertexFitterModule::makeKVertexMother(analysis::VertexFitKFit& kv,
                                                     Particle* mother)
  {
    enum analysis::KFitError::ECode fitError;
    fitError = kv.updateMother(mother);
    if (fitError != analysis::KFitError::kNoError)
      return false;
    if (m_decayString.empty() && m_updateDaughters == true) {
      // update daughter momenta as well
      // the order of daughters in the *fitter is the same as in the mother Particle

      std::vector<Particle*> daughters = mother->getDaughters();

      unsigned track_count = kv.getTrackCount();
      if (daughters.size() != track_count)
        return false;

      for (unsigned iChild = 0; iChild < track_count; iChild++) {
        daughters[iChild]->set4Vector(
          CLHEPToROOT::getTLorentzVector(kv.getTrackMomentum(iChild)));
        daughters[iChild]->setVertex(
          CLHEPToROOT::getTVector3(kv.getTrackPosition(iChild)));
        daughters[iChild]->setMomentumVertexErrorMatrix(
          CLHEPToROOT::getTMatrixFSym(kv.getTrackError(iChild)));
      }
    }

    return true;
  }

  bool ParticleVertexFitterModule::makeKMassVertexMother(analysis::MassVertexFitKFit& kmv,
                                                         Particle* mother)
  {
    enum analysis::KFitError::ECode fitError;
    fitError = kmv.updateMother(mother);
    if (fitError != analysis::KFitError::kNoError)
      return false;
    if (m_decayString.empty() && m_updateDaughters == true) {
      // update daughter momenta as well
      // the order of daughters in the *fitter is the same as in the mother Particle

      std::vector<Particle*> daughters = mother->getDaughters();

      unsigned track_count = kmv.getTrackCount();
      if (daughters.size() != track_count)
        return false;

      for (unsigned iChild = 0; iChild < track_count; iChild++) {
        daughters[iChild]->set4Vector(
          CLHEPToROOT::getTLorentzVector(kmv.getTrackMomentum(iChild)));
        daughters[iChild]->setVertex(
          CLHEPToROOT::getTVector3(kmv.getTrackPosition(iChild)));
        daughters[iChild]->setMomentumVertexErrorMatrix(
          CLHEPToROOT::getTMatrixFSym(kmv.getTrackError(iChild)));
      }
    }

    return true;
  }

  bool ParticleVertexFitterModule::makeKMassPointingVertexMother(analysis::MassPointingVertexFitKFit& kmpv,
      Particle* mother)
  {
    enum analysis::KFitError::ECode fitError;
    fitError = kmpv.updateMother(mother);
    if (fitError != analysis::KFitError::kNoError) {
      return false;
    }

    if (m_decayString.empty() && m_updateDaughters == true) {
      // update daughter momenta as well
      // the order of daughters in the *fitter is the same as in the mother Particle

      std::vector<Particle*> daughters = mother->getDaughters();

      unsigned track_count = kmpv.getTrackCount();
      if (daughters.size() != track_count)
        return false;

      for (unsigned iChild = 0; iChild < track_count; iChild++) {
        daughters[iChild]->set4Vector(
          CLHEPToROOT::getTLorentzVector(kmpv.getTrackMomentum(iChild)));
        daughters[iChild]->setVertex(
          CLHEPToROOT::getTVector3(kmpv.getTrackPosition(iChild)));
        daughters[iChild]->setMomentumVertexErrorMatrix(
          CLHEPToROOT::getTMatrixFSym(kmpv.getTrackError(iChild)));
      }
    }

    return true;
  }


  bool ParticleVertexFitterModule::makeKMassMother(analysis::MassFitKFit& km,
                                                   Particle* mother)
  {
    enum analysis::KFitError::ECode fitError;
    fitError = km.updateMother(mother);
    if (fitError != analysis::KFitError::kNoError)
      return false;
    if (m_decayString.empty() && m_updateDaughters == true) {
      // update daughter momenta as well
      // the order of daughters in the *fitter is the same as in the mother Particle

      std::vector<Particle*> daughters = mother->getDaughters();

      unsigned track_count = km.getTrackCount();
      if (daughters.size() != track_count)
        return false;

      for (unsigned iChild = 0; iChild < track_count; iChild++) {
        daughters[iChild]->set4Vector(
          CLHEPToROOT::getTLorentzVector(km.getTrackMomentum(iChild)));
        daughters[iChild]->setVertex(
          CLHEPToROOT::getTVector3(km.getTrackPosition(iChild)));
        daughters[iChild]->setMomentumVertexErrorMatrix(
          CLHEPToROOT::getTMatrixFSym(km.getTrackError(iChild)));
      }
    }

    return true;
  }



  bool ParticleVertexFitterModule::makeKFourCMother(analysis::FourCFitKFit& kf, Particle* mother)
  {
    enum analysis::KFitError::ECode fitError;
    fitError = kf.updateMother(mother);
    if (fitError != analysis::KFitError::kNoError)
      return false;
    mother->addExtraInfo("FourCFitProb", kf.getCHIsq());
    mother->addExtraInfo("FourCFitChi2", kf.getNDF());
    if (m_decayString.empty() && m_updateDaughters == true) {
      // update daughter momenta as well
      // the order of daughters in the *fitter is the same as in the mother Particle

      std::vector<Particle*> daughters = mother->getDaughters();

      const unsigned nd = daughters.size();
      unsigned l = 0;
      std::vector<std::vector<unsigned>> pars;
      std::vector<Particle*> allparticles;
      for (unsigned ichild = 0; ichild < nd; ichild++) {
        const Particle* daughter = mother->getDaughter(ichild);
        std::vector<unsigned> pard;
        if (daughter->getNDaughters() > 0) {
          updateMapOfTrackAndDaughter(l, pars, pard, allparticles, daughter);
          pars.push_back(pard);
          allparticles.push_back(daughters[ichild]);
        } else {
          pard.push_back(l);
          pars.push_back(pard);
          allparticles.push_back(daughters[ichild]);
          l++;
        }
      }

      unsigned track_count = kf.getTrackCount();
      if (l != track_count)
        return false;

      for (unsigned iDaug = 0; iDaug < allparticles.size(); iDaug++) {
        TLorentzVector childMoms;
        TVector3 childPoss;
        TMatrixFSym childErrMatrixs(7);
        for (unsigned int iChild : pars[iDaug]) {
          childMoms = childMoms +
                      CLHEPToROOT::getTLorentzVector(
                        kf.getTrackMomentum(iChild));
          childPoss = childPoss +
                      CLHEPToROOT::getTVector3(
                        kf.getTrackPosition(iChild));
          TMatrixFSym childErrMatrix =
            CLHEPToROOT::getTMatrixFSym(kf.getTrackError(iChild));
          childErrMatrixs = childErrMatrixs + childErrMatrix;
        }
        allparticles[iDaug]->set4Vector(childMoms);
        allparticles[iDaug]->setVertex(childPoss);
        allparticles[iDaug]->setMomentumVertexErrorMatrix(childErrMatrixs);
      }
    }

    return true;
  }

  void ParticleVertexFitterModule::updateMapOfTrackAndDaughter(unsigned& l,  std::vector<std::vector<unsigned>>& pars,
      std::vector<unsigned>& parm, std::vector<Particle*>&  allparticles, const Particle* daughter)
  {
    std::vector <Belle2::Particle*> childs = daughter->getDaughters();
    for (unsigned ichild = 0; ichild < daughter->getNDaughters(); ichild++) {
      const Particle* child = daughter->getDaughter(ichild);
      std::vector<unsigned> pard;
      if (child->getNDaughters() > 0) {
        updateMapOfTrackAndDaughter(l, pars, pard, allparticles, child);
        parm.insert(parm.end(), pard.begin(), pard.end());
        pars.push_back(pard);
        allparticles.push_back(childs[ichild]);
      } else  {
        pard.push_back(l);
        parm.push_back(l);
        pars.push_back(pard);
        allparticles.push_back(childs[ichild]);
        l++;
      }
    }
  }


  bool ParticleVertexFitterModule::doRaveFit(Particle* mother)
  {
    if ((m_decayString.empty() ||
         (m_withConstraint == "" && m_fitType != "mass")) && mother->getNDaughters() < 2) return false;
    if (m_withConstraint == "") analysis::RaveSetup::getInstance()->unsetBeamSpot();
    if (m_withConstraint == "ipprofile" || m_withConstraint == "iptube"  || m_withConstraint == "mother"
        || m_withConstraint == "iptubecut" || m_withConstraint == "btube")
      analysis::RaveSetup::getInstance()->setBeamSpot(m_BeamSpotCenter, m_beamSpotCov);

    analysis::RaveKinematicVertexFitter rf;
    if (m_fitType == "mass") rf.setVertFit(false);

    if (m_decayString.empty()) {
      rf.addMother(mother);
    } else {
      std::vector<const Particle*> tracksVertex = m_decaydescriptor.getSelectionParticles(mother);
      std::vector<std::string> tracksName = m_decaydescriptor.getSelectionNames();

      if (allSelectedDaughters(mother, tracksVertex)) {
        for (auto& itrack : tracksVertex) {
          if (itrack != mother) rf.addTrack(itrack);
        }
        rf.setMother(mother);
      } else {

        analysis::RaveKinematicVertexFitter rsf;
        bool mothSel = false;
        int nTrk = 0;
        for (unsigned itrack = 0; itrack < tracksVertex.size(); itrack++) {
          if (tracksVertex[itrack] != mother) {
            rsf.addTrack(tracksVertex[itrack]);
            B2DEBUG(1, "ParticleVertexFitterModule: Adding particle " << tracksName[itrack] << " to vertex fit ");
            nTrk++;
          }
          if (tracksVertex[itrack] == mother) mothSel = true;
        }


        // Fit one particle constrained to originate from the beam spot
        bool mothIPfit = false;
        if (tracksVertex.size() == 1 && mothSel == true && m_withConstraint != "" && nTrk == 0) {
          rsf.addTrack(tracksVertex[0]);
          if (tracksVertex[0] != mother)
            B2FATAL("ParticleVertexFitterModule: FATAL Error in IP constrained mother fit");
          nTrk++;
          mothIPfit = true;
        }


        TVector3 pos;
        TMatrixDSym RerrMatrix(3);
        int nvert = 0;

        // one track fit is not kinematic
        if (nTrk == 1) {
          analysis::RaveVertexFitter rsg;
          for (auto& itrack : tracksVertex) {
            rsg.addTrack(itrack);
            nvert = rsg.fit("kalman");
            if (nvert > 0) {
              pos = rsg.getPos(0);
              RerrMatrix = rsg.getCov(0);
              double prob = rsg.getPValue(0);
              TLorentzVector mom(mother->getMomentum(), mother->getEnergy());
              TMatrixDSym errMatrix(7);
              for (int i = 0; i < 7; i++) {
                for (int j = 0; j < 7; j++) {
                  if (i > 3 && j > 3) {errMatrix[i][j] = RerrMatrix[i - 4][j - 4];}
                  else {errMatrix[i][j] = 0;}
                }
              }
              if (mothIPfit) {
                mother->writeExtraInfo("prodVertX", pos.X());
                mother->writeExtraInfo("prodVertY", pos.Y());
                mother->writeExtraInfo("prodVertZ", pos.Z());
                mother->writeExtraInfo("prodVertSxx", RerrMatrix[0][0]);
                mother->writeExtraInfo("prodVertSxy", RerrMatrix[0][1]);
                mother->writeExtraInfo("prodVertSxz", RerrMatrix[0][2]);
                mother->writeExtraInfo("prodVertSyx", RerrMatrix[1][0]);
                mother->writeExtraInfo("prodVertSyy", RerrMatrix[1][1]);
                mother->writeExtraInfo("prodVertSyz", RerrMatrix[1][2]);
                mother->writeExtraInfo("prodVertSzx", RerrMatrix[2][0]);
                mother->writeExtraInfo("prodVertSzy", RerrMatrix[2][1]);
                mother->writeExtraInfo("prodVertSzz", RerrMatrix[2][2]);
              } else {
                mother->updateMomentum(mom, pos, errMatrix, prob);
              }
              return true;
            } else {return false;}
          }
        } else {
          nvert = rsf.fit();
        }

        if (nvert > 0) {
          pos = rsf.getPos();
          RerrMatrix = rsf.getVertexErrorMatrix();
          double prob = rsf.getPValue();
          TLorentzVector mom(mother->getMomentum(), mother->getEnergy());
          TMatrixDSym errMatrix(7);
          for (int i = 0; i < 7; i++) {
            for (int j = 0; j < 7; j++) {
              if (i > 3 && j > 3) {errMatrix[i][j] = RerrMatrix[i - 4][j - 4];}
              else {errMatrix[i][j] = 0;}
            }
          }
          mother->updateMomentum(mom, pos, errMatrix, prob);
        } else {return false;}


        if (mothSel && nTrk > 1) {
          analysis::RaveSetup::getInstance()->setBeamSpot(pos, RerrMatrix);
          rf.addMother(mother);
          int nKfit = rf.fit();
          rf.updateMother();
          analysis::RaveSetup::getInstance()->unsetBeamSpot();

          if (nKfit > 0) {return true;}
          else return false;
        } else return true;
      }
    }

    bool okFT = false;
    if (m_fitType == "vertex") {
      okFT = true;
      int nVert = rf.fit();
      rf.updateMother();
      if (m_decayString.empty() && m_updateDaughters == true) rf.updateDaughters();
      if (nVert != 1) return false;
    }
    if (m_fitType == "mass") {
      // add protection
      okFT = true;
      rf.setMassConstFit(true);
      rf.setVertFit(false);
      int nVert = rf.fit();
      rf.updateMother();
      if (nVert != 1) return false;
    };
    if (m_fitType == "massvertex") {
      okFT = true;
      rf.setMassConstFit(true);
      int nVert = rf.fit();
      rf.updateMother();
      if (m_decayString.empty() && m_updateDaughters == true) rf.updateDaughters();
      if (nVert != 1) return false;
    };
    if (!okFT) {
      B2FATAL("fitType : " << m_fitType << " ***invalid fit type ");
    }

    return true;
  }

  bool ParticleVertexFitterModule::allSelectedDaughters(const Particle* mother,
                                                        const std::vector<const Particle*>& tracksVertex)
  {
    bool isAll = false;
    if (mother->getNDaughters() == 0) return false;

    int nNotIncluded = mother->getNDaughters();

    for (unsigned i = 0; i < mother->getNDaughters(); i++) {
      bool dauOk = false;
      for (auto& vi : tracksVertex) {
        if (vi == mother->getDaughter(i)) {
          nNotIncluded = nNotIncluded - 1;
          dauOk = true;
        }
      }
      if (!dauOk) {
        if (allSelectedDaughters(mother->getDaughter(i), tracksVertex)) nNotIncluded--;
      }
    }
    if (nNotIncluded == 0) isAll = true;
    return isAll;
  }

  bool ParticleVertexFitterModule::addChildofParticletoKfitter(analysis::FourCFitKFit& kf, const Particle* particle)
  {
    for (unsigned ichild = 0; ichild < particle->getNDaughters(); ichild++) {
      const Particle* child = particle->getDaughter(ichild);
      if (child->getNDaughters() > 0) addChildofParticletoKfitter(kf, child);
      else {
        if (child->getPValue() < 0) return false; // error matrix not valid

        kf.addParticle(child);
      }
    }
    return true;
  }

  void ParticleVertexFitterModule::addIPProfileToKFitter(analysis::VertexFitKFit& kv)
  {
    HepPoint3D pos(0.0, 0.0, 0.0);
    CLHEP::HepSymMatrix covMatrix(3, 0);

    for (int i = 0; i < 3; i++) {
      pos[i] = m_BeamSpotCenter(i);
      for (int j = 0; j < 3; j++) {
        covMatrix[i][j] = m_beamSpotCov(i, j);
      }
    }

    kv.setIpProfile(pos, covMatrix);
  }

  void ParticleVertexFitterModule::addIPTubeToKFitter(analysis::VertexFitKFit& kv)
  {
    CLHEP::HepSymMatrix err(7, 0);

    for (int i = 0; i < 3; i++) {
      for (int j = 0; j < 3; j++) {
        err[i + 4][j + 4] = m_beamSpotCov(i, j);
      }
    }

    //Hardcoded: half of the crossing angle, taken from BeamParameters.
    //Belle II crossing angle is 0.083, but since this constraint is mostly useful for Belle,
    //we use the Belle crossing angle.
    double rotationangle = 0.022 / 2;

    TLorentzVector iptube_mom(0., 0., 1e10, 1e10);
    iptube_mom.RotateX(0.);
    iptube_mom.RotateY(rotationangle);
    iptube_mom.RotateZ(0.);

    kv.setIpTubeProfile(
      ROOTToCLHEP::getHepLorentzVector(iptube_mom),
      ROOTToCLHEP::getPoint3D(m_BeamSpotCenter),
      err,
      0.);
  }

  void ParticleVertexFitterModule::findConstraintBoost(double cut)
  {
    PCmsLabTransform T;

    TVector3 boost = T.getBoostVector();
    TVector3 boostDir = boost.Unit();

    TMatrixDSym beamSpotCov = m_beamSpotDB->getCovVertex();
    beamSpotCov(2, 2) = cut * cut;
    double thetab = boostDir.Theta();
    double phib = boostDir.Phi();

    double stb = TMath::Sin(thetab);
    double ctb = TMath::Cos(thetab);
    double spb = TMath::Sin(phib);
    double cpb = TMath::Cos(phib);


    TMatrix rz(3, 3);  rz(2, 2) = 1;
    rz(0, 0) = cpb; rz(0, 1) = spb;
    rz(1, 0) = -1 * spb; rz(1, 1) = cpb;

    TMatrix ry(3, 3);  ry(1, 1) = 1;
    ry(0, 0) = ctb; ry(0, 2) = -1 * stb;
    ry(2, 0) = stb; ry(2, 2) = ctb;

    TMatrix r(3, 3);  r.Mult(rz, ry);
    TMatrix rt(3, 3); rt.Transpose(r);

    TMatrix TubePart(3, 3);  TubePart.Mult(rt, beamSpotCov);
    TMatrix Tube(3, 3); Tube.Mult(TubePart, r);

    m_beamSpotCov(0, 0) = Tube(0, 0);  m_beamSpotCov(0, 1) = Tube(0, 1);  m_beamSpotCov(0, 2) = Tube(0, 2);
    m_beamSpotCov(1, 0) = Tube(1, 0);  m_beamSpotCov(1, 1) = Tube(1, 1);  m_beamSpotCov(1, 2) = Tube(1, 2);
    m_beamSpotCov(2, 0) = Tube(2, 0);  m_beamSpotCov(2, 1) = Tube(2, 1);  m_beamSpotCov(2, 2) = Tube(2, 2);
  }
} // end Belle2 namespace<|MERGE_RESOLUTION|>--- conflicted
+++ resolved
@@ -275,20 +275,13 @@
   bool ParticleVertexFitterModule::fillFitParticles(const Particle* mother, std::vector<const Particle*>& fitChildren,
                                                     std::vector<const Particle*>& pi0Children)
   {
-<<<<<<< HEAD
-    for (unsigned ichild = 0; ichild < mother->getNDaughters(); ichild++) {
-      const Particle* child = mother->getDaughter(ichild);
-      if (mother->getProperty() == Particle::PropertyFlags::c_IsUnspecified) {
-        if (child->getPValue() > 0) {
-          fitChildren.push_back(ichild);
-        }
-        continue;
-      }
-=======
     if (m_decayString.empty()) {
       // if decayString is empty, just use all primary daughters
       for (unsigned ichild = 0; ichild < mother->getNDaughters(); ichild++) {
         const Particle* child = mother->getDaughter(ichild);
+        if (mother->getProperty() == Particle::PropertyFlags::c_IsUnspecified and child->getPValue() < 0) {
+          continue;
+        }
         fitChildren.push_back(child);
       }
     } else {
@@ -299,7 +292,6 @@
     while (itr != fitChildren.end()) {
       const Particle* child = *itr;
 
->>>>>>> 557c0ccb
       if (child->getPValue() < 0) {
         B2WARNING("Daughter with PDG code " << child->getPDGCode() << " does not have a valid error matrix.");
         return false; // error matrix not valid
