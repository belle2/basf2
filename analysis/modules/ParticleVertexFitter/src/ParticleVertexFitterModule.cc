--- conflicted
+++ resolved
@@ -199,7 +199,6 @@
     B2FATAL("ParticleVertexFitter: No magnetic field");
   }
 
-<<<<<<< HEAD
   if (m_withConstraint != "ipprofile" &&
       m_withConstraint != "iptube" &&
       m_withConstraint != "mother" &&
@@ -208,29 +207,13 @@
       m_withConstraint != "btube" &&
       m_withConstraint != "")
     B2FATAL("ParticleVertexFitter: " << m_withConstraint << " ***invalid Constraint ");
-=======
-    bool ok = false;
-    // fits with KFit
-    if (m_vertexFitter == "KFit") {
-
-      if (m_decayString != "" and m_fitType != "vertex")
-        B2FATAL("ParticleVertexFitter: KFit does not support yet selection of daughters via decay string except for vertex fit!");
-
-      // vertex fit
-      if (m_fitType == "vertex") {
-        if (m_withConstraint == "ipprofile") {
-          ok = doKVertexFit(mother, true, false);
-        } else if (m_withConstraint == "iptube") {
-          ok = doKVertexFit(mother, false, true);
-        } else {
-          ok = doKVertexFit(mother, false, false);
-        }
-      }
->>>>>>> 4242d2c3
 
   bool ok = false;
   // fits with KFit
   if (m_vertexFitter == "KFit") {
+
+    if (m_decayString != "" and m_fitType != "vertex")
+      B2FATAL("ParticleVertexFitter: KFit does not support yet selection of daughters via decay string except for vertex fit!");
 
     // vertex fit
     if (m_fitType == "vertex") {
@@ -369,77 +352,69 @@
     }
   }
 
-<<<<<<< HEAD
   return true;
 }
-=======
-  bool ParticleVertexFitterModule::fillNotFitParticles(const Particle* mother, std::vector<const Particle*>& notFitChildren,
-                                                       const std::vector<const Particle*>& fitChildren)
-  {
-    if (fitChildren.empty())
-      B2WARNING("[ParticleVertexFitterModule::fillNotFitParticles] fitChildren is empty! Please call fillFitParticles firstly");
-    if (!notFitChildren.empty())
-      B2WARNING("[ParticleVertexFitterModule::fillNotFitParticles] notFitChildren is NOT empty!"
-                << " The function should be called only once");
-
-    if (m_decayString.empty())
-      // if decayString is empty, just use all primary daughters
+
+bool ParticleVertexFitterModule::fillNotFitParticles(const Particle* mother, std::vector<const Particle*>& notFitChildren,
+                                                     const std::vector<const Particle*>& fitChildren)
+{
+  if (fitChildren.empty())
+    B2WARNING("[ParticleVertexFitterModule::fillNotFitParticles] fitChildren is empty! Please call fillFitParticles firstly");
+  if (!notFitChildren.empty())
+    B2WARNING("[ParticleVertexFitterModule::fillNotFitParticles] notFitChildren is NOT empty!"
+              << " The function should be called only once");
+
+  if (m_decayString.empty())
+    // if decayString is empty, just use all primary daughters
+    return true;
+
+  std::function<bool(const Particle*)> funcCheckInFit =
+  [&funcCheckInFit, &notFitChildren, fitChildren](const Particle * part) {
+
+    // check if the given particle in fitChildren
+    // if it is included, return true
+    if (std::find(fitChildren.begin(), fitChildren.end(), part) != fitChildren.end())
       return true;
 
-    std::function<bool(const Particle*)> funcCheckInFit =
-    [&funcCheckInFit, &notFitChildren, fitChildren](const Particle * part) {
-
-      // check if the given particle in fitChildren
-      // if it is included, return true
-      if (std::find(fitChildren.begin(), fitChildren.end(), part) != fitChildren.end())
-        return true;
-
-      // if not, firstly check if particle has children
-      if (part->getNDaughters() == 0)
-        // if it has no children (=final-state-particle), return false
-        return false;
-
-      // here, the given particle is not in fitChildren and has children
-      bool isAnyChildrenInFit = false;
-      vector<const Particle*> notFitChildren_tmp;
-      for (unsigned ichild = 0; ichild < part->getNDaughters(); ichild++) {
-        // call funcCheckInFit recursively for all children
-        const Particle* child = part->getDaughter(ichild);
-        bool isChildrenInFit = funcCheckInFit(child);
-        isAnyChildrenInFit = isChildrenInFit or isAnyChildrenInFit;
-
-        // if the child is not in fitChildren, fill the child in a temporary vector
-        if (!isChildrenInFit)
-          notFitChildren_tmp.push_back(child);
-      }
-
-      // if there are a sister in fitChildren, the children in the temporary vector will be filled in notFitChildren
-      if (isAnyChildrenInFit)
-        notFitChildren.insert(notFitChildren.end(), notFitChildren_tmp.begin(), notFitChildren_tmp.end());
-
-      // if no children in fitChildren, the given particle should be filled instead of all children.
-
-      return isAnyChildrenInFit;
-    };
-
-
-    // call funcCheckInFit for all primary children
-    for (unsigned ichild = 0; ichild < mother->getNDaughters(); ichild++) {
-      const Particle* child = mother->getDaughter(ichild);
-      bool isGivenParticleOrAnyChildrenInFit = funcCheckInFit(child);
-      if (!isGivenParticleOrAnyChildrenInFit)
-        notFitChildren.push_back(child);
-    }
-
-    return true;
-  }
-
-  bool ParticleVertexFitterModule::redoTwoPhotonDaughterMassFit(Particle* postFit, const Particle* preFit,
-      const analysis::VertexFitKFit& kv)
-  {
-    // TODO: something like setGammaError is necessary
-    // this is just workaround for the moment
->>>>>>> 4242d2c3
+    // if not, firstly check if particle has children
+    if (part->getNDaughters() == 0)
+      // if it has no children (=final-state-particle), return false
+      return false;
+
+    // here, the given particle is not in fitChildren and has children
+    bool isAnyChildrenInFit = false;
+    vector<const Particle*> notFitChildren_tmp;
+    for (unsigned ichild = 0; ichild < part->getNDaughters(); ichild++) {
+      // call funcCheckInFit recursively for all children
+      const Particle* child = part->getDaughter(ichild);
+      bool isChildrenInFit = funcCheckInFit(child);
+      isAnyChildrenInFit = isChildrenInFit or isAnyChildrenInFit;
+
+      // if the child is not in fitChildren, fill the child in a temporary vector
+      if (!isChildrenInFit)
+        notFitChildren_tmp.push_back(child);
+    }
+
+    // if there are a sister in fitChildren, the children in the temporary vector will be filled in notFitChildren
+    if (isAnyChildrenInFit)
+      notFitChildren.insert(notFitChildren.end(), notFitChildren_tmp.begin(), notFitChildren_tmp.end());
+
+    // if no children in fitChildren, the given particle should be filled instead of all children.
+
+    return isAnyChildrenInFit;
+  };
+
+
+  // call funcCheckInFit for all primary children
+  for (unsigned ichild = 0; ichild < mother->getNDaughters(); ichild++) {
+    const Particle* child = mother->getDaughter(ichild);
+    bool isGivenParticleOrAnyChildrenInFit = funcCheckInFit(child);
+    if (!isGivenParticleOrAnyChildrenInFit)
+      notFitChildren.push_back(child);
+  }
+
+  return true;
+}
 
 bool ParticleVertexFitterModule::redoTwoPhotonDaughterMassFit(Particle* postFit, const Particle* preFit,
     const analysis::VertexFitKFit& kv)
@@ -498,22 +473,16 @@
 {
   if ((mother->getNDaughters() < 2 && !ipTubeConstraint) || mother->getNDaughters() < 1) return false;
 
-<<<<<<< HEAD
   std::vector<const Particle*> fitChildren;
   std::vector<const Particle*> twoPhotonChildren;
   bool validChildren = fillFitParticles(mother, fitChildren, twoPhotonChildren);
 
   if (!validChildren)
     return false;
-=======
-    std::vector<const Particle*> notFitChildren;
-    fillNotFitParticles(mother, notFitChildren, fitChildren);
-
-
-    if (twoPhotonChildren.size() > 1) {
-      B2FATAL("[ParticleVertexFitterModule::doKVertexFit] Vertex fit using KFit does not support fit with multiple particles decaying to two photons like pi0 (yet).");
-    }
->>>>>>> 4242d2c3
+
+  std::vector<const Particle*> notFitChildren;
+  fillNotFitParticles(mother, notFitChildren, fitChildren);
+
 
   if (twoPhotonChildren.size() > 1) {
     B2FATAL("[ParticleVertexFitterModule::doKVertexFit] Vertex fit using KFit does not support fit with multiple particles decaying to two photons like pi0 (yet).");
@@ -583,6 +552,12 @@
     ok = makeKVertexMother(kv2, mother);
   }
 
+  // update 4-vector using not-fit-particles
+  ROOT::Math::PxPyPzEVector total4Vector(mother->get4Vector());
+  for (auto& child : notFitChildren)
+    total4Vector += child->get4Vector();
+  mother->set4Vector(total4Vector);
+
   return ok;
 }
 
@@ -620,7 +595,6 @@
     if (err != 0)
       return false;
 
-<<<<<<< HEAD
     // in the case daughters do not include particles with two photon daughters like pi0 - this is it (fit done)
     ok = makeKMassVertexMother(kmv, mother);
   } else if (twoPhotonChildren.size() == 1) {
@@ -628,16 +602,6 @@
     // 1. determine vertex based on all other valid daughters
     // 2. set position and error matrix of two-photon daughter to previously determined vertex
     // 3. redo the fit using all particles (including two-photon particle this time)
-=======
-    // update 4-vector using not-fit-particles
-    ROOT::Math::PxPyPzEVector total4Vector(mother->get4Vector());
-    for (auto& child : notFitChildren)
-      total4Vector += child->get4Vector();
-    mother->set4Vector(total4Vector);
-
-    return ok;
-  }
->>>>>>> 4242d2c3
 
     analysis::VertexFitKFit kv;
     kv.setMagneticField(m_Bfield);
