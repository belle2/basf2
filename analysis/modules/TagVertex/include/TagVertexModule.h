--- conflicted
+++ resolved
@@ -256,12 +256,4 @@
     const MCParticle* mcParticle;  /**< mc particle matched to the tag track, for sorting purposes*/
   };
 
-<<<<<<< HEAD
-  /**
-   * This is used to sort the tag tracks by rave weight, to have the tracks having the
-   * most significance contribution to the tag vertex fit appearing first
-   */
-  bool compare(const ParticleAndWeight& a, const ParticleAndWeight& b) { return a.weight > b.weight; }
-=======
->>>>>>> 62d75c9c
 }