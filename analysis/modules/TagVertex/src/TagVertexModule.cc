--- conflicted
+++ resolved
@@ -770,33 +770,21 @@
 
     for (const auto& pw : particleAndWeights) {
       try {
-<<<<<<< HEAD
-        if (!m_useTruthInFit && !m_useRollBack)
-          rFit.addTrack(particleAndWeights.at(i).particle->getTrackFitResult());
-        if (m_useTruthInFit && !particleAndWeights.at(i).mcParticle)
-          m_fitTruthStatus = 2;
-        if (m_useRollBack && !particleAndWeights.at(i).mcParticle)
-          m_rollbackStatus = 2;
-        if (m_useTruthInFit && particleAndWeights.at(i).mcParticle) {
-          TrackFitResult tfr(getTrackWithTrueCoordinates(particleAndWeights.at(i)));
-          rFit.addTrack(&tfr);
-        }
-        if (m_useRollBack && !m_useTruthInFit && particleAndWeights.at(i).mcParticle) {
-          TrackFitResult tfr(getTrackWithRollBackCoordinates(particleAndWeights.at(i)));
-          rFit.addTrack(&tfr);
-        }
-=======
         if (m_useTruthInFit) {
           if (pw.mcParticle) {
             TrackFitResult tfr(getTrackWithTrueCoordinates(pw));
             rFit.addTrack(&tfr);
           } else
             m_fitTruthStatus = 2;
+        } else if (m_useRollBack) {
+          if (pw.mcParticle) {
+            TrackFitResult tfr(getTrackWithRollBackCoordinates(pw));
+            rFit.addTrack(&tfr);
+          } else
+            m_rollbackStatus = 2;
         } else {
           rFit.addTrack(pw.particle->getTrackFitResult());
         }
-
->>>>>>> 1c017449
       } catch (const rave::CheckedFloatException&) {
         B2ERROR("Exception caught in TagVertexModule::makeGeneralFitRave(): Invalid inputs (nan/inf)?");
       }
@@ -851,50 +839,6 @@
     }
 
     //feed KFit with tracks without Kshorts
-<<<<<<< HEAD
-
-    vector<ParticleAndWeight> particleAndWeights;
-    getParticlesWithoutKS(m_tagParticles, particleAndWeights);
-    int nTracksAdded(0);
-
-    for (unsigned int i(0); i < particleAndWeights.size(); ++i) {
-      int addedOK(1);
-
-      ParticleAndWeight pawi(particleAndWeights.at(i));
-
-      if (!m_useTruthInFit && !m_useRollBack)
-        addedOK = kFit.addParticle(pawi.particle);
-
-      if (m_useTruthInFit && !pawi.mcParticle) {
-        addedOK = 1;
-        m_fitTruthStatus = 2;
-      }
-
-      if (m_useRollBack && !pawi.mcParticle) {
-        addedOK = 1;
-        m_rollbackStatus = 2;
-      }
-
-      if (m_useTruthInFit && pawi.mcParticle) {
-        addedOK = kFit.addTrack(
-                    ROOTToCLHEP::getHepLorentzVector(pawi.mcParticle->get4Vector()),
-                    ROOTToCLHEP::getPoint3D(getTruePoca(pawi)),
-                    ROOTToCLHEP::getHepSymMatrix(pawi.particle->getMomentumVertexErrorMatrix()),
-                    pawi.particle->getCharge());
-      }
-
-      if (m_useRollBack && !m_useTruthInFit && pawi.mcParticle) {
-        addedOK = kFit.addTrack(
-                    ROOTToCLHEP::getHepLorentzVector(pawi.mcParticle->get4Vector()),
-                    ROOTToCLHEP::getPoint3D(getRollBackPoca(pawi)),
-                    ROOTToCLHEP::getHepSymMatrix(pawi.particle->getMomentumVertexErrorMatrix()),
-                    pawi.particle->getCharge());
-      }
-
-      if (addedOK != 0) {
-        B2WARNING("TagVertexModule::makeGeneralFitKFit: failed to add a track");
-        particleAndWeights.at(i).weight = 0.;
-=======
     vector<ParticleAndWeight> particleAndWeights = getParticlesWithoutKS(m_tagParticles);
 
     int nTracksAdded = 0;
@@ -910,9 +854,18 @@
         } else {
           m_fitTruthStatus = 2;
         }
+      } else if (m_useRollBack) {
+        if (pawi.mcParticle) {
+          addedOK = kFit.addTrack(
+                      ROOTToCLHEP::getHepLorentzVector(pawi.mcParticle->get4Vector()),
+                      ROOTToCLHEP::getPoint3D(getRollBackPoca(pawi)),
+                      ROOTToCLHEP::getHepSymMatrix(pawi.particle->getMomentumVertexErrorMatrix()),
+                      pawi.particle->getCharge());
+        } else {
+          m_rollbackStatus = 2;
+        }
       } else {
         addedOK = kFit.addParticle(pawi.particle);
->>>>>>> 1c017449
       }
 
       if (addedOK == 0) {
