--- conflicted
+++ resolved
@@ -68,14 +68,9 @@
   //-----------------------------------------------------------------
 
   TagVertexModule::TagVertexModule() : Module(),
-<<<<<<< HEAD
     m_Bfield(0), m_fitTruthStatus(0), m_fitPval(0), m_MCtagLifeTime(-1), m_mcPDG(0), m_MCLifeTimeReco(-1),
     m_deltaT(0), m_deltaTErr(0), m_MCdeltaT(0), m_MCdeltaTapprox(0),
     m_shiftZ(0), m_FitType(0), m_tagVl(0),
-=======
-    m_Bfield(0), m_fitTruthStatus(0), m_fitPval(0), m_mcPDG(0), m_deltaT(0), m_deltaTErr(0), m_MCdeltaT(0), m_shiftZ(0), m_FitType(0),
-    m_tagVl(0),
->>>>>>> 6a7628df
     m_truthTagVl(0), m_tagVlErr(0), m_tagVol(0), m_truthTagVol(0), m_tagVolErr(0), m_tagVNDF(0), m_tagVChi2(0), m_tagVChi2IP(0),
     m_verbose(true)
   {
@@ -158,11 +153,7 @@
 
     std::vector<unsigned int> toRemove;
 
-<<<<<<< HEAD
     for (unsigned i = 0; i < plist->getListSize(); ++i) {
-=======
-    for (unsigned i = 0; i < plist->getListSize(); i++) {
->>>>>>> 6a7628df
       resetReturnParams();
 
       Particle* particle =  plist->getParticle(i);
@@ -544,18 +535,6 @@
     m_constraintCenter = tubecreatorBCopy.getVertex();
 
     //if we want the true info, set the centre of the constraint to the primary vertex
-<<<<<<< HEAD
-=======
-
-    if (m_useTruthInFit) {
-      const MCParticle* mcBr = Breco->getRelated<MCParticle>();
-      if (mcBr) {
-        m_constraintCenter = mcBr->getProductionVertex();
-      }
-    }
-
-    m_constraintCov.ResizeTo(3, 3);
->>>>>>> 6a7628df
 
     if (m_useTruthInFit) {
       const MCParticle* mcBr = Breco->getRelated<MCParticle>();
@@ -770,17 +749,16 @@
 
       if (particle1) mom1 = particle1->get4Vector();
       if (particle1 && !std::isinf(mom1.Mag2()) && !std::isnan(mom1.Mag2())) {
-<<<<<<< HEAD
 
         bool isKsDau = false;
-        for (unsigned int j(0); j < tagParticles.size() && !isKsDau; ++j) {
+        for (unsigned j = 0; j < tagParticles.size() && !isKsDau; ++j) {
           if (i != j) {
             particle2 = tagParticles.at(j);
 
             if (particle2) mom2 = particle2->get4Vector();
             if (particle2 && !std::isinf(mom2.Mag2()) && !std::isnan(mom2.Mag2())) {
               mass = (mom1 + mom2).M();
-              if (TMath::Abs(mass - mks) < massWindowWidth) isKsDau = true;
+              if (abs(mass - mks) < massWindowWidth) isKsDau = true;
             }
           }
         }
@@ -790,27 +768,6 @@
           if (m_useMCassociation == "breco" || m_useMCassociation == "internal")
             particleAndWeight.mcParticle = particle1->getRelatedTo<MCParticle>();
 
-=======
-
-        bool isKsDau = false;
-        for (unsigned int j(0); j < tagParticles.size() && !isKsDau; ++j) {
-          if (i != j) {
-            particle2 = tagParticles.at(j);
-
-            if (particle2) mom2 = particle2->get4Vector();
-            if (particle2 && !std::isinf(mom2.Mag2()) && !std::isnan(mom2.Mag2())) {
-              mass = (mom1 + mom2).M();
-              if (TMath::Abs(mass - mks) < massWindowWidth) isKsDau = true;
-            }
-          }
-        }
-        if (!isKsDau) {
-          particleAndWeight.particle = particle1;
-
-          if (m_useMCassociation == "breco" || m_useMCassociation == "internal")
-            particleAndWeight.mcParticle = particle1->getRelatedTo<MCParticle>();
-
->>>>>>> 6a7628df
           particleAndWeights.push_back(particleAndWeight);
         }
       }
@@ -877,11 +834,7 @@
     m_raveWeights.resize(n);
     m_raveMCParticles.resize(n);
 
-<<<<<<< HEAD
     for (unsigned i = 0; i < n; ++i) {
-=======
-    for (unsigned int i(0); i < n; ++i) {
->>>>>>> 6a7628df
       m_raveParticles.at(i) = particleAndWeights.at(i).particle;
       m_raveMCParticles.at(i) = particleAndWeights.at(i).mcParticle;
       m_raveWeights.at(i) = particleAndWeights.at(i).weight;
