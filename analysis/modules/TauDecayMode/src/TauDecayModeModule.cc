--- conflicted
+++ resolved
@@ -355,8 +355,6 @@
       }
     }
 
-<<<<<<< HEAD
-=======
     // Photons from PHOTOS are radiative photons
     else if (pdgid == Const::photon.getPDGCode() && p.hasStatus(MCParticle::c_IsPHOTOSPhoton))  {
       int chg = getRecursiveMotherCharge(MCParticles[i]);
@@ -364,7 +362,6 @@
       if (chg > 0) vec_radgam_taup.push_back(i);
     }
 
->>>>>>> e20eac35
     // Photons from PHOTOS do not define tau decay mode
     else if (pdgid == Const::photon.getPDGCode() && !p.hasStatus(MCParticle::c_IsPHOTOSPhoton))  {
       const MCParticle* mother = p.getMother();
