--- conflicted
+++ resolved
@@ -137,15 +137,7 @@
   // make sure all output in this function is converted to log messages
   auto output_capture = captureOutput();
 
-<<<<<<< HEAD
-  int ndf = 0;
-
-  ndf = 2 * m_inputParticles.size();
-
-  if (ndf < 4 && m_vertFit) {
-=======
   if (m_inputParticles.size() < 2 && m_vertFit) {
->>>>>>> d484eaf4
     return -1;
   }
   int nOfVertices = -100;
