--- conflicted
+++ resolved
@@ -13,12 +13,8 @@
 
 from ROOT import gSystem
 gSystem.Load('libanalysis.so')
-<<<<<<< HEAD
 import modularAnalysis as ma
-=======
-from modularAnalysis import *
 import variables.utils as vu
->>>>>>> 5704a250
 from ROOT import Belle2
 import basf2
 from basf2 import B2ERROR, B2FATAL
