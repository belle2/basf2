--- conflicted
+++ resolved
@@ -513,15 +513,9 @@
                     variables = ['extraInfo(SignalProbability)', 'mcErrors', 'mcParticleStatus', particle.mvaConfig.target,
                                  'extraInfo(uniqueSignal)', 'extraInfo(decayModeID)']
 
-<<<<<<< HEAD
                 filename = f'Monitor_Final_{particle.identifier}.root'
                 ma.variablesToNtuple(particle.identifier, variables, treename='variables',
                                      filename=config.removeJPsiSlash(filename), path=path)
-=======
-                filename = 'Monitor_Final_{}.root'.format(particle.identifier)
-                variablesToNtuple(particle.identifier, variables, treename='variables',
-                                  filename=config.removeJPsiSlash(filename), path=path)
->>>>>>> 723f82d4
 
         return path
 
@@ -616,25 +610,15 @@
                 if not basf2_mva.available(weightfile) and os.path.isfile(filename):
                     f = ROOT.TFile(filename)
                     if not f:
-<<<<<<< HEAD
                         B2WARNING(f"Training of MVC failed. Couldn't find ROOT file. "
                                   "Ignoring channel {channel.label}.")
-=======
-                        B2WARNING("Training of MVC failed. Couldn't find ROOT file. "
-                                  "Ignoring channel {}.".format(channel.label))
->>>>>>> 723f82d4
                         self.create_fake_weightfile(channel.label)
                         self.upload(channel.label)
                         continue
                     l = [m for m in f.GetListOfKeys()]
                     if not l:
-<<<<<<< HEAD
                         B2WARNING(f"Training of MVC failed. ROOT file does not contain a tree. "
                                   "Ignoring channel {channel.label}.")
-=======
-                        B2WARNING("Training of MVC failed. ROOT file does not contain a tree. "
-                                  "Ignoring channel {}.".format(channel.label))
->>>>>>> 723f82d4
                         self.create_fake_weightfile(channel.label)
                         self.upload(channel.label)
                         continue
