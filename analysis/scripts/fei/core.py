--- conflicted
+++ resolved
@@ -705,15 +705,9 @@
     """
     stages = [
         [p for p in particles if p.name in ['e+', 'K+', 'pi+', 'mu+', 'gamma', 'p+', 'K_L0']],
-<<<<<<< HEAD
-        [p for p in particles if p.name in ['pi0', 'J/psi',  'phi']],
-        [p for p in particles if p.name in ['K_S0']],
-        [p for p in particles if p.name in ['D+', 'D0', 'D_s+']],
-=======
-        [p for p in particles if p.name in ['pi0', 'J/psi', 'Lambda0']],
+        [p for p in particles if p.name in ['pi0', 'J/psi', 'Lambda0', 'phi']],
         [p for p in particles if p.name in ['K_S0', 'Sigma+']],
         [p for p in particles if p.name in ['D+', 'D0', 'D_s+', 'Lambda_c+']],
->>>>>>> 0a3342ab
         [p for p in particles if p.name in ['D*+', 'D*0', 'D_s*+']],
         [p for p in particles if p.name in ['B0', 'B+', 'B_s0']],
         []
