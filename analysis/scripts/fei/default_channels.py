--- conflicted
+++ resolved
@@ -14,7 +14,6 @@
    - running on Belle 1 MC/data (convertedFromBelle = True)
    - running a specific FEI which is optimized for a signal selection and uses ROEs (specific = True)
    - run without semileptonic D channels (removeSLD = True )
-   - Bs/anti-Bs (upsilon5S = True )
 
  Another interesting configuration is given by get_fr_channels,
  which will return a configuration which is equivalent to the original Full Reconstruction algorithm used by Belle
@@ -36,11 +35,7 @@
         convertedFromBelle=False,
         specific=False,
         removeSLD=False,
-<<<<<<< HEAD
         strangeB=False):
-=======
-        upsilon5S=False):
->>>>>>> 723f82d4
     """
     returns list of Particle objects with all default channels for running
     FEI on Upsilon(4S). For a training with analysis-specific signal selection,
@@ -55,21 +50,12 @@
     @param convertedFromBelle whether to use Belle variables which is necessary for b2bii converted data (default is False)
     @param specific if True, this adds isInRestOfEvent cut to all FSP
     @param removeSLD if True, removes semileptonic D modes from semileptonic B lists (default is False)
-<<<<<<< HEAD
     @param strangeB if True, reconstruct B_s mesons in Upsilon5S decays (default is False)
     """
     if strangeB is True:
         B2INFO('Running 5S FEI')
     if chargedB is False and neutralB is False and strangeB is False:
         B2FATAL('No B-Mesons will be recombined, since chargedB==False and neutralB==False and strangeB==False was selected!'
-=======
-    @param upsilon5S if True, reconstruct Bs mesons (default is False)
-    """
-    if upsilon5S is True:
-        B2INFO('Running 5S FEI')
-    if chargedB is False and neutralB is False and upsilon5S is False:
-        B2FATAL('No B-Mesons will be recombined, since chargedB==False and neutralB==False and upsilon5S==False was selected!'
->>>>>>> 723f82d4
                 ' Please reconfigure the arguments of get_default_channels() accordingly')
     if hadronic is False and semileptonic is False:
         if KLong is False:
@@ -923,23 +909,6 @@
         B0_KL.addChannel(['J/psi', 'K_L0'])
         B0_KL.addChannel(['J/psi', 'K_L0', 'pi+', 'pi-'])
 
-<<<<<<< HEAD
-=======
-    """
-    BEGIN B_s0 RECO:
-    """
-
-    phi = Particle('phi',
-                   MVAConfiguration(variables=intermediate_vars,
-                                    target='isSignal'),
-                   PreCutConfiguration(userCut='',
-                                       bestCandidateMode='highest',
-                                       bestCandidateVariable='daughterProductOf(extraInfo(SignalProbability))',
-                                       bestCandidateCut=20),
-                   PostCutConfiguration(bestCandidateCut=10))
-    phi.addChannel(['K+', 'K-'])
-
->>>>>>> 723f82d4
     # Use this instead of deltaE since Bs has three peaks in deltaE
     Bs_vars = ['formula(deltaE+Mbc-5.3669)' if x == 'deltaE' else x for x in B_vars]
 
@@ -955,10 +924,6 @@
                                       bestCandidateCut=20),
                   PostCutConfiguration(bestCandidateCut=20))
 
-<<<<<<< HEAD
-=======
-    # FT - D_s & D*
->>>>>>> 723f82d4
     BS.addChannel(['D_s-', 'D_s+'])
     BS.addChannel(['D_s*+', 'D_s-'])
     BS.addChannel(['D_s*-', 'D_s*+'])
@@ -967,7 +932,6 @@
     BS.addChannel(['D_s*+', 'D-'])
     BS.addChannel(['D_s*+', 'D*-'])
 
-<<<<<<< HEAD
     BS.addChannel(['D_s-', 'K+'])
     BS.addChannel(['D_s-', 'pi+'])
 
@@ -976,12 +940,9 @@
     BS.addChannel(['anti-D*0', 'K_S0'])
     BS.addChannel(['anti-D0', 'K_S0'])
 
-=======
-    # FT - D_s
     BS.addChannel(['D_s-', 'K+'])
     BS.addChannel(['D_s-', 'pi+'])
 
-    # FT - D_s*
     BS.addChannel(['D_s*-', 'K+'])
     BS.addChannel(['D_s*-', 'pi+'])
 
@@ -990,8 +951,6 @@
     BS.addChannel(['anti-D*0', 'K_S0'])
     BS.addChannel(['anti-D0', 'K_S0'])
 
-    # SW - D_s
->>>>>>> 723f82d4
     BS.addChannel(['D_s-', 'pi+', 'pi+', 'pi-'])
     BS.addChannel(['D_s-', 'D0', 'K+'])
     BS.addChannel(['D_s-', 'D+', 'K_S0'])
@@ -1000,10 +959,6 @@
     BS.addChannel(['D_s-', 'D0', 'K_S0', 'pi+'])    # K*+
     BS.addChannel(['D_s-', 'D+', 'K+', 'pi-'])      # K*0
     BS.addChannel(['D_s-', 'D+', 'K_S0', 'pi0'])    # K*0
-<<<<<<< HEAD
-=======
-    # SW - D_s & D*
->>>>>>> 723f82d4
     BS.addChannel(['D_s-', 'D*0', 'K+'])
     BS.addChannel(['D_s-', 'D*+', 'K_S0'])
     BS.addChannel(['D_s-', 'D*0', 'K+', 'pi0'])     # K*+
@@ -1011,20 +966,12 @@
     BS.addChannel(['D_s-', 'D*+', 'K+', 'pi-'])     # K*0
     BS.addChannel(['D_s-', 'D*+', 'K_S0', 'pi0'])   # K*0
 
-<<<<<<< HEAD
-=======
-    # SW - D_s*
->>>>>>> 723f82d4
     BS.addChannel(['D_s*-', 'D0', 'K+'])
     BS.addChannel(['D_s*-', 'D+', 'K_S0'])
     BS.addChannel(['D_s*-', 'D*0', 'K+'])
     BS.addChannel(['D_s*-', 'D*+', 'K_S0'])
     BS.addChannel(['D_s*-', 'pi+', 'pi+', 'pi-'])
 
-<<<<<<< HEAD
-=======
-    # These are from belle decfile
->>>>>>> 723f82d4
     BS.addChannel(['D_s*-', 'pi+', 'pi0'])          # rho+
     BS.addChannel(['D_s*-', 'D0', 'K+', 'pi0'])     # K*+
     BS.addChannel(['D_s*-', 'D0', 'K_S0', 'pi+'])   # K*+
@@ -1035,7 +982,6 @@
     BS.addChannel(['D_s*-', 'D*+', 'K+', 'pi-'])    # K*0
     BS.addChannel(['D_s*-', 'D*+', 'K_S0', 'pi0'])  # K*0
 
-<<<<<<< HEAD
     BS.addChannel(['J/psi', 'K_S0'])
     BS.addChannel(['J/psi', 'pi+', 'pi-'])
     BS.addChannel(['J/psi', 'K+', 'K-']),
@@ -1044,19 +990,6 @@
     BS.addChannel(['J/psi', 'pi-', 'pi+', 'pi0'])  # Eta
     BS.addChannel(['J/psi', 'pi+', 'pi-', 'pi-', 'pi+', 'pi0'])  # Etaprime
 
-=======
-    # SW J/Psi
-    BS.addChannel(['J/psi', 'pi0'])
-    BS.addChannel(['J/psi', 'pi+', 'pi-'])
-
-    BS.addChannel(['J/psi', 'pi-', 'pi+', 'pi0'])  # Eta
-    BS.addChannel(['J/psi', 'pi+', 'pi-', 'pi-', 'pi+', 'pi0'])  # Etaprime
-
-    """
-    END B_s0 RECO:
-    """
-
->>>>>>> 723f82d4
     particles = []
     particles.append(pion)
     particles.append(kaon)
@@ -1114,14 +1047,9 @@
         if chargedB:
             particles.append(BP_SL)
 
-<<<<<<< HEAD
     if strangeB:
         particles.append(BS)
-=======
-    if upsilon5S:
-        particles.append(BS)
         particles.append(phi)
->>>>>>> 723f82d4
 
     return particles
 
