--- conflicted
+++ resolved
@@ -40,10 +40,7 @@
 
 
 def load_config():
-<<<<<<< HEAD
-=======
     """ Load the FEI configuration from the Summary.pickle file. """
->>>>>>> 7db32277
     if not os.path.isfile('Summary.pickle'):
         raise RuntimeError("""Could not find Summary.pickle!
                               This file is automatically created by the FEI training.
