#!/usr/bin/env python3
# -*- coding: utf-8 -*-

# *************  Flavor Tagging   ************
# * Authors: Fernando Abudinen, Moritz Gelb  *
# *.....     and Thomas Keck                 *
# * This script is needed to train           *
# * and to test the flavor tagger.           *
# ********************************************

from basf2 import *
from modularAnalysis import *
import basf2_mva
import variables as mc_variables
from ROOT import Belle2
import os
import glob


def setBelleOrBelle2(belleOrBelle2='Belle2'):
    """
    Sets belleOrBelle2Flag and the Revision of weight files according to the specified arguments.
    """

    global belleOrBelle2Flag

    belleOrBelle2Flag = belleOrBelle2


def getBelleOrBelle2():
    """
    Gets the global ModeCode.
    """
    return belleOrBelle2Flag


def setInteractionWithDatabase(downloadFromDatabaseIfNotfound=True, uploadToDatabaseAfterTraining=False):
    """
    Sets the interaction with the database: download trained weight files or upload weight files after training.
    """

    global downloadFlag
    global uploadFlag

    downloadFlag = downloadFromDatabaseIfNotfound
    uploadFlag = uploadToDatabaseAfterTraining


# Options for Track and Event Levels
fastBDTCategories = basf2_mva.FastBDTOptions()
fastBDTCategories.m_nTrees = 500
fastBDTCategories.m_nCuts = 8
fastBDTCategories.m_nLevels = 3
fastBDTCategories.m_shrinkage = 0.10
fastBDTCategories.m_randRatio = 0.5

# Options for Combiner Level
fastBDTCombiner = basf2_mva.FastBDTOptions()
fastBDTCombiner.m_nTrees = 500
fastBDTCombiner.m_nCuts = 8
fastBDTCombiner.m_nLevels = 3
fastBDTCombiner.m_shrinkage = 0.10
fastBDTCombiner.m_randRatio = 0.5

mlpFANNCombiner = basf2_mva.FANNOptions()
mlpFANNCombiner.m_max_epochs = 10000
mlpFANNCombiner.m_hidden_layers_architecture = "3*N"
mlpFANNCombiner.m_hidden_activiation_function = "FANN_SIGMOID_SYMMETRIC"
mlpFANNCombiner.m_output_activiation_function = "FANN_SIGMOID_SYMMETRIC"
mlpFANNCombiner.m_error_function = "FANN_ERRORFUNC_LINEAR"
mlpFANNCombiner.m_training_method = "FANN_TRAIN_RPROP"
mlpFANNCombiner.m_validation_fraction = 0.5
mlpFANNCombiner.m_random_seeds = 10
mlpFANNCombiner.m_test_rate = 500
mlpFANNCombiner.m_number_of_threads = 8
mlpFANNCombiner.m_scale_features = True
mlpFANNCombiner.m_scale_target = False
# mlpFANNCombiner.m_scale_target = True

# SignalFraction: FBDT feature
# For smooth output set to -1, this will break the calibration.
# For correct calibration set to -2, leads to peaky combiner output.
signalFraction = -2

# Maximal number of events to train each method
maxEventsNumber = 500000

# Definition of all available categories, 'standard category name':
# ['ParticleList', 'trackLevel category name', 'eventLevel category name',
# 'combinerLevel variable name', 'category code']
AvailableCategories = {
    'Electron': [
        'e+:inRoe',
        'Electron',
        'Electron',
        'QpOf(e+:inRoe, isRightCategory(Electron), isRightCategory(Electron))',
        0],
    'IntermediateElectron': [
        'e+:inRoe',
        'IntermediateElectron',
        'IntermediateElectron',
        'QpOf(e+:inRoe, isRightCategory(IntermediateElectron), isRightCategory(IntermediateElectron))',
        1],
    'Muon': [
        'mu+:inRoe',
        'Muon',
        'Muon',
        'QpOf(mu+:inRoe, isRightCategory(Muon), isRightCategory(Muon))',
        2],
    'IntermediateMuon': [
        'mu+:inRoe',
        'IntermediateMuon',
        'IntermediateMuon',
        'QpOf(mu+:inRoe, isRightCategory(IntermediateMuon), isRightCategory(IntermediateMuon))',
        3],
    'KinLepton': [
        'mu+:inRoe',
        'KinLepton',
        'KinLepton',
        'QpOf(mu+:inRoe, isRightCategory(KinLepton), isRightCategory(KinLepton))',
        4],
    'IntermediateKinLepton': [
        'mu+:inRoe',
        'IntermediateKinLepton',
        'IntermediateKinLepton',
        'QpOf(mu+:inRoe, isRightCategory(IntermediateKinLepton), isRightCategory(IntermediateKinLepton))',
        5],
    'Kaon': [
        'K+:inRoe',
        'Kaon',
        'Kaon',
        'weightedQpOf(K+:inRoe, isRightCategory(Kaon), isRightCategory(Kaon))',
        6],
    'SlowPion': [
        'pi+:inRoe',
        'SlowPion',
        'SlowPion',
        'QpOf(pi+:inRoe, isRightCategory(SlowPion), isRightCategory(SlowPion))',
        7],
    'FastPion': [
        'pi+:inRoe',
        'FastPion',
        'FastPion',
        'QpOf(pi+:inRoe, isRightCategory(FastPion), isRightCategory(FastPion))',
        8],
    'Lambda': [
        'Lambda0:inRoe',
        'Lambda',
        'Lambda',
        'weightedQpOf(Lambda0:inRoe, isRightCategory(Lambda), isRightCategory(Lambda))',
        9],
    'FSC': [
        'pi+:inRoe',
        'SlowPion',
        'FSC',
        'QpOf(pi+:inRoe, isRightCategory(FSC), isRightCategory(SlowPion))',
        10],
    'MaximumPstar': [
        'pi+:inRoe',
        'MaximumPstar',
        'MaximumPstar',
        'QpOf(pi+:inRoe, isRightCategory(MaximumPstar), isRightCategory(MaximumPstar))',
        11],
    'KaonPion': [
        'K+:inRoe',
        'Kaon',
        'KaonPion',
        'QpOf(K+:inRoe, isRightCategory(KaonPion), isRightCategory(Kaon))',
        12],
}

# Lists for each Step.
trackLevelParticleLists = []
eventLevelParticleLists = []
variablesCombinerLevel = []


def WhichCategories(categories=[
    'Electron',
    'Muon',
    'KinLepton',
    'Kaon',
    'SlowPion',
    'FastPion',
    'Lambda',
    'FSC',
    'MaximumPstar',
    'KaonPion',
]):
    """
    Selection of the Categories that are going to be used.
    """

    if len(categories) > 13 or len(categories) < 2:
        B2FATAL('Flavor Tagger: Invalid amount of categories. At least two are needed. No more than 13 are available'
                )
        B2FATAL(
            'Flavor Tagger: Possible categories are  "Electron", "IntermediateElectron", "Muon", "IntermediateMuon", '
            '"KinLepton", "IntermediateKinLepton", "Kaon", "SlowPion", "FastPion", "Lambda", "FSC", "MaximumPstar" or "KaonPion" ')
    categoriesCombination = []
    for category in categories:
        if category in AvailableCategories:
            if category != 'MaximumPstar' and (AvailableCategories[category][0],
                                               AvailableCategories[category][1]) \
                    not in trackLevelParticleLists:
                trackLevelParticleLists.append((AvailableCategories[category][0],
                                                AvailableCategories[category][1]))
            if (AvailableCategories[category][0],
                    AvailableCategories[category][2]) \
                    not in eventLevelParticleLists:
                eventLevelParticleLists.append((AvailableCategories[category][0],
                                                AvailableCategories[category][2], AvailableCategories[category][3]))
                variablesCombinerLevel.append(AvailableCategories[category][3])
                categoriesCombination.append(AvailableCategories[category][4])
            else:
                B2FATAL('Flavor Tagger: ' + category + ' has been already given')
        else:
            B2FATAL('Flavor Tagger: ' + category + ' is not a valid category name given')
            B2FATAL('Flavor Tagger: Available categories are  "Electron", "IntermediateElectron", '
                    '"Muon", "IntermediateMuon", "KinLepton", "IntermediateKinLepton", "Kaon", "SlowPion", "FastPion", '
                    '"Lambda", "FSC", "MaximumPstar" or "KaonPion" ')
    global categoriesCombinationCode
    categoriesCombinationCode = 'CatCode'
    for code in sorted(categoriesCombination):
        categoriesCombinationCode = categoriesCombinationCode + '%02d' % code

    B2INFO("Flavor Tagger: Required Combiner for Categories:")
    for category in categories:
        B2INFO(category)

    B2INFO("Flavor Tagger: which corresponds to a weight file with categories combination code " + categoriesCombinationCode)


# Variables for categories on track level - are defined in variables.cc and MetaVariables.cc
variables = dict()
KId = {'Belle': 'Kid_belle', 'Belle2': 'Kid'}
muId = {'Belle': 'muIDBelle', 'Belle2': 'muid'}


def setVariables():
    """
    Sets the Variables used for Track and Event Levels.
    """

    variables['Electron'] = [
        'useCMSFrame(p)',
        'useCMSFrame(pt)',
        'p',
        'pt',
        'eid',
        'eid_dEdx',
        'eid_TOP',
        'SemiLeptonicVariables(recoilMass)',
        'SemiLeptonicVariables(pMissCMS)',
        'SemiLeptonicVariables(cosThetaMissCMS)',
        'SemiLeptonicVariables(EW90)',
        'eid_ARICH',
        'eid_ECL',
        'chiProb',
    ]
    variables['IntermediateElectron'] = variables['Electron']
    variables['Muon'] = [
        'useCMSFrame(p)',
        'useCMSFrame(pt)',
        'p',
        'pt',
        muId[getBelleOrBelle2()],
        'muid_dEdx',
        'muid_TOP',
        'SemiLeptonicVariables(recoilMass)',
        'SemiLeptonicVariables(pMissCMS)',
        'SemiLeptonicVariables(cosThetaMissCMS)',
        'SemiLeptonicVariables(EW90)',
        'muid_ARICH',
        'chiProb',
    ]
    variables['IntermediateMuon'] = variables['Muon']
    variables['KinLepton'] = [
        'useCMSFrame(p)',
        'useCMSFrame(pt)',
        'p',
        'pt',
        muId[getBelleOrBelle2()],
        'muid_dEdx',
        'muid_TOP',
        'SemiLeptonicVariables(recoilMass)',
        'SemiLeptonicVariables(pMissCMS)',
        'SemiLeptonicVariables(cosThetaMissCMS)',
        'SemiLeptonicVariables(EW90)',
        'muid_ARICH',
        'eid',
        'eid_dEdx',
        'eid_TOP',
        'eid_ARICH',
        'eid_ECL',
        'chiProb',
    ]
    variables['IntermediateKinLepton'] = variables['KinLepton']
    variables['Kaon'] = [
        'useCMSFrame(p)',
        'useCMSFrame(pt)',
        'cosTheta',
        'pt',
        KId[getBelleOrBelle2()],
        'Kid_dEdx',
        'Kid_TOP',
        'Kid_ARICH',
        'NumberOfKShortsInRoe',
        'ptTracksRoe',
        'distance',
        'chiProb',
    ]
    variables['SlowPion'] = [
        'useCMSFrame(p)',
        'useCMSFrame(pt)',
        'cosTheta',
        'p',
        'pt',
        'piid',
        'piid_dEdx',
        'piid_TOP',
        'piid_ARICH',
        'pi_vs_edEdxid',
        'cosTPTO',
        KId[getBelleOrBelle2()],
        'eid',
        'chiProb',
    ]
    variables['FastPion'] = variables['SlowPion']
    variables['Lambda'] = [
        'lambdaFlavor',
        'NumberOfKShortsInRoe',
        'M',
        'cosAngleBetweenMomentumAndVertexVector',
        'lambdaZError',
        'daughter(1,p)',
        'daughter(1,useCMSFrame(p))',
        'useCMSFrame(p)',
        'p',
        'chiProb',
        'distance',
    ]

    # Only for Event Level
    variables['KaonPion'] = ['extraInfo(isRightCategory(Kaon))',
                             'HighestProbInCat(pi+:inRoe, isRightCategory(SlowPion))',
                             'KaonPionVariables(cosKaonPion)', 'KaonPionVariables(HaveOpositeCharges)', KId[getBelleOrBelle2()]]

    variables['MaximumPstar'] = [
        'useCMSFrame(p)',
        'useCMSFrame(pt)',
        'p',
        'pt',
        'cosTPTO',
        'ImpactXY',
    ]

    variables['FSC'] = [
        'useCMSFrame(p)',
        'cosTPTO',
        KId[getBelleOrBelle2()],
        'FSCVariables(pFastCMS)',
        'FSCVariables(cosSlowFast)',
        'FSCVariables(cosTPTOFast)',
        'FSCVariables(SlowFastHaveOpositeCharges)',
    ]


def FillParticleLists(mode='Expert', path=analysis_main):
    """
    Fills the particle Lists for all categories.
    """

    readyParticleLists = []

    for (particleList, category) in trackLevelParticleLists:

        if particleList in readyParticleLists:
            continue

        # Select particles in ROE for different categories according to mass hypothesis.
        if particleList != ('Lambda0:inRoe' or 'K+:inRoe'):

            # Filling particle list for actual category
            fillParticleList(particleList, 'isInRestOfEvent > 0.5 and isNAN(p) !=1 and isInfinity(p) != 1', path=path)
            readyParticleLists.append(particleList)

        else:
            if 'pi+:inRoe' not in readyParticleLists:
                fillParticleList('pi+:inRoe', 'isInRestOfEvent > 0.5 and isNAN(p) !=1 and isInfinity(p) != 1', path=path)
                readyParticleLists.append('pi+:inRoe')

            if 'K_S0:inRoe' not in readyParticleLists:
                reconstructDecay('K_S0:inRoe -> pi+:inRoe pi-:inRoe', '0.40<=M<=0.60', False, path=path)
                fitVertex('K_S0:inRoe', 0.01, fitter='kfitter', path=path)
                readyParticleLists.append('K_S0:inRoe')

            if particleList == 'K+:inRoe':
                fillParticleList(particleList, 'isInRestOfEvent > 0.5 and isNAN(p) !=1 and isInfinity(p) != 1', path=path)
                # Precut done to prevent from overtraining, might be redundant
                applyCuts(particleList, '0.1<' + KId[getBelleOrBelle2()], path=path)
                readyParticleLists.append(particleList)

            if particleList == 'Lambda0:inRoe':
                fillParticleList('p+:inRoe', 'isInRestOfEvent > 0.5 and isNAN(p) !=1 and isInfinity(p) != 1', path=path)
                reconstructDecay(particleList + ' -> pi-:inRoe p+:inRoe',
                                 '1.00<=M<=1.23', False, path=path)
                fitVertex(particleList, 0.01, fitter='kfitter', path=path)
                # if mode != 'Expert':
                matchMCTruth(particleList, path=path)
                readyParticleLists.append(particleList)

    return True


def trackLevel(mode='Expert', weightFiles='B2JpsiKs_mu', path=analysis_main):
    """
    Samples data for training or tests all categories at track level except
    KaonPion, MaximumPstar and FSC which are only at the event level.
    """

    B2INFO('TRACK LEVEL')

    ReadyMethods = 0

    identifiersExtraInfosDict = dict()

    for (particleList, category) in trackLevelParticleLists:

        methodPrefixTrackLevel = belleOrBelle2Flag + "_" + weightFiles + 'TrackLevel' + category + 'FBDT'
        identifierTrackLevel = filesDirectory + '/' + methodPrefixTrackLevel + "_1.root"
        targetVariable = 'isRightTrack(' + category + ')'
        extraInfoName = targetVariable

        if not os.path.isfile(identifierTrackLevel):
            if mode == 'Expert':
                if downloadFlag:
                    basf2_mva.download(methodPrefixTrackLevel, identifierTrackLevel)
                    if not os.path.isfile(identifierTrackLevel):
                        B2FATAL('Flavor Tagger: Weight file ' + identifierTrackLevel +
                                ' was not downloaded from Database. Please check the buildOrRevision name. Stopped')
                else:
                    B2FATAL(
                        'Flavor Tagger: ' + particleList + ' Tracklevel was not trained. Weight file ' +
                        identifierTrackLevel + ' was not found. Stopped')

            if mode == 'Sampler':

                B2INFO(
                    'flavorTagger: file ' + filesDirectory + '/' +
                    methodPrefixTrackLevel + 'sampled' + fileId + '.root will be saved.')

                trackLevelPath = create_path()
                SkipEmptyParticleList = register_module("SkimFilter")
                SkipEmptyParticleList.set_name('SkimFilter_TrackLevel' + category)
                SkipEmptyParticleList.param('particleLists', particleList)
                SkipEmptyParticleList.if_true(trackLevelPath, AfterConditionPath.CONTINUE)
                path.add_module(SkipEmptyParticleList)

                ntuple = register_module('VariablesToNtuple')
                ntuple.param('fileName', filesDirectory + '/' + methodPrefixTrackLevel + "sampled" + fileId + ".root")
                ntuple.param('treeName', methodPrefixTrackLevel + "_tree")
                ntuple.param('variables', variables[category] + [targetVariable])
                ntuple.param('particleList', particleList)
                trackLevelPath.add_module(ntuple)

        if os.path.isfile(identifierTrackLevel) and mode != 'Teacher':

            B2INFO('flavorTagger: MVAExpert ' + methodPrefixTrackLevel + ' ready.')

            if particleList not in identifiersExtraInfosDict:
                identifiersExtraInfosDict[particleList] = [(extraInfoName, identifierTrackLevel)]
            else:
                identifiersExtraInfosDict[particleList].append((extraInfoName, identifierTrackLevel))

            ReadyMethods += 1

    if ReadyMethods != len(trackLevelParticleLists):
        return False
    else:
        # Each category has its own Path in order to be skipped if the corresponding particle list is empty
        for particleList in identifiersExtraInfosDict:
            trackLevelPath = create_path()
            SkipEmptyParticleList = register_module("SkimFilter")
            SkipEmptyParticleList.set_name('SkimFilter_TrackLevel_' + particleList)
            SkipEmptyParticleList.param('particleLists', particleList)
            SkipEmptyParticleList.if_true(trackLevelPath, AfterConditionPath.CONTINUE)
            path.add_module(SkipEmptyParticleList)

            mvaMultipleExperts = register_module('MVAMultipleExperts')
            mvaMultipleExperts.set_name('MVAMultipleExperts_TrackLevel_' + particleList)
            mvaMultipleExperts.param('listNames', [particleList])
            mvaMultipleExperts.param('extraInfoNames', [row[0] for row in identifiersExtraInfosDict[particleList]])
            mvaMultipleExperts.param('signalFraction', signalFraction)
            mvaMultipleExperts.param('identifiers', [row[1] for row in identifiersExtraInfosDict[particleList]])
            trackLevelPath.add_module(mvaMultipleExperts)

        return True


def trackLevelTeacher(weightFiles='B2JpsiKs_mu'):
    """
    Trains all categories at track level except KaonPion, MaximumPstar and FSC which are only at the event level.
    """

    B2INFO('TRACK LEVEL TEACHER')

    ReadyMethods = 0

    for (particleList, category) in trackLevelParticleLists:

        methodPrefixTrackLevel = belleOrBelle2Flag + "_" + weightFiles + 'TrackLevel' + category + 'FBDT'
        targetVariable = 'isRightTrack(' + category + ')'
        weightFile = filesDirectory + '/' + methodPrefixTrackLevel + "_1.root"

        if not os.path.isfile(weightFile):

            sampledFilesList = glob.glob(filesDirectory + '/' + methodPrefixTrackLevel + 'sampled*.root')
            if len(sampledFilesList) == 0:

                B2INFO('flavorTagger: trackLevelTeacher did not find any ' + filesDirectory + '/' +
                       methodPrefixTrackLevel + "sampled*.root" + ' file. Please run the flavorTagger in "Sampler" mode.')

            else:

                B2INFO('flavorTagger: MVA Teacher training' + methodPrefixTrackLevel + ' .')
                trainingOptionsTrackLevel = basf2_mva.GeneralOptions()
                trainingOptionsTrackLevel.m_datafiles = basf2_mva.vector(*sampledFilesList)
                trainingOptionsTrackLevel.m_treename = methodPrefixTrackLevel + "_tree"
                trainingOptionsTrackLevel.m_identifier = weightFile
                trainingOptionsTrackLevel.m_variables = basf2_mva.vector(*variables[category])
                trainingOptionsTrackLevel.m_target_variable = targetVariable
                trainingOptionsTrackLevel.m_max_events = maxEventsNumber

                basf2_mva.teacher(trainingOptionsTrackLevel, fastBDTCategories)

                if uploadFlag:
                    basf2_mva.upload(weightFile, methodPrefixTrackLevel)

        else:

            ReadyMethods += 1

    if ReadyMethods != len(trackLevelParticleLists):
        return False
    else:
        return True


def eventLevel(mode='Expert', weightFiles='B2JpsiKs_mu', path=analysis_main):
    """
    Samples data for training or tests all categories all categories at event level.
    """

    B2INFO('EVENT LEVEL')

    ReadyMethods = 0

    # Each category has its own Path in order to be skipped if the corresponding particle list is empty
    identifiersExtraInfosDict = dict()
    isKaonPionReady = True
    identifiersExtraInfosKaonPion = []

    for (particleList, category, combinerVariable) in eventLevelParticleLists:

        methodPrefixEventLevel = belleOrBelle2Flag + "_" + weightFiles + 'EventLevel' + category + 'FBDT'
        identifierEventLevel = filesDirectory + '/' + methodPrefixEventLevel + '_1.root'
        targetVariable = 'isRightCategory(' + category + ')'
        extraInfoName = targetVariable

        if not os.path.isfile(identifierEventLevel) and mode == 'Expert':
            if downloadFlag:
                basf2_mva.download(methodPrefixEventLevel, identifierEventLevel)
                if not os.path.isfile(identifierEventLevel):
                    B2FATAL('Flavor Tagger: Weight file ' + identifierEventLevel +
                            ' was not downloaded from Database. Please check the buildOrRevision name. Stopped')
            else:
                B2FATAL(
                    'Flavor Tagger: ' +
                    particleList +
                    ' Eventlevel was not trained. Weight file ' +
                    identifierEventLevel + ' was not found. Stopped')

        if os.path.isfile(identifierEventLevel) and mode != 'Teacher':

            B2INFO('flavorTagger: MVAExpert ' + methodPrefixEventLevel + ' ready.')

            if mode == 'Sampler':
                methodPrefixEventLevelKaonPion = belleOrBelle2Flag + "_" + weightFiles + 'EventLevelKaonPionFBDT'
                identifierEventLevelKaonPion = filesDirectory + '/' + methodPrefixEventLevelKaonPion + '_1.root'
                if not os.path.isfile(identifierEventLevelKaonPion):
                    if category != "SlowPion" and category != "Kaon":
                        continue

            if particleList not in identifiersExtraInfosDict and category != 'KaonPion':
                identifiersExtraInfosDict[particleList] = [(extraInfoName, identifierEventLevel)]
            elif category != 'KaonPion':
                identifiersExtraInfosDict[particleList].append((extraInfoName, identifierEventLevel))
            else:
                identifiersExtraInfosKaonPion.append((extraInfoName, identifierEventLevel))

            ReadyMethods += 1

    # Each category has its own Path in order to be skipped if the corresponding particle list is empty
    for particleList in identifiersExtraInfosDict:
        eventLevelPath = create_path()
        SkipEmptyParticleList = register_module("SkimFilter")
        SkipEmptyParticleList.set_name('SkimFilter_EventLevel_' + particleList)
        SkipEmptyParticleList.param('particleLists', particleList)
        SkipEmptyParticleList.if_true(eventLevelPath, AfterConditionPath.CONTINUE)
        path.add_module(SkipEmptyParticleList)

        mvaMultipleExperts = register_module('MVAMultipleExperts')
        mvaMultipleExperts.set_name('MVAMultipleExperts_EventLevel_' + particleList)
        mvaMultipleExperts.param('listNames', [particleList])
        mvaMultipleExperts.param('extraInfoNames', [row[0] for row in identifiersExtraInfosDict[particleList]])
        mvaMultipleExperts.param('signalFraction', signalFraction)
        mvaMultipleExperts.param('identifiers', [row[1] for row in identifiersExtraInfosDict[particleList]])
        eventLevelPath.add_module(mvaMultipleExperts)

    if 'KaonPion' in [row[1] for row in eventLevelParticleLists] and len(identifiersExtraInfosKaonPion) != 0:
        eventLevelKaonPionPath = create_path()
        SkipEmptyParticleList = register_module("SkimFilter")
        SkipEmptyParticleList.set_name('SkimFilter_' + 'K+:inRoe')
        SkipEmptyParticleList.param('particleLists', 'K+:inRoe')
        SkipEmptyParticleList.if_true(eventLevelKaonPionPath, AfterConditionPath.CONTINUE)
        path.add_module(SkipEmptyParticleList)

        mvaExpertKaonPion = register_module("MVAExpert")
        mvaExpertKaonPion.set_name('MVAExpert_KaonPion_' + 'K+:inRoe')
        mvaExpertKaonPion.param('listNames', ['K+:inRoe'])
        mvaExpertKaonPion.param('extraInfoName', identifiersExtraInfosKaonPion[0][0])
        mvaExpertKaonPion.param('signalFraction', signalFraction)
        mvaExpertKaonPion.param('identifier', identifiersExtraInfosKaonPion[0][1])

        eventLevelKaonPionPath.add_module(mvaExpertKaonPion)

    for (particleList, category, combinerVariable) in eventLevelParticleLists:

        methodPrefixEventLevel = belleOrBelle2Flag + "_" + weightFiles + 'EventLevel' + category + 'FBDT'
        identifierEventLevel = filesDirectory + '/' + methodPrefixEventLevel + '_1.root'
        targetVariable = 'isRightCategory(' + category + ')'

        if not os.path.isfile(identifierEventLevel) and mode == 'Sampler':

            if category == 'KaonPion':
                methodPrefixEventLevelSlowPion = belleOrBelle2Flag + "_" + weightFiles + 'EventLevelSlowPionFBDT'
                identifierEventLevelSlowPion = filesDirectory + '/' + methodPrefixEventLevelSlowPion + '_1.root'
                if not os.path.isfile(identifierEventLevelSlowPion):
                    B2INFO("Flavor Tagger: event level weight file for the Slow Pion category is absent." +
                           "It is required to sample the training information for the KaonPion category." +
                           "An additional sampling step will be needed after the following training step.")
                    continue

            B2INFO(
                'flavorTagger: file ' + filesDirectory + '/' +
                methodPrefixEventLevel + "sampled" + fileId + '.root will be saved.')

            eventLevelpath = create_path()
            SkipEmptyParticleList = register_module("SkimFilter")
            SkipEmptyParticleList.set_name('SkimFilter_EventLevel' + category)
            SkipEmptyParticleList.param('particleLists', particleList)
            SkipEmptyParticleList.if_true(eventLevelpath, AfterConditionPath.CONTINUE)
            path.add_module(SkipEmptyParticleList)

            ntuple = register_module('VariablesToNtuple')
            ntuple.param('fileName', filesDirectory + '/' + methodPrefixEventLevel + "sampled" + fileId + ".root")
            ntuple.param('treeName', methodPrefixEventLevel + "_tree")
            variablesToBeSaved = variables[category] + [targetVariable, 'ancestorHasWhichFlavor',
                                                        'isSignal', 'mcPDG', 'mcErrors', 'genMotherPDG',
                                                        'nMCMatches', 'B0mcErrors']
            if category != 'KaonPion' and category != 'FSC':
                variablesToBeSaved = variablesToBeSaved + \
                    ['extraInfo(isRightTrack(' + category + '))',
                     'hasHighestProbInCat(' + particleList + ', isRightTrack(' + category + '))']
            ntuple.param('variables', variablesToBeSaved)
            ntuple.param('particleList', particleList)
            eventLevelpath.add_module(ntuple)

    if ReadyMethods != len(eventLevelParticleLists):
        return False
    else:
        return True


def eventLevelTeacher(weightFiles='B2JpsiKs_mu'):
    """
    Trains all categories at event level.
    """

    B2INFO('EVENT LEVEL TEACHER')

    ReadyMethods = 0

    for (particleList, category, combinerVariable) in eventLevelParticleLists:

        methodPrefixEventLevel = belleOrBelle2Flag + "_" + weightFiles + 'EventLevel' + category + 'FBDT'
        targetVariable = 'isRightCategory(' + category + ')'
        weightFile = filesDirectory + '/' + methodPrefixEventLevel + "_1.root"

        if not os.path.isfile(weightFile):

            sampledFilesList = glob.glob(filesDirectory + '/' + methodPrefixEventLevel + 'sampled*.root')
            if len(sampledFilesList) == 0:

                B2INFO('flavorTagger: eventLevelTeacher did not find any ' + methodPrefixEventLevel +
                       ".root" + ' file. Please run the flavorTagger in "Sampler" mode afterwards.')

            else:

                B2INFO('flavorTagger: MVA Teacher training' + methodPrefixEventLevel + ' .')
                trainingOptionsEventLevel = basf2_mva.GeneralOptions()
                trainingOptionsEventLevel.m_datafiles = basf2_mva.vector(*sampledFilesList)
                trainingOptionsEventLevel.m_treename = methodPrefixEventLevel + "_tree"
                trainingOptionsEventLevel.m_identifier = weightFile
                trainingOptionsEventLevel.m_variables = basf2_mva.vector(*variables[category])
                trainingOptionsEventLevel.m_target_variable = targetVariable
                trainingOptionsEventLevel.m_max_events = maxEventsNumber

                basf2_mva.teacher(trainingOptionsEventLevel, fastBDTCategories)

                if uploadFlag:
                    basf2_mva.upload(weightFile, methodPrefixEventLevel)

        else:

            ReadyMethods += 1

    if ReadyMethods != len(eventLevelParticleLists):
        return False
    else:
        return True


def trackAndEventLevels(mode='Expert', weightFiles='B2JpsiKs_mu', path=analysis_main):
    """
    Tests all categories at event and track level.
    """

    B2INFO('TRACK AND EVENT LEVELS')

    ReadyMethods = 0

    identifiersExtraInfosDict = dict()
    identifiersExtraInfosKaonPion = []

    # check if methods are ready and download them from Database if specified
    for (particleList, category) in trackLevelParticleLists:

        methodPrefixTrackLevel = belleOrBelle2Flag + "_" + weightFiles + 'TrackLevel' + category + 'FBDT'
        identifierTrackLevel = filesDirectory + '/' + methodPrefixTrackLevel + '_1.root'
        targetVariable = 'isRightTrack(' + category + ')'
        extraInfoName = targetVariable

        if not os.path.isfile(identifierTrackLevel):
            if mode == 'Expert':
                if downloadFlag:
                    basf2_mva.download(methodPrefixTrackLevel, identifierTrackLevel)
                    if not os.path.isfile(identifierTrackLevel):
                        B2FATAL('Flavor Tagger: Weight file ' + identifierTrackLevel +
                                ' was not downloaded from Database. Please check the buildOrRevision name. Stopped')
                else:
                    B2FATAL(
                        'Flavor Tagger: ' +
                        particleList +
                        ' Tracklevel was not trained. Weight file ' +
                        identifierTrackLevel + ' was not found. Stopped')

        if os.path.isfile(identifierTrackLevel) and mode != 'Teacher':
            B2INFO('flavorTagger: MVAExpert ' + methodPrefixTrackLevel + ' ready.')

            if particleList not in identifiersExtraInfosDict:
                identifiersExtraInfosDict[particleList] = [(extraInfoName, identifierTrackLevel)]
            else:
                identifiersExtraInfosDict[particleList].append((extraInfoName, identifierTrackLevel))

            ReadyMethods += 1

    for (particleList, category, combinerVariable) in eventLevelParticleLists:

        methodPrefixEventLevel = belleOrBelle2Flag + "_" + weightFiles + 'EventLevel' + category + 'FBDT'
        identifierEventLevel = filesDirectory + '/' + methodPrefixEventLevel + '_1.root'
        targetVariable = 'isRightCategory(' + category + ')'
        extraInfoName = targetVariable

        if not os.path.isfile(identifierEventLevel):
            if mode == 'Expert':
                if downloadFlag:
                    basf2_mva.download(methodPrefixEventLevel, identifierEventLevel)
                    if not os.path.isfile(identifierEventLevel):
                        B2FATAL('Flavor Tagger: Weight file ' + identifierEventLevel +
                                ' was not downloaded from Database. Please check the buildOrRevision name. Stopped')
                else:
                    B2FATAL(
                        'Flavor Tagger: ' +
                        particleList +
                        ' Eventlevel was not trained. Weight file ' +
                        identifierEventLevel + ' was not found. Stopped')

        if os.path.isfile(identifierEventLevel) and mode != 'Teacher':
            B2INFO('flavorTagger: MVAExpert ' + methodPrefixEventLevel + ' ready.')

            if particleList not in identifiersExtraInfosDict and category != 'KaonPion':
                identifiersExtraInfosDict[particleList] = [(extraInfoName, identifierEventLevel)]
            elif category != 'KaonPion':
                identifiersExtraInfosDict[particleList].append((extraInfoName, identifierEventLevel))
            else:
                identifiersExtraInfosKaonPion.append((extraInfoName, identifierEventLevel))

            ReadyMethods += 1

    allMethods = len(trackLevelParticleLists) + len(eventLevelParticleLists)
    if ReadyMethods != allMethods:
        return False
    else:
        # Each category has its own Path in order to be skipped if the corresponding particle list is empty
        for particleList in identifiersExtraInfosDict:
            trackAndEventLevelPath = create_path()
            SkipEmptyParticleList = register_module("SkimFilter")
            SkipEmptyParticleList.set_name('SkimFilter_' + particleList)
            SkipEmptyParticleList.param('particleLists', particleList)
            SkipEmptyParticleList.if_true(trackAndEventLevelPath, AfterConditionPath.CONTINUE)
            path.add_module(SkipEmptyParticleList)

            mvaMultipleExperts = register_module('MVAMultipleExperts')
            mvaMultipleExperts.set_name('MVAMultipleExperts_' + particleList)
            mvaMultipleExperts.param('listNames', [particleList])
            mvaMultipleExperts.param('extraInfoNames', [row[0] for row in identifiersExtraInfosDict[particleList]])
            mvaMultipleExperts.param('signalFraction', signalFraction)
            mvaMultipleExperts.param('identifiers', [row[1] for row in identifiersExtraInfosDict[particleList]])
            trackAndEventLevelPath.add_module(mvaMultipleExperts)

        if 'KaonPion' in [row[1] for row in eventLevelParticleLists]:
            trackAndEventLevelKaonPionPath = create_path()
            SkipEmptyParticleList = register_module("SkimFilter")
            SkipEmptyParticleList.set_name('SkimFilter_' + 'K+:inRoe')
            SkipEmptyParticleList.param('particleLists', 'K+:inRoe')
            SkipEmptyParticleList.if_true(trackAndEventLevelKaonPionPath, AfterConditionPath.CONTINUE)
            path.add_module(SkipEmptyParticleList)

            mvaExpertKaonPion = register_module("MVAExpert")
            mvaExpertKaonPion.set_name('MVAExpert_KaonPion_' + 'K+:inRoe')
            mvaExpertKaonPion.param('listNames', ['K+:inRoe'])
            mvaExpertKaonPion.param('extraInfoName', identifiersExtraInfosKaonPion[0][0])
            mvaExpertKaonPion.param('signalFraction', signalFraction)
            mvaExpertKaonPion.param('identifier', identifiersExtraInfosKaonPion[0][1])

            trackAndEventLevelKaonPionPath.add_module(mvaExpertKaonPion)

        return True


def combinerLevel(mode='Expert', weightFiles='B2JpsiKs_mu', path=analysis_main):
    """
    Samples the input data or tests the combiner according to the selected categories.
    """

    B2INFO('COMBINER LEVEL')

    B2INFO("Flavor Tagger: Required Combiner for Categories:")
    for (particleList, category, combinerVariable) in eventLevelParticleLists:
        B2INFO(category)

    B2INFO("Flavor Tagger: which corresponds to a weight file with categories combination code " + categoriesCombinationCode)

    methodPrefixCombinerLevel = belleOrBelle2Flag + "_" + weightFiles + 'Combiner' \
        + categoriesCombinationCode

    if mode == 'Sampler':

        if not (
            os.path.isfile(
                filesDirectory + '/' + methodPrefixCombinerLevel + 'FBDT' + '_1.root') or os.path.isfile(
                filesDirectory + '/' + methodPrefixCombinerLevel + 'FANN' + '_1.root')):
            B2INFO('flavorTagger: Sampling Data on Combiner Level. File' +
                   methodPrefixCombinerLevel + ".root" + ' will be saved')

            ntuple = register_module('VariablesToNtuple')
            ntuple.param('fileName', filesDirectory + '/' + methodPrefixCombinerLevel + "sampled" + fileId + ".root")
            ntuple.param('treeName', methodPrefixCombinerLevel + 'FBDT' + "_tree")
            ntuple.param('variables', variablesCombinerLevel + ['qrCombined'])
            ntuple.param('particleList', "")
            path.add_module(ntuple)

            return False

        else:
            B2FATAL('flavorTagger: File' + methodPrefixCombinerLevel + 'FBDT' + "_1.root" + ' or ' + methodPrefixCombinerLevel +
                    'FANN' + '_1.root found. Please run the "Expert" mode or delete the file if a new sampling is desired.')

    if mode == 'Expert':

        if TMVAfbdt and not FANNmlp:

            if not os.path.isfile(filesDirectory + '/' + methodPrefixCombinerLevel + 'FBDT' + '_1.root') and downloadFlag:
                basf2_mva.download(methodPrefixCombinerLevel + 'FBDT', filesDirectory +
                                   '/' + methodPrefixCombinerLevel + 'FBDT' + '_1.root')
                if not os.path.isfile(filesDirectory + '/' + methodPrefixCombinerLevel + 'FBDT' + '_1.root'):
                    B2FATAL('Flavor Tagger: Weight file ' + methodPrefixCombinerLevel + 'FBDT' +
                            '_1.root was not downloaded from Database. Please check the buildOrRevision name. Stopped')

            if not os.path.isfile(filesDirectory + '/' + methodPrefixCombinerLevel + 'FBDT' + '_1.root'):

                B2FATAL('flavorTagger: Combinerlevel FastBDT was not trained with this combination of categories. Weight file ' +
                        methodPrefixCombinerLevel + 'FBDT' + '_1.root not found. Stopped')
            else:
                B2INFO('flavorTagger: Ready to be used with weightFile ' + methodPrefixCombinerLevel + 'FBDT' + '_1.root')
                B2INFO('flavorTagger: Apply FBDTMethod ' + methodPrefixCombinerLevel + 'FBDT')
                path.add_module('MVAExpert', listNames=[], extraInfoName='qrCombined' + 'FBDT', signalFraction=signalFraction,
                                identifier=filesDirectory + '/' + methodPrefixCombinerLevel + 'FBDT' + "_1.root")
                return True

        if FANNmlp and not TMVAfbdt:

            if not os.path.isfile(filesDirectory + '/' + methodPrefixCombinerLevel + 'FANN' + '_1.root') and downloadFlag:
                basf2_mva.download(methodPrefixCombinerLevel + 'FANN', filesDirectory +
                                   '/' + methodPrefixCombinerLevel + 'FANN' + '_1.root')
                if not os.path.isfile(filesDirectory + '/' + methodPrefixCombinerLevel + 'FANN' + '_1.root'):
                    B2FATAL('Flavor Tagger: Weight file ' + methodPrefixCombinerLevel + 'FANN' +
                            '_1.root was not downloaded from Database. Please check the buildOrRevision name. Stopped')

            if not os.path.isfile(filesDirectory + '/' + methodPrefixCombinerLevel + 'FANN' + '_1.root'):

                B2FATAL('flavorTagger: Combinerlevel FANN was not trained with this combination of categories. Weight file ' +
                        methodPrefixCombinerLevel + 'FANN' + '_1.root not found. Stopped')

            else:
                B2INFO('flavorTagger: Ready to be used with weightFile ' + methodPrefixCombinerLevel + 'FANN' + '_1.root')

                B2INFO('flavorTagger: Apply FANNMethod on combiner level')
                path.add_module('MVAExpert', listNames=[], extraInfoName='qrCombined' + 'FANN', signalFraction=signalFraction,
                                identifier=filesDirectory + '/' + methodPrefixCombinerLevel + 'FANN' + "_1.root")
                return True

        if FANNmlp and TMVAfbdt:

            if not os.path.isfile(filesDirectory + '/' + methodPrefixCombinerLevel + 'FBDT' + '_1.root') and downloadFlag:
                basf2_mva.download(methodPrefixCombinerLevel + 'FBDT', filesDirectory +
                                   '/' + methodPrefixCombinerLevel + 'FBDT' + '_1.root')
                if not os.path.isfile(filesDirectory + '/' + methodPrefixCombinerLevel + 'FBDT' + '_1.root'):
                    B2FATAL('Flavor Tagger: Weight file ' + methodPrefixCombinerLevel + 'FBDT' +
                            '_1.root was not downloaded from Database. Please check the buildOrRevision name. Stopped')

            if not os.path.isfile(filesDirectory + '/' + methodPrefixCombinerLevel + 'FANN' + '_1.root') and downloadFlag:
                basf2_mva.download(methodPrefixCombinerLevel + 'FANN', filesDirectory +
                                   '/' + methodPrefixCombinerLevel + 'FANN' + '_1.root')
                if not os.path.isfile(filesDirectory + '/' + methodPrefixCombinerLevel + 'FANN' + '_1.root'):
                    B2FATAL('Flavor Tagger: Weight file ' + methodPrefixCombinerLevel + 'FANN' +
                            '_1.root was not downloaded from Database. Please check the buildOrRevision name. Stopped')

            if not os.path.isfile(filesDirectory + '/' + methodPrefixCombinerLevel + 'FBDT' + '_1.root'):

                B2FATAL('flavorTagger: Combinerlevel FastBDT was not trained with this combination of categories. Weight file ' +
                        methodPrefixCombinerLevel + 'FBDT' + '_1.root not found. Stopped')

            elif not os.path.isfile(filesDirectory + '/' + methodPrefixCombinerLevel + 'FANN' + '_1.root'):

                B2FATAL('flavorTagger: Combinerlevel FANN was not trained with this combination of categories. Weight file ' +
                        methodPrefixCombinerLevel + 'FANN' + '_1.root not found. Stopped')

            else:
                B2INFO('flavorTagger: Ready to be used with weightFiles ' + methodPrefixCombinerLevel + 'FBDT' + '_1.root and ' +
                       methodPrefixCombinerLevel + 'FANN' + '_1.root')

                B2INFO('flavorTagger: Apply FANNMethod on combiner level')

                mvaMultipleExperts = register_module('MVAMultipleExperts')
                mvaMultipleExperts.set_name('MVAMultipleExperts_Combiners')
                mvaMultipleExperts.param('listNames', [])
                mvaMultipleExperts.param('extraInfoNames', ['qrCombined' + 'FBDT', 'qrCombined' + 'FANN'])
                mvaMultipleExperts.param('signalFraction', signalFraction)
                mvaMultipleExperts.param('identifiers', [filesDirectory + '/' + methodPrefixCombinerLevel + 'FBDT' + "_1.root",
                                                         filesDirectory + '/' + methodPrefixCombinerLevel + 'FANN' + "_1.root"])
                path.add_module(mvaMultipleExperts)

                return True


def combinerLevelTeacher(weightFiles='B2JpsiKs_mu'):
    """
    Trains the combiner according to the selected categories.
    """

    B2INFO('COMBINER LEVEL TEACHER')

    methodPrefixCombinerLevel = belleOrBelle2Flag + "_" + weightFiles + 'Combiner' \
        + categoriesCombinationCode

    sampledFilesList = glob.glob(filesDirectory + '/' + methodPrefixCombinerLevel + 'sampled*.root')
    if len(sampledFilesList) == 0:
        B2FATAL('FlavorTagger: combinerLevelTeacher did not find any ' +
                methodPrefixCombinerLevel + 'sampled*.root file. Please run the flavorTagger in "Sampler" mode.')

    ReadyTMVAfbdt = False
    ReadyFANNmlp = False

    if TMVAfbdt:

        if not os.path.isfile(filesDirectory + '/' + methodPrefixCombinerLevel + 'FBDT' + '_1.root'):

            B2INFO('flavorTagger: MVA Teacher training a FastBDT on Combiner Level')

            trainingOptionsCombinerLevel = basf2_mva.GeneralOptions()
            trainingOptionsCombinerLevel.m_datafiles = basf2_mva.vector(*sampledFilesList)
            trainingOptionsCombinerLevel.m_treename = methodPrefixCombinerLevel + 'FBDT' + "_tree"
            trainingOptionsCombinerLevel.m_identifier = filesDirectory + '/' + methodPrefixCombinerLevel + 'FBDT' + "_1.root"
            trainingOptionsCombinerLevel.m_variables = basf2_mva.vector(*variablesCombinerLevel)
            trainingOptionsCombinerLevel.m_target_variable = 'qrCombined'
            trainingOptionsCombinerLevel.m_max_events = maxEventsNumber

            basf2_mva.teacher(trainingOptionsCombinerLevel, fastBDTCombiner)

            if uploadFlag:
                basf2_mva.upload(filesDirectory + '/' + methodPrefixCombinerLevel +
                                 'FBDT' + "_1.root", methodPrefixCombinerLevel + 'FBDT')

        elif FANNmlp and not os.path.isfile(filesDirectory + '/' + methodPrefixCombinerLevel + 'FANN' + '_1.root'):

            B2INFO('flavorTagger: Combinerlevel FBDT was already trained with this combination of categories. Weight file ' +
                   methodPrefixCombinerLevel + 'FBDT' + '_1.root has been found.')

        else:
            B2FATAL('flavorTagger: Combinerlevel was already trained with this combination of categories. Weight files ' +
                    methodPrefixCombinerLevel + 'FBDT' + '_1.root and ' +
                    methodPrefixCombinerLevel + 'FANN' + '_1.root has been found. Please use the "Expert" mode')

    if FANNmlp:

        if not os.path.isfile(filesDirectory + '/' + methodPrefixCombinerLevel + 'FANN' + '_1.root'):

            B2INFO('flavorTagger: MVA Teacher training a FANN MLP on Combiner Level')

            trainingOptionsCombinerLevel = basf2_mva.GeneralOptions()
            trainingOptionsCombinerLevel.m_datafiles = basf2_mva.vector(*sampledFilesList)
            trainingOptionsCombinerLevel.m_treename = methodPrefixCombinerLevel + 'FBDT' + "_tree"
            trainingOptionsCombinerLevel.m_identifier = filesDirectory + '/' + methodPrefixCombinerLevel + 'FANN' + "_1.root"
            trainingOptionsCombinerLevel.m_variables = basf2_mva.vector(*variablesCombinerLevel)
            trainingOptionsCombinerLevel.m_target_variable = 'qrCombined'
            trainingOptionsCombinerLevel.m_max_events = maxEventsNumber

            basf2_mva.teacher(trainingOptionsCombinerLevel, mlpFANNCombiner)

            if uploadFlag:
                basf2_mva.upload(filesDirectory + '/' + methodPrefixCombinerLevel +
                                 'FANN' + "_1.root", methodPrefixCombinerLevel + 'FANN')

        elif TMVAfbdt and not os.path.isfile(filesDirectory + '/' + methodPrefixCombinerLevel + 'FBDT' + '_1.root'):

            B2INFO('flavorTagger: Combinerlevel FBDT was already trained with this combination of categories. Weight file ' +
                   methodPrefixCombinerLevel + 'FANN' + '_1.config has been found.')

        else:
            B2FATAL('flavorTagger: Combinerlevel was already trained with this combination of categories. Weight files ' +
                    methodPrefixCombinerLevel + 'FBDT' + '_1.root and ' +
                    methodPrefixCombinerLevel + 'FANN' + '_1.root has been found. Please use the "Expert" mode')


def flavorTagger(
    particleLists=[],
    mode='Expert',
    weightFiles='B2JpsiKs_muBGx0',
    workingDirectory='.',
    combinerMethods=['TMVA-FBDT', 'FANN-MLP'],
    categories=[
        'Electron',
        'IntermediateElectron',
        'Muon',
        'IntermediateMuon',
        'KinLepton',
        'IntermediateKinLepton',
        'Kaon',
        'SlowPion',
        'FastPion',
        'Lambda',
        'FSC',
        'MaximumPstar',
        'KaonPion'],
    belleOrBelle2="Belle2",
    downloadFromDatabaseIfNotfound=True,
    uploadToDatabaseAfterTraining=False,
    samplerFileId='',
    path=analysis_main,
):
    """
      Defines the whole flavor tagging process for each selected Rest of Event (ROE) built in the steering file.
      The flavor is predicted by Multivariate Methods trained with Variables and MetaVariables which use
      Tracks, ECL- and KLMClusters from the corresponding RestOfEvent dataobject.
      This function can be used to sample the training information, to train or to test the flavorTagger.

      @param particleLists                      The ROEs for flavor tagging are selected from the given particle lists.
      @param mode                               The available modes are "Sampler", "Teacher" or "Expert".
      @param weightFiles                        The name of the weightfiles of the trained method
      @param workingDirectory                   Path to the directory containing the FlavorTagging/ folder.
      @param combinerMethods                    Multivariate method used for the combiner: 'TMVA-FBDT' or 'FANN-MLP'.
      @param categories                         Categories used for flavor tagging
      @param belleOrBelle2                      Uses Files trained for "Belle" or "Belle2" MC
      @param downloadFromDatabaseIfNotfound     Looks for weight files in the Database if not found in workingDirectory.
      @param uploadToDatabaseAfterTraining      Uploads the weight files into the Database after training.
      @param samplerFileId                      Identifier to paralellize training.
      @param path                               modules are added to this path

    """

    if mode != 'Sampler' and mode != 'Teacher' and mode != 'Expert':
        B2FATAL('flavorTagger: Wrong mode given: The available modes are "Sampler", "Teacher" or "Expert"')

    # Directory where the weights of the trained Methods are saved
    # workingDirectory = os.environ['BELLE2_LOCAL_DIR'] + '/analysis/data'

    if not Belle2.FileSystem.findFile(workingDirectory, True):
        B2FATAL('flavorTagger: THE GIVEN WORKING DIRECTORY "' + workingDirectory + '" DOES NOT EXIST! PLEASE SPECIFY A VALID PATH.')

    if mode == 'Sampler' or (mode == 'Expert' and downloadFromDatabaseIfNotfound):
        if not Belle2.FileSystem.findFile(workingDirectory + '/FlavorTagging', True):
            os.mkdir(workingDirectory + '/FlavorTagging')
            os.mkdir(workingDirectory + '/FlavorTagging/TrainedMethods')
        elif not Belle2.FileSystem.findFile(workingDirectory + '/FlavorTagging/TrainedMethods', True):
            os.mkdir(workingDirectory + '/FlavorTagging/TrainedMethods')

    global filesDirectory

    filesDirectory = workingDirectory + '/FlavorTagging/TrainedMethods'

    if not (belleOrBelle2 == 'Belle2' or belleOrBelle2 == 'Belle'):
        B2FATAL('flavorTagger: Wrong argument for belleOrBelle2 given: The available modes are "Belle2" or "Belle"')

    if len(combinerMethods) < 1 or len(combinerMethods) > 2:
        B2FATAL('flavorTagger: Invalid list of combinerMethods. The available methods are "TMVA-FBDT" and "FANN-MLP"')

    global FANNmlp
    global TMVAfbdt

    FANNmlp = False
    TMVAfbdt = False

    for method in combinerMethods:
        if method == 'TMVA-FBDT':
            TMVAfbdt = True
        elif method == 'FANN-MLP':
            FANNmlp = True
        else:
            B2FATAL('flavorTagger: Invalid list of combinerMethods. The available methods are "TMVA-FBDT" and "FANN-MLP"')

    global fileId

    fileId = samplerFileId

    B2INFO('*** FLAVOR TAGGING ***')
    B2INFO(' ')
    B2INFO('    Working directory is: ' + filesDirectory)
    B2INFO(' ')

    setBelleOrBelle2(belleOrBelle2)
    setInteractionWithDatabase(downloadFromDatabaseIfNotfound, uploadToDatabaseAfterTraining)
    WhichCategories(categories)
    setVariables()

    roe_path = create_path()
    deadEndPath = create_path()

    # Events containing ROE without B-Meson (but not empty) are discarded for training
    if mode == 'Sampler':
        signalSideParticleListsFilter(particleLists, 'hasRestOfEventTracks > 0 and abs(qrCombined) == 1', roe_path, deadEndPath)

    # If trigger returns 1 jump into empty path skipping further modules in roe_path
    if mode == 'Expert':
        signalSideParticleListsFilter(particleLists, 'hasRestOfEventTracks > 0', roe_path, deadEndPath)
        # Initialation of flavorTaggerInfo dataObject needs to be done in the main path
        flavorTaggerInfoBuilder = register_module('FlavorTaggerInfoBuilder')
        path.add_module(flavorTaggerInfoBuilder)

    # sampler or expert
    if mode == 'Sampler' or mode == 'Expert':
        if FillParticleLists(mode, roe_path):
            # if not trackAndEventLevels(mode, weightFiles, roe_path):
            #     if trackLevel(mode, weightFiles, roe_path):
            #         eventLevel(mode, weightFiles, roe_path)
            # else:
            if eventLevel(mode, weightFiles, roe_path):
                combinerLevel(mode, weightFiles, roe_path)
                if mode == 'Expert':
                    flavorTaggerInfoFiller = register_module('FlavorTaggerInfoFiller')
                    flavorTaggerInfoFiller.param('trackLevelParticleLists', trackLevelParticleLists)
                    flavorTaggerInfoFiller.param('eventLevelParticleLists', eventLevelParticleLists)
                    flavorTaggerInfoFiller.param('TMVAfbdt', TMVAfbdt)
                    flavorTaggerInfoFiller.param('FANNmlp', FANNmlp)
                    flavorTaggerInfoFiller.param('qpCategories', True)
                    flavorTaggerInfoFiller.param('istrueCategories', True)
                    flavorTaggerInfoFiller.param('targetProb', False)
                    flavorTaggerInfoFiller.param('trackPointers', False)
                    roe_path.add_module(flavorTaggerInfoFiller)  # Add FlavorTag Info filler to roe_path

    # Removes EventExtraInfos and ParticleExtraInfos of the EventParticleLists
    particleListsToRemoveExtraInfo = []
    for particleList in eventLevelParticleLists:
        if particleList[0] not in particleListsToRemoveExtraInfo:
            particleListsToRemoveExtraInfo.append(particleList[0])

    if mode == 'Expert':
        removeExtraInfo(particleListsToRemoveExtraInfo, True, roe_path)
    elif mode == 'Sampler':
        removeExtraInfo(particleListsToRemoveExtraInfo, False, roe_path)

    path.for_each('RestOfEvent', 'RestOfEvents', roe_path)

    if mode == 'Teacher':
<<<<<<< HEAD
        if trackLevelTeacher(weightFiles):
            if eventLevelTeacher(weightFiles):
                combinerLevelTeacher(weightFiles)
=======
        # if trackLevelTeacher(weightFiles):
        if eventLevelTeacher(weightFiles):
            combinerLevelTeacher(weightFiles)
>>>>>>> 7db32277


if __name__ == '__main__':

    desc_list = []

    function = globals()["flavorTagger"]
    signature = inspect.formatargspec(*inspect.getfullargspec(function))
    signature = signature.replace(repr(analysis_main), 'analysis_main')
    desc_list.append((function.__name__, signature + '\n' + function.__doc__))

    from pager import Pager
    with Pager('Flavor Tagger function accepts the following arguments:'):
        pretty_print_description_list(desc_list)<|MERGE_RESOLUTION|>--- conflicted
+++ resolved
@@ -223,12 +223,6 @@
     categoriesCombinationCode = 'CatCode'
     for code in sorted(categoriesCombination):
         categoriesCombinationCode = categoriesCombinationCode + '%02d' % code
-
-    B2INFO("Flavor Tagger: Required Combiner for Categories:")
-    for category in categories:
-        B2INFO(category)
-
-    B2INFO("Flavor Tagger: which corresponds to a weight file with categories combination code " + categoriesCombinationCode)
 
 
 # Variables for categories on track level - are defined in variables.cc and MetaVariables.cc
@@ -1204,15 +1198,9 @@
     path.for_each('RestOfEvent', 'RestOfEvents', roe_path)
 
     if mode == 'Teacher':
-<<<<<<< HEAD
-        if trackLevelTeacher(weightFiles):
-            if eventLevelTeacher(weightFiles):
-                combinerLevelTeacher(weightFiles)
-=======
         # if trackLevelTeacher(weightFiles):
         if eventLevelTeacher(weightFiles):
             combinerLevelTeacher(weightFiles)
->>>>>>> 7db32277
 
 
 if __name__ == '__main__':
