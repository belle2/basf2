--- conflicted
+++ resolved
@@ -981,11 +981,8 @@
                      path=None,
                      candidate_limit=None,
                      ignoreIfTooManyCandidates=True,
-<<<<<<< HEAD
-                     chargeConjugation=True):
-=======
+                     chargeConjugation=True,
                      allowChargeViolation=False):
->>>>>>> 787f2839
     r"""
     Creates new Particles by making combinations of existing Particles - it reconstructs unstable particles via their specified
     decay mode, e.g. in form of a :ref:`DecayString`: :code:`D0 -> K- pi+` or :code:`B+ -> anti-D0 pi+`, ... All possible
@@ -1030,11 +1027,8 @@
     @param ignoreIfTooManyCandidates whether event should be ignored or not if number of reconstructed
                        candidates reaches limit. If event is ignored, no candidates are reconstructed,
                        otherwise, number of candidates in candidate_limit is reconstructed.
-<<<<<<< HEAD
     @param chargeConjugation boolean to decide whether charge conjugated mode should be reconstructed as well (on by default)
-=======
     @param allowChargeViolation whether the decay string needs to conserve the electric charge
->>>>>>> 787f2839
     """
 
     pmake = register_module('ParticleCombiner')
@@ -1046,11 +1040,8 @@
     if candidate_limit is not None:
         pmake.param("maximumNumberOfCandidates", candidate_limit)
     pmake.param("ignoreIfTooManyCandidates", ignoreIfTooManyCandidates)
-<<<<<<< HEAD
     pmake.param('chargeConjugation', chargeConjugation)
-=======
     pmake.param("allowChargeViolation", allowChargeViolation)
->>>>>>> 787f2839
     path.add_module(pmake)
 
 
