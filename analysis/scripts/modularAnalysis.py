--- conflicted
+++ resolved
@@ -323,11 +323,7 @@
     path.add_module(evtnumbers)
 
 
-<<<<<<< HEAD
-def loadGearbox(path):
-=======
 def loadGearbox(path, silence_warning=False):
->>>>>>> e3a24278
     """
     Loads Gearbox module to the path.
 
@@ -386,15 +382,9 @@
     path=None,
 ):
     """
-<<<<<<< HEAD
-    For each particle in the given `inputList`, copies it to the `outputList` and adds the
-    4-vector of the photon(s) in the `gammaList` which has(have) a weighted named relation to
-    the particle's track, set by the :b2:mod:`eclTrackBremFinder` module during reconstruction.
-=======
     For each particle in the given ``inputList``, copies it to the ``outputList`` and adds the
     4-vector of the photon(s) in the ``gammaList`` which has(have) a weighted named relation to
     the particle's track, set by the ``ECLTrackBremFinder`` module during reconstruction.
->>>>>>> e3a24278
 
     Warning:
         This can only work if the mdst file contains the *Bremsstrahlung* named relation. Official MC samples
@@ -404,15 +394,9 @@
         Please note that a new particle is always generated, with the old particle and -if found- one or more
         photons as daughters.
 
-<<<<<<< HEAD
-        The `inputList` should contain particles with associated tracks. Otherwise the module will exit with an error.
-
-        The `gammaList` should contain photons. Otherwise the module will exit with an error.
-=======
         The ``inputList`` should contain particles with associated tracks. Otherwise the module will exit with an error.
 
         The ``gammaList`` should contain photons. Otherwise the module will exit with an error.
->>>>>>> e3a24278
 
     @param outputList   The output particle list name containing the corrected particles
     @param inputList    The initial particle list name containing the particles to correct. *It should already exist.*
@@ -420,11 +404,7 @@
     @param maximumAcceptance Maximum value of the relation weight. Should be a number between [0,3)
     @param multiplePhotons Whether to use only one photon (the one with the smallest acceptance) or as many as possible
     @param usePhotonOnlyOnce If true, each brems candidate is used to correct only the track with the smallest relation weight
-<<<<<<< HEAD
-    @param writeOut      Whether `RootOutput` module should save the created `outputList`
-=======
     @param writeOut      Whether `RootOutput` module should save the created ``outputList``
->>>>>>> e3a24278
     @param path          The module is added to this path
     """
 
@@ -518,15 +498,9 @@
        gammaListName (str): The gammas list containing possibly radiative gammas, should already exist.
        multiplePhotons (bool): How many photons should be added to the charged particle? nearest one -> False,
              add all the photons within the cone -> True
-<<<<<<< HEAD
-       angleThreshold (double): The maximum angle in radians between the charged particle and the (radiative)
-              gamma to be accepted.
-       minimumEnergy (double): The minimum energy in GeV of the (radiative) gamma to be accepted.
-=======
        angleThreshold (float): The maximum angle in radians between the charged particle and the (radiative)
               gamma to be accepted.
        minimumEnergy (float): The minimum energy in GeV of the (radiative) gamma to be accepted.
->>>>>>> e3a24278
        writeOut (bool): whether RootOutput module should save the created ParticleList
        path (basf2.Path): modules are added to this path
     """
@@ -658,15 +632,9 @@
 
     Example:
         require energetic pions safely inside the cdc
-<<<<<<< HEAD
 
         >>> cutAndCopyLists("pi+:energeticPions", "pi+:loose", "[E > 2] and [0.3 < theta < 2.6]", path=mypath)
 
-=======
-
-        >>> cutAndCopyLists("pi+:energeticPions", "pi+:loose", "[E > 2] and [0.3 < theta < 2.6]", path=mypath)
-
->>>>>>> e3a24278
     Warning:
         You must use square braces ``[`` and ``]`` for conditional statements.
 
@@ -1869,10 +1837,6 @@
     mask_name,
     trackSelection,
     eclClusterSelection,
-<<<<<<< HEAD
-    fractions=[0, 0, 1, 0, 0, 0],
-=======
->>>>>>> e3a24278
     path=None
 ):
     """
@@ -1936,10 +1900,6 @@
     mask_name,
     trackSelection,
     eclClusterSelection='',
-<<<<<<< HEAD
-    fractions=[],
-=======
->>>>>>> e3a24278
     path=None
 ):
     """
@@ -1958,34 +1918,7 @@
     roeMask = register_module('RestOfEventInterpreter')
     roeMask.set_name('RestOfEventInterpreter_' + list_name + '_' + mask_name)
     roeMask.param('particleList', list_name)
-<<<<<<< HEAD
-    roeMask.param('ROEMasksWithFractions', [(mask_name, trackSelection, eclClusterSelection, fractions)])
-    roeMask.param('update', True)
-    path.add_module(roeMask)
-
-
-def updateROEFractions(
-    list_name,
-    mask_name,
-    fractions,
-    path
-):
-    """
-    Update chargedStable fractions for an existing ROE mask.
-
-    @param list_name             name of the input ParticleList
-    @param mask_name             name of the ROEMask to update
-    @param fractions             chargedStable particle fractions
-    @param path                  modules are added to this path
-    """
-
-    roeMask = register_module('RestOfEventInterpreter')
-    roeMask.set_name('RestOfEventInterpreter_' + list_name + '_' + mask_name)
-    roeMask.param('particleList', list_name)
-    roeMask.param('ROEMasksWithFractions', [(mask_name, '', '', fractions)])
-=======
     roeMask.param('ROEMasks', [(mask_name, trackSelection, eclClusterSelection)])
->>>>>>> e3a24278
     roeMask.param('update', True)
     path.add_module(roeMask)
 
@@ -2021,10 +1954,6 @@
     list_name,
     mask_names,
     cut_string,
-<<<<<<< HEAD
-    fractions=[],
-=======
->>>>>>> e3a24278
     path=None
 ):
     """
@@ -2067,10 +1996,6 @@
     list_name,
     mask_names,
     cut_string,
-<<<<<<< HEAD
-    fractions=[],
-=======
->>>>>>> e3a24278
     path=None
 ):
     """
@@ -2113,10 +2038,6 @@
     list_name,
     mask_names,
     cut_string,
-<<<<<<< HEAD
-    fractions=[],
-=======
->>>>>>> e3a24278
     path=None
 ):
     """
