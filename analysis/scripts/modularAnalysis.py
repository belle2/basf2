--- conflicted
+++ resolved
@@ -3141,13 +3141,6 @@
     path.add_module(incl_dstar)
 
 
-<<<<<<< HEAD
-def getAnalysisGlobaltag():
-    """
-    Returns a string containing the name of the latest and recommended analysis globaltag.
-    """
-    return __analysis_globaltag
-=======
 def scaleError(outputListName, inputListName,
                scaleFactors=[1.17, 1.12, 1.16, 1.15, 1.13],
                minErrors=[0.00140, 0, 0, 0.00157, 0],
@@ -3170,7 +3163,13 @@
     scale_error.param('scaleFactors', scaleFactors)
     scale_error.param('minErrors', minErrors)
     path.add_module(scale_error)
->>>>>>> b6b3998a
+
+
+def getAnalysisGlobaltag():
+    """
+    Returns a string containing the name of the latest and recommended analysis globaltag.
+    """
+    return __analysis_globaltag
 
 
 if __name__ == '__main__':
