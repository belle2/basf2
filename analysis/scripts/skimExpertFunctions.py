--- conflicted
+++ resolved
@@ -54,11 +54,8 @@
     ('10600500', 'SystematicsRadMuMu'),
     ('18360100', 'Tau'),
     ('13160100', 'TCPV'),
-<<<<<<< HEAD
     ('18020100', 'SinglePhotonDark'),
-=======
     ('18020300', 'ALP3Gamma'),
->>>>>>> e797f218
     ('18520400', 'LFVZpInvisible'),
     ('18520500', 'LFVZpVisible'),
 ]
