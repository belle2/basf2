--- conflicted
+++ resolved
@@ -126,11 +126,7 @@
     if listtype == 'all':
         fillParticleList('mu+:all', '', True, path)
     elif listtype == '95eff':
-<<<<<<< HEAD
-        fillParticleList('e+:95eff', 'muonID > 0.625 and chiProb > 0.001', True, path)
-=======
-        fillParticleList('mu+:95eff', 'muid > 0.625 and chiProb > 0.001', True, path)
->>>>>>> 7cce440c
+        fillParticleList('mu+:95eff', 'muonID > 0.625 and chiProb > 0.001', True, path)
     else:
         fillParticleList('mu+:all', '', True, path)
 
