--- conflicted
+++ resolved
@@ -12,12 +12,8 @@
 
 import modularAnalysis as ma
 from stdPhotons import stdPhotons
-<<<<<<< HEAD
-from vertex import KFit
+from vertex import kFit
 from basf2 import B2WARNING
-=======
-from vertex import kFit
->>>>>>> 68229c9e
 
 
 def stdPi0s(listtype='pi0:eff60_Jan2020', path=None):
@@ -95,79 +91,39 @@
 
     # skim list(s)
     elif listtype == 'skim':
-<<<<<<< HEAD
         stdPi0s('eff50_Jan2020_nomcmatch', path)
         ma.cutAndCopyList('pi0:skim', 'pi0:eff50_Jan2020_nomcmatch', '', True, path)
-        KFit('pi0:skim', 0.0, 'mass', path=path)
+        kFit('pi0:skim', 0.0, 'mass', path=path)
 
     # same lists with, but with  mass constraints fits
     elif listtype == 'allFit':
         stdPi0s('all', path)
         ma.cutAndCopyList('pi0:allFit', 'pi0:all', '', True, path)
-        KFit('pi0:allFit', 0.0, 'mass', path=path)
+        kFit('pi0:allFit', 0.0, 'mass', path=path)
     elif listtype == 'eff10_Jan2020Fit':
         stdPi0s('eff10_Jan2020', path)
         ma.cutAndCopyList('pi0:eff10_Jan2020Fit', 'pi0:eff10_Jan2020', '', True, path)
-        KFit('pi0:eff10_Jan2020Fit', 0.0, 'mass', path=path)
+        kFit('pi0:eff10_Jan2020Fit', 0.0, 'mass', path=path)
     elif listtype == 'eff20_Jan2020Fit':
         stdPi0s('eff20_Jan2020', path)
         ma.cutAndCopyList('pi0:eff20_Jan2020Fit', 'pi0:eff20_Jan2020', '', True, path)
-        KFit('pi0:eff20_Jan2020Fit', 0.0, 'mass', path=path)
+        kFit('pi0:eff20_Jan2020Fit', 0.0, 'mass', path=path)
     elif listtype == 'eff30_Jan2020Fit':
         stdPi0s('eff30_Jan2020', path)
         ma.cutAndCopyList('pi0:eff30_Jan2020Fit', 'pi0:eff30_Jan2020', '', True, path)
-        KFit('pi0:eff30_Jan2020Fit', 0.0, 'mass', path=path)
+        kFit('pi0:eff30_Jan2020Fit', 0.0, 'mass', path=path)
     elif listtype == 'eff40_Jan2020Fit':
         stdPi0s('eff40_Jan2020', path)
         ma.cutAndCopyList('pi0:eff40_Jan2020Fit', 'pi0:eff40_Jan2020', '', True, path)
-        KFit('pi0:eff40_Jan2020Fit', 0.0, 'mass', path=path)
+        kFit('pi0:eff40_Jan2020Fit', 0.0, 'mass', path=path)
     elif listtype == 'eff50_Jan2020Fit':
         stdPi0s('eff50_Jan2020', path)
         ma.cutAndCopyList('pi0:eff50_Jan2020Fit', 'pi0:eff50_Jan2020', '', True, path)
-        KFit('pi0:eff50_Jan2020Fit', 0.0, 'mass', path=path)
+        kFit('pi0:eff50_Jan2020Fit', 0.0, 'mass', path=path)
     elif listtype == 'eff60_Jan2020Fit':
         stdPi0s('eff60_Jan2020', path)
         ma.cutAndCopyList('pi0:eff60_Jan2020Fit', 'pi0:eff60_Jan2020', '', True, path)
-        KFit('pi0:eff60_Jan2020Fit', 0.0, 'mass', path=path)
-=======
-        stdPi0s('eff60_nomcmatch', path)
-        ma.cutAndCopyList('pi0:skim', 'pi0:eff60_nomcmatch', '', True, path)
-        kFit('pi0:skim', 0.0, 'mass', path=path)
-
-    # same lists with, but with  mass constraints fits
-    elif listtype == 'veryLooseFit':
-        stdPi0s('veryLoose', path)
-        ma.cutAndCopyList('pi0:veryLooseFit', 'pi0:veryLoose', '', True, path)
-        kFit('pi0:veryLooseFit', 0.0, 'mass', path=path)
-    elif listtype == 'looseFit':
-        stdPi0s('loose', path)
-        ma.cutAndCopyList('pi0:looseFit', 'pi0:loose', '', True, path)
-        kFit('pi0:looseFit', 0.0, 'mass', path=path)
-    elif listtype == 'allFit':
-        stdPi0s('all', path)
-        ma.cutAndCopyList('pi0:allFit', 'pi0:all', '', True, path)
-        kFit('pi0:allFit', 0.0, 'mass', path=path)
-    elif listtype == 'eff20Fit':
-        stdPi0s('eff20', path)
-        ma.cutAndCopyList('pi0:eff20Fit', 'pi0:eff20', '', True, path)
-        kFit('pi0:eff20Fit', 0.0, 'mass', path=path)
-    elif listtype == 'eff30Fit':
-        stdPi0s('eff30', path)
-        ma.cutAndCopyList('pi0:eff30Fit', 'pi0:eff30', '', True, path)
-        kFit('pi0:eff30Fit', 0.0, 'mass', path=path)
-    elif listtype == 'eff40Fit':
-        stdPi0s('eff40', path)
-        ma.cutAndCopyList('pi0:eff40Fit', 'pi0:eff40', '', True, path)
-        kFit('pi0:eff40Fit', 0.0, 'mass', path=path)
-    elif listtype == 'eff50Fit':
-        stdPi0s('eff50', path)
-        ma.cutAndCopyList('pi0:eff50Fit', 'pi0:eff50', '', True, path)
-        kFit('pi0:eff50Fit', 0.0, 'mass', path=path)
-    elif listtype == 'eff60Fit':
-        stdPi0s('eff60', path)
-        ma.cutAndCopyList('pi0:eff60Fit', 'pi0:eff60', '', True, path)
-        kFit('pi0:eff60Fit', 0.0, 'mass', path=path)
->>>>>>> 68229c9e
+        kFit('pi0:eff60_Jan2020Fit', 0.0, 'mass', path=path)
 
 # pi0 list for skims (and ONLY for skims)
 
