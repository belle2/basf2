--- conflicted
+++ resolved
@@ -98,10 +98,7 @@
          constraint='',
          daughtersUpdate=False,
          decay_string='',
-<<<<<<< HEAD
-=======
          smearing=0,
->>>>>>> 5e59af98
          path=None):
     """
     Perform KFit for each Particle in the given ParticleList.
@@ -121,18 +118,11 @@
         constraint (str):       add an additional constraint to the fit (valid options are ipprofile or iptube)
         daughtersUpdate( bool): make copy of the daughters and update them after the KFit
         decay_string (str):     select particles used for the KFit
-<<<<<<< HEAD
-        path (basf2.Path):      modules are added to this path
-    """
-
-    _fitVertex(list_name, conf_level, decay_string, 'kfitter', fit_type, constraint, daughtersUpdate, path)
-=======
         smearing (float) :      IP tube width is smeared by this value (cm). meaningful only with 'iptube' constraint.
         path (basf2.Path):      modules are added to this path
     """
 
     _fitVertex(list_name, conf_level, decay_string, 'kfitter', fit_type, constraint, daughtersUpdate, smearing, path)
->>>>>>> 5e59af98
 
 
 def vertexKFit(
@@ -166,11 +156,7 @@
               "It is replaced by the function KFit which provides the same functionality"
               "if you set the parameter fit_type to vertex.")
 
-<<<<<<< HEAD
-    _fitVertex(list_name, conf_level, decay_string, 'kfitter', 'vertex', constraint, False, path)
-=======
     _fitVertex(list_name, conf_level, decay_string, 'kfitter', 'vertex', constraint, False, smearing, path)
->>>>>>> 5e59af98
 
 
 def vertexKFitDaughtersUpdate(
@@ -202,11 +188,7 @@
               "It is replaced by the function KFit which provides the same functionality"
               "if you set the parameter fit_type to vertex and the parameter daughtersUpdate to True.")
 
-<<<<<<< HEAD
-    _fitVertex(list_name, conf_level, '', 'kfitter', 'vertex', constraint, True, path)
-=======
     _fitVertex(list_name, conf_level, '', 'kfitter', 'vertex', constraint, True, smearing, path)
->>>>>>> 5e59af98
 
 
 def massVertexKFit(
@@ -236,11 +218,7 @@
               "It is replaced by the function KFit which provides the same functionality"
               "if you set the parameter fit_type to massvertex.")
 
-<<<<<<< HEAD
-    _fitVertex(list_name, conf_level, decay_string, 'kfitter', 'massvertex', '', False, path)
-=======
     _fitVertex(list_name, conf_level, decay_string, 'kfitter', 'massvertex', '', False, 0, path)
->>>>>>> 5e59af98
 
 
 def massVertexKFitDaughtersUpdate(
@@ -270,11 +248,7 @@
               "It is replaced by the function KFit which provides the same functionality"
               "if you set the parameter fit_type to massvertex and the parameter daughtersUpdate to True.")
 
-<<<<<<< HEAD
-    _fitVertex(list_name, conf_level, decay_string, 'kfitter', 'massvertex', '', True, path)
-=======
     _fitVertex(list_name, conf_level, decay_string, 'kfitter', 'massvertex', '', True, 0, path)
->>>>>>> 5e59af98
 
 
 def massKFit(
@@ -304,11 +278,7 @@
               "It is replaced by the function KFit which provides the same functionality"
               "if you set the parameter fit_type to mass.")
 
-<<<<<<< HEAD
-    _fitVertex(list_name, conf_level, decay_string, 'kfitter', 'mass', '', False, path)
-=======
     _fitVertex(list_name, conf_level, decay_string, 'kfitter', 'mass', '', False, 0, path)
->>>>>>> 5e59af98
 
 
 def massKFitDaughtersUpdate(
@@ -338,11 +308,7 @@
               "It is replaced by the function KFit which provides the same functionality"
               "if you set the parameter fit_type to mass and the parameter daughtersUpdate to True.")
 
-<<<<<<< HEAD
-    _fitVertex(list_name, conf_level, decay_string, 'kfitter', 'mass', '', True, path)
-=======
     _fitVertex(list_name, conf_level, decay_string, 'kfitter', 'mass', '', True, 0, path)
->>>>>>> 5e59af98
 
 
 def fourCKFit(
@@ -372,11 +338,7 @@
               "It is replaced by the function KFit which provides the same functionality"
               "if you set the parameter fit_type to fourC.")
 
-<<<<<<< HEAD
-    _fitVertex(list_name, conf_level, decay_string, 'kfitter', 'fourC', '', False, path)
-=======
     _fitVertex(list_name, conf_level, decay_string, 'kfitter', 'fourC', '', False, 0, path)
->>>>>>> 5e59af98
 
 
 def fourCKFitDaughtersUpdate(
@@ -406,11 +368,7 @@
               "It is replaced by the function KFit which provides the same functionality"
               "if you set the parameter fit_type to fourC and the parameter daughtersUpdate to True.")
 
-<<<<<<< HEAD
-    _fitVertex(list_name, conf_level, decay_string, 'kfitter', 'fourC', '', True, path)
-=======
     _fitVertex(list_name, conf_level, decay_string, 'kfitter', 'fourC', '', True, 0, path)
->>>>>>> 5e59af98
 
 
 def vertexRave(
