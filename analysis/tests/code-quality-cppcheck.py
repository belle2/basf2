#!/usr/bin/env python3
# -*- coding: utf-8 -*-

"""
Perform code quality cppchecks for every commit to the analysis package.
Eventually these checks can be included as git hooks.
"""

import re
from b2test_utils import check_error_free, skip_test

if __name__ == "__main__":
    skip_test("new cppcheck version")

    # ignore the nofile .. [missingInclude] that is always at the end of cppcheck
    ignoreme = 'Cppcheck cannot find all the include files'
    ignoreme2 = '[useStlAlgorithm]'  # temporary hack to ignore useStlAlgorithm
    check_error_free("b2code-cppcheck", "cppcheck", "analysis",
<<<<<<< HEAD
                     lambda x: re.findall(ignoreme, x) or re.findall(ignoreme2) or x is "'")
=======
                     lambda x: re.findall(ignoreme, x) or x is "'",
                     ['--suppress=useStlAlgorithm'])
>>>>>>> a573c2bf
<|MERGE_RESOLUTION|>--- conflicted
+++ resolved
@@ -14,11 +14,6 @@
 
     # ignore the nofile .. [missingInclude] that is always at the end of cppcheck
     ignoreme = 'Cppcheck cannot find all the include files'
-    ignoreme2 = '[useStlAlgorithm]'  # temporary hack to ignore useStlAlgorithm
     check_error_free("b2code-cppcheck", "cppcheck", "analysis",
-<<<<<<< HEAD
-                     lambda x: re.findall(ignoreme, x) or re.findall(ignoreme2) or x is "'")
-=======
                      lambda x: re.findall(ignoreme, x) or x is "'",
-                     ['--suppress=useStlAlgorithm'])
->>>>>>> a573c2bf
+                     ['--suppress=useStlAlgorithm'])