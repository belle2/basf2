--- conflicted
+++ resolved
@@ -47,14 +47,11 @@
 testpath.add_module('ParticleLoader', decayStrings=[roe_side],
                     sourceParticleListName=signal_side, useROEs=True)
 
-<<<<<<< HEAD
-=======
 for i in range(len(fsps)):
     if 'K_S0' in fsps[i] or 'Lambda0' in fsps[i]:
         fsps[i] = fsps[i] + ':V0'
     elif "gamma" not in fsps[i]:
         fsps[i] = fsps[i] + ':all'
->>>>>>> 06e82669
 
 testpath.add_module('ParticleStats', particleLists=fsps)
 testpath.add_module('ParticleStats', particleLists=mcps)
