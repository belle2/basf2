#!/usr/bin/env python3
# -*- coding: utf-8 -*-

"""
a test of the ParticleLoader using the small test file for running quickly
there is a clone of this file which requires the presence of mdst12.root (a
larger file) that is present on the buildbot server but not bamboo
"""

import b2test_utils
from basf2 import set_random_seed, create_path, process, conditions

# make logging more reproducible by replacing some strings
b2test_utils.configure_logging_for_tests()
conditions.disable_globaltag_replay()
set_random_seed("1337")
testinput = [b2test_utils.require_file('analysis/tests/mdst.root')]
<<<<<<< HEAD
fsps = ['e+', 'pi+', 'K+', 'p+', 'mu+', 'K_S0 -> pi+ pi-', 'Lambda0 -> p+ pi-', 'K_L0', 'gamma']
=======
fsps = ['e+', 'pi+', 'K+', 'p+', 'mu+', 'K_S0 -> pi+ pi-', 'Lambda0 -> p+ pi-', 'K_L0', 'gamma', 'n0']
>>>>>>> e3a24278

###############################################################################
# a new ParticleLoader for each fsp
testpath = create_path()
testpath.add_module('RootInput', inputFileNames=testinput)
for fsp in fsps:
    testpath.add_module('ParticleLoader', decayStringsWithCuts=[(fsp, '')])

# manipulate the string to remove the daughters in case of v0
for i in range(len(fsps)):
    if " -> " in fsps[i]:
        fsps[i] = fsps[i].split(' ->', 1)[0]

# also load MC particles
mcps = [particle + ':frommc' for particle in fsps + ['B0', 'D0']]
for mcp in mcps:
    testpath.add_module('ParticleLoader', decayStringsWithCuts=[(mcp, '')],
                        useMCParticles=True)

# add RestOfEvents
signal_side = 'K_S0'
roe_side = 'Upsilon(4S)'
testpath.add_module('RestOfEventBuilder', particleList=signal_side,
                    particleListsInput=['pi+', 'gamma', 'K_L0'])
# Load RestOfEvents
testpath.add_module('ParticleLoader', decayStringsWithCuts=[(roe_side, '')],
                    sourceParticleListName=signal_side, useROEs=True)

testpath.add_module('ParticleStats', particleLists=fsps)
testpath.add_module('ParticleStats', particleLists=mcps)
testpath.add_module('ParticleStats', particleLists=[roe_side])
process(testpath)

# process the first event (again) with the verbose ParticlePrinter
for fsp in fsps:
    testpath.add_module('ParticlePrinter', listName=fsp, fullPrint=True)
process(testpath, 1)<|MERGE_RESOLUTION|>--- conflicted
+++ resolved
@@ -15,11 +15,7 @@
 conditions.disable_globaltag_replay()
 set_random_seed("1337")
 testinput = [b2test_utils.require_file('analysis/tests/mdst.root')]
-<<<<<<< HEAD
-fsps = ['e+', 'pi+', 'K+', 'p+', 'mu+', 'K_S0 -> pi+ pi-', 'Lambda0 -> p+ pi-', 'K_L0', 'gamma']
-=======
 fsps = ['e+', 'pi+', 'K+', 'p+', 'mu+', 'K_S0 -> pi+ pi-', 'Lambda0 -> p+ pi-', 'K_L0', 'gamma', 'n0']
->>>>>>> e3a24278
 
 ###############################################################################
 # a new ParticleLoader for each fsp
