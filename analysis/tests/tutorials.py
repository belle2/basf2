--- conflicted
+++ resolved
@@ -14,13 +14,7 @@
     """Test to run all tutorials. Will fail if no tutorial directory is found."""
 
     #: list of the broken tutorials (to be removed when they are individually fixed)
-<<<<<<< HEAD
-    broken_tutorials = ['B2A702-ContinuumSuppression_MVATrain.py',  # BII-4246
-                        'B2A703-ContinuumSuppression_MVAExpert.py',  # BII-4246
-=======
-    broken_tutorials = ['B2A503-ReadDecayHash.py',  # BII-4254
->>>>>>> 3428220d
-                        ]
+    broken_tutorials = []
 
     @unittest.skipIf(not os.getenv('BELLE2_EXAMPLES_DATA_DIR'),
                      "$BELLE2_EXAMPLES_DATA_DIR not found.")
