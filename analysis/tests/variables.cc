/**************************************************************************
 * basf2 (Belle II Analysis Software Framework)                           *
 * Author: The Belle II Collaboration                                     *
 *                                                                        *
 * See git log for contributors and copyright holders.                    *
 * This file is licensed under LGPL-3.0, see LICENSE.md.                  *
 **************************************************************************/

#include <analysis/variables/Variables.h>
#include <analysis/variables/BasicParticleInformation.h>
#include <analysis/variables/VertexVariables.h>
#include <analysis/variables/PIDVariables.h>
#include <analysis/variables/TrackVariables.h>

#include <analysis/VariableManager/Manager.h>
#include <analysis/VariableManager/Utility.h>

#include <analysis/dataobjects/Particle.h>
#include <analysis/dataobjects/ParticleExtraInfoMap.h>
#include <analysis/dataobjects/ParticleList.h>
#include <analysis/dataobjects/EventExtraInfo.h>
#include <analysis/dataobjects/RestOfEvent.h>
#include <analysis/utility/ReferenceFrame.h>

#include <framework/datastore/StoreArray.h>
#include <framework/datastore/StoreObjPtr.h>
#include <framework/utilities/TestHelpers.h>
#include <framework/logging/Logger.h>
#include <framework/gearbox/Gearbox.h>
#include <framework/gearbox/Const.h>

#include <mdst/dataobjects/MCParticle.h>
#include <mdst/dataobjects/MCParticleGraph.h>
#include <mdst/dataobjects/PIDLikelihood.h>
#include <mdst/dataobjects/Track.h>
#include <mdst/dataobjects/V0.h>
#include <mdst/dataobjects/ECLCluster.h>
#include <mdst/dataobjects/KLMCluster.h>

#include <gtest/gtest.h>

#include <TMatrixFSym.h>
#include <TRandom3.h>
#include <TLorentzVector.h>
#include <TMath.h>
#include <utility>

using namespace std;
using namespace Belle2;
using namespace Belle2::Variable;

namespace {

  /** test kinematic Variable. */
  TEST(KinematicVariableTest, Variable)
  {

    // Connect gearbox for CMS variables

    Gearbox& gearbox = Gearbox::getInstance();
    gearbox.setBackends({std::string("file:")});
    gearbox.close();
    gearbox.open("geometry/Belle2.xml", false);

    {
      Particle p({ 0.1 , -0.4, 0.8, 1.0 }, 11);

      TMatrixFSym error(7);
      error.Zero();
      error(0, 0) = 0.05;
      error(1, 1) = 0.2;
      error(2, 2) = 0.4;
      error(0, 1) = -0.1;
      error(0, 2) = 0.9;
      p.setMomentumVertexErrorMatrix(error);

      EXPECT_FLOAT_EQ(0.9, particleP(&p));
      EXPECT_FLOAT_EQ(1.0, particleE(&p));
      EXPECT_FLOAT_EQ(0.1, particlePx(&p));
      EXPECT_FLOAT_EQ(-0.4, particlePy(&p));
      EXPECT_FLOAT_EQ(0.8, particlePz(&p));
      EXPECT_FLOAT_EQ(0.412310562, particlePt(&p));
      EXPECT_FLOAT_EQ(0.8 / 0.9, particleCosTheta(&p));
      EXPECT_FLOAT_EQ(-1.325817664, particlePhi(&p));

      EXPECT_FLOAT_EQ(0.737446378, particlePErr(&p));
      EXPECT_FLOAT_EQ(sqrt(0.05), particlePxErr(&p));
      EXPECT_FLOAT_EQ(sqrt(0.2), particlePyErr(&p));
      EXPECT_FLOAT_EQ(sqrt(0.4), particlePzErr(&p));
      EXPECT_FLOAT_EQ(0.488093530, particlePtErr(&p));
      EXPECT_FLOAT_EQ(0.156402664, particleCosThetaErr(&p));
      EXPECT_FLOAT_EQ(0.263066820, particlePhiErr(&p));


      {
        UseReferenceFrame<CMSFrame> dummy;
        EXPECT_FLOAT_EQ(0.68176979, particleP(&p));
        EXPECT_FLOAT_EQ(0.80920333, particleE(&p));
        EXPECT_FLOAT_EQ(0.061728548, particlePx(&p));
        EXPECT_FLOAT_EQ(-0.40000001, particlePy(&p));
        EXPECT_FLOAT_EQ(0.54863429, particlePz(&p));
        EXPECT_FLOAT_EQ(0.404735, particlePt(&p));
        EXPECT_FLOAT_EQ(0.80472076, particleCosTheta(&p));
        EXPECT_FLOAT_EQ(-1.4176828, particlePhi(&p));

        EXPECT_FLOAT_EQ(sqrt(0.2), particlePyErr(&p));
      }

      {
        UseReferenceFrame<RestFrame> dummy(&p);
        EXPECT_ALL_NEAR(particleP(&p), 0.0, 1e-9);
        EXPECT_FLOAT_EQ(0.4358899, particleE(&p));
        EXPECT_ALL_NEAR(0.0, particlePx(&p), 1e-9);
        EXPECT_ALL_NEAR(0.0, particlePy(&p), 1e-9);
        EXPECT_ALL_NEAR(0.0, particlePz(&p), 1e-9);
        EXPECT_ALL_NEAR(0.0, particlePt(&p), 1e-9);

      }

      {
        UseReferenceFrame<LabFrame> dummy;
        EXPECT_FLOAT_EQ(0.9, particleP(&p));
        EXPECT_FLOAT_EQ(1.0, particleE(&p));
        EXPECT_FLOAT_EQ(0.1, particlePx(&p));
        EXPECT_FLOAT_EQ(-0.4, particlePy(&p));
        EXPECT_FLOAT_EQ(0.8, particlePz(&p));
        EXPECT_FLOAT_EQ(0.412310562, particlePt(&p));
        EXPECT_FLOAT_EQ(0.8 / 0.9, particleCosTheta(&p));
        EXPECT_FLOAT_EQ(-1.325817664, particlePhi(&p));

        EXPECT_FLOAT_EQ(0.737446378, particlePErr(&p));
        EXPECT_FLOAT_EQ(sqrt(0.05), particlePxErr(&p));
        EXPECT_FLOAT_EQ(sqrt(0.2), particlePyErr(&p));
        EXPECT_FLOAT_EQ(sqrt(0.4), particlePzErr(&p));
        EXPECT_FLOAT_EQ(0.488093530, particlePtErr(&p));
        EXPECT_FLOAT_EQ(0.156402664, particleCosThetaErr(&p));
        EXPECT_FLOAT_EQ(0.263066820, particlePhiErr(&p));
      }

      {
        UseReferenceFrame<RotationFrame> dummy(TVector3(1, 0, 0), TVector3(0, 1, 0), TVector3(0, 0, 1));
        EXPECT_FLOAT_EQ(0.9, particleP(&p));
        EXPECT_FLOAT_EQ(1.0, particleE(&p));
        EXPECT_FLOAT_EQ(0.1, particlePx(&p));
        EXPECT_FLOAT_EQ(-0.4, particlePy(&p));
        EXPECT_FLOAT_EQ(0.8, particlePz(&p));
        EXPECT_FLOAT_EQ(0.412310562, particlePt(&p));
        EXPECT_FLOAT_EQ(0.8 / 0.9, particleCosTheta(&p));
        EXPECT_FLOAT_EQ(-1.325817664, particlePhi(&p));

        EXPECT_FLOAT_EQ(0.737446378, particlePErr(&p));
        EXPECT_FLOAT_EQ(sqrt(0.05), particlePxErr(&p));
        EXPECT_FLOAT_EQ(sqrt(0.2), particlePyErr(&p));
        EXPECT_FLOAT_EQ(sqrt(0.4), particlePzErr(&p));
        EXPECT_FLOAT_EQ(0.488093530, particlePtErr(&p));
        EXPECT_FLOAT_EQ(0.156402664, particleCosThetaErr(&p));
        EXPECT_FLOAT_EQ(0.263066820, particlePhiErr(&p));

        const auto& frame = ReferenceFrame::GetCurrent();
        EXPECT_FLOAT_EQ(-0.1, frame.getMomentumErrorMatrix(&p)(0, 1));
        EXPECT_FLOAT_EQ(0.9, frame.getMomentumErrorMatrix(&p)(0, 2));
      }

      {
        UseReferenceFrame<RotationFrame> dummy(TVector3(1, 0, 0), TVector3(0, 0, -1), TVector3(0, 1, 0));
        EXPECT_FLOAT_EQ(0.9, particleP(&p));
        EXPECT_FLOAT_EQ(1.0, particleE(&p));
        EXPECT_FLOAT_EQ(0.1, particlePx(&p));
        EXPECT_FLOAT_EQ(-0.8, particlePy(&p));
        EXPECT_FLOAT_EQ(-0.4, particlePz(&p));

        EXPECT_FLOAT_EQ(0.737446378, particlePErr(&p));
        EXPECT_FLOAT_EQ(sqrt(0.05), particlePxErr(&p));
        EXPECT_FLOAT_EQ(sqrt(0.4), particlePyErr(&p));
        EXPECT_FLOAT_EQ(sqrt(0.2), particlePzErr(&p));

        const auto& frame = ReferenceFrame::GetCurrent();
        EXPECT_FLOAT_EQ(-0.9, frame.getMomentumErrorMatrix(&p)(0, 1));
        EXPECT_FLOAT_EQ(-0.1, frame.getMomentumErrorMatrix(&p)(0, 2));
      }

      {
        UseReferenceFrame<CMSRotationFrame> dummy(TVector3(1, 0, 0), TVector3(0, 1, 0), TVector3(0, 0, 1));
        EXPECT_FLOAT_EQ(0.68176979, particleP(&p));
        EXPECT_FLOAT_EQ(0.80920333, particleE(&p));
        EXPECT_FLOAT_EQ(0.061728548, particlePx(&p));
        EXPECT_FLOAT_EQ(-0.40000001, particlePy(&p));
        EXPECT_FLOAT_EQ(0.54863429, particlePz(&p));
        EXPECT_FLOAT_EQ(0.404735, particlePt(&p));
        EXPECT_FLOAT_EQ(0.80472076, particleCosTheta(&p));
        EXPECT_FLOAT_EQ(-1.4176828, particlePhi(&p));

        EXPECT_FLOAT_EQ(sqrt(0.2), particlePyErr(&p));
      }

      {
        Particle pinv({ -0.1 , 0.4, -0.8, 1.0 }, 11);
        UseReferenceFrame<RestFrame> dummy(&pinv);
        Particle p2({ 0.0 , 0.0, 0.0, 0.4358899}, 11);
        EXPECT_FLOAT_EQ(0.9, particleP(&p2));
        EXPECT_FLOAT_EQ(1.0, particleE(&p2));
        EXPECT_FLOAT_EQ(0.1, particlePx(&p2));
        EXPECT_FLOAT_EQ(-0.4, particlePy(&p2));
        EXPECT_FLOAT_EQ(0.8, particlePz(&p2));
        EXPECT_FLOAT_EQ(0.412310562, particlePt(&p2));
        EXPECT_FLOAT_EQ(0.8 / 0.9, particleCosTheta(&p2));
        EXPECT_FLOAT_EQ(-1.325817664, particlePhi(&p2));
      }
    }

    {
      Particle p({ 0.0 , 0.0, 0.0, 0.0 }, 11);
      EXPECT_FLOAT_EQ(0.0, particleP(&p));
      EXPECT_FLOAT_EQ(0.0, particleE(&p));
      EXPECT_FLOAT_EQ(0.0, particlePx(&p));
      EXPECT_FLOAT_EQ(0.0, particlePy(&p));
      EXPECT_FLOAT_EQ(0.0, particlePz(&p));
      EXPECT_FLOAT_EQ(0.0, particlePt(&p));
      EXPECT_FLOAT_EQ(1.0, particleCosTheta(&p));
      EXPECT_FLOAT_EQ(0.0, particlePhi(&p));

      UseReferenceFrame<CMSFrame> dummy;
      EXPECT_FLOAT_EQ(0.0, particleP(&p));
      EXPECT_FLOAT_EQ(0.0, particleE(&p));
      EXPECT_FLOAT_EQ(0.0, particlePx(&p));
      EXPECT_FLOAT_EQ(0.0, particlePy(&p));
      EXPECT_FLOAT_EQ(0.0, particlePz(&p));
      EXPECT_FLOAT_EQ(0.0, particlePt(&p));
      EXPECT_FLOAT_EQ(1.0, particleCosTheta(&p));
      EXPECT_FLOAT_EQ(0.0, particlePhi(&p));
    }

    {
      DataStore::Instance().setInitializeActive(true);
      StoreArray<Particle> particles;
      particles.registerInDataStore();
      DataStore::Instance().setInitializeActive(false);
      PCmsLabTransform T;
      TLorentzVector vec0 = {0.0, 0.0, 0.0, T.getCMSEnergy()};
      TLorentzVector vec1 = {0.0, +0.332174566, 0.0, T.getCMSEnergy() / 2.};
      TLorentzVector vec2 = {0.0, -0.332174566, 0.0, T.getCMSEnergy() / 2.};
      Particle* p0 = particles.appendNew(Particle(T.rotateCmsToLab() * vec0, 22));
      Particle* p1 = particles.appendNew(Particle(T.rotateCmsToLab() * vec1, 22, Particle::c_Unflavored, Particle::c_Undefined, 1));
      Particle* p2 = particles.appendNew(Particle(T.rotateCmsToLab() * vec2, 22, Particle::c_Unflavored, Particle::c_Undefined, 2));

      p0->appendDaughter(p1->getArrayIndex());
      p0->appendDaughter(p2->getArrayIndex());

      EXPECT_ALL_NEAR(m2RecoilSignalSide(p0), 0.0, 1e-7);
    }


  }


  TEST(VertexVariableTest, Variable)
  {

    // Connect gearbox for CMS variables

    Gearbox& gearbox = Gearbox::getInstance();
    gearbox.setBackends({std::string("file:")});
    gearbox.close();
    gearbox.open("geometry/Belle2.xml", false);

    Particle p({ 0.1 , -0.4, 0.8, 1.0 }, 11);
    p.setPValue(0.5);
    p.setVertex(TVector3(1.0, 2.0, 2.0));

    EXPECT_FLOAT_EQ(1.0, particleDX(&p));
    EXPECT_FLOAT_EQ(2.0, particleDY(&p));
    EXPECT_FLOAT_EQ(2.0, particleDZ(&p));
    EXPECT_FLOAT_EQ(std::sqrt(5.0), particleDRho(&p));
    EXPECT_FLOAT_EQ(3.0, particleDistance(&p));
    EXPECT_FLOAT_EQ(0.5, particlePvalue(&p));

    {
      UseReferenceFrame<CMSFrame> dummy;
      EXPECT_FLOAT_EQ(1.0382183, particleDX(&p));
      EXPECT_FLOAT_EQ(2.0, particleDY(&p));
      EXPECT_FLOAT_EQ(2.2510159, particleDZ(&p));
      EXPECT_FLOAT_EQ(std::sqrt(2.0 * 2.0 + 1.0382183 * 1.0382183), particleDRho(&p));
      EXPECT_FLOAT_EQ(3.185117, particleDistance(&p));
      EXPECT_FLOAT_EQ(0.5, particlePvalue(&p));
    }

    {
      Particle p2({ 0.1 , -0.4, 0.8, 1.0 }, 11);
      p2.setPValue(0.5);
      p2.setVertex(TVector3(1.0, 2.0, 2.0));

      UseReferenceFrame<RestFrame> dummy(&p2);
      EXPECT_FLOAT_EQ(0.0, particleDX(&p));
      EXPECT_FLOAT_EQ(0.0, particleDY(&p));
      EXPECT_FLOAT_EQ(0.0, particleDZ(&p));
      EXPECT_FLOAT_EQ(0.0, particleDRho(&p));
      EXPECT_FLOAT_EQ(0.0, particleDistance(&p));
      EXPECT_FLOAT_EQ(0.5, particlePvalue(&p));
    }

    /* Test with a distance between mother and daughter vertex. One
     * has to calculate the result by hand to test the code....

    {
      Particle p2({ 0.0 , 1.0, 0.0, 1.0 }, 11);
      p2.setPValue(0.5);
      p2.setVertex(TVector3(1.0, 0.0, 2.0));

      UseReferenceFrame<RestFrame> dummy(&p2);
      EXPECT_FLOAT_EQ(0.0, particleDX(&p));
      EXPECT_FLOAT_EQ(2.0, particleDY(&p));
      EXPECT_FLOAT_EQ(0.0, particleDZ(&p));
      EXPECT_FLOAT_EQ(2.0, particleDRho(&p));
      EXPECT_FLOAT_EQ(2.0, particleDistance(&p));
      EXPECT_FLOAT_EQ(0.5, particlePvalue(&p));
    }
         */

  }

  TEST(TrackVariablesTest, Variable)
  {
    DataStore::Instance().setInitializeActive(true);
    StoreArray<TrackFitResult> myResults;
    StoreArray<Track> myTracks;
    StoreArray<V0> myV0s;
    StoreArray<Particle> myParticles;
    myResults.registerInDataStore();
    myTracks.registerInDataStore();
    myV0s.registerInDataStore();
    myParticles.registerInDataStore();
    DataStore::Instance().setInitializeActive(false);

    TRandom3 generator;

    const float pValue = 0.5;
    const float bField = 1.5;
    const int charge = 1;
    TMatrixDSym cov6(6);

    // Generate a random put orthogonal pair of vectors in the r-phi plane
    TVector2 d(generator.Uniform(-1, 1), generator.Uniform(-1, 1));
    TVector2 pt(generator.Uniform(-1, 1), generator.Uniform(-1, 1));
    d.Set(d.X(), -(d.X()*pt.Px()) / pt.Py());

    // Add a random z component
    TVector3 position(d.X(), d.Y(), generator.Uniform(-1, 1));
    TVector3 momentum(pt.Px(), pt.Py(), generator.Uniform(-1, 1));

    auto CDCValue = static_cast<unsigned long long int>(0x300000000000000);

    myResults.appendNew(position, momentum, cov6, charge, Const::electron, pValue, bField, CDCValue, 16777215, 0);
    Track mytrack;
    mytrack.setTrackFitResultIndex(Const::electron, 0);
    Track* savedTrack = myTracks.appendNew(mytrack);

    Particle* part = myParticles.appendNew(savedTrack, Const::ChargedStable(11));

    const Manager::Var* vIsFromECL = Manager::Instance().getVariable("isFromECL");
    const Manager::Var* vIsFromKLM = Manager::Instance().getVariable("isFromKLM");
    const Manager::Var* vIsFromTrack = Manager::Instance().getVariable("isFromTrack");
    const Manager::Var* vIsFromV0 = Manager::Instance().getVariable("isFromV0");

    EXPECT_TRUE(std::get<bool>(vIsFromTrack->function(part)));
    EXPECT_FALSE(std::get<bool>(vIsFromECL->function(part)));
    EXPECT_FALSE(std::get<bool>(vIsFromKLM->function(part)));
    EXPECT_FALSE(std::get<bool>(vIsFromV0->function(part)));
    EXPECT_FLOAT_EQ(0.5, trackPValue(part));
    EXPECT_FLOAT_EQ(position.Z(), trackZ0(part));
    EXPECT_FLOAT_EQ(sqrt(pow(position.X(), 2) + pow(position.Y(), 2)), trackD0(part));
    EXPECT_FLOAT_EQ(3, trackNCDCHits(part));
    EXPECT_FLOAT_EQ(24, trackNSVDHits(part));
    EXPECT_FLOAT_EQ(12, trackNPXDHits(part));

    //-----------------------------------------------------------------------
    // now add another track and mock up a V0 and a V0-based particle
    myResults.appendNew(position, momentum, cov6, charge * -1,
                        Const::electron, pValue, bField, CDCValue, 16777215, 0);
    Track secondTrack;
    secondTrack.setTrackFitResultIndex(Const::electron, 1);
    Track* savedTrack2 = myTracks.appendNew(secondTrack);
    myParticles.appendNew(savedTrack2, Const::ChargedStable(11));
    myV0s.appendNew(V0(std::pair(savedTrack, myResults[0]), std::pair(savedTrack2, myResults[1])));
    const TLorentzVector v0Momentum(momentum * 2, (momentum * 2).Mag());
    auto v0particle = myParticles.appendNew(v0Momentum, 22,
                                            Particle::c_Unflavored, Particle::c_V0, 0);
    v0particle->appendDaughter(0, false);
    v0particle->appendDaughter(1, false);
    //-----------------------------------------------------------------------

    EXPECT_FALSE(std::get<bool>(vIsFromTrack->function(v0particle)));
    EXPECT_FALSE(std::get<bool>(vIsFromECL->function(v0particle)));
    EXPECT_FALSE(std::get<bool>(vIsFromKLM->function(v0particle)));
    EXPECT_TRUE(std::get<bool>(vIsFromV0->function(v0particle)));

    const Manager::Var* vNDaughters = Manager::Instance().getVariable("nDaughters");
    EXPECT_EQ(std::get<int>(vNDaughters->function(v0particle)), 2);
  }

  class MCTruthVariablesTest : public ::testing::Test {
  protected:
    virtual void SetUp()
    {
      // datastore things
      DataStore::Instance().reset();
      DataStore::Instance().setInitializeActive(true);

      // needed to mock up
      StoreArray<ECLCluster> clusters;
      StoreArray<MCParticle> mcparticles;
      StoreArray<Track> tracks;
      StoreArray<TrackFitResult> trackfits;
      StoreArray<Particle> particles;

      // register the arrays
      clusters.registerInDataStore();
      mcparticles.registerInDataStore();
      tracks.registerInDataStore();
      trackfits.registerInDataStore();
      particles.registerInDataStore();

      // register the relations for mock up mcmatching
      clusters.registerRelationTo(mcparticles);
      tracks.registerRelationTo(mcparticles);
      particles.registerRelationTo(mcparticles);

      // register the relation for mock up track <--> cluster matching
      //clusters.registerRelationTo(tracks);
      tracks.registerRelationTo(clusters);

      // end datastore things
      DataStore::Instance().setInitializeActive(false);

      /* mock up an electron (track with a cluster AND a track-cluster match)
       * and a photon (cluster, no track) and MCParticles for both
       *
       * this assumes that everything (tracking, clustering, track-cluster
       * matching *and* mcmatching all worked)
       *
       * this can be extended to pions, kaons, etc but leave it simple for now
       */

      // create the true underlying mcparticles
      auto* true_photon = mcparticles.appendNew(MCParticle());
      true_photon->setPDG(Const::photon.getPDGCode());
      auto* true_electron = mcparticles.appendNew(MCParticle());
      true_electron->setPDG(Const::electron.getPDGCode());
      auto* true_pion = mcparticles.appendNew(MCParticle());
      true_pion->setPDG(-Const::pion.getPDGCode());

      // create the reco clusters
      auto* cl0 = clusters.appendNew(ECLCluster());
      cl0->setEnergy(1.0);
      cl0->setHypothesis(ECLCluster::EHypothesisBit::c_nPhotons);
      cl0->setClusterId(0);

      auto* cl1 = clusters.appendNew(ECLCluster());
      cl1->setEnergy(0.5);
      cl1->setHypothesis(ECLCluster::EHypothesisBit::c_nPhotons);
      cl1->setClusterId(1);

      // create a reco track (one has to also mock up a track fit result)
      TMatrixDSym cov(6);
      trackfits.appendNew(
        TVector3(), TVector3(), cov, -1, Const::electron, 0.5, 1.5,
        static_cast<unsigned long long int>(0x300000000000000), 16777215, 0);
      auto* electron_tr = tracks.appendNew(Track());
      electron_tr->setTrackFitResultIndex(Const::electron, 0);
      electron_tr->addRelationTo(cl1);  // a track <--> cluster match

      TMatrixDSym cov1(6);
      trackfits.appendNew(
        TVector3(), TVector3(), cov1, -1, Const::pion, 0.51, 1.5,
        static_cast<unsigned long long int>(0x300000000000000), 16777215, 0);
      auto* pion_tr = tracks.appendNew(Track());
      pion_tr->setTrackFitResultIndex(Const::pion, 0);
      pion_tr->addRelationTo(cl1);  // a track <--> cluster match

      // now set mcmatch relations
      cl0->addRelationTo(true_photon,   12.3);
      cl0->addRelationTo(true_electron,  2.3);
      cl1->addRelationTo(true_electron, 45.6);
      cl1->addRelationTo(true_photon,    5.6);
      cl1->addRelationTo(true_pion,     15.6);

      electron_tr->addRelationTo(true_electron);
      pion_tr->addRelationTo(true_pion);

      // create belle2::Particles from the mdst objects
      const auto* photon = particles.appendNew(Particle(cl0));
      const auto* electron = particles.appendNew(Particle(electron_tr, Const::electron));
      const auto* pion = particles.appendNew(Particle(pion_tr, Const::pion));
      const auto* misid_photon = particles.appendNew(Particle(cl1));

      // now set mcmatch relations
      photon->addRelationTo(true_photon);
      electron->addRelationTo(true_electron);
      pion->addRelationTo(true_pion);
      misid_photon->addRelationTo(true_electron); // assume MC matching caught this
    }

    virtual void TearDown()
    {
      DataStore::Instance().reset();
    }
  };

  TEST_F(MCTruthVariablesTest, mcCosThetaBetweenParticleAndNominalB)
  {
    DataStore::Instance().reset();
    DataStore::Instance().setInitializeActive(true);
    StoreArray<MCParticle> mcParticles;
    StoreArray<Particle> particles;
    particles.registerInDataStore();
    mcParticles.registerInDataStore();
    particles.registerRelationTo(mcParticles);
    DataStore::Instance().setInitializeActive(false);

    // Create MC graph for B- -> (D0 ->  K- e+ nu_e) pi-
    MCParticleGraph mcGraph;

    MCParticleGraph::GraphParticle& graphParticleMother = mcGraph.addParticle();
    MCParticleGraph::GraphParticle& graphParticleDaughter1 = mcGraph.addParticle();
    MCParticleGraph::GraphParticle& graphParticleDaughter2 = mcGraph.addParticle();
    MCParticleGraph::GraphParticle& graphParticleGranddaughter1 = mcGraph.addParticle();
    MCParticleGraph::GraphParticle& graphParticleGranddaughter2 = mcGraph.addParticle();
    MCParticleGraph::GraphParticle& graphParticleGranddaughter3 = mcGraph.addParticle();

    graphParticleDaughter1.comesFrom(graphParticleMother);
    graphParticleDaughter2.comesFrom(graphParticleMother);
    graphParticleGranddaughter1.comesFrom(graphParticleDaughter1);
    graphParticleGranddaughter2.comesFrom(graphParticleDaughter1);
    graphParticleGranddaughter3.comesFrom(graphParticleDaughter1);

    graphParticleMother.setPDG(-521);
    graphParticleDaughter1.setPDG(421);
    graphParticleDaughter2.setPDG(-Const::pion.getPDGCode());
    graphParticleGranddaughter1.setPDG(-Const::kaon.getPDGCode());
    graphParticleGranddaughter2.setPDG(-Const::electron.getPDGCode());
    graphParticleGranddaughter3.setPDG(12);

    // Create the two 4-vectors that will factor into calculation, and set a mass that corresponds
    // to the length of the 4-vector
    PCmsLabTransform T;
    graphParticleMother.set4Vector(T.rotateCmsToLab() * TLorentzVector({ 3.0, 4.0, 5.0, 18.0 }));
    graphParticleGranddaughter3.set4Vector(T.rotateCmsToLab() * TLorentzVector({ 0.0, 0.0, 5.0, 5.0 }));
    graphParticleMother.setMass(16.55294535724685);

    // The following masses and momenta do not factor into the calculation, but we will set them non-zero
    TLorentzVector dummyP4(1, 2, 1, 5);
    double dummyM = 4.3589;
    graphParticleDaughter1.set4Vector(dummyP4);
    graphParticleDaughter1.setMass(dummyM);
    graphParticleDaughter2.set4Vector(dummyP4);
    graphParticleDaughter2.setMass(dummyM);
    graphParticleGranddaughter1.set4Vector(dummyP4);
    graphParticleGranddaughter1.setMass(dummyM);
    graphParticleGranddaughter2.set4Vector(dummyP4);
    graphParticleGranddaughter2.setMass(dummyM);

    mcGraph.generateList();

    // Create mockup particles and add relations to MC particles
    auto* pMother = particles.appendNew(dummyP4, -521);
    pMother->addRelationTo(mcParticles[0]);

    particles.appendNew(dummyP4, 421)->addRelationTo(mcParticles[1]);
    particles.appendNew(dummyP4, -211)->addRelationTo(mcParticles[2]);
    particles.appendNew(dummyP4, -321)->addRelationTo(mcParticles[3]);
    particles.appendNew(dummyP4, -11)->addRelationTo(mcParticles[4]);
    particles.appendNew(dummyP4, 12)->addRelationTo(mcParticles[5]);

    double E_B = T.getCMSEnergy() / 2.0;
    double M_B = pMother->getPDGMass();
    double p_B = std::sqrt(E_B * E_B - M_B * M_B);

    TLorentzVector p4_Y_CMS = T.rotateLabToCms() * (graphParticleMother.get4Vector() - graphParticleGranddaughter3.get4Vector());
    double E_Y = p4_Y_CMS.E(); // E_Mother - E_Granddaughter3
    double p_Y = p4_Y_CMS.Rho(); // |p_Mother - p_Granddaughter3|
    double M_Y = p4_Y_CMS.M(); // sqrt((p4_Mother - p4_Granddaughter3)^2)

    double expectedCosBY = (2 * E_B * E_Y - M_B * M_B - M_Y * M_Y) / (2 * p_B * p_Y);

    const auto* mcCosBY = Manager::Instance().getVariable("mcCosThetaBetweenParticleAndNominalB");

    EXPECT_NEAR(std::get<double>(mcCosBY->function(pMother)), expectedCosBY, 1e-4);
  }

  TEST_F(MCTruthVariablesTest, ECLMCMatchWeightVariable)
  {
    StoreArray<Particle> particles{};
    const auto* photon = particles[0];
    const auto* electron = particles[1];
    const auto* pion = particles[2];

    const auto* weight = Manager::Instance().getVariable("clusterMCMatchWeight");
    EXPECT_FLOAT_EQ(std::get<double>(weight->function(photon)),   12.3);
    EXPECT_FLOAT_EQ(std::get<double>(weight->function(electron)), 45.6);
    EXPECT_FLOAT_EQ(std::get<double>(weight->function(pion)), 15.6);
  }

  TEST_F(MCTruthVariablesTest, ECLBestMCMatchVariables)
  {
    StoreArray<Particle> particles{};
    const auto* photon = particles[0];
    const auto* electron = particles[1];
    const auto* pion = particles[2];
    const auto* misid_photon = particles[3];


    const auto* pdgcode = Manager::Instance().getVariable("clusterBestMCPDG");
    EXPECT_EQ(std::get<double>(pdgcode->function(photon)),       Const::photon.getPDGCode());
    EXPECT_EQ(std::get<double>(pdgcode->function(electron)),     Const::electron.getPDGCode());
    EXPECT_EQ(std::get<double>(pdgcode->function(pion)),     Const::electron.getPDGCode());
    EXPECT_EQ(std::get<double>(pdgcode->function(misid_photon)), Const::electron.getPDGCode());

    const auto* weight = Manager::Instance().getVariable("clusterBestMCMatchWeight");
    EXPECT_FLOAT_EQ(std::get<double>(weight->function(photon)),       12.3);
    EXPECT_FLOAT_EQ(std::get<double>(weight->function(electron)),     45.6);
    EXPECT_FLOAT_EQ(std::get<double>(weight->function(pion)),     45.6);
    EXPECT_FLOAT_EQ(std::get<double>(weight->function(misid_photon)), 45.6);
  }


  class EventVariableTest : public ::testing::Test {
  protected:
    /** register Particle array + ParticleExtraInfoMap object. */
    void SetUp() override
    {
      DataStore::Instance().setInitializeActive(true);
      StoreArray<Particle>().registerInDataStore();
      StoreArray<MCParticle>().registerInDataStore();
      DataStore::Instance().setInitializeActive(false);

    }

    /** clear datastore */
    void TearDown() override
    {
      DataStore::Instance().reset();
    }
  };

  TEST_F(EventVariableTest, ExperimentRunEventDateAndTime)
  {
    const Manager::Var* exp = Manager::Instance().getVariable("expNum");
    const Manager::Var* run = Manager::Instance().getVariable("runNum");
    const Manager::Var* evt = Manager::Instance().getVariable("evtNum");
    const Manager::Var* date = Manager::Instance().getVariable("date");
    const Manager::Var* year = Manager::Instance().getVariable("year");
    const Manager::Var* time = Manager::Instance().getVariable("eventTimeSeconds");

    // there is no EventMetaData so expect nan
    EXPECT_FALSE(std::get<double>(date->function(nullptr)) == std::get<double>(date->function(nullptr)));
    EXPECT_FALSE(std::get<double>(year->function(nullptr)) == std::get<double>(year->function(nullptr)));
    EXPECT_FALSE(std::get<double>(time->function(nullptr)) == std::get<double>(time->function(nullptr)));

    DataStore::Instance().setInitializeActive(true);
    StoreObjPtr<EventMetaData> evtMetaData;
    evtMetaData.registerInDataStore();
    DataStore::Instance().setInitializeActive(false);
    evtMetaData.create();
    evtMetaData->setExperiment(1337);
    evtMetaData->setRun(12345);
    evtMetaData->setEvent(54321);
    evtMetaData->setTime(1288569600e9);
    // 01/11/2010 is the date TDR was uploaded to arXiv ... experiment's birthday?


    // -
    EXPECT_EQ(std::get<int>(exp->function(nullptr)), 1337);
    EXPECT_EQ(std::get<int>(run->function(nullptr)), 12345);
    EXPECT_EQ(std::get<int>(evt->function(nullptr)), 54321);
    EXPECT_FLOAT_EQ(std::get<double>(date->function(nullptr)), 20101101.);
    EXPECT_FLOAT_EQ(std::get<double>(year->function(nullptr)), 2010.);
    EXPECT_FLOAT_EQ(std::get<double>(time->function(nullptr)), 1288569600);
  }

  TEST_F(EventVariableTest, TestGlobalCounters)
  {
    StoreArray<MCParticle> mcParticles; // empty
    const Manager::Var* var = Manager::Instance().getVariable("nMCParticles");
    EXPECT_EQ(std::get<int>(var->function(nullptr)), 0);

    for (unsigned i = 0; i < 10; ++i)
      mcParticles.appendNew();

    EXPECT_EQ(std::get<int>(var->function(nullptr)), 10);

    // TODO: add other counters nTracks etc in here
  }

  TEST_F(EventVariableTest, TestIfContinuumEvent_ForContinuumEvent)
  {
    DataStore::Instance().setInitializeActive(true);
    StoreArray<MCParticle> mcParticles;
    StoreArray<Particle> particles;
    particles.registerRelationTo(mcParticles);
    DataStore::Instance().setInitializeActive(false);

    auto* mcParticle = mcParticles.appendNew();
    mcParticle->setPDG(Const::electron.getPDGCode());
    mcParticle->setStatus(MCParticle::c_PrimaryParticle);
    auto* p1 = particles.appendNew(TLorentzVector({ 0.0 , -0.4, 0.8, 1.0}), 11);
    p1->addRelationTo(mcParticle);

    mcParticle = mcParticles.appendNew();
    mcParticle->setPDG(-Const::electron.getPDGCode());
    mcParticle->setStatus(MCParticle::c_PrimaryParticle);
    auto* p2 = particles.appendNew(TLorentzVector({ 0.0 , -0.4, 0.8, 1.0}), 11);
    p2->addRelationTo(mcParticle);

    const Manager::Var* var = Manager::Instance().getVariable("isContinuumEvent");
    ASSERT_NE(var, nullptr);
    EXPECT_TRUE(std::get<bool>(var->function(p1)));
    EXPECT_TRUE(std::get<bool>(var->function(p2)));
    const Manager::Var* varN = Manager::Instance().getVariable("isNotContinuumEvent");
    ASSERT_NE(varN, nullptr);
    EXPECT_FALSE(std::get<bool>(varN->function(p1)));
    EXPECT_FALSE(std::get<bool>(varN->function(p2)));
  }

  TEST_F(EventVariableTest, TestIfContinuumEvent_ForUpsilon4SEvent)
  {
    DataStore::Instance().setInitializeActive(true);
    StoreArray<MCParticle> mcParticles2;
    StoreArray<Particle> particles2;
    particles2.registerRelationTo(mcParticles2);
    DataStore::Instance().setInitializeActive(false);

    auto* mcParticle = mcParticles2.appendNew();
    mcParticle->setPDG(Const::photon.getPDGCode());
    mcParticle->setStatus(MCParticle::c_PrimaryParticle);
    auto* p3 = particles2.appendNew(TLorentzVector({ 0.0 , -0.4, 0.8, 1.0}), 11);
    p3->addRelationTo(mcParticle);

    mcParticle = mcParticles2.appendNew();
    mcParticle->setPDG(300553);
    mcParticle->setStatus(MCParticle::c_PrimaryParticle);
    auto* p4 = particles2.appendNew(TLorentzVector({ 0.0 , -0.4, 0.8, 1.0}), 300553);
    p4->addRelationTo(mcParticle);

    const Manager::Var* var2 = Manager::Instance().getVariable("isContinuumEvent");
    ASSERT_NE(var2, nullptr);
    EXPECT_FALSE(std::get<bool>(var2->function(p3)));
    EXPECT_FALSE(std::get<bool>(var2->function(p4)));
    const Manager::Var* var2N = Manager::Instance().getVariable("isNotContinuumEvent");
    ASSERT_NE(var2N, nullptr);
    EXPECT_TRUE(std::get<bool>(var2N->function(p3)));
    EXPECT_TRUE(std::get<bool>(var2N->function(p4)));
  }

  TEST_F(EventVariableTest, TestIfContinuumEvent_ForWrongReconstructedUpsilon4SEvent)
  {
    DataStore::Instance().setInitializeActive(true);
    StoreArray<MCParticle> mcParticles3;
    StoreArray<Particle> particles3;
    particles3.registerRelationTo(mcParticles3);
    DataStore::Instance().setInitializeActive(false);

    auto* mcParticle = mcParticles3.appendNew();
    mcParticle->setPDG(Const::photon.getPDGCode());
    mcParticle->setStatus(MCParticle::c_PrimaryParticle);
    auto* p5 = particles3.appendNew(TLorentzVector({ 0.0 , -0.4, 0.8, 1.0}), 11);
    p5->addRelationTo(mcParticle);

    mcParticle = mcParticles3.appendNew();
    mcParticle->setPDG(300553);
    mcParticle->setStatus(MCParticle::c_PrimaryParticle);
    auto* p6 = particles3.appendNew(TLorentzVector({ 0.0 , -0.4, 0.8, 1.0}), 15);
    p6->addRelationTo(mcParticle);

    const Manager::Var* var3 = Manager::Instance().getVariable("isContinuumEvent");
    ASSERT_NE(var3, nullptr);
    EXPECT_FALSE(std::get<bool>(var3->function(p5)));
    EXPECT_FALSE(std::get<bool>(var3->function(p6)));
    const Manager::Var* var3N = Manager::Instance().getVariable("isNotContinuumEvent");
    ASSERT_NE(var3N, nullptr);
    EXPECT_TRUE(std::get<bool>(var3N->function(p5)));
    EXPECT_TRUE(std::get<bool>(var3N->function(p6)));
  }


  class MetaVariableTest : public ::testing::Test {
  protected:
    /** register Particle array + ParticleExtraInfoMap object. */
    void SetUp() override
    {
      DataStore::Instance().setInitializeActive(true);
      StoreObjPtr<ParticleExtraInfoMap>().registerInDataStore();
      StoreObjPtr<EventExtraInfo>().registerInDataStore();
      StoreArray<Particle>().registerInDataStore();
      StoreArray<MCParticle>().registerInDataStore();
      DataStore::Instance().setInitializeActive(false);
    }

    /** clear datastore */
    void TearDown() override
    {
      DataStore::Instance().reset();
    }
  };

  TEST_F(MetaVariableTest, countDaughters)
  {
    TLorentzVector momentum;
    const int nDaughters = 6;
    StoreArray<Particle> particles;
    std::vector<int> daughterIndices;
    for (int i = 0; i < nDaughters; i++) {
      Particle d(TLorentzVector(1, 0, 0, 3.0), (i % 2) ? 211 : -211);
      momentum += d.get4Vector();
      Particle* newDaughters = particles.appendNew(d);
      daughterIndices.push_back(newDaughters->getArrayIndex());
    }
    const Particle* p = particles.appendNew(momentum, 411, Particle::c_Unflavored, daughterIndices);

    const Manager::Var* var = Manager::Instance().getVariable("countDaughters(charge > 0)");
    ASSERT_NE(var, nullptr);
    EXPECT_EQ(std::get<int>(var->function(p)), 3);

    var = Manager::Instance().getVariable("countDaughters(abs(charge) > 0)");
    ASSERT_NE(var, nullptr);
    EXPECT_EQ(std::get<int>(var->function(p)), 6);

  }

  TEST_F(MetaVariableTest, useRestFrame)
  {
    Gearbox& gearbox = Gearbox::getInstance();
    gearbox.setBackends({std::string("file:")});
    gearbox.close();
    gearbox.open("geometry/Belle2.xml", false);

    Particle p({ 0.1 , -0.4, 0.8, 1.0 }, 11);
    p.setVertex(TVector3(1.0, 2.0, 2.0));

    const Manager::Var* var = Manager::Instance().getVariable("p");
    ASSERT_NE(var, nullptr);
    EXPECT_FLOAT_EQ(std::get<double>(var->function(&p)), 0.9);

    var = Manager::Instance().getVariable("E");
    ASSERT_NE(var, nullptr);
    EXPECT_FLOAT_EQ(std::get<double>(var->function(&p)), 1.0);

    var = Manager::Instance().getVariable("distance");
    ASSERT_NE(var, nullptr);
    EXPECT_FLOAT_EQ(std::get<double>(var->function(&p)), 3.0);

    var = Manager::Instance().getVariable("useRestFrame(p)");
    ASSERT_NE(var, nullptr);
    EXPECT_NEAR(std::get<double>(var->function(&p)), 0.0, 1e-9);

    var = Manager::Instance().getVariable("useRestFrame(E)");
    ASSERT_NE(var, nullptr);
    EXPECT_FLOAT_EQ(std::get<double>(var->function(&p)), 0.4358899);

    var = Manager::Instance().getVariable("useRestFrame(distance)");
    ASSERT_NE(var, nullptr);
    EXPECT_FLOAT_EQ(std::get<double>(var->function(&p)), 0.0);
  }

  TEST_F(MetaVariableTest, useLabFrame)
  {
    Particle p({ 0.1 , -0.4, 0.8, 1.0 }, 11);
    p.setVertex(TVector3(1.0, 2.0, 2.0));

    const Manager::Var* var = Manager::Instance().getVariable("p");
    ASSERT_NE(var, nullptr);
    EXPECT_FLOAT_EQ(std::get<double>(var->function(&p)), 0.9);

    var = Manager::Instance().getVariable("E");
    ASSERT_NE(var, nullptr);
    EXPECT_FLOAT_EQ(std::get<double>(var->function(&p)), 1.0);

    var = Manager::Instance().getVariable("distance");
    ASSERT_NE(var, nullptr);
    EXPECT_FLOAT_EQ(std::get<double>(var->function(&p)), 3.0);

    var = Manager::Instance().getVariable("useLabFrame(p)");
    ASSERT_NE(var, nullptr);
    EXPECT_FLOAT_EQ(std::get<double>(var->function(&p)), 0.9);

    var = Manager::Instance().getVariable("useLabFrame(E)");
    ASSERT_NE(var, nullptr);
    EXPECT_FLOAT_EQ(std::get<double>(var->function(&p)), 1.0);

    var = Manager::Instance().getVariable("useLabFrame(distance)");
    ASSERT_NE(var, nullptr);
    EXPECT_FLOAT_EQ(std::get<double>(var->function(&p)), 3.0);
  }

  TEST_F(MetaVariableTest, useCMSFrame)
  {
    Gearbox& gearbox = Gearbox::getInstance();
    gearbox.setBackends({std::string("file:")});
    gearbox.close();
    gearbox.open("geometry/Belle2.xml", false);

    Particle p({ 0.1 , -0.4, 0.8, 1.0 }, 11);
    p.setVertex(TVector3(1.0, 2.0, 2.0));

    const Manager::Var* var = Manager::Instance().getVariable("p");
    ASSERT_NE(var, nullptr);
    EXPECT_FLOAT_EQ(std::get<double>(var->function(&p)), 0.9);

    var = Manager::Instance().getVariable("E");
    ASSERT_NE(var, nullptr);
    EXPECT_FLOAT_EQ(std::get<double>(var->function(&p)), 1.0);

    var = Manager::Instance().getVariable("distance");
    ASSERT_NE(var, nullptr);
    EXPECT_FLOAT_EQ(std::get<double>(var->function(&p)), 3.0);

    var = Manager::Instance().getVariable("useCMSFrame(p)");
    ASSERT_NE(var, nullptr);
    EXPECT_FLOAT_EQ(std::get<double>(var->function(&p)), 0.68176979);

    var = Manager::Instance().getVariable("useCMSFrame(E)");
    ASSERT_NE(var, nullptr);
    EXPECT_FLOAT_EQ(std::get<double>(var->function(&p)), 0.80920333);

    var = Manager::Instance().getVariable("useCMSFrame(distance)");
    ASSERT_NE(var, nullptr);
    EXPECT_FLOAT_EQ(std::get<double>(var->function(&p)), 3.185117);
  }

  TEST_F(MetaVariableTest, useTagSideRecoilRestFrame)
  {
    DataStore::Instance().setInitializeActive(true);
    StoreArray<Particle> particles;
    particles.registerInDataStore();
    DataStore::Instance().setInitializeActive(false);
    PCmsLabTransform T;
    TLorentzVector vec0 = {0.0, 0.0, 0.0, T.getCMSEnergy()};
    TLorentzVector vec1 = {0.0, +0.332174566, 0.0, T.getCMSEnergy() / 2.};
    TLorentzVector vec2 = {0.0, -0.332174566, 0.0, T.getCMSEnergy() / 2.};
    Particle* p0 = particles.appendNew(Particle(T.rotateCmsToLab() * vec0, 300553));
    Particle* p1 = particles.appendNew(Particle(T.rotateCmsToLab() * vec1, 511, Particle::c_Unflavored, Particle::c_Undefined, 1));
    Particle* p2 = particles.appendNew(Particle(T.rotateCmsToLab() * vec2, -511, Particle::c_Unflavored, Particle::c_Undefined, 2));

    p0->appendDaughter(p1->getArrayIndex());
    p0->appendDaughter(p2->getArrayIndex());

    const Manager::Var* var = Manager::Instance().getVariable("useTagSideRecoilRestFrame(daughter(1, p), 0)");
    ASSERT_NE(var, nullptr);
    EXPECT_NEAR(std::get<double>(var->function(p0)), 0., 1e-6);

    var = Manager::Instance().getVariable("useTagSideRecoilRestFrame(daughter(1, px), 0)");
    ASSERT_NE(var, nullptr);
    EXPECT_NEAR(std::get<double>(var->function(p0)), 0., 1e-6);

    var = Manager::Instance().getVariable("useTagSideRecoilRestFrame(daughter(1, py), 0)");
    ASSERT_NE(var, nullptr);
    EXPECT_NEAR(std::get<double>(var->function(p0)), 0., 1e-6);

    var = Manager::Instance().getVariable("useTagSideRecoilRestFrame(daughter(1, pz), 0)");
    ASSERT_NE(var, nullptr);
    EXPECT_NEAR(std::get<double>(var->function(p0)), 0., 1e-6);

    var = Manager::Instance().getVariable("useTagSideRecoilRestFrame(daughter(1, E), 0)");
    ASSERT_NE(var, nullptr);
    EXPECT_NEAR(std::get<double>(var->function(p0)), p1->getMass(), 1e-6);
  }


  TEST_F(MetaVariableTest, extraInfo)
  {
    Particle p({ 0.1 , -0.4, 0.8, 1.0 }, 11);
    p.addExtraInfo("pi", 3.14);

    const Manager::Var* var = Manager::Instance().getVariable("extraInfo(pi)");
    ASSERT_NE(var, nullptr);
    EXPECT_FLOAT_EQ(std::get<double>(var->function(&p)), 3.14);

    // If nullptr is given, NaN is returned
    EXPECT_TRUE(std::isnan(std::get<double>(var->function(nullptr))));
  }

  TEST_F(MetaVariableTest, eventExtraInfo)
  {
    StoreObjPtr<EventExtraInfo> eventExtraInfo;
    if (not eventExtraInfo.isValid())
      eventExtraInfo.create();
    eventExtraInfo->addExtraInfo("pi", 3.14);
    const Manager::Var* var = Manager::Instance().getVariable("eventExtraInfo(pi)");
    ASSERT_NE(var, nullptr);
    EXPECT_FLOAT_EQ(std::get<double>(var->function(nullptr)), 3.14);
  }

  TEST_F(MetaVariableTest, eventCached)
  {
    const Manager::Var* var = Manager::Instance().getVariable("eventCached(constant(3.14))");
    ASSERT_NE(var, nullptr);
    EXPECT_FLOAT_EQ(std::get<double>(var->function(nullptr)), 3.14);
    StoreObjPtr<EventExtraInfo> eventExtraInfo;
    EXPECT_TRUE(eventExtraInfo.isValid());
    EXPECT_TRUE(eventExtraInfo->hasExtraInfo("__constant__bo3__pt14__bc"));
    EXPECT_FLOAT_EQ(eventExtraInfo->getExtraInfo("__constant__bo3__pt14__bc"), 3.14);
    eventExtraInfo->addExtraInfo("__eventExtraInfo__bopi__bc", 3.14);
    var = Manager::Instance().getVariable("eventCached(eventExtraInfo(pi))");
    ASSERT_NE(var, nullptr);
    EXPECT_FLOAT_EQ(std::get<double>(var->function(nullptr)), 3.14);
  }

  TEST_F(MetaVariableTest, particleCached)
  {
    Particle p({ 0.1 , -0.4, 0.8, 2.0 }, 11);
    const Manager::Var* var = Manager::Instance().getVariable("particleCached(px)");
    ASSERT_NE(var, nullptr);
    EXPECT_FLOAT_EQ(std::get<double>(var->function(&p)), 0.1);
    EXPECT_TRUE(p.hasExtraInfo("__px"));
    EXPECT_FLOAT_EQ(p.getExtraInfo("__px"), 0.1);
    p.addExtraInfo("__py", -0.5); // NOT -0.4 because we want to see if the cache is used instead of py!
    var = Manager::Instance().getVariable("particleCached(py)");
    ASSERT_NE(var, nullptr);
    EXPECT_FLOAT_EQ(std::get<double>(var->function(&p)), -0.5);
  }

  TEST_F(MetaVariableTest, basicMathTest)
  {
    Particle p({ 0.1 , -0.4, 0.8, 2.0 }, 11);

    const Manager::Var* var = Manager::Instance().getVariable("abs(py)");
    ASSERT_NE(var, nullptr);
    EXPECT_FLOAT_EQ(std::get<double>(var->function(&p)), 0.4);

    var = Manager::Instance().getVariable("min(E, pz)");
    ASSERT_NE(var, nullptr);
    EXPECT_FLOAT_EQ(std::get<double>(var->function(&p)), 0.8);

    var = Manager::Instance().getVariable("max(E, pz)");
    ASSERT_NE(var, nullptr);
    EXPECT_FLOAT_EQ(std::get<double>(var->function(&p)), 2.0);

    var = Manager::Instance().getVariable("log10(px)");
    ASSERT_NE(var, nullptr);
    EXPECT_FLOAT_EQ(std::get<double>(var->function(&p)), -1.0);

    // sin 30 = 0.5
    var = Manager::Instance().getVariable("sin(0.5235987755983)");
    ASSERT_NE(var, nullptr);
    EXPECT_FLOAT_EQ(std::get<double>(var->function(&p)), 0.5);

    // sin 90 = 1
    var = Manager::Instance().getVariable("sin(1.5707963267948966)");
    ASSERT_NE(var, nullptr);
    EXPECT_FLOAT_EQ(std::get<double>(var->function(&p)), 1.0);

    // asin 1 = 90
    var = Manager::Instance().getVariable("asin(1.0)");
    ASSERT_NE(var, nullptr);
    EXPECT_FLOAT_EQ(std::get<double>(var->function(&p)), 1.5707963267948966);

    // cos 60 = 0.5
    var = Manager::Instance().getVariable("cos(1.0471975511965976)");
    ASSERT_NE(var, nullptr);
    EXPECT_FLOAT_EQ(std::get<double>(var->function(&p)), 0.5);

    // acos 0 = 90
    var = Manager::Instance().getVariable("acos(0)");
    ASSERT_NE(var, nullptr);
    EXPECT_FLOAT_EQ(std::get<double>(var->function(&p)), 1.5707963267948966);

  }

  TEST_F(MetaVariableTest, formula)
  {
    // see also unit tests in framework/formula_parser.cc
    //
    // keep particle-based tests here, and operator precedence tests (etc) in
    // framework with the parser itself

    Particle p({ 0.1 , -0.4, 0.8, 2.0 }, 11);

    const Manager::Var* var = Manager::Instance().getVariable("formula(px + py)");
    ASSERT_NE(var, nullptr);
    EXPECT_FLOAT_EQ(std::get<double>(var->function(&p)), -0.3);

    var = Manager::Instance().getVariable("formula(px - py)");
    ASSERT_NE(var, nullptr);
    EXPECT_FLOAT_EQ(std::get<double>(var->function(&p)), 0.5);

    var = Manager::Instance().getVariable("formula(px * py)");
    ASSERT_NE(var, nullptr);
    EXPECT_FLOAT_EQ(std::get<double>(var->function(&p)), -0.04);

    var = Manager::Instance().getVariable("formula(py / px)");
    ASSERT_NE(var, nullptr);
    EXPECT_FLOAT_EQ(std::get<double>(var->function(&p)), -4.0);

    var = Manager::Instance().getVariable("formula(px ^ E)");
    ASSERT_NE(var, nullptr);
    EXPECT_FLOAT_EQ(std::get<double>(var->function(&p)), 0.01);

    var = Manager::Instance().getVariable("formula(px * py + pz)");
    ASSERT_NE(var, nullptr);
    EXPECT_NEAR(std::get<double>(var->function(&p)), 0.76, 1e-6);

    var = Manager::Instance().getVariable("formula(pz + px * py)");
    ASSERT_NE(var, nullptr);
    EXPECT_NEAR(std::get<double>(var->function(&p)), 0.76, 1e-6);

    var = Manager::Instance().getVariable("formula(pt)");
    ASSERT_NE(var, nullptr);
    EXPECT_FLOAT_EQ(std::get<double>(var->function(&p)), 0.41231057);
    double pt = std::get<double>(var->function(&p));

    var = Manager::Instance().getVariable("formula((px**2 + py**2)**(1/2))");
    ASSERT_NE(var, nullptr);
    EXPECT_FLOAT_EQ(std::get<double>(var->function(&p)), pt);

    var = Manager::Instance().getVariable("formula(charge)");
    ASSERT_NE(var, nullptr);
    EXPECT_FLOAT_EQ(std::get<double>(var->function(&p)), -1.0);

    var = Manager::Instance().getVariable("formula(charge**2)");
    ASSERT_NE(var, nullptr);
    EXPECT_FLOAT_EQ(std::get<double>(var->function(&p)), 1.0);

    var = Manager::Instance().getVariable("formula(charge^2)");
    ASSERT_NE(var, nullptr);
    EXPECT_FLOAT_EQ(std::get<double>(var->function(&p)), 1.0);

    var = Manager::Instance().getVariable("formula(PDG * charge)");
    ASSERT_NE(var, nullptr);
    EXPECT_FLOAT_EQ(std::get<double>(var->function(&p)), -11.0);

    var = Manager::Instance().getVariable("formula(PDG**2 * charge)");
    ASSERT_NE(var, nullptr);
    EXPECT_FLOAT_EQ(std::get<double>(var->function(&p)), -121.0);

    var = Manager::Instance().getVariable("formula(10.58 - (px + py + pz - E)**2)");
    ASSERT_NE(var, nullptr);
    EXPECT_FLOAT_EQ(std::get<double>(var->function(&p)), 8.33);

    var = Manager::Instance().getVariable("formula(-10.58 + (px + py + pz - E)**2)");
    ASSERT_NE(var, nullptr);
    EXPECT_FLOAT_EQ(std::get<double>(var->function(&p)), -8.33);

    var = Manager::Instance().getVariable("formula(-1.0 * PDG)");
    ASSERT_NE(var, nullptr);
    EXPECT_FLOAT_EQ(std::get<double>(var->function(&p)), -11);
  }

  TEST_F(MetaVariableTest, passesCut)
  {
    Particle p({ 0.1 , -0.4, 0.8, 2.0 }, 11);
    Particle p2({ 0.1 , -0.4, 0.8, 4.0 }, 11);

    const Manager::Var* var = Manager::Instance().getVariable("passesCut(E < 3)");
    ASSERT_NE(var, nullptr);
    EXPECT_TRUE(std::get<bool>(var->function(&p)));
    EXPECT_FALSE(std::get<bool>(var->function(&p2)));
    // EXPECT_TRUE(std::isnan(std::get<double>(var->function(nullptr)))); // Check that particle is present has been removed to allow change to bool as return type

  }

  TEST_F(MetaVariableTest, unmask)
  {
    DataStore::Instance().setInitializeActive(true);
    StoreArray<MCParticle> mcParticles;
    StoreArray<Particle> particles;
    particles.registerInDataStore();
    mcParticles.registerInDataStore();
    particles.registerRelationTo(mcParticles);
    DataStore::Instance().setInitializeActive(false);

    // Create MC graph for B -> (muon -> electron + muon_neutrino) + anti_muon_neutrino
    MCParticleGraph mcGraph;

    MCParticleGraph::GraphParticle& graphParticleGrandMother = mcGraph.addParticle();

    MCParticleGraph::GraphParticle& graphParticleMother = mcGraph.addParticle();
    MCParticleGraph::GraphParticle& graphParticleAunt = mcGraph.addParticle();

    MCParticleGraph::GraphParticle& graphParticleDaughter1 = mcGraph.addParticle();
    MCParticleGraph::GraphParticle& graphParticleDaughter2 = mcGraph.addParticle();

    graphParticleGrandMother.setPDG(-521);
    graphParticleMother.setPDG(Const::muon.getPDGCode());
    graphParticleAunt.setPDG(-14);
    graphParticleDaughter1.setPDG(Const::electron.getPDGCode());
    graphParticleDaughter2.setPDG(14);

    graphParticleMother.comesFrom(graphParticleGrandMother);
    graphParticleAunt.comesFrom(graphParticleGrandMother);
    graphParticleDaughter1.comesFrom(graphParticleMother);
    graphParticleDaughter2.comesFrom(graphParticleMother);
    mcGraph.generateList();


    // Get MC Particles from StoreArray
    auto* mcGrandMother = mcParticles[0];
    mcGrandMother->setStatus(MCParticle::c_PrimaryParticle);

    auto* mcMother = mcParticles[1];
    mcMother->setStatus(MCParticle::c_PrimaryParticle);

    auto* mcAunt = mcParticles[2];
    mcAunt->setStatus(MCParticle::c_PrimaryParticle);

    auto* mcDaughter1 = mcParticles[3];
    mcDaughter1->setStatus(MCParticle::c_PrimaryParticle);

    auto* mcDaughter2 = mcParticles[4];
    mcDaughter2->setStatus(MCParticle::c_PrimaryParticle);

    auto* pGrandMother = particles.appendNew(TLorentzVector({ 0.0 , -0.4, 0.8, 1.0}), -521);
    pGrandMother->addRelationTo(mcGrandMother);

    auto* pMother = particles.appendNew(TLorentzVector({ 0.0 , -0.4, 0.8, 1.0}), 13);
    pMother->addRelationTo(mcMother);


    pMother->writeExtraInfo("mcErrors", 8);
    pGrandMother->writeExtraInfo("mcErrors", 8 | 16);
    const Manager::Var* var1 = Manager::Instance().getVariable("unmask(mcErrors, 8)");
    const Manager::Var* var2 = Manager::Instance().getVariable("unmask(mcErrors, 8, 16, 32, 64)");
    ASSERT_NE(var1, nullptr);
    EXPECT_FLOAT_EQ(std::get<double>(var1->function(pMother)), 0);
    EXPECT_FLOAT_EQ(std::get<double>(var1->function(pGrandMother)), 16);
    ASSERT_NE(var2, nullptr);
    EXPECT_FLOAT_EQ(std::get<double>(var2->function(pMother)), 0);
    EXPECT_FLOAT_EQ(std::get<double>(var2->function(pGrandMother)), 0);


    pMother->writeExtraInfo("mcErrors", 8 | 128);
    pGrandMother->writeExtraInfo("mcErrors", 8 | 16 | 512);
    ASSERT_NE(var1, nullptr);
    EXPECT_FLOAT_EQ(std::get<double>(var1->function(pMother)), 128);
    EXPECT_FLOAT_EQ(std::get<double>(var1->function(pGrandMother)), 16 | 512);
    ASSERT_NE(var2, nullptr);
    EXPECT_FLOAT_EQ(std::get<double>(var2->function(pMother)), 128);
    EXPECT_FLOAT_EQ(std::get<double>(var2->function(pGrandMother)), 512);

    // unmask variable needs at least two arguments
    EXPECT_B2FATAL(Manager::Instance().getVariable("unmask(mcErrors)"));

    // all but the first argument have to be integers
    EXPECT_B2FATAL(Manager::Instance().getVariable("unmask(mcErrors, NOTINT)"));
  }

  TEST_F(MetaVariableTest, conditionalVariableSelector)
  {
    Particle p({ 0.1, -0.4, 0.8, 2.0 }, 11);

    const Manager::Var* var = Manager::Instance().getVariable("conditionalVariableSelector(E>1, px, py)");
    ASSERT_NE(var, nullptr);
    EXPECT_FLOAT_EQ(std::get<double>(var->function(&p)), 0.1);

    var = Manager::Instance().getVariable("conditionalVariableSelector(E<1, px, py)");
    ASSERT_NE(var, nullptr);
    EXPECT_FLOAT_EQ(std::get<double>(var->function(&p)), -0.4);

  }

  TEST_F(MetaVariableTest, nCleanedTracks)
  {
    DataStore::Instance().setInitializeActive(true);
    StoreArray<TrackFitResult> track_fit_results;
    StoreArray<Track> tracks;
    track_fit_results.registerInDataStore();
    tracks.registerInDataStore();
    DataStore::Instance().setInitializeActive(false);

    Particle p({ 0.1 , -0.4, 0.8, 2.0 }, 11);
    Particle p2({ 0.1 , -0.4, 0.8, 4.0 }, 11);

    track_fit_results.appendNew(TVector3(0.1, 0.1, 0.1), TVector3(0.1, 0.0, 0.0),
                                TMatrixDSym(6), 1, Const::pion, 0.01, 1.5, 0, 0, 0);
    track_fit_results.appendNew(TVector3(0.1, 0.1, 0.1), TVector3(0.15, 0.0, 0.0),
                                TMatrixDSym(6), 1, Const::pion, 0.01, 1.5, 0, 0, 0);
    track_fit_results.appendNew(TVector3(0.1, 0.1, 0.1), TVector3(0.4, 0.0, 0.0),
                                TMatrixDSym(6), 1, Const::pion, 0.01, 1.5, 0, 0, 0);
    track_fit_results.appendNew(TVector3(0.1, 0.1, 0.1), TVector3(0.6, 0.0, 0.0),
                                TMatrixDSym(6), 1, Const::pion, 0.01, 1.5, 0, 0, 0);

    tracks.appendNew()->setTrackFitResultIndex(Const::pion, 0);
    tracks.appendNew()->setTrackFitResultIndex(Const::pion, 1);
    tracks.appendNew()->setTrackFitResultIndex(Const::pion, 2);
    tracks.appendNew()->setTrackFitResultIndex(Const::pion, 3);

    const Manager::Var* var1 = Manager::Instance().getVariable("nCleanedTracks(p > 0.5)");
    EXPECT_FLOAT_EQ(std::get<int>(var1->function(nullptr)), 1);

    const Manager::Var* var2 = Manager::Instance().getVariable("nCleanedTracks(p > 0.2)");
    EXPECT_FLOAT_EQ(std::get<int>(var2->function(nullptr)), 2);

    const Manager::Var* var3 = Manager::Instance().getVariable("nCleanedTracks()");
    EXPECT_FLOAT_EQ(std::get<int>(var3->function(nullptr)), 4);


  }

  TEST_F(MetaVariableTest, NumberOfMCParticlesInEvent)
  {
    Particle p({ 0.1 , -0.4, 0.8, 2.0 }, 11);
    Particle p2({ 0.1 , -0.4, 0.8, 4.0 }, 11);

    StoreArray<MCParticle> mcParticles;
    auto* mcParticle = mcParticles.appendNew();
    mcParticle->setPDG(Const::electron.getPDGCode());
    mcParticle->setStatus(MCParticle::c_PrimaryParticle);
    mcParticle = mcParticles.appendNew();
    mcParticle->setPDG(Const::photon.getPDGCode());
    mcParticle->setStatus(MCParticle::c_PrimaryParticle);
    mcParticle = mcParticles.appendNew();
    mcParticle->setPDG(-Const::electron.getPDGCode());
    mcParticle->setStatus(MCParticle::c_PrimaryParticle);
    mcParticle = mcParticles.appendNew();
    mcParticle->setPDG(Const::electron.getPDGCode());


    const Manager::Var* var = Manager::Instance().getVariable("NumberOfMCParticlesInEvent(11)");
    ASSERT_NE(var, nullptr);
    EXPECT_EQ(std::get<int>(var->function(nullptr)), 2);

  }

  TEST_F(MetaVariableTest, daughterInvM)
  {
    TLorentzVector momentum;
    const int nDaughters = 6;
    StoreArray<Particle> particles;
    std::vector<int> daughterIndices;
    for (int i = 0; i < nDaughters; i++) {
      Particle d(TLorentzVector(2, 2, 2, 4.0), (i % 2) ? 211 : -211);
      momentum += d.get4Vector();
      Particle* newDaughters = particles.appendNew(d);
      daughterIndices.push_back(newDaughters->getArrayIndex());
    }
    const Particle* p = particles.appendNew(momentum, 411, Particle::c_Unflavored, daughterIndices);

    const Manager::Var* var = Manager::Instance().getVariable("daughterInvM(6,5)");
    ASSERT_NE(var, nullptr);
    EXPECT_TRUE(std::isnan(std::get<double>(var->function(p))));

    var = Manager::Instance().getVariable("daughterInvM(0, 1)");
    ASSERT_NE(var, nullptr);
    EXPECT_FLOAT_EQ(std::get<double>(var->function(p)), 4.0);

    var = Manager::Instance().getVariable("daughterInvM(0, 1, 2)");
    ASSERT_NE(var, nullptr);
    EXPECT_FLOAT_EQ(std::get<double>(var->function(p)), 6.0);
  }

  TEST_F(MetaVariableTest, daughter)
  {
    TLorentzVector momentum;
    const int nDaughters = 6;
    StoreArray<Particle> particles;
    std::vector<int> daughterIndices;
    for (int i = 0; i < nDaughters; i++) {
      Particle d(TLorentzVector(i * 1.0, 1, 1, 1), (i % 2) ? 211 : -211);
      momentum += d.get4Vector();
      Particle* newDaughters = particles.appendNew(d);
      daughterIndices.push_back(newDaughters->getArrayIndex());
    }
    const Particle* p = particles.appendNew(momentum, 411, Particle::c_Unflavored, daughterIndices);

    const Manager::Var* var = Manager::Instance().getVariable("daughter(6, px)");
    ASSERT_NE(var, nullptr);
    EXPECT_TRUE(std::isnan(std::get<double>(var->function(p))));

    var = Manager::Instance().getVariable("daughter(0, px)");
    ASSERT_NE(var, nullptr);
    EXPECT_NEAR(std::get<double>(var->function(p)), 0.0, 1e-6);

    var = Manager::Instance().getVariable("daughter(1, px)");
    ASSERT_NE(var, nullptr);
    EXPECT_FLOAT_EQ(std::get<double>(var->function(p)), 1.0);

    var = Manager::Instance().getVariable("daughter(2, px)");
    ASSERT_NE(var, nullptr);
    EXPECT_FLOAT_EQ(std::get<double>(var->function(p)), 2.0);
  }

  TEST_F(MetaVariableTest, mcDaughter)
  {
    DataStore::Instance().setInitializeActive(true);
    StoreArray<MCParticle> mcParticles;
    StoreArray<Particle> particles;
    particles.registerInDataStore();
    mcParticles.registerInDataStore();
    particles.registerRelationTo(mcParticles);
    DataStore::Instance().setInitializeActive(false);

    // Create MC graph for B -> (muon -> electron + muon_neutrino) + anti_muon_neutrino
    MCParticleGraph mcGraph;

    MCParticleGraph::GraphParticle& graphParticleGrandMother = mcGraph.addParticle();

    MCParticleGraph::GraphParticle& graphParticleMother = mcGraph.addParticle();
    MCParticleGraph::GraphParticle& graphParticleAunt = mcGraph.addParticle();

    MCParticleGraph::GraphParticle& graphParticleDaughter1 = mcGraph.addParticle();
    MCParticleGraph::GraphParticle& graphParticleDaughter2 = mcGraph.addParticle();

    graphParticleGrandMother.setPDG(-521);
    graphParticleMother.setPDG(Const::muon.getPDGCode());
    graphParticleAunt.setPDG(-14);
    graphParticleDaughter1.setPDG(Const::electron.getPDGCode());
    graphParticleDaughter2.setPDG(14);

    graphParticleMother.comesFrom(graphParticleGrandMother);
    graphParticleAunt.comesFrom(graphParticleGrandMother);
    graphParticleDaughter1.comesFrom(graphParticleMother);
    graphParticleDaughter2.comesFrom(graphParticleMother);
    mcGraph.generateList();

    // Get MC Particles from StoreArray
    auto* mcGrandMother = mcParticles[0];
    mcGrandMother->setStatus(MCParticle::c_PrimaryParticle);

    auto* mcMother = mcParticles[1];
    mcMother->setStatus(MCParticle::c_PrimaryParticle);

    auto* mcAunt = mcParticles[2];
    mcAunt->setStatus(MCParticle::c_PrimaryParticle);

    auto* mcDaughter1 = mcParticles[3];
    mcDaughter1->setStatus(MCParticle::c_PrimaryParticle);

    auto* mcDaughter2 = mcParticles[4];
    mcDaughter2->setStatus(MCParticle::c_PrimaryParticle);

    auto* pGrandMother = particles.appendNew(TLorentzVector({ 0.0 , -0.4, 0.8, 1.0}), -521);
    pGrandMother->addRelationTo(mcGrandMother);

    auto* pMother = particles.appendNew(TLorentzVector({ 0.0 , -0.4, 0.8, 1.0}), 13);
    pMother->addRelationTo(mcMother);

    // Test for particle that has no MC match
    auto* p_noMC = particles.appendNew(TLorentzVector({ 0.0 , -0.4, 0.8, 1.0}), 13);

    // Test for particle that has MC match, but MC match has no daughter
    auto* p_noDaughter = particles.appendNew(TLorentzVector({ 0.0 , -0.4, 0.8, 1.0}), 11);
    p_noDaughter->addRelationTo(mcDaughter1);

    const Manager::Var* var = Manager::Instance().getVariable("mcDaughter(0, PDG)");
    ASSERT_NE(var, nullptr);
    EXPECT_FLOAT_EQ(std::get<double>(var->function(pGrandMother)), 13);
    EXPECT_FLOAT_EQ(std::get<double>(var->function(pMother)), 11);
    EXPECT_TRUE(std::isnan(std::get<double>(var->function(p_noMC))));
    EXPECT_TRUE(std::isnan(std::get<double>(var->function(p_noDaughter))));
    var = Manager::Instance().getVariable("mcDaughter(1, PDG)");
    EXPECT_FLOAT_EQ(std::get<double>(var->function(pGrandMother)), -14);
    EXPECT_FLOAT_EQ(std::get<double>(var->function(pMother)), 14);
    // Test for particle where mc daughter index is out of range of mc daughters
    var = Manager::Instance().getVariable("mcDaughter(2, PDG)");
    EXPECT_TRUE(std::isnan(std::get<double>(var->function(pGrandMother))));
    EXPECT_TRUE(std::isnan(std::get<double>(var->function(pMother))));
    // Test nested application of mcDaughter
    var = Manager::Instance().getVariable("mcDaughter(0, mcDaughter(0, PDG))");
    EXPECT_FLOAT_EQ(std::get<double>(var->function(pGrandMother)), 11);
    EXPECT_TRUE(std::isnan(std::get<double>(var->function(pMother))));
    var = Manager::Instance().getVariable("mcDaughter(0, mcDaughter(1, PDG))");
    EXPECT_FLOAT_EQ(std::get<double>(var->function(pGrandMother)), 14);
    var = Manager::Instance().getVariable("mcDaughter(0, mcDaughter(2, PDG))");
    EXPECT_TRUE(std::isnan(std::get<double>(var->function(pGrandMother))));
    var = Manager::Instance().getVariable("mcDaughter(1, mcDaughter(0, PDG))");
    EXPECT_TRUE(std::isnan(std::get<double>(var->function(pGrandMother))));
  }

  TEST_F(MetaVariableTest, mcMother)
  {
    DataStore::Instance().setInitializeActive(true);
    StoreArray<MCParticle> mcParticles;
    StoreArray<Particle> particles;
    particles.registerInDataStore();
    mcParticles.registerInDataStore();
    particles.registerRelationTo(mcParticles);
    DataStore::Instance().setInitializeActive(false);

    // Create MC graph for B -> (muon -> electron + muon_neutrino) + anti_muon_neutrino
    MCParticleGraph mcGraph;

    MCParticleGraph::GraphParticle& graphParticleGrandMother = mcGraph.addParticle();

    MCParticleGraph::GraphParticle& graphParticleMother = mcGraph.addParticle();
    MCParticleGraph::GraphParticle& graphParticleAunt = mcGraph.addParticle();

    MCParticleGraph::GraphParticle& graphParticleDaughter1 = mcGraph.addParticle();
    MCParticleGraph::GraphParticle& graphParticleDaughter2 = mcGraph.addParticle();

    graphParticleGrandMother.setPDG(-521);
    graphParticleMother.setPDG(Const::muon.getPDGCode());
    graphParticleAunt.setPDG(-14);
    graphParticleDaughter1.setPDG(Const::electron.getPDGCode());
    graphParticleDaughter2.setPDG(14);

    graphParticleMother.comesFrom(graphParticleGrandMother);
    graphParticleAunt.comesFrom(graphParticleGrandMother);
    graphParticleDaughter1.comesFrom(graphParticleMother);
    graphParticleDaughter2.comesFrom(graphParticleMother);

    mcGraph.generateList();

    // Get MC Particles from StoreArray
    auto* mcGrandMother = mcParticles[0];
    mcGrandMother->setStatus(MCParticle::c_PrimaryParticle);

    auto* mcMother = mcParticles[1];
    mcMother->setStatus(MCParticle::c_PrimaryParticle);

    auto* mcAunt = mcParticles[2];
    mcAunt->setStatus(MCParticle::c_PrimaryParticle);

    auto* mcDaughter1 = mcParticles[3];
    mcDaughter1->setStatus(MCParticle::c_PrimaryParticle);

    auto* mcDaughter2 = mcParticles[4];
    mcDaughter2->setStatus(MCParticle::c_PrimaryParticle);

    auto* p1 = particles.appendNew(TLorentzVector({ 0.0 , -0.4, 0.8, 1.0}), 11);
    p1->addRelationTo(mcDaughter1);

    auto* p2 = particles.appendNew(TLorentzVector({ 0.0 , -0.4, 0.8, 1.0}), 14);
    p2->addRelationTo(mcDaughter2);

    auto* pMother = particles.appendNew(TLorentzVector({ 0.0 , -0.4, 0.8, 1.0}), 13);
    pMother->addRelationTo(mcMother);

    // For test of particle that has no MC match
    auto* p_noMC = particles.appendNew(TLorentzVector({ 0.0 , -0.4, 0.8, 1.0}), 11);

    // For test of particle that has MC match, but MC match has no mother
    auto* p_noMother = particles.appendNew(TLorentzVector({ 0.0 , -0.4, 0.8, 1.0}), -521);
    p_noMother->addRelationTo(mcGrandMother);

    const Manager::Var* var = Manager::Instance().getVariable("mcMother(PDG)");
    ASSERT_NE(var, nullptr);
    EXPECT_FLOAT_EQ(std::get<double>(var->function(p1)), 13);
    EXPECT_FLOAT_EQ(std::get<double>(var->function(p2)), 13);
    EXPECT_FLOAT_EQ(std::get<double>(var->function(pMother)), -521);
    EXPECT_TRUE(std::isnan(std::get<double>(var->function(p_noMC))));
    EXPECT_TRUE(std::isnan(std::get<double>(var->function(p_noMother))));

    // Test if nested calls of mcMother work correctly
    var = Manager::Instance().getVariable("mcMother(mcMother(PDG))");
    EXPECT_FLOAT_EQ(std::get<double>(var->function(p1)), -521);
  }

  TEST_F(MetaVariableTest, genParticle)
  {
    DataStore::Instance().setInitializeActive(true);
    StoreArray<MCParticle> mcParticles;
    StoreArray<Particle> particles;
    particles.registerInDataStore();
    mcParticles.registerInDataStore();
    particles.registerRelationTo(mcParticles);
    DataStore::Instance().setInitializeActive(false);

    // Create MC graph for Upsilon(4S) -> (B^- -> electron + anti_electron_neutrino) + B^+
    MCParticleGraph mcGraph;

    MCParticleGraph::GraphParticle& graphParticleGrandMother = mcGraph.addParticle();

    MCParticleGraph::GraphParticle& graphParticleMother = mcGraph.addParticle();
    MCParticleGraph::GraphParticle& graphParticleAunt = mcGraph.addParticle();

    MCParticleGraph::GraphParticle& graphParticleDaughter1 = mcGraph.addParticle();
    MCParticleGraph::GraphParticle& graphParticleDaughter2 = mcGraph.addParticle();

    graphParticleGrandMother.setPDG(300553);
    graphParticleMother.setPDG(-521);
    graphParticleAunt.setPDG(521);
    graphParticleDaughter1.setPDG(Const::electron.getPDGCode());
    graphParticleDaughter2.setPDG(-12);

    graphParticleGrandMother.setMomentum(0.0, 0.0, 0.4);
    graphParticleMother.setMomentum(1.1, 1.3, 1.5);

    graphParticleMother.comesFrom(graphParticleGrandMother);
    graphParticleAunt.comesFrom(graphParticleGrandMother);
    graphParticleDaughter1.comesFrom(graphParticleMother);
    graphParticleDaughter2.comesFrom(graphParticleMother);

    mcGraph.generateList();

    // Get MC Particles from StoreArray
    auto* mcGrandMother = mcParticles[0];
    mcGrandMother->setStatus(MCParticle::c_PrimaryParticle);

    auto* mcMother = mcParticles[1];
    mcMother->setStatus(MCParticle::c_PrimaryParticle);

    auto* mcAunt = mcParticles[2];
    mcAunt->setStatus(MCParticle::c_PrimaryParticle);

    auto* mcDaughter1 = mcParticles[3];
    mcDaughter1->setStatus(MCParticle::c_PrimaryParticle);

    auto* mcDaughter2 = mcParticles[4];
    mcDaughter2->setStatus(MCParticle::c_PrimaryParticle);

    auto* p1 = particles.appendNew(TLorentzVector({ 0.0 , -0.4, 0.8, 1.0}), 11);
    p1->addRelationTo(mcDaughter1);

    // For test of particle that has no MC match
    auto* p_noMC = particles.appendNew(TLorentzVector({ 0.0 , -0.4, 0.8, 1.0}), 211);

    const Manager::Var* var = Manager::Instance().getVariable("genParticle(0, PDG)");
    ASSERT_NE(var, nullptr);
    EXPECT_FLOAT_EQ(std::get<double>(var->function(p1)), 300553);
    EXPECT_FLOAT_EQ(std::get<double>(var->function(p_noMC)), 300553);

    var = Manager::Instance().getVariable("genParticle(0, matchedMC(pz))");
    ASSERT_NE(var, nullptr);
    EXPECT_FLOAT_EQ(std::get<double>(var->function(p1)), 0.4);
    EXPECT_FLOAT_EQ(std::get<double>(var->function(p_noMC)), 0.4);

    var = Manager::Instance().getVariable("genParticle(0, mcDaughter(0, PDG))");
    ASSERT_NE(var, nullptr);
    EXPECT_FLOAT_EQ(std::get<double>(var->function(p1)), -521);
    EXPECT_FLOAT_EQ(std::get<double>(var->function(p_noMC)), -521);

    var = Manager::Instance().getVariable("genParticle(0, mcDaughter(0, matchedMC(px)))");
    ASSERT_NE(var, nullptr);
    EXPECT_FLOAT_EQ(std::get<double>(var->function(p1)), 1.1);
    EXPECT_FLOAT_EQ(std::get<double>(var->function(p_noMC)), 1.1);

    var = Manager::Instance().getVariable("genParticle(1, PDG)");
    ASSERT_NE(var, nullptr);
    EXPECT_FLOAT_EQ(std::get<double>(var->function(p1)), -521);
    EXPECT_FLOAT_EQ(std::get<double>(var->function(p_noMC)), -521);

    var = Manager::Instance().getVariable("genParticle(4, PDG)");
    ASSERT_NE(var, nullptr);
    EXPECT_FLOAT_EQ(std::get<double>(var->function(p1)), -12);
    EXPECT_FLOAT_EQ(std::get<double>(var->function(p_noMC)), -12);

    var = Manager::Instance().getVariable("genParticle(5, PDG)");
    ASSERT_NE(var, nullptr);
    EXPECT_TRUE(std::isnan(std::get<double>(var->function(p1))));
    EXPECT_TRUE(std::isnan(std::get<double>(var->function(p_noMC))));
  }

  TEST_F(MetaVariableTest, genUpsilon4S)
  {
    DataStore::Instance().setInitializeActive(true);
    StoreArray<MCParticle> mcParticles;
    StoreArray<Particle> particles;
    particles.registerInDataStore();
    mcParticles.registerInDataStore();
    particles.registerRelationTo(mcParticles);
    DataStore::Instance().setInitializeActive(false);

    // Create MC graph for Upsilon(4S) -> (B^- -> electron + anti_electron_neutrino) + B^+
    MCParticleGraph mcGraph;

    MCParticleGraph::GraphParticle& graphParticleGrandMother = mcGraph.addParticle();

    MCParticleGraph::GraphParticle& graphParticleMother = mcGraph.addParticle();
    MCParticleGraph::GraphParticle& graphParticleAunt = mcGraph.addParticle();

    MCParticleGraph::GraphParticle& graphParticleDaughter1 = mcGraph.addParticle();
    MCParticleGraph::GraphParticle& graphParticleDaughter2 = mcGraph.addParticle();

    graphParticleGrandMother.setPDG(300553);
    graphParticleMother.setPDG(-521);
    graphParticleAunt.setPDG(521);
    graphParticleDaughter1.setPDG(Const::electron.getPDGCode());
    graphParticleDaughter2.setPDG(-12);

    graphParticleGrandMother.setMomentum(0.0, 0.0, 0.4);
    graphParticleMother.setMomentum(1.1, 1.3, 1.5);

    graphParticleMother.comesFrom(graphParticleGrandMother);
    graphParticleAunt.comesFrom(graphParticleGrandMother);
    graphParticleDaughter1.comesFrom(graphParticleMother);
    graphParticleDaughter2.comesFrom(graphParticleMother);

    mcGraph.generateList();

    // Get MC Particles from StoreArray
    auto* mcGrandMother = mcParticles[0];
    mcGrandMother->setStatus(MCParticle::c_PrimaryParticle);

    auto* mcMother = mcParticles[1];
    mcMother->setStatus(MCParticle::c_PrimaryParticle);

    auto* mcAunt = mcParticles[2];
    mcAunt->setStatus(MCParticle::c_PrimaryParticle);

    auto* mcDaughter1 = mcParticles[3];
    mcDaughter1->setStatus(MCParticle::c_PrimaryParticle);

    auto* mcDaughter2 = mcParticles[4];
    mcDaughter2->setStatus(MCParticle::c_PrimaryParticle);

    auto* p1 = particles.appendNew(TLorentzVector({ 0.0 , -0.4, 0.8, 1.0}), 11);
    p1->addRelationTo(mcDaughter1);

    // For test of particle that has no MC match
    auto* p_noMC = particles.appendNew(TLorentzVector({ 0.0 , -0.4, 0.8, 1.0}), 211);

    const Manager::Var* var = Manager::Instance().getVariable("genUpsilon4S(PDG)");
    ASSERT_NE(var, nullptr);
    EXPECT_FLOAT_EQ(std::get<double>(var->function(p1)), 300553);
    EXPECT_FLOAT_EQ(std::get<double>(var->function(p_noMC)), 300553);

    var = Manager::Instance().getVariable("genUpsilon4S(matchedMC(pz))");
    ASSERT_NE(var, nullptr);
    EXPECT_FLOAT_EQ(std::get<double>(var->function(p1)), 0.4);
    EXPECT_FLOAT_EQ(std::get<double>(var->function(p_noMC)), 0.4);

    var = Manager::Instance().getVariable("genUpsilon4S(mcDaughter(0, PDG))");
    ASSERT_NE(var, nullptr);
    EXPECT_FLOAT_EQ(std::get<double>(var->function(p1)), -521);
    EXPECT_FLOAT_EQ(std::get<double>(var->function(p_noMC)), -521);

    var = Manager::Instance().getVariable("genUpsilon4S(mcDaughter(0, matchedMC(px)))");
    ASSERT_NE(var, nullptr);
    EXPECT_FLOAT_EQ(std::get<double>(var->function(p1)), 1.1);
    EXPECT_FLOAT_EQ(std::get<double>(var->function(p_noMC)), 1.1);

    /// Test for event without generator level Upsilon(4S)
    mcParticles.clear();
    particles.clear();
    MCParticleGraph mcGraph2;

    MCParticleGraph::GraphParticle& graphParticle1 = mcGraph2.addParticle();
    MCParticleGraph::GraphParticle& graphParticle2 = mcGraph2.addParticle();

    graphParticle1.setPDG(Const::electron.getPDGCode());
    graphParticle2.setPDG(-Const::electron.getPDGCode());

    graphParticle1.setMomentum(1.1, 1.3, 1.4);
    graphParticle1.setMomentum(-1.1, -1.3, 1.4);

    mcGraph2.generateList();

    auto* mcP1 = mcParticles[0];
    mcP1->setStatus(MCParticle::c_PrimaryParticle);

    auto* mcP2 = mcParticles[1];
    mcP2->setStatus(MCParticle::c_PrimaryParticle);

    auto* someParticle = particles.appendNew(TLorentzVector({ 0.0 , -0.4, 0.8, 1.0}), 11);
    someParticle->addRelationTo(mcP1);

    var = Manager::Instance().getVariable("genUpsilon4S(PDG)");
    ASSERT_NE(var, nullptr);
    EXPECT_TRUE(std::isnan(std::get<double>(var->function(someParticle))));
  }

  TEST_F(MetaVariableTest, daughterProductOf)
  {
    TLorentzVector momentum;
    const int nDaughters = 4;
    StoreArray<Particle> particles;
    std::vector<int> daughterIndices;
    for (int i = 0; i < nDaughters; i++) {
      Particle d(TLorentzVector(1, 1, 1, i * 1.0 + 1.0), (i % 2) ? 211 : -211);
      momentum += d.get4Vector();
      Particle* newDaughters = particles.appendNew(d);
      daughterIndices.push_back(newDaughters->getArrayIndex());
    }
    const Particle* p = particles.appendNew(momentum, 411, Particle::c_Unflavored, daughterIndices);

    const Manager::Var* var = Manager::Instance().getVariable("daughterProductOf(E)");
    ASSERT_NE(var, nullptr);
    EXPECT_FLOAT_EQ(std::get<double>(var->function(p)), 24.0);
  }

  TEST_F(MetaVariableTest, daughterSumOf)
  {
    TLorentzVector momentum;
    const int nDaughters = 4;
    StoreArray<Particle> particles;
    std::vector<int> daughterIndices;
    for (int i = 0; i < nDaughters; i++) {
      Particle d(TLorentzVector(1, 1, 1, i * 1.0 + 1.0), (i % 2) ? 211 : -211);
      momentum += d.get4Vector();
      Particle* newDaughters = particles.appendNew(d);
      daughterIndices.push_back(newDaughters->getArrayIndex());
    }
    const Particle* p = particles.appendNew(momentum, 411, Particle::c_Unflavored, daughterIndices);

    const Manager::Var* var = Manager::Instance().getVariable("daughterSumOf(E)");
    ASSERT_NE(var, nullptr);
    EXPECT_FLOAT_EQ(std::get<double>(var->function(p)), 10.0);

  }

  TEST_F(MetaVariableTest, daughterLowest)
  {
    TLorentzVector momentum;
    const int nDaughters = 4;
    StoreArray<Particle> particles;
    std::vector<int> daughterIndices;
    for (int i = 0; i < nDaughters; i++) {
      Particle d(TLorentzVector(1, 1, 1, i * 1.0 + 1.0), (i % 2) ? 211 : -211);
      momentum += d.get4Vector();
      Particle* newDaughters = particles.appendNew(d);
      daughterIndices.push_back(newDaughters->getArrayIndex());
    }
    const Particle* p = particles.appendNew(momentum, 411, Particle::c_Unflavored, daughterIndices);

    const Manager::Var* var = Manager::Instance().getVariable("daughterLowest(E)");
    ASSERT_NE(var, nullptr);
    EXPECT_FLOAT_EQ(std::get<double>(var->function(p)), 1.0);
  }

  TEST_F(MetaVariableTest, daughterHighest)
  {
    TLorentzVector momentum;
    const int nDaughters = 4;
    StoreArray<Particle> particles;
    std::vector<int> daughterIndices;
    for (int i = 0; i < nDaughters; i++) {
      Particle d(TLorentzVector(1, 1, 1, i * 1.0 + 1.0), (i % 2) ? 211 : -211);
      momentum += d.get4Vector();
      Particle* newDaughters = particles.appendNew(d);
      daughterIndices.push_back(newDaughters->getArrayIndex());
    }
    const Particle* p = particles.appendNew(momentum, 411, Particle::c_Unflavored, daughterIndices);

    const Manager::Var* var = Manager::Instance().getVariable("daughterHighest(E)");
    ASSERT_NE(var, nullptr);
    EXPECT_FLOAT_EQ(std::get<double>(var->function(p)), 4.0);
  }

  TEST_F(MetaVariableTest, daughterDiffOf)
  {
    TLorentzVector momentum;
    const int nDaughters = 4;
    StoreArray<Particle> particles;
    std::vector<int> daughterIndices;
    for (int i = 0; i < nDaughters; i++) {
      Particle d(TLorentzVector(-1, 1.0 - 2 * (i % 2), 1, i * 1.0 + 1.0), (i % 2) ? -11 : 211);
      momentum += d.get4Vector();
      Particle* newDaughters = particles.appendNew(d);
      daughterIndices.push_back(newDaughters->getArrayIndex());
    }
    const Particle* p = particles.appendNew(momentum, 411, Particle::c_Unflavored, daughterIndices);

    const Manager::Var* var = Manager::Instance().getVariable("daughterDiffOf(0, 1, PDG)");
    ASSERT_NE(var, nullptr);
    EXPECT_FLOAT_EQ(std::get<double>(var->function(p)), -222);

    var = Manager::Instance().getVariable("daughterDiffOf(1, 0, PDG)");
    ASSERT_NE(var, nullptr);
    EXPECT_FLOAT_EQ(std::get<double>(var->function(p)), 222);

    var = Manager::Instance().getVariable("daughterDiffOf(0, 1, abs(PDG))");
    ASSERT_NE(var, nullptr);
    EXPECT_FLOAT_EQ(std::get<double>(var->function(p)), -200);

    var = Manager::Instance().getVariable("daughterDiffOf(1, 1, PDG)");
    ASSERT_NE(var, nullptr);
    EXPECT_FLOAT_EQ(std::get<double>(var->function(p)), 0);

    var = Manager::Instance().getVariable("daughterDiffOf(1, 3, abs(PDG))");
    ASSERT_NE(var, nullptr);
    EXPECT_FLOAT_EQ(std::get<double>(var->function(p)), 0);

    var = Manager::Instance().getVariable("daughterDiffOf(0, 2, PDG)");
    ASSERT_NE(var, nullptr);
    EXPECT_FLOAT_EQ(std::get<double>(var->function(p)), 0);

    var = Manager::Instance().getVariable("daughterDiffOf(1, 0, phi)");
    ASSERT_NE(var, nullptr);
    EXPECT_FLOAT_EQ(std::get<double>(var->function(p)), -1.5707964);

    var = Manager::Instance().getVariable("daughterDiffOf(1, 0, useCMSFrame(phi))");
    ASSERT_NE(var, nullptr);
    EXPECT_FLOAT_EQ(std::get<double>(var->function(p)), -1.513103);

    EXPECT_B2FATAL(Manager::Instance().getVariable("daughterDiffOf(0, NOTINT, PDG)"));
  }


  TEST_F(MetaVariableTest, mcDaughterDiffOf)
  {
    DataStore::Instance().setInitializeActive(true);
    TLorentzVector momentum;
    const int nDaughters = 4;
    StoreArray<Particle> particles;
    StoreArray<MCParticle> mcParticles;
    particles.registerRelationTo(mcParticles);
    std::vector<int> daughterIndices;
    DataStore::Instance().setInitializeActive(false);

    for (int i = 0; i < nDaughters; i++) {
      Particle d(TLorentzVector(1, 1, 1, i * 1.0 + 1.0), (i % 2) ? -11 : 211);
      momentum += d.get4Vector();
      Particle* newDaughters = particles.appendNew(d);
      daughterIndices.push_back(newDaughters->getArrayIndex());
      auto* mcParticle = mcParticles.appendNew();
      mcParticle->setPDG((i % 2) ? -Const::electron.getPDGCode() : Const::pion.getPDGCode());
      mcParticle->setStatus(MCParticle::c_PrimaryParticle);
      newDaughters->addRelationTo(mcParticle);
    }
    const Particle* p = particles.appendNew(momentum, 411, Particle::c_Unflavored, daughterIndices);

    const Manager::Var* var = Manager::Instance().getVariable("mcDaughterDiffOf(0, 1, PDG)");
    ASSERT_NE(var, nullptr);
    EXPECT_FLOAT_EQ(std::get<double>(var->function(p)), -222);

    var = Manager::Instance().getVariable("mcDaughterDiffOf(1, 0, PDG)");
    ASSERT_NE(var, nullptr);
    EXPECT_FLOAT_EQ(std::get<double>(var->function(p)), 222);

    var = Manager::Instance().getVariable("mcDaughterDiffOf(0, 1, abs(PDG))");
    ASSERT_NE(var, nullptr);
    EXPECT_FLOAT_EQ(std::get<double>(var->function(p)), -200);

    var = Manager::Instance().getVariable("mcDaughterDiffOf(1, 1, PDG)");
    ASSERT_NE(var, nullptr);
    EXPECT_FLOAT_EQ(std::get<double>(var->function(p)), 0);

    var = Manager::Instance().getVariable("mcDaughterDiffOf(1, 3, abs(PDG))");
    ASSERT_NE(var, nullptr);
    EXPECT_FLOAT_EQ(std::get<double>(var->function(p)), 0);

    var = Manager::Instance().getVariable("mcDaughterDiffOf(0, 2, PDG)");
    ASSERT_NE(var, nullptr);
    EXPECT_FLOAT_EQ(std::get<double>(var->function(p)), 0);

    EXPECT_B2FATAL(Manager::Instance().getVariable("mcDaughterDiffOf(0, NOTINT, PDG)"));
  }



  TEST_F(MetaVariableTest, daughterClusterAngleInBetween)
  {
    // declare all the array we need
    StoreArray<Particle> particles;
    std::vector<int> daughterIndices, daughterIndices_noclst;

    //proxy initialize where to declare the needed array
    DataStore::Instance().setInitializeActive(true);
    StoreArray<ECLCluster> eclclusters;
    eclclusters.registerInDataStore();
    particles.registerRelationTo(eclclusters);
    DataStore::Instance().setInitializeActive(false);

    // create two Lorentz vectors that are back to back in the CMS and boost them to the Lab frame
    const float px_CM = 2.;
    const float py_CM = 1.;
    const float pz_CM = 3.;
    float E_CM;
    E_CM = sqrt(pow(px_CM, 2) + pow(py_CM, 2) + pow(pz_CM, 2));
    TLorentzVector momentum, momentum_noclst;
    TLorentzVector dau0_4vec_CM(px_CM, py_CM, pz_CM, E_CM), dau1_4vec_CM(-px_CM, -py_CM, -pz_CM, E_CM);
    TLorentzVector dau0_4vec_Lab, dau1_4vec_Lab;
    dau0_4vec_Lab = PCmsLabTransform::cmsToLab(
                      dau0_4vec_CM); //why is everybody using the extended method when there are the functions that do all the steps for us?
    dau1_4vec_Lab = PCmsLabTransform::cmsToLab(dau1_4vec_CM);

    // add the two photons (now in the Lab frame) as the two daughters of some particle and create the latter
    Particle dau0_noclst(dau0_4vec_Lab, 22);
    momentum += dau0_noclst.get4Vector();
    Particle* newDaughter0_noclst = particles.appendNew(dau0_noclst);
    daughterIndices_noclst.push_back(newDaughter0_noclst->getArrayIndex());
    Particle dau1_noclst(dau1_4vec_Lab, 22);
    momentum += dau1_noclst.get4Vector();
    Particle* newDaughter1_noclst = particles.appendNew(dau1_noclst);
    daughterIndices_noclst.push_back(newDaughter1_noclst->getArrayIndex());
    const Particle* par_noclst = particles.appendNew(momentum, 111, Particle::c_Unflavored, daughterIndices_noclst);

    // grab variables
    const Manager::Var* var = Manager::Instance().getVariable("daughterClusterAngleInBetween(0, 1)");
    const Manager::Var* varCMS = Manager::Instance().getVariable("useCMSFrame(daughterClusterAngleInBetween(0, 1))");

    // when no relations are set between the particles and the eclClusters, nan is expected to be returned
    ASSERT_NE(var, nullptr);
    EXPECT_TRUE(std::isnan(std::get<double>(var->function(par_noclst))));

    // set relations between particles and eclClusters
    ECLCluster* eclst0 = eclclusters.appendNew(ECLCluster());
    eclst0->setEnergy(dau0_4vec_Lab.E());
    eclst0->setHypothesis(ECLCluster::EHypothesisBit::c_nPhotons);
    eclst0->setClusterId(1);
    eclst0->setTheta(dau0_4vec_Lab.Theta());
    eclst0->setPhi(dau0_4vec_Lab.Phi());
    eclst0->setR(148.4);
    ECLCluster* eclst1 = eclclusters.appendNew(ECLCluster());
    eclst1->setEnergy(dau1_4vec_Lab.E());
    eclst1->setHypothesis(ECLCluster::EHypothesisBit::c_nPhotons);
    eclst1->setClusterId(2);
    eclst1->setTheta(dau1_4vec_Lab.Theta());
    eclst1->setPhi(dau1_4vec_Lab.Phi());
    eclst1->setR(148.5);

    const Particle* newDaughter0 = particles.appendNew(Particle(eclclusters[0]));
    daughterIndices.push_back(newDaughter0->getArrayIndex());
    const Particle* newDaughter1 = particles.appendNew(Particle(eclclusters[1]));
    daughterIndices.push_back(newDaughter1->getArrayIndex());

    const Particle* par = particles.appendNew(momentum, 111, Particle::c_Unflavored, daughterIndices);

    //now we expect non-nan results
    EXPECT_FLOAT_EQ(std::get<double>(var->function(par)), 2.8638029);
    EXPECT_FLOAT_EQ(std::get<double>(varCMS->function(par)), M_PI);
  }

  TEST_F(MetaVariableTest, grandDaughterDiffOfs)
  {
    // declare all the array we need
    StoreArray<Particle> particles;
    std::vector<int> daughterIndices0_noclst, daughterIndices1_noclst, daughterIndices2_noclst;
    std::vector<int> daughterIndices0, daughterIndices1, daughterIndices2;

    //proxy initialize where to declare the needed array
    DataStore::Instance().setInitializeActive(true);
    StoreArray<ECLCluster> eclclusters;
    eclclusters.registerInDataStore();
    particles.registerRelationTo(eclclusters);
    DataStore::Instance().setInitializeActive(false);

    // create two Lorentz vectors
    const float px_0 = 2.;
    const float py_0 = 1.;
    const float pz_0 = 3.;
    const float px_1 = 1.5;
    const float py_1 = 1.5;
    const float pz_1 = 2.5;
    float E_0, E_1;
    E_0 = sqrt(pow(px_0, 2) + pow(py_0, 2) + pow(pz_0, 2));
    E_1 = sqrt(pow(px_1, 2) + pow(py_1, 2) + pow(pz_1, 2));
    TLorentzVector momentum_0, momentum_1, momentum;
    TLorentzVector dau0_4vec(px_0, py_0, pz_0, E_0), dau1_4vec(px_1, py_1, pz_1, E_1);

    // add the two photons as the two daughters of some particle and create the latter
    // Particle dau0_noclst(dau0_4vec, 22);
    // momentum += dau0_noclst.get4Vector();
    // Particle* newDaughter0_noclst = particles.appendNew(dau0_noclst);
    // daughterIndices_noclst.push_back(newDaughter0_noclst->getArrayIndex());
    // Particle dau1_noclst(dau1_4vec, 22);
    // momentum += dau1_noclst.get4Vector();
    // Particle* newDaughter1_noclst = particles.appendNew(dau1_noclst);
    // daughterIndices_noclst.push_back(newDaughter1_noclst->getArrayIndex());
    // const Particle* par_noclst = particles.appendNew(momentum, 111, Particle::c_Unflavored, daughterIndices_noclst);

    Particle dau0_noclst(dau0_4vec, 22);
    momentum_0 = dau0_4vec;
    Particle* newDaughter0_noclst = particles.appendNew(dau0_noclst);
    daughterIndices0_noclst.push_back(newDaughter0_noclst->getArrayIndex());
    const Particle* par0_noclst = particles.appendNew(momentum_0, 111, Particle::c_Unflavored, daughterIndices0_noclst);
    Particle dau1_noclst(dau1_4vec, 22);
    momentum_1 = dau1_4vec;
    Particle* newDaughter1_noclst = particles.appendNew(dau1_noclst);
    daughterIndices1_noclst.push_back(newDaughter1_noclst->getArrayIndex());
    const Particle* par1_noclst = particles.appendNew(momentum_1, 111, Particle::c_Unflavored, daughterIndices1_noclst);

    momentum = momentum_0 + momentum_1;
    daughterIndices2_noclst.push_back(par0_noclst->getArrayIndex());
    daughterIndices2_noclst.push_back(par1_noclst->getArrayIndex());
    const Particle* parGranny_noclst = particles.appendNew(momentum, 111, Particle::c_Unflavored, daughterIndices2_noclst);

    // grab variables
    const Manager::Var* var_Theta = Manager::Instance().getVariable("grandDaughterDiffOf(0,1,0,0,theta)");
    const Manager::Var* var_ClusterTheta = Manager::Instance().getVariable("grandDaughterDiffOf(0,1,0,0,clusterTheta)");
    const Manager::Var* var_E = Manager::Instance().getVariable("grandDaughterDiffOf(0,1,0,0,E)");
    const Manager::Var* var_ClusterE = Manager::Instance().getVariable("grandDaughterDiffOf(0,1,0,0,clusterE)");
    const Manager::Var* var_E_wrongIndexes = Manager::Instance().getVariable("grandDaughterDiffOf(0,1,2,3,E)");
    const Manager::Var* var_ClusterE_wrongIndexes = Manager::Instance().getVariable("grandDaughterDiffOf(0,1,2,3,clusterE)");

    const Manager::Var* var_ClusterPhi = Manager::Instance().getVariable("grandDaughterDiffOf(0,1,0,0,clusterPhi)");
    const Manager::Var* var_Phi = Manager::Instance().getVariable("grandDaughterDiffOf(0,1,0,0,phi)");
    const Manager::Var* var_ClusterPhi_wrongIndexes = Manager::Instance().getVariable("grandDaughterDiffOf(0,1,2,3,clusterPhi)");
    const Manager::Var* var_Phi_wrongIndexes = Manager::Instance().getVariable("grandDaughterDiffOf(0,1,2,3,phi)");

    // when no relations are set between the particles and the eclClusters, nan is expected to be returned for the Cluster- vars
    // no problems are supposed to happen for non-Cluster- vars
    // also, we expect NaN when we pass wrong indexes
    ASSERT_NE(var_ClusterPhi, nullptr);
    EXPECT_TRUE(std::isnan(std::get<double>(var_ClusterPhi->function(parGranny_noclst))));
    EXPECT_TRUE(std::isnan(std::get<double>(var_ClusterTheta->function(parGranny_noclst))));
    EXPECT_TRUE(std::isnan(std::get<double>(var_ClusterE->function(parGranny_noclst))));
    EXPECT_FLOAT_EQ(std::get<double>(var_Phi->function(parGranny_noclst)), 0.32175055);
    EXPECT_FLOAT_EQ(std::get<double>(var_Theta->function(parGranny_noclst)), 0.06311664);
    EXPECT_FLOAT_EQ(std::get<double>(var_E->function(parGranny_noclst)), -0.46293831);
    EXPECT_TRUE(std::isnan(std::get<double>(var_ClusterPhi_wrongIndexes->function(parGranny_noclst))));
    EXPECT_TRUE(std::isnan(std::get<double>(var_Phi_wrongIndexes->function(parGranny_noclst))));
    EXPECT_TRUE(std::isnan(std::get<double>(var_ClusterE_wrongIndexes->function(parGranny_noclst))));
    EXPECT_TRUE(std::isnan(std::get<double>(var_E_wrongIndexes->function(parGranny_noclst))));

    // set relations between particles and eclClusters
    ECLCluster* eclst0 = eclclusters.appendNew(ECLCluster());
    eclst0->setEnergy(dau0_4vec.E());
    eclst0->setHypothesis(ECLCluster::EHypothesisBit::c_nPhotons);
    eclst0->setClusterId(1);
    eclst0->setTheta(dau0_4vec.Theta());
    eclst0->setPhi(dau0_4vec.Phi());
    eclst0->setR(148.4);
    ECLCluster* eclst1 = eclclusters.appendNew(ECLCluster());
    eclst1->setEnergy(dau1_4vec.E());
    eclst1->setHypothesis(ECLCluster::EHypothesisBit::c_nPhotons);
    eclst1->setClusterId(2);
    eclst1->setTheta(dau1_4vec.Theta());
    eclst1->setPhi(dau1_4vec.Phi());
    eclst1->setR(148.5);

    const Particle* newDaughter0 = particles.appendNew(Particle(eclclusters[0]));
    daughterIndices0.push_back(newDaughter0->getArrayIndex());
    const Particle* par0 = particles.appendNew(momentum_0, 111, Particle::c_Unflavored, daughterIndices0);

    const Particle* newDaughter1 = particles.appendNew(Particle(eclclusters[1]));
    daughterIndices1.push_back(newDaughter1->getArrayIndex());
    const Particle* par1 = particles.appendNew(momentum_1, 111, Particle::c_Unflavored, daughterIndices1);

    daughterIndices2.push_back(par0->getArrayIndex());
    daughterIndices2.push_back(par1->getArrayIndex());
    const Particle* parGranny = particles.appendNew(momentum, 111, Particle::c_Unflavored, daughterIndices2);
    //const Particle* par = particles.appendNew(momentum, 111, Particle::c_Unflavored, daughterIndices);

    //now we expect non-nan results
    EXPECT_FLOAT_EQ(std::get<double>(var_ClusterPhi->function(parGranny)), 0.32175055);
    EXPECT_FLOAT_EQ(std::get<double>(var_Phi->function(parGranny)), 0.32175055);
    EXPECT_FLOAT_EQ(std::get<double>(var_ClusterTheta->function(parGranny)), 0.06311664);
    EXPECT_FLOAT_EQ(std::get<double>(var_Theta->function(parGranny)), 0.06311664);
    EXPECT_FLOAT_EQ(std::get<double>(var_ClusterE->function(parGranny)), -0.46293831);
    EXPECT_FLOAT_EQ(std::get<double>(var_E->function(parGranny)), -0.46293813);
  }

  TEST_F(MetaVariableTest, daughterNormDiffOf)
  {
    TLorentzVector momentum;
    const int nDaughters = 4;
    StoreArray<Particle> particles;
    std::vector<int> daughterIndices;
    for (int i = 0; i < nDaughters; i++) {
      Particle d(TLorentzVector(1, 1, 1, i * 1.0 + 1.0), (i % 2) ? -11 : 211);
      momentum += d.get4Vector();
      Particle* newDaughters = particles.appendNew(d);
      daughterIndices.push_back(newDaughters->getArrayIndex());
    }
    const Particle* p = particles.appendNew(momentum, 411, Particle::c_Unflavored, daughterIndices);

    const Manager::Var* var = Manager::Instance().getVariable("daughterNormDiffOf(0, 1, PDG)");
    ASSERT_NE(var, nullptr);
    EXPECT_FLOAT_EQ(std::get<double>(var->function(p)), -222 / 200.);

    var = Manager::Instance().getVariable("daughterNormDiffOf(1, 0, PDG)");
    ASSERT_NE(var, nullptr);
    EXPECT_FLOAT_EQ(std::get<double>(var->function(p)), 222 / 200.);

    var = Manager::Instance().getVariable("daughterNormDiffOf(0, 1, abs(PDG))");
    ASSERT_NE(var, nullptr);
    EXPECT_FLOAT_EQ(std::get<double>(var->function(p)), -200 / 222.);

    var = Manager::Instance().getVariable("daughterNormDiffOf(1, 1, PDG)");
    ASSERT_NE(var, nullptr);
    EXPECT_FLOAT_EQ(std::get<double>(var->function(p)), -0 / 22.);

    var = Manager::Instance().getVariable("daughterNormDiffOf(1, 3, abs(PDG))");
    ASSERT_NE(var, nullptr);
    EXPECT_FLOAT_EQ(std::get<double>(var->function(p)), 0 / 22.);

    var = Manager::Instance().getVariable("daughterNormDiffOf(0, 2, PDG)");
    ASSERT_NE(var, nullptr);
    EXPECT_FLOAT_EQ(std::get<double>(var->function(p)), 0 / 422.);

  }

  TEST_F(MetaVariableTest, daughterMotherDiffOf)
  {
    TLorentzVector momentum;
    const int nDaughters = 4;
    StoreArray<Particle> particles;
    std::vector<int> daughterIndices;
    for (int i = 0; i < nDaughters; i++) {
      Particle d(TLorentzVector(1, 1, 1, i * 1.0 + 1.0), (i % 2) ? -11 : 211);
      momentum += d.get4Vector();
      Particle* newDaughters = particles.appendNew(d);
      daughterIndices.push_back(newDaughters->getArrayIndex());
    }
    const Particle* p = particles.appendNew(momentum, 411, Particle::c_Unflavored, daughterIndices);

    const Manager::Var* var = Manager::Instance().getVariable("daughterMotherDiffOf(1, PDG)");
    ASSERT_NE(var, nullptr);
    EXPECT_FLOAT_EQ(std::get<double>(var->function(p)), 422);

    var = Manager::Instance().getVariable("daughterMotherDiffOf(1, abs(PDG))");
    ASSERT_NE(var, nullptr);
    EXPECT_FLOAT_EQ(std::get<double>(var->function(p)), 400);

    var = Manager::Instance().getVariable("daughterMotherDiffOf(0, PDG)");
    ASSERT_NE(var, nullptr);
    EXPECT_FLOAT_EQ(std::get<double>(var->function(p)), 200);

  }

  TEST_F(MetaVariableTest, daughterMotherNormDiffOf)
  {
    TLorentzVector momentum;
    const int nDaughters = 4;
    StoreArray<Particle> particles;
    std::vector<int> daughterIndices;
    for (int i = 0; i < nDaughters; i++) {
      Particle d(TLorentzVector(1, 1, 1, i * 1.0 + 1.0), (i % 2) ? -11 : 211);
      momentum += d.get4Vector();
      Particle* newDaughters = particles.appendNew(d);
      daughterIndices.push_back(newDaughters->getArrayIndex());
    }
    const Particle* p = particles.appendNew(momentum, 411, Particle::c_Unflavored, daughterIndices);

    const Manager::Var* var = Manager::Instance().getVariable("daughterMotherNormDiffOf(1, PDG)");
    ASSERT_NE(var, nullptr);
    EXPECT_FLOAT_EQ(std::get<double>(var->function(p)), 422 / 400.);

    var = Manager::Instance().getVariable("daughterMotherNormDiffOf(1, abs(PDG))");
    ASSERT_NE(var, nullptr);
    EXPECT_FLOAT_EQ(std::get<double>(var->function(p)), 400 / 422.);

    var = Manager::Instance().getVariable("daughterMotherNormDiffOf(0, PDG)");
    ASSERT_NE(var, nullptr);
    EXPECT_FLOAT_EQ(std::get<double>(var->function(p)), 200 / 622.);

  }

  TEST_F(MetaVariableTest, constant)
  {

    const Manager::Var* var = Manager::Instance().getVariable("constant(1)");
    ASSERT_NE(var, nullptr);
    EXPECT_FLOAT_EQ(std::get<double>(var->function(nullptr)), 1.0);

    var = Manager::Instance().getVariable("constant(0)");
    ASSERT_NE(var, nullptr);
    EXPECT_FLOAT_EQ(std::get<double>(var->function(nullptr)), 0.0);

  }

  TEST_F(MetaVariableTest, abs)
  {
    Particle p({ 0.1 , -0.4, 0.8, 2.0 }, 11);
    Particle p2({ -0.1 , -0.4, 0.8, 4.0 }, -11);

    const Manager::Var* var = Manager::Instance().getVariable("abs(px)");
    ASSERT_NE(var, nullptr);
    EXPECT_FLOAT_EQ(std::get<double>(var->function(&p)), 0.1);
    EXPECT_FLOAT_EQ(std::get<double>(var->function(&p2)), 0.1);

  }

  TEST_F(MetaVariableTest, sin)
  {
    Particle p({ 3.14159265359 / 2.0 , -0.4, 0.8, 1.0}, 11);
    Particle p2({ 0.0 , -0.4, 0.8, 1.0 }, -11);

    const Manager::Var* var = Manager::Instance().getVariable("sin(px)");
    ASSERT_NE(var, nullptr);
    EXPECT_FLOAT_EQ(std::get<double>(var->function(&p)), 1.0);
    EXPECT_NEAR(std::get<double>(var->function(&p2)), 0.0, 1e-6);

  }

  TEST_F(MetaVariableTest, cos)
  {
    Particle p({ 3.14159265359 / 2.0 , -0.4, 0.8, 1.0}, 11);
    Particle p2({ 0.0 , -0.4, 0.8, 1.0 }, -11);

    const Manager::Var* var = Manager::Instance().getVariable("cos(px)");
    ASSERT_NE(var, nullptr);
    EXPECT_NEAR(std::get<double>(var->function(&p)), 0.0, 1e-6);
    EXPECT_FLOAT_EQ(std::get<double>(var->function(&p2)), 1.0);

  }

  TEST_F(MetaVariableTest, NBDeltaIfMissingDeathTest)
  {
    //Variable got removed, test for absence
    EXPECT_B2FATAL(Manager::Instance().getVariable("NBDeltaIfMissing(TOP, 11)"));
    EXPECT_B2FATAL(Manager::Instance().getVariable("NBDeltaIfMissing(ARICH, 11)"));
  }

  TEST_F(MetaVariableTest, matchedMC)
  {
    DataStore::Instance().setInitializeActive(true);
    StoreArray<MCParticle> mcParticles;
    StoreArray<Particle> particles;
    particles.registerRelationTo(mcParticles);
    DataStore::Instance().setInitializeActive(false);

    auto* mcParticle = mcParticles.appendNew();
    mcParticle->setPDG(Const::electron.getPDGCode());
    mcParticle->setStatus(MCParticle::c_PrimaryParticle);
    auto* p1 = particles.appendNew(TLorentzVector({ 0.0 , -0.4, 0.8, 1.0}), 11);
    p1->addRelationTo(mcParticle);

    mcParticle = mcParticles.appendNew();
    mcParticle->setPDG(-Const::electron.getPDGCode());
    mcParticle->setStatus(MCParticle::c_PrimaryParticle);
    auto* p2 = particles.appendNew(TLorentzVector({ 0.0 , -0.4, 0.8, 1.0}), 11);
    p2->addRelationTo(mcParticle);

    mcParticle = mcParticles.appendNew();
    mcParticle->setPDG(Const::photon.getPDGCode());
    mcParticle->setStatus(MCParticle::c_PrimaryParticle);
    auto* p3 = particles.appendNew(TLorentzVector({ 0.0 , -0.4, 0.8, 1.0}), 11);
    p3->addRelationTo(mcParticle);

    // Test if matchedMC also works for particle which already is an MCParticle.
    auto* p4 = particles.appendNew(mcParticle);

    const Manager::Var* var = Manager::Instance().getVariable("matchedMC(charge)");
    ASSERT_NE(var, nullptr);
    EXPECT_FLOAT_EQ(std::get<double>(var->function(p1)), -1);
    EXPECT_FLOAT_EQ(std::get<double>(var->function(p2)), 1);
    EXPECT_FLOAT_EQ(std::get<double>(var->function(p3)), 0);
    EXPECT_FLOAT_EQ(std::get<double>(var->function(p4)), 0);
  }

  TEST_F(MetaVariableTest, countInList)
  {
    StoreArray<Particle> particles;
    DataStore::EStoreFlags flags = DataStore::c_DontWriteOut;

    StoreObjPtr<ParticleList> outputList("pList1");
    DataStore::Instance().setInitializeActive(true);
    outputList.registerInDataStore(flags);
    DataStore::Instance().setInitializeActive(false);
    outputList.create();
    outputList->initialize(22, "pList1");

    particles.appendNew(Particle({0.5 , 0.4 , 0.5 , 0.8}, 22, Particle::c_Unflavored, Particle::c_Undefined, 2));
    particles.appendNew(Particle({0.5 , 0.2 , 0.7 , 0.9}, 22, Particle::c_Unflavored, Particle::c_Undefined, 3));
    particles.appendNew(Particle({0.4 , 0.2 , 0.7 , 0.9}, 22, Particle::c_Unflavored, Particle::c_Undefined, 4));
    particles.appendNew(Particle({0.5 , 0.4 , 0.8 , 1.1}, 22, Particle::c_Unflavored, Particle::c_Undefined, 5));
    particles.appendNew(Particle({0.3 , 0.3 , 0.4 , 0.6}, 22, Particle::c_Unflavored, Particle::c_Undefined, 6));

    outputList->addParticle(0, 22, Particle::c_Unflavored);
    outputList->addParticle(1, 22, Particle::c_Unflavored);
    outputList->addParticle(2, 22, Particle::c_Unflavored);
    outputList->addParticle(3, 22, Particle::c_Unflavored);
    outputList->addParticle(4, 22, Particle::c_Unflavored);

    const Manager::Var* var = Manager::Instance().getVariable("countInList(pList1, E < 0.85)");
    ASSERT_NE(var, nullptr);
    EXPECT_EQ(std::get<int>(var->function(nullptr)), 2);

    var = Manager::Instance().getVariable("countInList(pList1)");
    ASSERT_NE(var, nullptr);
    EXPECT_EQ(std::get<int>(var->function(nullptr)), 5);

    var = Manager::Instance().getVariable("countInList(pList1, E > 5)");
    ASSERT_NE(var, nullptr);
    EXPECT_EQ(std::get<int>(var->function(nullptr)), 0);

    var = Manager::Instance().getVariable("countInList(pList1, E < 5)");
    ASSERT_NE(var, nullptr);
    EXPECT_EQ(std::get<int>(var->function(nullptr)), 5);
  }

  TEST_F(MetaVariableTest, isInList)
  {
    // we need the particles StoreArray
    StoreArray<Particle> particles;
    DataStore::EStoreFlags flags = DataStore::c_DontWriteOut;

    // create a photon list for testing
    StoreObjPtr<ParticleList> gammalist("testGammaList");
    DataStore::Instance().setInitializeActive(true);
    gammalist.registerInDataStore(flags);
    DataStore::Instance().setInitializeActive(false);
    gammalist.create();
    gammalist->initialize(22, "testGammaList");

    // mock up two photons
    Particle goingin({0.5 , 0.4 , 0.5 , 0.8}, 22, Particle::c_Unflavored, Particle::c_Undefined, 0);
    Particle notgoingin({0.3 , 0.3 , 0.4 , 0.6}, 22, Particle::c_Unflavored, Particle::c_Undefined, 1);
    auto* inthelist = particles.appendNew(goingin);
    auto* notinthelist = particles.appendNew(notgoingin);

    // put the the zeroth one in the list the first on not in the list
    gammalist->addParticle(0, 22, Particle::c_Unflavored);

    // get the variables
    const Manager::Var* vnonsense = Manager::Instance().getVariable("isInList(NONEXISTANTLIST)");
    const Manager::Var* vsensible = Manager::Instance().getVariable("isInList(testGammaList)");

    // -
    EXPECT_B2FATAL(std::get<bool>(vnonsense->function(notinthelist)));
    EXPECT_TRUE(std::get<bool>(vsensible->function(inthelist)));
    EXPECT_FALSE(std::get<bool>(vsensible->function(notinthelist)));
  }

  TEST_F(MetaVariableTest, sourceObjectIsInList)
  {
    // datastore things
    DataStore::Instance().reset();
    DataStore::Instance().setInitializeActive(true);

    // needed to mock up
    StoreArray<ECLCluster> clusters;
    StoreArray<Particle> particles;
    StoreObjPtr<ParticleList> gammalist("testGammaList");

    clusters.registerInDataStore();
    particles.registerInDataStore();
    DataStore::EStoreFlags flags = DataStore::c_DontWriteOut;
    gammalist.registerInDataStore(flags);

    // end datastore things
    DataStore::Instance().setInitializeActive(false);

    // of course we have to create the list...
    gammalist.create();
    gammalist->initialize(22, "testGammaList");

    // mock up two clusters from the ECL let's say they both came from true Klongs
    // but one looked a little bit photon-like
    auto* cl0 = clusters.appendNew(ECLCluster());
    cl0->setEnergy(1.0);
    cl0->setHypothesis(ECLCluster::EHypothesisBit::c_nPhotons);
    cl0->addHypothesis(ECLCluster::EHypothesisBit::c_neutralHadron);
    cl0->setClusterId(0);
    auto* cl1 = clusters.appendNew(ECLCluster());
    cl1->setEnergy(1.0);
    cl1->setHypothesis(ECLCluster::EHypothesisBit::c_neutralHadron);
    cl1->setClusterId(1);

    // create particles from the clusters
    Particle myphoton(cl0, Const::photon);
    Particle iscopiedin(cl0, Const::Klong);
    Particle notcopiedin(cl1, Const::Klong);

    // add the particle created from cluster zero to the gamma list
    auto* myphoton_ = particles.appendNew(myphoton);
    gammalist->addParticle(myphoton_);

    auto* iscopied = particles.appendNew(iscopiedin); // a clone of this guy is now in the gamma list
    auto* notcopied = particles.appendNew(notcopiedin);

    // get the variables
    const Manager::Var* vnonsense = Manager::Instance().getVariable("sourceObjectIsInList(NONEXISTANTLIST)");
    const Manager::Var* vsensible = Manager::Instance().getVariable("sourceObjectIsInList(testGammaList)");

    // -
    EXPECT_B2FATAL(std::get<int>(vnonsense->function(iscopied)));
    EXPECT_EQ(std::get<int>(vsensible->function(iscopied)), 1);
    EXPECT_EQ(std::get<int>(vsensible->function(notcopied)), 0);

    // now mock up some other type particles
    Particle composite({0.5 , 0.4 , 0.5 , 0.8}, 512, Particle::c_Unflavored, Particle::c_Composite, 0);
    Particle undefined({0.3 , 0.3 , 0.4 , 0.6}, 22, Particle::c_Unflavored, Particle::c_Undefined, 1);
    auto* composite_ = particles.appendNew(undefined);
    auto* undefined_ = particles.appendNew(composite);
    EXPECT_EQ(std::get<int>(vsensible->function(composite_)), -1);
    EXPECT_EQ(std::get<int>(vsensible->function(undefined_)), -1);
  }

  TEST_F(MetaVariableTest, mcParticleIsInMCList)
  {
    // datastore things
    DataStore::Instance().reset();
    DataStore::Instance().setInitializeActive(true);

    // needed to mock up
    StoreArray<MCParticle> mcparticles;
    StoreArray<Particle> particles;
    StoreObjPtr<ParticleList> list("testList");
    StoreObjPtr<ParticleList> anotherlist("supplimentaryList");

    mcparticles.registerInDataStore();
    particles.registerInDataStore();
    particles.registerRelationTo(mcparticles);
    DataStore::EStoreFlags flags = DataStore::c_DontWriteOut;
    list.registerInDataStore(flags);
    anotherlist.registerInDataStore(flags);

    DataStore::Instance().setInitializeActive(false);
    // end datastore setup

    list.create();
    list->initialize(22, "testList");

    anotherlist.create();
    anotherlist->initialize(22, "supplimentaryList");

    // MCParticles
    auto* mcphoton = mcparticles.appendNew();
    mcphoton->setPDG(Const::photon.getPDGCode());
    mcphoton->setStatus(MCParticle::c_PrimaryParticle);

    auto* mcelectron = mcparticles.appendNew();
    mcelectron->setPDG(Const::electron.getPDGCode());
    mcelectron->setStatus(MCParticle::c_PrimaryParticle);

    auto* mcanotherelectron = mcparticles.appendNew();
    mcanotherelectron->setPDG(Const::photon.getPDGCode());
    mcanotherelectron->setStatus(MCParticle::c_PrimaryParticle);

    auto* mcyetanotherelectron = mcparticles.appendNew();
    mcyetanotherelectron->setPDG(Const::photon.getPDGCode());
    mcyetanotherelectron->setStatus(MCParticle::c_PrimaryParticle);

    // particles
    auto* photon = particles.appendNew(TLorentzVector({ 0.0 , -0.4, 0.8, 1.0}), 22);
    photon->addRelationTo(mcphoton);
    list->addParticle(photon);

    auto* electron = particles.appendNew(TLorentzVector({ 0.0 , -0.4, 0.8, 1.0}), 22);
    electron->addRelationTo(mcelectron);
    list->addParticle(electron);

    auto* other = particles.appendNew(TLorentzVector({ 0.0 , -0.4, 0.8, 1.0}), 22);
    other->addRelationTo(mcanotherelectron);

    auto* yetanotherelectron = particles.appendNew(TLorentzVector({ 0.0 , -0.4, 0.8, 1.0}), 22);
    yetanotherelectron->addRelationTo(mcyetanotherelectron);
    anotherlist->addParticle(yetanotherelectron);
    // not in the list

    // get the variable
    const Manager::Var* vnonsense = Manager::Instance().getVariable("mcParticleIsInMCList(NONEXISTANTLIST)");
    const Manager::Var* vsensible = Manager::Instance().getVariable("mcParticleIsInMCList(testList)");

    // -
    EXPECT_B2FATAL(std::get<bool>(vnonsense->function(photon)));
    EXPECT_TRUE(std::get<bool>(vsensible->function(photon)));
    EXPECT_TRUE(std::get<bool>(vsensible->function(electron)));
    EXPECT_FALSE(std::get<bool>(vsensible->function(other)));
    EXPECT_FALSE(std::get<bool>(vsensible->function(yetanotherelectron)));

    // now mock up some other type particles
    Particle composite({0.5 , 0.4 , 0.5 , 0.8}, 512, Particle::c_Unflavored, Particle::c_Composite, 0);
    Particle undefined({0.3 , 0.3 , 0.4 , 0.6}, 22, Particle::c_Unflavored, Particle::c_Undefined, 1);
    auto* composite_ = particles.appendNew(undefined);
    auto* undefined_ = particles.appendNew(composite);
    EXPECT_FALSE(std::get<bool>(vsensible->function(composite_)));
    EXPECT_FALSE(std::get<bool>(vsensible->function(undefined_)));
  }

  TEST_F(MetaVariableTest, mostB2BAndClosestParticles)
  {
    /* Mock up an event with a "photon" and an "electron" which are nearly back to
     * back, and second "photon" which is close-ish to the "electron".
     *
     * Other test of non-existent / empty lists and variables also included.
     */

    // Connect gearbox for CMS variables
    Gearbox& gearbox = Gearbox::getInstance();
    gearbox.setBackends({std::string("file:")});
    gearbox.close();
    gearbox.open("geometry/Belle2.xml", false);

    // we need the particles StoreArray
    StoreArray<Particle> particles;
    DataStore::EStoreFlags flags = DataStore::c_DontWriteOut;

    // create a photon list for testing
    StoreObjPtr<ParticleList> gammalist("testGammaList");
    StoreObjPtr<ParticleList> emptylist("testEmptyList");
    DataStore::Instance().setInitializeActive(true);
    gammalist.registerInDataStore(flags);
    emptylist.registerInDataStore(flags);
    DataStore::Instance().setInitializeActive(false);
    gammalist.create();
    gammalist->initialize(22, "testGammaList");
    emptylist.create();
    emptylist->initialize(22, "testEmptyList");

    // create some photons in an stdvector
    std::vector<Particle> gammavector = {
      Particle({ -1.0 , -1.0 , 0.8, 1.2}, // this should be the most b2b to our reference particle
      22, Particle::c_Unflavored, Particle::c_Undefined, 0),
      Particle({0.2 , 0.7 , 0.9, 3.4},    // should be the closest
      22, Particle::c_Unflavored, Particle::c_Undefined, 1),
    };
    // put the photons in the StoreArray
    for (const auto& g : gammavector)
      particles.appendNew(g);

    // put the photons in the test list
    for (size_t i = 0; i < gammavector.size(); i++)
      gammalist->addParticle(i, 22, Particle::c_Unflavored);

    // add the reference particle (electron) to the StoreArray
    const auto* electron = particles.appendNew(
                             Particle({1.0 , 1.0 , 0.5, 0.8},  // somewhere in the +ve quarter of the detector
                                      11, Particle::c_Unflavored, Particle::c_Undefined, 2) // needs to be incremented if we add to gamma vector
                           );

    {
      EXPECT_B2FATAL(Manager::Instance().getVariable("angleToClosestInList"));
      EXPECT_B2FATAL(Manager::Instance().getVariable("angleToClosestInList(A, B)"));

<<<<<<< HEAD
      const auto* nonexistant = Manager::Instance().getVariable("angleToClosestInList(NONEXISTANTLIST)");
      EXPECT_B2FATAL(std::get<double>(nonexistant->function(electron)));
=======
      const auto* nonexistent = Manager::Instance().getVariable("angleToClosestInList(NONEXISTANTLIST)");
      EXPECT_B2FATAL(nonexistent->function(electron));
>>>>>>> bb69d1b0

      const auto* empty = Manager::Instance().getVariable("angleToClosestInList(testEmptyList)");
      EXPECT_TRUE(std::isnan(std::get<double>(empty->function(electron))));

      const auto* closest = Manager::Instance().getVariable("angleToClosestInList(testGammaList)");
      EXPECT_FLOAT_EQ(std::get<double>(closest->function(electron)), 0.68014491);

      const auto* closestCMS = Manager::Instance().getVariable("useCMSFrame(angleToClosestInList(testGammaList))");
      EXPECT_FLOAT_EQ(std::get<double>(closestCMS->function(electron)), 0.72592634);
    }

    {
      EXPECT_B2FATAL(Manager::Instance().getVariable("closestInList"));
      EXPECT_B2FATAL(Manager::Instance().getVariable("closestInList(A, B, C)"));

<<<<<<< HEAD
      const auto* nonexistant = Manager::Instance().getVariable("closestInList(NONEXISTANTLIST, E)");
      EXPECT_B2FATAL(std::get<double>(nonexistant->function(electron)));
=======
      const auto* nonexistent = Manager::Instance().getVariable("closestInList(NONEXISTANTLIST, E)");
      EXPECT_B2FATAL(nonexistent->function(electron));
>>>>>>> bb69d1b0

      const auto* empty = Manager::Instance().getVariable("closestInList(testEmptyList, E)");
      EXPECT_TRUE(std::isnan(std::get<double>(empty->function(electron))));

      const auto* closest = Manager::Instance().getVariable("closestInList(testGammaList, E)");
      EXPECT_FLOAT_EQ(std::get<double>(closest->function(electron)), 3.4);

      const auto* closestCMS = Manager::Instance().getVariable("useCMSFrame(closestInList(testGammaList, E))");
      EXPECT_FLOAT_EQ(std::get<double>(closestCMS->function(electron)), 3.2732551); // the energy gets smeared because of boost

      const auto* closestCMSLabE = Manager::Instance().getVariable("useCMSFrame(closestInList(testGammaList, useLabFrame(E)))");
      EXPECT_FLOAT_EQ(std::get<double>(closestCMSLabE->function(electron)), 3.4); // aaand should be back to the lab frame value
    }

    {
      EXPECT_B2FATAL(Manager::Instance().getVariable("angleToMostB2BInList"));
      EXPECT_B2FATAL(Manager::Instance().getVariable("angleToMostB2BInList(A, B)"));

<<<<<<< HEAD
      const auto* nonexistant = Manager::Instance().getVariable("angleToMostB2BInList(NONEXISTANTLIST)");
      EXPECT_B2FATAL(std::get<double>(nonexistant->function(electron)));
=======
      const auto* nonexistent = Manager::Instance().getVariable("angleToMostB2BInList(NONEXISTANTLIST)");
      EXPECT_B2FATAL(nonexistent->function(electron));
>>>>>>> bb69d1b0

      const auto* empty = Manager::Instance().getVariable("angleToMostB2BInList(testEmptyList)");
      EXPECT_TRUE(std::isnan(std::get<double>(empty->function(electron))));

      const auto* mostB2B = Manager::Instance().getVariable("angleToMostB2BInList(testGammaList)");
      EXPECT_FLOAT_EQ(std::get<double>(mostB2B->function(electron)), 2.2869499);

      const auto* mostB2BCMS = Manager::Instance().getVariable("useCMSFrame(angleToMostB2BInList(testGammaList))");
      EXPECT_FLOAT_EQ(std::get<double>(mostB2BCMS->function(electron)), 2.6054888);
    }

    {
      EXPECT_B2FATAL(Manager::Instance().getVariable("mostB2BInList"));
      EXPECT_B2FATAL(Manager::Instance().getVariable("mostB2BInList(A, B, C)"));

<<<<<<< HEAD
      const auto* nonexistant = Manager::Instance().getVariable("mostB2BInList(NONEXISTANTLIST, E)");
      EXPECT_B2FATAL(std::get<double>(nonexistant->function(electron)));
=======
      const auto* nonexistent = Manager::Instance().getVariable("mostB2BInList(NONEXISTANTLIST, E)");
      EXPECT_B2FATAL(nonexistent->function(electron));
>>>>>>> bb69d1b0

      const auto* empty = Manager::Instance().getVariable("mostB2BInList(testEmptyList, E)");
      EXPECT_TRUE(std::isnan(std::get<double>(empty->function(electron))));

      const auto* mostB2B = Manager::Instance().getVariable("mostB2BInList(testGammaList, E)");
      EXPECT_FLOAT_EQ(std::get<double>(mostB2B->function(electron)), 1.2);

      const auto* mostB2BCMS = Manager::Instance().getVariable("useCMSFrame(mostB2BInList(testGammaList, E))");
      EXPECT_FLOAT_EQ(std::get<double>(mostB2BCMS->function(electron)), 1.0647389); // the energy gets smeared because of boost

      const auto* mostB2BCMSLabE = Manager::Instance().getVariable("useCMSFrame(mostB2BInList(testGammaList, useLabFrame(E)))");
      EXPECT_FLOAT_EQ(std::get<double>(mostB2BCMSLabE->function(electron)), 1.2); // aaand should be back to the lab frame value
    }
  }

  TEST_F(MetaVariableTest, totalEnergyOfParticlesInList)
  {
    // we need the particles StoreArray
    StoreArray<Particle> particles;
    DataStore::EStoreFlags flags = DataStore::c_DontWriteOut;

    // create a photon list for testing
    StoreObjPtr<ParticleList> gammalist("testGammaList");
    DataStore::Instance().setInitializeActive(true);
    gammalist.registerInDataStore(flags);
    DataStore::Instance().setInitializeActive(false);
    gammalist.create();
    gammalist->initialize(22, "testGammaList");

    // create some photons in an stdvector
    std::vector<Particle> gammavector = {
      Particle({0.5 , 0.4 , 0.5 , 0.8}, 22, Particle::c_Unflavored, Particle::c_Undefined, 0),
      Particle({0.5 , 0.2 , 0.7 , 0.9}, 22, Particle::c_Unflavored, Particle::c_Undefined, 1),
      Particle({0.4 , 0.2 , 0.7 , 0.9}, 22, Particle::c_Unflavored, Particle::c_Undefined, 2),
      Particle({0.5 , 0.4 , 0.8 , 1.1}, 22, Particle::c_Unflavored, Particle::c_Undefined, 3),
      Particle({0.3 , 0.3 , 0.4 , 0.6}, 22, Particle::c_Unflavored, Particle::c_Undefined, 4)
    };

    // put the photons in the StoreArray
    for (const auto& g : gammavector)
      particles.appendNew(g);

    // put the photons in the test list
    for (size_t i = 0; i < gammavector.size(); i++)
      gammalist->addParticle(i, 22, Particle::c_Unflavored);

    // get their total energy
    const Manager::Var* vnonsense = Manager::Instance().getVariable(
                                      "totalEnergyOfParticlesInList(NONEXISTANTLIST)");
    const Manager::Var* vsensible = Manager::Instance().getVariable(
                                      "totalEnergyOfParticlesInList(testGammaList)");

    // -
    EXPECT_B2FATAL(std::get<double>(vnonsense->function(nullptr)));
    EXPECT_FLOAT_EQ(std::get<double>(vsensible->function(nullptr)), 4.3);
  }
  TEST_F(MetaVariableTest, totalPxOfParticlesInList)
  {
    // we need the particles StoreArray
    StoreArray<Particle> particles;
    DataStore::EStoreFlags flags = DataStore::c_DontWriteOut;

    // create a photon list for testing
    StoreObjPtr<ParticleList> gammalist("testGammaList");
    DataStore::Instance().setInitializeActive(true);
    gammalist.registerInDataStore(flags);
    DataStore::Instance().setInitializeActive(false);
    gammalist.create();
    gammalist->initialize(22, "testGammaList");

    // create some photons in an stdvector
    std::vector<Particle> gammavector = {
      Particle({0.5 , 0.4 , 0.5 , 0.8}, 22, Particle::c_Unflavored, Particle::c_Undefined, 0),
      Particle({0.5 , 0.2 , 0.7 , 0.9}, 22, Particle::c_Unflavored, Particle::c_Undefined, 1),
      Particle({0.4 , 0.2 , 0.7 , 0.9}, 22, Particle::c_Unflavored, Particle::c_Undefined, 2),
      Particle({0.5 , 0.4 , 0.8 , 1.1}, 22, Particle::c_Unflavored, Particle::c_Undefined, 3),
      Particle({0.3 , 0.3 , 0.4 , 0.6}, 22, Particle::c_Unflavored, Particle::c_Undefined, 4)
    };

    // put the photons in the StoreArray
    for (const auto& g : gammavector)
      particles.appendNew(g);

    // put the photons in the test list
    for (size_t i = 0; i < gammavector.size(); i++)
      gammalist->addParticle(i, 22, Particle::c_Unflavored);

    // get their total energy
    const Manager::Var* vnonsense = Manager::Instance().getVariable(
                                      "totalPxOfParticlesInList(NONEXISTANTLIST)");
    const Manager::Var* vsensible = Manager::Instance().getVariable(
                                      "totalPxOfParticlesInList(testGammaList)");

    // -
    EXPECT_B2FATAL(std::get<double>(vnonsense->function(nullptr)));
    EXPECT_FLOAT_EQ(std::get<double>(vsensible->function(nullptr)), 2.2);
  }
  TEST_F(MetaVariableTest, totalPyOfParticlesInList)
  {
    // we need the particles StoreArray
    StoreArray<Particle> particles;
    DataStore::EStoreFlags flags = DataStore::c_DontWriteOut;

    // create a photon list for testing
    StoreObjPtr<ParticleList> gammalist("testGammaList");
    DataStore::Instance().setInitializeActive(true);
    gammalist.registerInDataStore(flags);
    DataStore::Instance().setInitializeActive(false);
    gammalist.create();
    gammalist->initialize(22, "testGammaList");

    // create some photons in an stdvector
    std::vector<Particle> gammavector = {
      Particle({0.5 , 0.4 , 0.5 , 0.8}, 22, Particle::c_Unflavored, Particle::c_Undefined, 0),
      Particle({0.5 , 0.2 , 0.7 , 0.9}, 22, Particle::c_Unflavored, Particle::c_Undefined, 1),
      Particle({0.4 , 0.2 , 0.7 , 0.9}, 22, Particle::c_Unflavored, Particle::c_Undefined, 2),
      Particle({0.5 , 0.4 , 0.8 , 1.1}, 22, Particle::c_Unflavored, Particle::c_Undefined, 3),
      Particle({0.3 , 0.3 , 0.4 , 0.6}, 22, Particle::c_Unflavored, Particle::c_Undefined, 4)
    };

    // put the photons in the StoreArray
    for (const auto& g : gammavector)
      particles.appendNew(g);

    // put the photons in the test list
    for (size_t i = 0; i < gammavector.size(); i++)
      gammalist->addParticle(i, 22, Particle::c_Unflavored);

    // get their total energy
    const Manager::Var* vnonsense = Manager::Instance().getVariable(
                                      "totalPyOfParticlesInList(NONEXISTANTLIST)");
    const Manager::Var* vsensible = Manager::Instance().getVariable(
                                      "totalPyOfParticlesInList(testGammaList)");

    // -
    EXPECT_B2FATAL(std::get<double>(vnonsense->function(nullptr)));
    EXPECT_FLOAT_EQ(std::get<double>(vsensible->function(nullptr)), 1.5);
  }
  TEST_F(MetaVariableTest, totalPzOfParticlesInList)
  {
    // we need the particles StoreArray
    StoreArray<Particle> particles;
    DataStore::EStoreFlags flags = DataStore::c_DontWriteOut;

    // create a photon list for testing
    StoreObjPtr<ParticleList> gammalist("testGammaList");
    DataStore::Instance().setInitializeActive(true);
    gammalist.registerInDataStore(flags);
    DataStore::Instance().setInitializeActive(false);
    gammalist.create();
    gammalist->initialize(22, "testGammaList");

    // create some photons in an stdvector
    std::vector<Particle> gammavector = {
      Particle({0.5 , 0.4 , 0.5 , 0.8}, 22, Particle::c_Unflavored, Particle::c_Undefined, 0),
      Particle({0.5 , 0.2 , 0.7 , 0.9}, 22, Particle::c_Unflavored, Particle::c_Undefined, 1),
      Particle({0.4 , 0.2 , 0.7 , 0.9}, 22, Particle::c_Unflavored, Particle::c_Undefined, 2),
      Particle({0.5 , 0.4 , 0.8 , 1.1}, 22, Particle::c_Unflavored, Particle::c_Undefined, 3),
      Particle({0.3 , 0.3 , 0.4 , 0.6}, 22, Particle::c_Unflavored, Particle::c_Undefined, 4)
    };

    // put the photons in the StoreArray
    for (const auto& g : gammavector)
      particles.appendNew(g);

    // put the photons in the test list
    for (size_t i = 0; i < gammavector.size(); i++)
      gammalist->addParticle(i, 22, Particle::c_Unflavored);

    // get their total energy
    const Manager::Var* vnonsense = Manager::Instance().getVariable(
                                      "totalPzOfParticlesInList(NONEXISTANTLIST)");
    const Manager::Var* vsensible = Manager::Instance().getVariable(
                                      "totalPzOfParticlesInList(testGammaList)");

    // -
    EXPECT_B2FATAL(std::get<double>(vnonsense->function(nullptr)));
    EXPECT_FLOAT_EQ(std::get<double>(vsensible->function(nullptr)), 3.1);
  }
  TEST_F(MetaVariableTest, maxPtInList)
  {
    // we need the particles StoreArray
    StoreArray<Particle> particles;
    DataStore::EStoreFlags flags = DataStore::c_DontWriteOut;

    // create a photon list for testing
    StoreObjPtr<ParticleList> gammalist("testGammaList");
    DataStore::Instance().setInitializeActive(true);
    gammalist.registerInDataStore(flags);
    DataStore::Instance().setInitializeActive(false);
    gammalist.create();
    gammalist->initialize(22, "testGammaList");

    // create some photons in an stdvector
    std::vector<Particle> gammavector = {
      Particle({0.5 , 0.4 , 0.5 , 0.8}, 22, Particle::c_Unflavored, Particle::c_Undefined, 0),
      Particle({0.5 , 0.2 , 0.7 , 0.9}, 22, Particle::c_Unflavored, Particle::c_Undefined, 1),
      Particle({0.4 , 0.2 , 0.7 , 0.9}, 22, Particle::c_Unflavored, Particle::c_Undefined, 2),
      Particle({0.5 , 0.4 , 0.8 , 1.1}, 22, Particle::c_Unflavored, Particle::c_Undefined, 3),
      Particle({0.3 , 0.3 , 0.4 , 0.6}, 22, Particle::c_Unflavored, Particle::c_Undefined, 4)
    };

    // put the photons in the StoreArray
    for (const auto& g : gammavector)
      particles.appendNew(g);

    // put the photons in the test list
    for (size_t i = 0; i < gammavector.size(); i++)
      gammalist->addParticle(i, 22, Particle::c_Unflavored);

    // get their total energy
    const Manager::Var* vnonsense = Manager::Instance().getVariable(
                                      "maxPtInList(NONEXISTANTLIST)");
    const Manager::Var* vsensible = Manager::Instance().getVariable(
                                      "maxPtInList(testGammaList)");

    // -
    EXPECT_B2FATAL(std::get<double>(vnonsense->function(nullptr)));
    EXPECT_FLOAT_EQ(std::get<double>(vsensible->function(nullptr)), sqrt(0.5 * 0.5 + 0.4 * 0.4));
  }


  TEST_F(MetaVariableTest, numberOfNonOverlappingParticles)
  {
    StoreArray<Particle> particles;
    DataStore::EStoreFlags flags = DataStore::c_DontWriteOut;

    StoreObjPtr<ParticleList> outputList("pList1");
    DataStore::Instance().setInitializeActive(true);
    outputList.registerInDataStore(flags);
    DataStore::Instance().setInitializeActive(false);
    outputList.create();
    outputList->initialize(22, "pList1");

    auto* p1 = particles.appendNew(Particle({0.5 , 0.4 , 0.5 , 0.8}, 22, Particle::c_Unflavored, Particle::c_Undefined, 2));
    auto* p2 = particles.appendNew(Particle({0.5 , 0.2 , 0.7 , 0.9}, 22, Particle::c_Unflavored, Particle::c_Undefined, 3));
    auto* p3 = particles.appendNew(Particle({0.5 , 0.2 , 0.7 , 0.9}, 22, Particle::c_Unflavored, Particle::c_Undefined, 4));

    outputList->addParticle(0, 22, Particle::c_Unflavored);
    outputList->addParticle(1, 22, Particle::c_Unflavored);

    const Manager::Var* var = Manager::Instance().getVariable("numberOfNonOverlappingParticles(pList1)");
    ASSERT_NE(var, nullptr);
    EXPECT_EQ(std::get<int>(var->function(p1)), 1);
    EXPECT_EQ(std::get<int>(var->function(p2)), 1);
    EXPECT_EQ(std::get<int>(var->function(p3)), 2);

  }

  TEST_F(MetaVariableTest, veto)
  {
    StoreArray<Particle> particles;
    DataStore::EStoreFlags flags = DataStore::c_DontWriteOut;

    const Particle* p = particles.appendNew(Particle({0.8 , 0.8 , 1.131370849898476039041351 , 1.6}, 22,
                                                     Particle::c_Unflavored, Particle::c_Undefined, 1));

    StoreObjPtr<ParticleList> outputList("pList1");
    DataStore::Instance().setInitializeActive(true);
    outputList.registerInDataStore(flags);
    DataStore::Instance().setInitializeActive(false);
    outputList.create();
    outputList->initialize(22, "pList1");

    particles.appendNew(Particle({0.5 , 0.4953406774856531014212777 , 0.5609256753154148484773173 , 0.9}, 22,
                                 Particle::c_Unflavored, Particle::c_Undefined, 2));         //m=0.135
    particles.appendNew(Particle({0.5 , 0.2 , 0.72111 , 0.9}, 22, Particle::c_Unflavored, Particle::c_Undefined, 3));    //m=0.3582
    particles.appendNew(Particle({0.4 , 0.2 , 0.78102 , 0.9}, 22, Particle::c_Unflavored, Particle::c_Undefined, 4));    //m=0.3908
    particles.appendNew(Particle({0.5 , 0.4 , 0.89443 , 1.1}, 22, Particle::c_Unflavored, Particle::c_Undefined, 5));    //m=0.2369
    particles.appendNew(Particle({0.3 , 0.3 , 0.42426 , 0.6}, 22, Particle::c_Unflavored, Particle::c_Undefined, 6));    //m=0.0036

    outputList->addParticle(1, 22, Particle::c_Unflavored);
    outputList->addParticle(2, 22, Particle::c_Unflavored);
    outputList->addParticle(3, 22, Particle::c_Unflavored);
    outputList->addParticle(4, 22, Particle::c_Unflavored);
    outputList->addParticle(5, 22, Particle::c_Unflavored);

    StoreObjPtr<ParticleList> outputList2("pList2");
    DataStore::Instance().setInitializeActive(true);
    outputList2.registerInDataStore(flags);
    DataStore::Instance().setInitializeActive(false);
    outputList2.create();
    outputList2->initialize(22, "pList2");

    particles.appendNew(Particle({0.5 , -0.4 , 0.63246 , 0.9}, 22, Particle::c_Unflavored, Particle::c_Undefined, 7));    //m=1.1353
    particles.appendNew(Particle({0.5 , 0.2 , 0.72111 , 0.9}, 22, Particle::c_Unflavored, Particle::c_Undefined, 8));     //m=0.3582
    particles.appendNew(Particle({0.4 , 0.2 , 0.78102 , 0.9}, 22, Particle::c_Unflavored, Particle::c_Undefined, 9));     //m=0.3908
    particles.appendNew(Particle({0.5 , 0.4 , 0.89443 , 1.1}, 22, Particle::c_Unflavored, Particle::c_Undefined, 10));    //m=0.2369
    particles.appendNew(Particle({0.3 , 0.3 , 0.42426 , 0.6}, 22, Particle::c_Unflavored, Particle::c_Undefined, 11));    //m=0.0036

    outputList2->addParticle(6, 22, Particle::c_Unflavored);
    outputList2->addParticle(7, 22, Particle::c_Unflavored);
    outputList2->addParticle(8, 22, Particle::c_Unflavored);
    outputList2->addParticle(9, 22, Particle::c_Unflavored);
    outputList2->addParticle(10, 22, Particle::c_Unflavored);

    const Manager::Var* var = Manager::Instance().getVariable("veto(pList1, 0.130 < M < 0.140)");
    ASSERT_NE(var, nullptr);
    EXPECT_TRUE(std::get<bool>(var->function(p)));

    var = Manager::Instance().getVariable("veto(pList2, 0.130 < M < 0.140)");
    ASSERT_NE(var, nullptr);
    EXPECT_FALSE(std::get<bool>(var->function(p)));

  }

  TEST_F(MetaVariableTest, averageValueInList)
  {
    // we need the particles StoreArray
    StoreArray<Particle> particles;
    DataStore::EStoreFlags flags = DataStore::c_DontWriteOut;

    // create a photon list for testing
    StoreObjPtr<ParticleList> gammalist("testGammaList");
    DataStore::Instance().setInitializeActive(true);
    gammalist.registerInDataStore(flags);
    DataStore::Instance().setInitializeActive(false);
    gammalist.create();
    gammalist->initialize(22, "testGammaList");

    // create some photons in an stdvector
    std::vector<Particle> gammavector = {
      Particle({0.5 , 0.4 , 0.5 , 0.8}, 22, Particle::c_Unflavored, Particle::c_Undefined, 0),
      Particle({0.5 , 0.2 , 0.7 , 0.9}, 22, Particle::c_Unflavored, Particle::c_Undefined, 1),
      Particle({0.4 , 0.2 , 0.7 , 0.9}, 22, Particle::c_Unflavored, Particle::c_Undefined, 2),
      Particle({0.5 , 0.4 , 0.8 , 1.1}, 22, Particle::c_Unflavored, Particle::c_Undefined, 3),
      Particle({0.3 , 0.3 , 0.4 , 0.6}, 22, Particle::c_Unflavored, Particle::c_Undefined, 4)
    };

    // put the photons in the StoreArray
    for (const auto& g : gammavector)
      particles.appendNew(g);

    // put the photons in the test list
    for (size_t i = 0; i < gammavector.size(); i++)
      gammalist->addParticle(i, 22, Particle::c_Unflavored);

    // get the average px, py, pz, E of the gammas in the list
    const Manager::Var* vmeanpx = Manager::Instance().getVariable(
                                    "averageValueInList(testGammaList, px)");
    const Manager::Var* vmeanpy = Manager::Instance().getVariable(
                                    "averageValueInList(testGammaList, py)");
    const Manager::Var* vmeanpz = Manager::Instance().getVariable(
                                    "averageValueInList(testGammaList, pz)");
    const Manager::Var* vmeanE = Manager::Instance().getVariable(
                                   "averageValueInList(testGammaList, E)");

    EXPECT_FLOAT_EQ(std::get<double>(vmeanpx->function(nullptr)), 0.44);
    EXPECT_FLOAT_EQ(std::get<double>(vmeanpy->function(nullptr)), 0.3);
    EXPECT_FLOAT_EQ(std::get<double>(vmeanpz->function(nullptr)), 0.62);
    EXPECT_FLOAT_EQ(std::get<double>(vmeanE->function(nullptr)), 0.86);

    // wrong number of arguments (no variable provided)
    EXPECT_B2FATAL(Manager::Instance().getVariable("averageValueInList(testGammaList)"));

    // non-existing variable
    EXPECT_B2FATAL(Manager::Instance().getVariable("averageValueInList(testGammaList, NONEXISTANTVARIABLE)"));

    // non-existing list
    const Manager::Var* vnolist = Manager::Instance().getVariable(
                                    "averageValueInList(NONEXISTANTLIST, px)");

    EXPECT_B2FATAL(std::get<double>(vnolist->function(nullptr)));
  }

  TEST_F(MetaVariableTest, medianValueInList)
  {
    // we need the particles StoreArray
    StoreArray<Particle> particles;
    DataStore::EStoreFlags flags = DataStore::c_DontWriteOut;

    // create two photon lists for testing (one with odd and one with even number of particles)
    StoreObjPtr<ParticleList> oddgammalist("oddGammaList");
    DataStore::Instance().setInitializeActive(true);
    oddgammalist.registerInDataStore(flags);
    DataStore::Instance().setInitializeActive(false);
    oddgammalist.create();
    oddgammalist->initialize(22, "oddGammaList");
    StoreObjPtr<ParticleList> evengammalist("evenGammaList");
    DataStore::Instance().setInitializeActive(true);
    evengammalist.registerInDataStore(flags);
    DataStore::Instance().setInitializeActive(false);
    evengammalist.create();
    evengammalist->initialize(22, "evenGammaList");

    // create some photons in an stdvector
    std::vector<Particle> gammavector = {
      Particle({0.5 , 0.4 , 0.5 , 0.8}, 22, Particle::c_Unflavored, Particle::c_Undefined, 0),
      Particle({0.5 , 0.2 , 0.7 , 0.9}, 22, Particle::c_Unflavored, Particle::c_Undefined, 1),
      Particle({0.4 , 0.2 , 0.7 , 0.9}, 22, Particle::c_Unflavored, Particle::c_Undefined, 2),
      Particle({0.5 , 0.4 , 0.8 , 1.1}, 22, Particle::c_Unflavored, Particle::c_Undefined, 3),
      Particle({0.3 , 0.3 , 0.4 , 0.6}, 22, Particle::c_Unflavored, Particle::c_Undefined, 4)
    };

    // put the photons in the StoreArray
    for (const auto& g : gammavector)
      particles.appendNew(g);

    // put the photons in the test lists
    if (gammavector.size() % 2 == 0) {
      evengammalist->addParticle(0, 22, Particle::c_Unflavored);
    } else
      oddgammalist->addParticle(0, 22, Particle::c_Unflavored);
    for (size_t i = 1; i < gammavector.size(); i++) {
      oddgammalist->addParticle(i, 22, Particle::c_Unflavored);
      evengammalist->addParticle(i, 22, Particle::c_Unflavored);
    }

    // get the median px, py, pz, E of the gammas in the list with odd number of particles
    const Manager::Var* voddmedianpx = Manager::Instance().getVariable(
                                         "medianValueInList(oddGammaList, px)");
    const Manager::Var* voddmedianpy = Manager::Instance().getVariable(
                                         "medianValueInList(oddGammaList, py)");
    const Manager::Var* voddmedianpz = Manager::Instance().getVariable(
                                         "medianValueInList(oddGammaList, pz)");
    const Manager::Var* voddmedianE = Manager::Instance().getVariable(
                                        "medianValueInList(oddGammaList, E)");

    EXPECT_FLOAT_EQ(std::get<double>(voddmedianpx->function(nullptr)), 0.5);
    EXPECT_FLOAT_EQ(std::get<double>(voddmedianpy->function(nullptr)), 0.3);
    EXPECT_FLOAT_EQ(std::get<double>(voddmedianpz->function(nullptr)), 0.7);
    EXPECT_FLOAT_EQ(std::get<double>(voddmedianE->function(nullptr)), 0.9);

    // get the median px, py, pz, E of the gammas in the list with odd number of particles
    const Manager::Var* vevenmedianpx = Manager::Instance().getVariable(
                                          "medianValueInList(evenGammaList, px)");
    const Manager::Var* vevenmedianpy = Manager::Instance().getVariable(
                                          "medianValueInList(evenGammaList, py)");
    const Manager::Var* vevenmedianpz = Manager::Instance().getVariable(
                                          "medianValueInList(evenGammaList, pz)");
    const Manager::Var* vevenmedianE = Manager::Instance().getVariable(
                                         "medianValueInList(evenGammaList, E)");

    EXPECT_FLOAT_EQ(std::get<double>(vevenmedianpx->function(nullptr)), 0.45);
    EXPECT_FLOAT_EQ(std::get<double>(vevenmedianpy->function(nullptr)), 0.25);
    EXPECT_FLOAT_EQ(std::get<double>(vevenmedianpz->function(nullptr)), 0.7);
    EXPECT_FLOAT_EQ(std::get<double>(vevenmedianE->function(nullptr)), 0.9);

    // wrong number of arguments (no variable provided)
    EXPECT_B2FATAL(Manager::Instance().getVariable("medianValueInList(oddGammaList)"));

    // non-existing variable
    EXPECT_B2FATAL(Manager::Instance().getVariable("medianValueInList(oddGammaList, NONEXISTANTVARIABLE)"));

    // non-existing list
    const Manager::Var* vnolist = Manager::Instance().getVariable(
                                    "medianValueInList(NONEXISTANTLIST, px)");

    EXPECT_B2FATAL(std::get<double>(vnolist->function(nullptr)));
  }

  TEST_F(MetaVariableTest, pValueCombination)
  {
    TLorentzVector momentum;
    StoreArray<Particle> particles;
    std::vector<int> daughterIndices;
    Particle KS(TLorentzVector(1.164, 1.55200, 0, 2), 310, Particle::c_Unflavored, Particle::c_Composite, 0);
    KS.setPValue(0.1);
    momentum += KS.get4Vector();
    Particle* newDaughters = particles.appendNew(KS);
    daughterIndices.push_back(newDaughters->getArrayIndex());
    Particle Jpsi(TLorentzVector(-1, 1, 1, 3.548), 443, Particle::c_Unflavored, Particle::c_Composite, 1);
    Jpsi.setPValue(0.9);
    momentum += Jpsi.get4Vector();
    newDaughters = particles.appendNew(Jpsi);
    daughterIndices.push_back(newDaughters->getArrayIndex());
    Particle* B = particles.appendNew(momentum, 521, Particle::c_Flavored, daughterIndices);
    B->setPValue(0.5);

    const Manager::Var* singlePvalue = Manager::Instance().getVariable("pValueCombination(chiProb)");
    ASSERT_NE(singlePvalue, nullptr);
    EXPECT_FLOAT_EQ(std::get<double>(singlePvalue->function(B)), 0.5);

    const Manager::Var* twoPvalues = Manager::Instance().getVariable("pValueCombination(chiProb, daughter(0, chiProb))");
    ASSERT_NE(twoPvalues, nullptr);
    EXPECT_FLOAT_EQ(std::get<double>(twoPvalues->function(B)), 0.05 * (1 - log(0.05)));

    const Manager::Var* threePvalues =
      Manager::Instance().getVariable("pValueCombination(chiProb, daughter(0, chiProb), daughter(1, chiProb))");
    ASSERT_NE(threePvalues, nullptr);
    EXPECT_FLOAT_EQ(std::get<double>(threePvalues->function(B)), 0.045 * (1 - log(0.045) + 0.5 * log(0.045) * log(0.045)));

    // wrong number of arguments
    EXPECT_B2FATAL(Manager::Instance().getVariable("pValueCombination()"));

    // non-existing variable
    EXPECT_B2FATAL(Manager::Instance().getVariable("pValueCombination(chiProb, NONEXISTANTVARIABLE)"));
  }


  TEST_F(MetaVariableTest, daughterCombinationOneGeneration)
  {
    const int nDaughters = 5;
    TLorentzVector momentum(0, 0, 0, 0);
    StoreArray<Particle> particles;
    std::vector<int> daughterIndices;
    std::vector<TLorentzVector> daughterMomenta;

    for (int i = 0; i < nDaughters; i++) {
      TLorentzVector mom(1, i * 0.5, 1, i * 1.0 + 2.0);
      Particle d(mom, (i % 2) ? -11 : 211);
      Particle* newDaughters = particles.appendNew(d);
      daughterIndices.push_back(newDaughters->getArrayIndex());
      daughterMomenta.push_back(mom);
      momentum = momentum + mom;
    }
    const Particle* p = particles.appendNew(momentum, 411, Particle::c_Flavored, daughterIndices);

    // Test the invariant mass of several combinations
    const Manager::Var* var = Manager::Instance().getVariable("daughterCombination(M, 0,1,2)");
    double M_test = (daughterMomenta[0] + daughterMomenta[1] + daughterMomenta[2]).Mag();
    EXPECT_FLOAT_EQ(std::get<double>(var->function(p)), M_test);

    var = Manager::Instance().getVariable("daughterCombination(M, 0,4)");
    M_test = (daughterMomenta[0] + daughterMomenta[4]).Mag();
    EXPECT_FLOAT_EQ(std::get<double>(var->function(p)), M_test);


    // Try with a non-lorentz invariant quantity
    var = Manager::Instance().getVariable("daughterCombination(p, 1, 0, 4)");
    double p_test = (daughterMomenta[0] + daughterMomenta[1] + daughterMomenta[4]).Vect().Mag();
    EXPECT_FLOAT_EQ(std::get<double>(var->function(p)), p_test);


    // errors and bad stuff
    EXPECT_B2FATAL(Manager::Instance().getVariable("daughterCombination(aVeryNonExistingVariableSillyName, 1, 0, 4)"));

    var = Manager::Instance().getVariable("daughterCombination(M, 1, 0, 100)");
    EXPECT_B2WARNING(std::get<double>(var->function(p)));
    EXPECT_TRUE(std::isnan(std::get<double>(var->function(p))));


    var = Manager::Instance().getVariable("daughterCombination(M, 1, -1)");
    EXPECT_B2WARNING(std::get<double>(var->function(p)));
    EXPECT_TRUE(std::isnan(std::get<double>(var->function(p))));


    var = Manager::Instance().getVariable("daughterCombination(M, 1, 0:1:0:0:1)");
    EXPECT_B2WARNING(std::get<double>(var->function(p)));
    EXPECT_TRUE(std::isnan(std::get<double>(var->function(p))));

  }


  TEST_F(MetaVariableTest, daughterCombinationTwoGenerations)
  {
    StoreArray<Particle> particles;

    // make a 1 -> 3 particle

    TLorentzVector momentum_1(0, 0, 0, 0);
    std::vector<TLorentzVector> daughterMomenta_1;
    std::vector<int> daughterIndices_1;

    for (int i = 0; i < 3; i++) {
      TLorentzVector mom(i * 0.2, 1, 1, i * 1.0 + 2.0);
      Particle d(mom, (i % 2) ? -11 : 211);
      Particle* newDaughters = particles.appendNew(d);
      daughterIndices_1.push_back(newDaughters->getArrayIndex());
      daughterMomenta_1.push_back(mom);
      momentum_1 = momentum_1 + mom;
    }

    const Particle* compositeDau_1 = particles.appendNew(momentum_1, 411, Particle::c_Flavored, daughterIndices_1);


    // make a 1 -> 2 particle

    TLorentzVector momentum_2(0, 0, 0, 0);
    std::vector<TLorentzVector> daughterMomenta_2;
    std::vector<int> daughterIndices_2;

    for (int i = 0; i < 2; i++) {
      TLorentzVector mom(1, 1, i * 0.3, i * 1.0 + 2.0);
      Particle d(mom, (i % 2) ? -11 : 211);
      Particle* newDaughters = particles.appendNew(d);
      daughterIndices_2.push_back(newDaughters->getArrayIndex());
      daughterMomenta_2.push_back(mom);
      momentum_2 = momentum_2 + mom;
    }

    const Particle* compositeDau_2 = particles.appendNew(momentum_2, 411, Particle::c_Flavored, daughterIndices_2);


    // make the composite particle
    std::vector<int> daughterIndices = {compositeDau_1->getArrayIndex(), compositeDau_2->getArrayIndex()};
    const Particle* p = particles.appendNew(momentum_2 + momentum_1, 111, Particle::c_Unflavored, daughterIndices);


    // Test the invariant mass of several combinations
    const Manager::Var* var = Manager::Instance().getVariable("daughterCombination(M, 0,1)");
    double M_test = (momentum_1 + momentum_2).Mag();
    EXPECT_FLOAT_EQ(std::get<double>(var->function(p)), M_test);

    // this should be the mass of the first daughter
    var = Manager::Instance().getVariable("daughterCombination(M, 0:0, 0:1, 0:2)");
    M_test = (momentum_1).Mag();
    EXPECT_FLOAT_EQ(std::get<double>(var->function(p)), M_test);

    // this should be a generic combinations
    var = Manager::Instance().getVariable("daughterCombination(M, 0:0, 0:1, 1:0)");
    M_test = (daughterMomenta_1[0] + daughterMomenta_1[1] + daughterMomenta_2[0]).Mag();
    EXPECT_FLOAT_EQ(std::get<double>(var->function(p)), M_test);

  }


  TEST_F(MetaVariableTest, useAlternativeDaughterHypothesis)
  {
    const int nDaughters = 5;
    StoreArray<Particle> particles;

    // Build a first Particle
    TLorentzVector momentum(0, 0, 0, 0);
    std::vector<int> daughterIndices;
    for (int i = 0; i < nDaughters; i++) {
      double px =  i * 0.1;
      double py =  i * 0.3;
      double pz =  -i * 0.1 - 0.2;

      TLorentzVector mom(px, py, pz, 1);
      // all pions
      int pdgCode = Const::pion.getPDGCode();
      Particle d(mom, pdgCode);
      d.updateMass(pdgCode);
      mom.SetXYZM(px, py, pz, d.getMass());

      Particle* daughters = particles.appendNew(d);
      daughterIndices.push_back(daughters->getArrayIndex());
      momentum = momentum + mom;
    }
    const Particle* p = particles.appendNew(momentum, 411, Particle::c_Flavored, daughterIndices);


    // Build a second Particle with same momenta, but different mass hyp.
    TLorentzVector momentumAlt(0, 0, 0, 0);
    std::vector<int> daughterIndicesAlt;
    for (int i = 0; i < nDaughters; i++) {
      double px =  i * 0.1;
      double py =  i * 0.3;
      double pz =  -i * 0.1 - 0.2;

      TLorentzVector mom(px, py, pz, 1);
      // all pions but the first two
      int pdgCode = Const::pion.getPDGCode();
      if (i == 0)
        pdgCode = Const::proton.getPDGCode(); // a proton
      if (i == 1)
        pdgCode = Const::kaon.getPDGCode(); // a K
      Particle d(mom, pdgCode);
      d.updateMass(pdgCode);
      mom.SetXYZM(px, py, pz, d.getMass());

      Particle* daughters = particles.appendNew(d);
      daughterIndicesAlt.push_back(daughters->getArrayIndex());
      momentumAlt = momentumAlt + mom;
    }
    const Particle* pAlt = particles.appendNew(momentumAlt, 411, Particle::c_Flavored, daughterIndicesAlt);


    // Test the invariant mass under the alternative hypothesis
    std::cout << "mass test" << std::endl;
    const Manager::Var* var = Manager::Instance().getVariable("useAlternativeDaughterHypothesis(M, 0:p+,1:K+)");
    const Manager::Var* varAlt = Manager::Instance().getVariable("M");
    EXPECT_FLOAT_EQ(std::get<double>(var->function(p)), std::get<double>(varAlt->function(pAlt)));

    // check it's really charge-insensitive...
    std::cout << "charge test" << std::endl;
    var = Manager::Instance().getVariable("useAlternativeDaughterHypothesis(M, 0:p+,1:K-)");
    EXPECT_FLOAT_EQ(std::get<double>(var->function(p)), std::get<double>(varAlt->function(pAlt)));

    // check the variable is not changing the 3-momentum
    std::cout << "momentum test" << std::endl;
    var = Manager::Instance().getVariable("useAlternativeDaughterHypothesis(p, 0:p+,1:K-)");
    varAlt = Manager::Instance().getVariable("p");
    EXPECT_FLOAT_EQ(std::get<double>(var->function(p)), std::get<double>(varAlt->function(pAlt)));
    EXPECT_FLOAT_EQ(std::get<double>(var->function(p)), std::get<double>(varAlt->function(p)));
    EXPECT_FLOAT_EQ(std::get<double>(var->function(pAlt)), std::get<double>(varAlt->function(pAlt)));
  }




  TEST_F(MetaVariableTest, daughterAngle)
  {
    StoreArray<Particle> particles;

    // make a 1 -> 3 particle

    TLorentzVector momentum_1(0, 0, 0, 0);
    std::vector<TLorentzVector> daughterMomenta_1;
    std::vector<int> daughterIndices_1;

    for (int i = 0; i < 3; i++) {
      TLorentzVector mom(i * 0.2, 1, 1, i * 1.0 + 2.0);
      Particle d(mom, (i % 2) ? -11 : 211);
      Particle* newDaughters = particles.appendNew(d);
      daughterIndices_1.push_back(newDaughters->getArrayIndex());
      daughterMomenta_1.push_back(mom);
      momentum_1 = momentum_1 + mom;
    }

    const Particle* compositeDau_1 = particles.appendNew(momentum_1, 411, Particle::c_Flavored, daughterIndices_1);


    // make a 1 -> 2 particle

    TLorentzVector momentum_2(0, 0, 0, 0);
    std::vector<TLorentzVector> daughterMomenta_2;
    std::vector<int> daughterIndices_2;

    for (int i = 0; i < 2; i++) {
      TLorentzVector mom(1, 1, i * 0.3, i * 1.0 + 2.0);
      Particle d(mom, (i % 2) ? -11 : 211);
      Particle* newDaughters = particles.appendNew(d);
      daughterIndices_2.push_back(newDaughters->getArrayIndex());
      daughterMomenta_2.push_back(mom);
      momentum_2 = momentum_2 + mom;
    }

    const Particle* compositeDau_2 = particles.appendNew(momentum_2, 411, Particle::c_Flavored, daughterIndices_2);


    // make the composite particle
    std::vector<int> daughterIndices = {compositeDau_1->getArrayIndex(), compositeDau_2->getArrayIndex()};
    const Particle* p = particles.appendNew(momentum_2 + momentum_1, 111, Particle::c_Unflavored, daughterIndices);


    // Test the invariant mass of several combinations
    const Manager::Var* var = Manager::Instance().getVariable("daughterAngle(0, 1)");
    double v_test = momentum_1.Vect().Angle(momentum_2.Vect());
    EXPECT_FLOAT_EQ(std::get<double>(var->function(p)), v_test);

    // this should be a generic combinations
    var = Manager::Instance().getVariable("daughterAngle(0:0, 1:0)");
    v_test = daughterMomenta_1[0].Vect().Angle(daughterMomenta_2[0].Vect());
    EXPECT_FLOAT_EQ(std::get<double>(var->function(p)), v_test);

    var = Manager::Instance().getVariable("daughterAngle( 1, -1)");
    EXPECT_B2WARNING(std::get<double>(var->function(p)));
    EXPECT_TRUE(std::isnan(std::get<double>(var->function(p))));

    var = Manager::Instance().getVariable("daughterAngle(1, 0:1:0:0:1)");
    EXPECT_B2WARNING(std::get<double>(var->function(p)));
    EXPECT_TRUE(std::isnan(std::get<double>(var->function(p))));

  }

  TEST_F(MetaVariableTest, mcDaughterVariables)
  {

    DataStore::Instance().setInitializeActive(true);
    StoreArray<Particle> particles;
    StoreArray<MCParticle> mcParticles;
    particles.registerRelationTo(mcParticles);
    DataStore::Instance().setInitializeActive(true);
    // make a 1 -> 3 particle

    TLorentzVector momentum_1(0, 0, 0, 0);
    std::vector<TLorentzVector> daughterMomenta_1;
    std::vector<int> daughterIndices_1;

    for (int i = 0; i < 3; i++) {
      TLorentzVector mom(i * 0.2, 1, 1, i * 1.0 + 2.0);
      Particle d(mom, (i % 2) ? -11 : 211);
      Particle* newDaughters = particles.appendNew(d);
      daughterIndices_1.push_back(newDaughters->getArrayIndex());
      daughterMomenta_1.push_back(mom);
      momentum_1 = momentum_1 + mom;

      auto* mcParticle = mcParticles.appendNew();
      mcParticle->setPDG((i % 2) ? -Const::electron.getPDGCode() : Const::pion.getPDGCode());
      mcParticle->setStatus(MCParticle::c_PrimaryParticle);
      mcParticle->set4Vector(mom);
      newDaughters->addRelationTo(mcParticle);
    }

    const Particle* compositeDau_1 = particles.appendNew(momentum_1, 411, Particle::c_Flavored, daughterIndices_1);
    auto* mcCompositeDau_1 = mcParticles.appendNew();
    mcCompositeDau_1->setPDG(411);
    mcCompositeDau_1->setStatus(MCParticle::c_PrimaryParticle);
    mcCompositeDau_1->set4Vector(momentum_1);
    compositeDau_1->addRelationTo(mcCompositeDau_1);

    // make a 1 -> 2 particle

    TLorentzVector momentum_2(0, 0, 0, 0);
    std::vector<TLorentzVector> daughterMomenta_2;
    std::vector<int> daughterIndices_2;

    for (int i = 0; i < 2; i++) {
      TLorentzVector mom(1, 1, i * 0.3, i * 1.0 + 2.0);
      Particle d(mom, (i % 2) ? -11 : 211);
      Particle* newDaughters = particles.appendNew(d);
      daughterIndices_2.push_back(newDaughters->getArrayIndex());
      daughterMomenta_2.push_back(mom);
      momentum_2 = momentum_2 + mom;

      auto* mcParticle = mcParticles.appendNew();
      mcParticle->setPDG((i % 2) ? -Const::electron.getPDGCode() : Const::pion.getPDGCode());
      mcParticle->setStatus(MCParticle::c_PrimaryParticle);
      mcParticle->set4Vector(mom);
      newDaughters->addRelationTo(mcParticle);
    }

    const Particle* compositeDau_2 = particles.appendNew(momentum_2, 411, Particle::c_Flavored, daughterIndices_2);
    auto* mcCompositeDau_2 = mcParticles.appendNew();
    mcCompositeDau_2->setPDG(411);
    mcCompositeDau_2->setStatus(MCParticle::c_PrimaryParticle);
    mcCompositeDau_2->set4Vector(momentum_2);
    compositeDau_2->addRelationTo(mcCompositeDau_2);

    // make the composite particle
    std::vector<int> daughterIndices = {compositeDau_1->getArrayIndex(), compositeDau_2->getArrayIndex()};
    const Particle* p = particles.appendNew(momentum_2 + momentum_1, 111, Particle::c_Unflavored, daughterIndices);


    // Test mcDaughterAngle
    const Manager::Var* var = Manager::Instance().getVariable("mcDaughterAngle(0, 1)");
    double v_test = momentum_1.Vect().Angle(momentum_2.Vect());
    EXPECT_FLOAT_EQ(std::get<double>(var->function(p)), v_test);

    var = Manager::Instance().getVariable("mcDaughterAngle(0:0, 1:0)");
    v_test = daughterMomenta_1[0].Vect().Angle(daughterMomenta_2[0].Vect());
    EXPECT_FLOAT_EQ(std::get<double>(var->function(p)), v_test);

    var = Manager::Instance().getVariable("mcDaughterAngle( 1, -1)");
    EXPECT_B2WARNING(std::get<double>(var->function(p)));
    EXPECT_TRUE(std::isnan(std::get<double>(var->function(p))));

    var = Manager::Instance().getVariable("mcDaughterAngle(1, 0:1:0:0:1)");
    EXPECT_B2WARNING(std::get<double>(var->function(p)));
    EXPECT_TRUE(std::isnan(std::get<double>(var->function(p))));

    // Test mcDaughterDiffOf
    var = Manager::Instance().getVariable("mcDaughterDiffOf(0, 1, PDG)");
    ASSERT_NE(var, nullptr);
    EXPECT_FLOAT_EQ(std::get<double>(var->function(p)), 0);

    EXPECT_B2FATAL(Manager::Instance().getVariable("mcDaughterDiffOf(0, NOTINT, PDG)"));

    // Test azimuthal angle as well
    var = Manager::Instance().getVariable("mcDaughterDiffOf(0, 1, phi)");
    ASSERT_NE(var, nullptr);
    v_test = momentum_2.Vect().DeltaPhi(momentum_1.Vect());
    EXPECT_FLOAT_EQ(std::get<double>(var->function(p)), v_test);

  }

  TEST_F(MetaVariableTest, varForFirstMCAncestorOfType)
  {
    DataStore::Instance().setInitializeActive(true);
    StoreArray<MCParticle> mcParticles;
    StoreArray<Particle> particles;
    particles.registerInDataStore();
    mcParticles.registerInDataStore();
    particles.registerRelationTo(mcParticles);
    StoreObjPtr<ParticleList> DList("D0:vartest");
    DList.registerInDataStore();
    DList.create();
    DList->initialize(421, "D0:vartest");
    DataStore::Instance().setInitializeActive(false);
    TLorentzVector momentum;
    TLorentzVector momentum_0;
    TLorentzVector momentum_1;
    std::vector<int> D_daughterIndices;
    std::vector<int> D_grandDaughterIndices_0;
    std::vector<int> D_grandDaughterIndices_1;


    // Create MC graph for D -> (K0s -> pi+ + pi-) (K0s -> pi+ + pi-)
    MCParticleGraph mcGraph;

    MCParticleGraph::GraphParticle& mcg_m = mcGraph.addParticle();
    MCParticleGraph::GraphParticle& mcg_d_0 = mcGraph.addParticle();
    MCParticleGraph::GraphParticle& mcg_d_1 = mcGraph.addParticle();
    MCParticleGraph::GraphParticle& mcg_gd_0_0 = mcGraph.addParticle();
    MCParticleGraph::GraphParticle& mcg_gd_0_1 = mcGraph.addParticle();
    MCParticleGraph::GraphParticle& mcg_gd_1_0 = mcGraph.addParticle();
    MCParticleGraph::GraphParticle& mcg_gd_1_1 = mcGraph.addParticle();
    MCParticleGraph::GraphParticle& mcg_not_child = mcGraph.addParticle();

    mcg_m.setPDG(421);
    mcg_m.set4Vector(TLorentzVector(7, 7, 7, 7));
    mcg_d_0.setPDG(-Const::Kshort.getPDGCode());
    mcg_d_0.set4Vector(TLorentzVector(6, 6, 6, 6));
    mcg_d_1.setPDG(Const::Kshort.getPDGCode());
    mcg_d_1.set4Vector(TLorentzVector(5, 5, 5, 5));
    mcg_gd_0_0.setPDG(Const::pion.getPDGCode());
    mcg_gd_0_0.set4Vector(TLorentzVector(4, 4, 4, 4));
    mcg_gd_0_1.setPDG(-Const::pion.getPDGCode());
    mcg_gd_0_1.set4Vector(TLorentzVector(3, 3, 3, 3));
    mcg_gd_1_0.setPDG(Const::pion.getPDGCode());
    mcg_gd_1_0.set4Vector(TLorentzVector(2, 1, 2, 2));
    mcg_gd_1_1.setPDG(-Const::pion.getPDGCode());
    mcg_gd_1_1.set4Vector(TLorentzVector(1, 1, 1, 1));
    mcg_not_child.setPDG(Const::pion.getPDGCode());
    mcg_not_child.set4Vector(TLorentzVector(10, 10, 10, 10));

    mcg_d_0.comesFrom(mcg_m);
    mcg_d_1.comesFrom(mcg_m);
    mcg_gd_0_0.comesFrom(mcg_d_0);
    mcg_gd_0_1.comesFrom(mcg_d_0);
    mcg_gd_1_0.comesFrom(mcg_d_1);
    mcg_gd_1_1.comesFrom(mcg_d_1);

    mcGraph.generateList();

    // Get MC Particles from StoreArray
    auto* mc_not_child = mcParticles[0];
    auto* mc_m = mcParticles[1];
    auto* mc_d_0 = mcParticles[2];
    auto* mc_d_1 = mcParticles[3];
    auto* mc_gd_0_0 = mcParticles[4];
    auto* mc_gd_0_1 = mcParticles[5];
    auto* mc_gd_1_0 = mcParticles[6];
    auto* mc_gd_1_1 = mcParticles[7];


    mc_m->setStatus(MCParticle::c_PrimaryParticle);
    mc_d_0->setStatus(MCParticle::c_PrimaryParticle);
    mc_d_1->setStatus(MCParticle::c_PrimaryParticle);
    mc_gd_0_0->setStatus(MCParticle::c_PrimaryParticle);
    mc_gd_0_1->setStatus(MCParticle::c_PrimaryParticle);
    mc_gd_1_0->setStatus(MCParticle::c_PrimaryParticle);
    mc_gd_1_1->setStatus(MCParticle::c_PrimaryParticle);
    mc_not_child->setStatus(MCParticle::c_PrimaryParticle);

    // Creation of D decay: D->K0s(->pi pi) K0s(->pi pi)

    const Particle* D_gd_0_0 = particles.appendNew(TLorentzVector(0.0, 1, 1, 1), 211);
    const Particle* D_gd_0_1 = particles.appendNew(TLorentzVector(1.0, 1, 1, 1), -211);
    const Particle* D_gd_1_0 = particles.appendNew(TLorentzVector(2.0, 1, 1, 1), 211);
    const Particle* D_gd_1_1 = particles.appendNew(TLorentzVector(3.0, 1, 1, 1), -211);

    D_grandDaughterIndices_0.push_back(D_gd_0_0->getArrayIndex());
    D_grandDaughterIndices_0.push_back(D_gd_0_1->getArrayIndex());
    D_grandDaughterIndices_1.push_back(D_gd_1_0->getArrayIndex());
    D_grandDaughterIndices_1.push_back(D_gd_1_1->getArrayIndex());
    momentum_0 = D_gd_0_0->get4Vector() + D_gd_0_1->get4Vector();
    momentum_1 = D_gd_1_0->get4Vector() + D_gd_1_1->get4Vector();


    const Particle* D_d_0 = particles.appendNew(momentum_0, 310, Particle::c_Unflavored, D_grandDaughterIndices_0);
    const Particle* D_d_1 = particles.appendNew(momentum_1, 310, Particle::c_Unflavored, D_grandDaughterIndices_1);


    momentum = D_d_0->get4Vector() + D_d_1->get4Vector();
    D_daughterIndices.push_back(D_d_0->getArrayIndex());
    D_daughterIndices.push_back(D_d_1->getArrayIndex());

    const Particle* D_m = particles.appendNew(momentum, 421, Particle::c_Unflavored, D_daughterIndices);
    DList->addParticle(D_m);

    // Particle that is not an child
    const Particle* not_child = particles.appendNew(TLorentzVector(5.0, 1, 1, 1), 211);

    // Particle that is not an child and doesn't have MC particle
    const Particle* not_child_2 = particles.appendNew(TLorentzVector(6.0, 1, 1, 1), 211);

    // MC matching
    D_gd_0_0->addRelationTo(mc_gd_0_0);
    D_gd_0_1->addRelationTo(mc_gd_0_1);
    D_gd_1_0->addRelationTo(mc_gd_1_0);
    D_gd_1_1->addRelationTo(mc_gd_1_1);
    D_d_0->addRelationTo(mc_d_0);
    D_d_1->addRelationTo(mc_d_1);
    D_m->addRelationTo(mc_m);
    not_child->addRelationTo(mc_not_child);

    // All pions should have common D mother
    const Manager::Var* var_d = Manager::Instance().getVariable("varForFirstMCAncestorOfType(D0, mdstIndex)");
    ASSERT_NE(var_d, nullptr);
    EXPECT_TRUE(std::get<double>(var_d->function(D_gd_0_0)) >= 0);
    EXPECT_FLOAT_EQ(std::get<double>(var_d->function(D_gd_0_0)), std::get<double>(var_d->function(D_gd_0_1)));
    EXPECT_FLOAT_EQ(std::get<double>(var_d->function(D_gd_1_0)), std::get<double>(var_d->function(D_gd_1_1)));
    EXPECT_FLOAT_EQ(std::get<double>(var_d->function(D_gd_0_0)), std::get<double>(var_d->function(D_gd_1_0)));
    EXPECT_FLOAT_EQ(std::get<double>(var_d->function(D_gd_0_1)), std::get<double>(var_d->function(D_gd_1_1)));
    EXPECT_TRUE(std::isnan(std::get<double>(var_d->function(not_child))));
    EXPECT_TRUE(std::isnan(std::get<double>(var_d->function(not_child_2))));


    // // All but they have different K0s mothers
    const Manager::Var* var_310 = Manager::Instance().getVariable("varForFirstMCAncestorOfType(310, mdstIndex)");
    ASSERT_NE(var_310, nullptr);
    EXPECT_FLOAT_EQ(std::get<double>(var_310->function(D_gd_0_0)), std::get<double>(var_310->function(D_gd_0_1)));
    EXPECT_FLOAT_EQ(std::get<double>(var_310->function(D_gd_1_0)), std::get<double>(var_310->function(D_gd_1_1)));
    EXPECT_NE(std::get<double>(var_310->function(D_gd_0_0)), std::get<double>(var_310->function(D_gd_1_0)));
    EXPECT_NE(std::get<double>(var_310->function(D_gd_0_1)), std::get<double>(var_310->function(D_gd_1_1)));
    EXPECT_TRUE(std::isnan(std::get<double>(var_310->function(not_child))));
    EXPECT_TRUE(std::isnan(std::get<double>(var_310->function(not_child_2))));
    EXPECT_FLOAT_EQ(int(std::get<double>(Manager::Instance().getVariable("varForFirstMCAncestorOfType(310, E)")->function(D_gd_0_0))),
                    10);
  }

  TEST_F(MetaVariableTest, isDescendantOfList)
  {
    DataStore::Instance().setInitializeActive(true);
    StoreObjPtr<ParticleList> DList("D0:vartest");
    DList.registerInDataStore();
    DList.create();
    DList->initialize(421, "D0:vartest");
    StoreObjPtr<ParticleList> BList("B:vartest");
    BList.registerInDataStore();
    BList.create();
    BList->initialize(521, "B:vartest");
    DataStore::Instance().setInitializeActive(false);

    TLorentzVector momentum;
    TLorentzVector momentum_0;
    TLorentzVector momentum_1;
    StoreArray<Particle> particles;
    std::vector<int> D_daughterIndices;
    std::vector<int> D_grandDaughterIndices_0;
    std::vector<int> D_grandDaughterIndices_1;
    std::vector<int> B_daughterIndices;
    std::vector<int> B_grandDaughterIndices;
    std::vector<int> B_grandGrandDaughterIndices;

    // Creation of D decay: D->K0s(->pi pi) K0s(->pi pi)

    const Particle* D_gd_0_0 = particles.appendNew(TLorentzVector(0.0, 1, 1, 1), 211, Particle::c_Flavored, Particle::c_Track, 0);
    const Particle* D_gd_0_1 = particles.appendNew(TLorentzVector(1.0, 1, 1, 1), -211, Particle::c_Flavored, Particle::c_Track, 1);
    const Particle* D_gd_1_0 = particles.appendNew(TLorentzVector(2.0, 1, 1, 1), 211, Particle::c_Flavored, Particle::c_Track, 2);
    const Particle* D_gd_1_1 = particles.appendNew(TLorentzVector(3.0, 1, 1, 1), -211, Particle::c_Flavored, Particle::c_Track, 3);

    D_grandDaughterIndices_0.push_back(D_gd_0_0->getArrayIndex());
    D_grandDaughterIndices_0.push_back(D_gd_0_1->getArrayIndex());
    D_grandDaughterIndices_1.push_back(D_gd_1_0->getArrayIndex());
    D_grandDaughterIndices_1.push_back(D_gd_1_1->getArrayIndex());
    momentum_0 = D_gd_0_0->get4Vector() + D_gd_0_1->get4Vector();
    momentum_1 = D_gd_1_0->get4Vector() + D_gd_1_1->get4Vector();


    const Particle* D_d_0 = particles.appendNew(momentum_0, 310, Particle::c_Unflavored, D_grandDaughterIndices_0);
    const Particle* D_d_1 = particles.appendNew(momentum_1, 310, Particle::c_Unflavored, D_grandDaughterIndices_1);


    momentum = D_d_0->get4Vector() + D_d_1->get4Vector();
    D_daughterIndices.push_back(D_d_0->getArrayIndex());
    D_daughterIndices.push_back(D_d_1->getArrayIndex());

    const Particle* D_m = particles.appendNew(momentum, 421, Particle::c_Unflavored, D_daughterIndices);
    DList->addParticle(D_m);

    // Creation of B decay B -> D(->K0s(->pi pi) pi) pi

    const Particle* B_d_1 = particles.appendNew(TLorentzVector(0.0, 1, 1, 1), 211, Particle::c_Flavored, Particle::c_Track, 4);
    const Particle* B_gd_0_1 = particles.appendNew(TLorentzVector(1.0, 1, 1, 1), -211, Particle::c_Flavored, Particle::c_Track, 5);
    const Particle* B_ggd_0_0_0 = particles.appendNew(TLorentzVector(2.0, 1, 1, 1), 211, Particle::c_Flavored, Particle::c_Track, 6);
    const Particle* B_ggd_0_0_1 = particles.appendNew(TLorentzVector(3.0, 1, 1, 1), -211, Particle::c_Flavored, Particle::c_Track, 7);

    B_grandGrandDaughterIndices.push_back(B_ggd_0_0_0->getArrayIndex());
    B_grandGrandDaughterIndices.push_back(B_ggd_0_0_1->getArrayIndex());
    momentum_0 = B_ggd_0_0_0->get4Vector() + B_ggd_0_0_1->get4Vector();
    const Particle* B_gd_0_0 = particles.appendNew(momentum_0, 310, Particle::c_Unflavored, B_grandGrandDaughterIndices);

    B_grandDaughterIndices.push_back(B_gd_0_0->getArrayIndex());
    B_grandDaughterIndices.push_back(B_gd_0_1->getArrayIndex());
    momentum_1 = B_gd_0_0->get4Vector() + B_gd_0_1->get4Vector();
    const Particle* B_d_0 = particles.appendNew(momentum_1, -411, Particle::c_Unflavored, B_grandDaughterIndices);

    B_daughterIndices.push_back(B_d_0->getArrayIndex());
    B_daughterIndices.push_back(B_d_1->getArrayIndex());
    momentum = B_d_0->get4Vector() + B_d_1->get4Vector();
    const Particle* B_m = particles.appendNew(momentum, 521, Particle::c_Unflavored, B_daughterIndices);
    BList->addParticle(B_m);

    // Particle that is not an child
    const Particle* not_child = particles.appendNew(TLorentzVector(5.0, 1, 1, 1), 211, Particle::c_Flavored, Particle::c_Track, 8);


    const Manager::Var* var_0 = Manager::Instance().getVariable("isDescendantOfList(D0:vartest)");
    ASSERT_NE(var_0, nullptr);
    EXPECT_TRUE(std::get<bool>(var_0->function(D_gd_0_0)));
    EXPECT_TRUE(std::get<bool>(var_0->function(D_gd_0_1)));
    EXPECT_TRUE(std::get<bool>(var_0->function(D_gd_1_0)));
    EXPECT_TRUE(std::get<bool>(var_0->function(D_gd_1_1)));
    EXPECT_TRUE(std::get<bool>(var_0->function(D_d_0)));
    EXPECT_TRUE(std::get<bool>(var_0->function(D_d_1)));
    EXPECT_FALSE(std::get<bool>(var_0->function(B_ggd_0_0_0)));
    EXPECT_FALSE(std::get<bool>(var_0->function(B_ggd_0_0_1)));
    EXPECT_FALSE(std::get<bool>(var_0->function(B_gd_0_0)));
    EXPECT_FALSE(std::get<bool>(var_0->function(B_gd_0_1)));
    EXPECT_FALSE(std::get<bool>(var_0->function(B_d_0)));
    EXPECT_FALSE(std::get<bool>(var_0->function(B_d_1)));
    EXPECT_FALSE(std::get<bool>(var_0->function(not_child)));

    const Manager::Var* var_0a = Manager::Instance().getVariable("isDaughterOfList(D0:vartest)");
    ASSERT_NE(var_0a, nullptr);
    EXPECT_FALSE(std::get<bool>(var_0a->function(D_gd_0_0)));
    EXPECT_FALSE(std::get<bool>(var_0a->function(D_gd_0_1)));
    EXPECT_FALSE(std::get<bool>(var_0a->function(D_gd_1_0)));
    EXPECT_FALSE(std::get<bool>(var_0a->function(D_gd_1_1)));
    EXPECT_TRUE(std::get<bool>(var_0a->function(D_d_0)));
    EXPECT_TRUE(std::get<bool>(var_0a->function(D_d_1)));
    EXPECT_FALSE(std::get<bool>(var_0a->function(B_ggd_0_0_0)));
    EXPECT_FALSE(std::get<bool>(var_0a->function(B_ggd_0_0_1)));
    EXPECT_FALSE(std::get<bool>(var_0a->function(B_gd_0_0)));
    EXPECT_FALSE(std::get<bool>(var_0a->function(B_gd_0_1)));
    EXPECT_FALSE(std::get<bool>(var_0a->function(B_d_0)));
    EXPECT_FALSE(std::get<bool>(var_0a->function(B_d_1)));
    EXPECT_FALSE(std::get<bool>(var_0a->function(not_child)));

    const Manager::Var* var_0b = Manager::Instance().getVariable("isGrandDaughterOfList(D0:vartest)");
    ASSERT_NE(var_0b, nullptr);
    EXPECT_TRUE(std::get<bool>(var_0b->function(D_gd_0_0)));
    EXPECT_TRUE(std::get<bool>(var_0b->function(D_gd_0_1)));
    EXPECT_TRUE(std::get<bool>(var_0b->function(D_gd_1_0)));
    EXPECT_TRUE(std::get<bool>(var_0b->function(D_gd_1_1)));
    EXPECT_FALSE(std::get<bool>(var_0b->function(D_d_0)));
    EXPECT_FALSE(std::get<bool>(var_0b->function(D_d_1)));
    EXPECT_FALSE(std::get<bool>(var_0b->function(B_ggd_0_0_0)));
    EXPECT_FALSE(std::get<bool>(var_0b->function(B_ggd_0_0_1)));
    EXPECT_FALSE(std::get<bool>(var_0b->function(B_gd_0_0)));
    EXPECT_FALSE(std::get<bool>(var_0b->function(B_gd_0_1)));
    EXPECT_FALSE(std::get<bool>(var_0b->function(B_d_0)));
    EXPECT_FALSE(std::get<bool>(var_0b->function(B_d_1)));
    EXPECT_FALSE(std::get<bool>(var_0b->function(not_child)));

    const Manager::Var* var_1 = Manager::Instance().getVariable("isDescendantOfList(D0:vartest, 1)");
    ASSERT_NE(var_1, nullptr);
    EXPECT_FALSE(std::get<bool>(var_1->function(D_gd_0_0)));
    EXPECT_FALSE(std::get<bool>(var_1->function(D_gd_0_1)));
    EXPECT_FALSE(std::get<bool>(var_1->function(D_gd_1_0)));
    EXPECT_FALSE(std::get<bool>(var_1->function(D_gd_1_1)));
    EXPECT_TRUE(std::get<bool>(var_1->function(D_d_0)));
    EXPECT_TRUE(std::get<bool>(var_1->function(D_d_1)));
    EXPECT_FALSE(std::get<bool>(var_1->function(B_ggd_0_0_0)));
    EXPECT_FALSE(std::get<bool>(var_1->function(B_ggd_0_0_1)));
    EXPECT_FALSE(std::get<bool>(var_1->function(B_gd_0_0)));
    EXPECT_FALSE(std::get<bool>(var_1->function(B_gd_0_1)));
    EXPECT_FALSE(std::get<bool>(var_1->function(B_d_0)));
    EXPECT_FALSE(std::get<bool>(var_1->function(B_d_1)));
    EXPECT_FALSE(std::get<bool>(var_1->function(not_child)));

    const Manager::Var* var_2 = Manager::Instance().getVariable("isDescendantOfList(D0:vartest, 2)");
    ASSERT_NE(var_2, nullptr);
    EXPECT_TRUE(std::get<bool>(var_2->function(D_gd_0_0)));
    EXPECT_TRUE(std::get<bool>(var_2->function(D_gd_0_1)));
    EXPECT_TRUE(std::get<bool>(var_2->function(D_gd_1_0)));
    EXPECT_TRUE(std::get<bool>(var_2->function(D_gd_1_1)));
    EXPECT_FALSE(std::get<bool>(var_2->function(D_d_0)));
    EXPECT_FALSE(std::get<bool>(var_2->function(D_d_1)));
    EXPECT_FALSE(std::get<bool>(var_2->function(B_ggd_0_0_0)));
    EXPECT_FALSE(std::get<bool>(var_2->function(B_ggd_0_0_1)));
    EXPECT_FALSE(std::get<bool>(var_2->function(B_gd_0_0)));
    EXPECT_FALSE(std::get<bool>(var_2->function(B_gd_0_1)));
    EXPECT_FALSE(std::get<bool>(var_2->function(B_d_0)));
    EXPECT_FALSE(std::get<bool>(var_2->function(B_d_1)));
    EXPECT_FALSE(std::get<bool>(var_2->function(not_child)));

    const Manager::Var* var_3 = Manager::Instance().getVariable("isDescendantOfList(D0:vartest, B:vartest)");
    ASSERT_NE(var_3, nullptr);
    EXPECT_TRUE(std::get<bool>(var_3->function(D_gd_0_0)));
    EXPECT_TRUE(std::get<bool>(var_3->function(D_gd_0_1)));
    EXPECT_TRUE(std::get<bool>(var_3->function(D_gd_1_0)));
    EXPECT_TRUE(std::get<bool>(var_3->function(D_gd_1_1)));
    EXPECT_TRUE(std::get<bool>(var_3->function(D_d_0)));
    EXPECT_TRUE(std::get<bool>(var_3->function(D_d_1)));
    EXPECT_TRUE(std::get<bool>(var_3->function(B_ggd_0_0_0)));
    EXPECT_TRUE(std::get<bool>(var_3->function(B_ggd_0_0_1)));
    EXPECT_TRUE(std::get<bool>(var_3->function(B_gd_0_0)));
    EXPECT_TRUE(std::get<bool>(var_3->function(B_gd_0_1)));
    EXPECT_TRUE(std::get<bool>(var_3->function(B_d_0)));
    EXPECT_TRUE(std::get<bool>(var_3->function(B_d_1)));
    EXPECT_FALSE(std::get<bool>(var_3->function(not_child)));

    const Manager::Var* var_4 = Manager::Instance().getVariable("isDescendantOfList(D0:vartest, B:vartest, -1)");
    ASSERT_NE(var_4, nullptr);
    EXPECT_TRUE(std::get<bool>(var_4->function(D_gd_0_0)));
    EXPECT_TRUE(std::get<bool>(var_4->function(D_gd_0_1)));
    EXPECT_TRUE(std::get<bool>(var_4->function(D_gd_1_0)));
    EXPECT_TRUE(std::get<bool>(var_4->function(D_gd_1_1)));
    EXPECT_TRUE(std::get<bool>(var_4->function(D_d_0)));
    EXPECT_TRUE(std::get<bool>(var_4->function(D_d_1)));
    EXPECT_TRUE(std::get<bool>(var_4->function(B_ggd_0_0_0)));
    EXPECT_TRUE(std::get<bool>(var_4->function(B_ggd_0_0_1)));
    EXPECT_TRUE(std::get<bool>(var_4->function(B_gd_0_0)));
    EXPECT_TRUE(std::get<bool>(var_4->function(B_gd_0_1)));
    EXPECT_TRUE(std::get<bool>(var_4->function(B_d_0)));
    EXPECT_TRUE(std::get<bool>(var_4->function(B_d_1)));
    EXPECT_FALSE(std::get<bool>(var_4->function(not_child)));

    const Manager::Var* var_5 = Manager::Instance().getVariable("isDescendantOfList(D0:vartest, B:vartest, 1)");
    ASSERT_NE(var_5, nullptr);
    EXPECT_FALSE(std::get<bool>(var_5->function(D_gd_0_0)));
    EXPECT_FALSE(std::get<bool>(var_5->function(D_gd_0_1)));
    EXPECT_FALSE(std::get<bool>(var_5->function(D_gd_1_0)));
    EXPECT_FALSE(std::get<bool>(var_5->function(D_gd_1_1)));
    EXPECT_TRUE(std::get<bool>(var_5->function(D_d_0)));
    EXPECT_TRUE(std::get<bool>(var_5->function(D_d_1)));
    EXPECT_FALSE(std::get<bool>(var_5->function(B_ggd_0_0_0)));
    EXPECT_FALSE(std::get<bool>(var_5->function(B_ggd_0_0_1)));
    EXPECT_FALSE(std::get<bool>(var_5->function(B_gd_0_0)));
    EXPECT_FALSE(std::get<bool>(var_5->function(B_gd_0_1)));
    EXPECT_TRUE(std::get<bool>(var_5->function(B_d_0)));
    EXPECT_TRUE(std::get<bool>(var_5->function(B_d_1)));
    EXPECT_FALSE(std::get<bool>(var_5->function(not_child)));

    const Manager::Var* var_6 = Manager::Instance().getVariable("isDescendantOfList(D0:vartest, B:vartest, 2)");
    ASSERT_NE(var_6, nullptr);
    EXPECT_TRUE(std::get<bool>(var_6->function(D_gd_0_0)));
    EXPECT_TRUE(std::get<bool>(var_6->function(D_gd_0_1)));
    EXPECT_TRUE(std::get<bool>(var_6->function(D_gd_1_0)));
    EXPECT_TRUE(std::get<bool>(var_6->function(D_gd_1_1)));
    EXPECT_FALSE(std::get<bool>(var_6->function(D_d_0)));
    EXPECT_FALSE(std::get<bool>(var_6->function(D_d_1)));
    EXPECT_FALSE(std::get<bool>(var_6->function(B_ggd_0_0_0)));
    EXPECT_FALSE(std::get<bool>(var_6->function(B_ggd_0_0_1)));
    EXPECT_TRUE(std::get<bool>(var_6->function(B_gd_0_0)));
    EXPECT_TRUE(std::get<bool>(var_6->function(B_gd_0_1)));
    EXPECT_FALSE(std::get<bool>(var_6->function(B_d_0)));
    EXPECT_FALSE(std::get<bool>(var_6->function(B_d_1)));
    EXPECT_FALSE(std::get<bool>(var_6->function(not_child)));

    const Manager::Var* var_7 = Manager::Instance().getVariable("isDescendantOfList(D0:vartest, B:vartest, 3)");
    ASSERT_NE(var_7, nullptr);
    EXPECT_FALSE(std::get<bool>(var_7->function(D_gd_0_0)));
    EXPECT_FALSE(std::get<bool>(var_7->function(D_gd_0_1)));
    EXPECT_FALSE(std::get<bool>(var_7->function(D_gd_1_0)));
    EXPECT_FALSE(std::get<bool>(var_7->function(D_gd_1_1)));
    EXPECT_FALSE(std::get<bool>(var_7->function(D_d_0)));
    EXPECT_FALSE(std::get<bool>(var_7->function(D_d_1)));
    EXPECT_TRUE(std::get<bool>(var_7->function(B_ggd_0_0_0)));
    EXPECT_TRUE(std::get<bool>(var_7->function(B_ggd_0_0_1)));
    EXPECT_FALSE(std::get<bool>(var_7->function(B_gd_0_0)));
    EXPECT_FALSE(std::get<bool>(var_7->function(B_gd_0_1)));
    EXPECT_FALSE(std::get<bool>(var_7->function(B_d_0)));
    EXPECT_FALSE(std::get<bool>(var_7->function(B_d_1)));
    EXPECT_FALSE(std::get<bool>(var_7->function(not_child)));
  }


  TEST_F(MetaVariableTest, isMCDescendantOfList)
  {
    DataStore::Instance().setInitializeActive(true);
    StoreArray<MCParticle> mcParticles;
    StoreArray<Particle> particles;
    particles.registerInDataStore();
    mcParticles.registerInDataStore();
    particles.registerRelationTo(mcParticles);
    StoreObjPtr<ParticleList> BList("B:vartest");
    BList.registerInDataStore();
    BList.create();
    BList->initialize(521, "B:vartest");
    StoreObjPtr<ParticleList> DList("D0:vartest");
    DList.registerInDataStore();
    DList.create();
    DList->initialize(421, "D0:vartest");
    DataStore::Instance().setInitializeActive(false);
    TLorentzVector momentum;
    TLorentzVector momentum_0;
    TLorentzVector momentum_1;
    std::vector<int> daughterIndices;
    std::vector<int> grandDaughterIndices;
    std::vector<int> grandGrandDaughterIndices;
    std::vector<int> D_daughterIndices;
    std::vector<int> D_grandDaughterIndices_0;
    std::vector<int> D_grandDaughterIndices_1;


    // Create MC graph for B+ -> (D -> (K0s -> pi+ + pi-) pi-)  + pi+
    MCParticleGraph mcGraph;

    MCParticleGraph::GraphParticle& mcg_m = mcGraph.addParticle();
    MCParticleGraph::GraphParticle& mcg_d_0 = mcGraph.addParticle();
    MCParticleGraph::GraphParticle& mcg_d_1 = mcGraph.addParticle();
    MCParticleGraph::GraphParticle& mcg_gd_0_0 = mcGraph.addParticle();
    MCParticleGraph::GraphParticle& mcg_gd_0_1 = mcGraph.addParticle();
    MCParticleGraph::GraphParticle& mcg_ggd_0_0_0 = mcGraph.addParticle();
    MCParticleGraph::GraphParticle& mcg_ggd_0_0_1 = mcGraph.addParticle();
    MCParticleGraph::GraphParticle& mcg_not_child = mcGraph.addParticle();

    mcg_m.setPDG(521);
    mcg_d_0.setPDG(-411);
    mcg_d_1.setPDG(Const::pion.getPDGCode());
    mcg_gd_0_0.setPDG(Const::Kshort.getPDGCode());
    mcg_gd_0_1.setPDG(-Const::pion.getPDGCode());
    mcg_ggd_0_0_0.setPDG(Const::pion.getPDGCode());
    mcg_ggd_0_0_1.setPDG(-Const::pion.getPDGCode());
    mcg_not_child.setPDG(Const::pion.getPDGCode());

    mcg_d_0.comesFrom(mcg_m);
    mcg_d_1.comesFrom(mcg_m);
    mcg_gd_0_0.comesFrom(mcg_d_0);
    mcg_gd_0_1.comesFrom(mcg_d_0);
    mcg_ggd_0_0_0.comesFrom(mcg_gd_0_1);
    mcg_ggd_0_0_1.comesFrom(mcg_gd_0_1);

    mcGraph.generateList();

    // Get MC Particles from StoreArray
    auto* mc_m = mcParticles[0];
    auto* mc_d_0 = mcParticles[1];
    auto* mc_d_1 = mcParticles[2];
    auto* mc_gd_0_0 = mcParticles[3];
    auto* mc_gd_0_1 = mcParticles[4];
    auto* mc_ggd_0_0_0 = mcParticles[5];
    auto* mc_ggd_0_0_1 = mcParticles[6];
    auto* mc_not_child = mcParticles[7];

    mc_m->setStatus(MCParticle::c_PrimaryParticle);
    mc_d_0->setStatus(MCParticle::c_PrimaryParticle);
    mc_d_1->setStatus(MCParticle::c_PrimaryParticle);
    mc_gd_0_0->setStatus(MCParticle::c_PrimaryParticle);
    mc_gd_0_1->setStatus(MCParticle::c_PrimaryParticle);
    mc_ggd_0_0_0->setStatus(MCParticle::c_PrimaryParticle);
    mc_ggd_0_0_1->setStatus(MCParticle::c_PrimaryParticle);
    mc_not_child->setStatus(MCParticle::c_PrimaryParticle);

    // Creation of D decay: D->K0s(->pi pi) K0s(->pi pi) (not matched)

    const Particle* D_gd_0_0 = particles.appendNew(TLorentzVector(0.0, 1, 1, 1), 211);
    const Particle* D_gd_0_1 = particles.appendNew(TLorentzVector(1.0, 1, 1, 1), -211);
    const Particle* D_gd_1_0 = particles.appendNew(TLorentzVector(2.0, 1, 1, 1), 211);
    const Particle* D_gd_1_1 = particles.appendNew(TLorentzVector(3.0, 1, 1, 1), -211);

    D_grandDaughterIndices_0.push_back(D_gd_0_0->getArrayIndex());
    D_grandDaughterIndices_0.push_back(D_gd_0_1->getArrayIndex());
    D_grandDaughterIndices_1.push_back(D_gd_1_0->getArrayIndex());
    D_grandDaughterIndices_1.push_back(D_gd_1_1->getArrayIndex());
    momentum_0 = D_gd_0_0->get4Vector() + D_gd_0_1->get4Vector();
    momentum_1 = D_gd_1_0->get4Vector() + D_gd_1_1->get4Vector();


    const Particle* D_d_0 = particles.appendNew(momentum_0, 310, Particle::c_Unflavored, D_grandDaughterIndices_0);
    const Particle* D_d_1 = particles.appendNew(momentum_1, 310, Particle::c_Unflavored, D_grandDaughterIndices_1);


    momentum = D_d_0->get4Vector() + D_d_1->get4Vector();
    D_daughterIndices.push_back(D_d_0->getArrayIndex());
    D_daughterIndices.push_back(D_d_1->getArrayIndex());

    const Particle* D_m = particles.appendNew(momentum, 421, Particle::c_Unflavored, D_daughterIndices);
    DList->addParticle(D_m);

    // Creating B decay
    const Particle* d_1 = particles.appendNew(TLorentzVector(0.0, 1, 1, 1), 211);
    const Particle* gd_0_1 = particles.appendNew(TLorentzVector(1.0, 1, 1, 1), -211);
    const Particle* ggd_0_0_0 = particles.appendNew(TLorentzVector(2.0, 1, 1, 1), 211);
    const Particle* ggd_0_0_1 = particles.appendNew(TLorentzVector(3.0, 1, 1, 1), -211);

    grandGrandDaughterIndices.push_back(ggd_0_0_0->getArrayIndex());
    grandGrandDaughterIndices.push_back(ggd_0_0_1->getArrayIndex());
    momentum_0 = ggd_0_0_0->get4Vector() + ggd_0_0_1->get4Vector();
    const Particle* gd_0_0 = particles.appendNew(momentum_0, 310, Particle::c_Unflavored, grandGrandDaughterIndices);

    grandDaughterIndices.push_back(gd_0_0->getArrayIndex());
    grandDaughterIndices.push_back(gd_0_1->getArrayIndex());
    momentum_1 = gd_0_0->get4Vector() + gd_0_1->get4Vector();
    const Particle* d_0 = particles.appendNew(momentum_1, -411, Particle::c_Unflavored, grandDaughterIndices);

    daughterIndices.push_back(d_0->getArrayIndex());
    daughterIndices.push_back(d_1->getArrayIndex());
    momentum = d_0->get4Vector() + d_1->get4Vector();
    const Particle* m = particles.appendNew(momentum, 521, Particle::c_Unflavored, daughterIndices);
    BList->addParticle(m);

    // Particle that is not an child
    const Particle* not_child = particles.appendNew(TLorentzVector(5.0, 1, 1, 1), 211);

    // Particle that is not an child and doesn't have MC particle
    const Particle* not_child_2 = particles.appendNew(TLorentzVector(6.0, 1, 1, 1), 211);

    gd_0_0->addRelationTo(mc_gd_0_0);
    gd_0_1->addRelationTo(mc_gd_0_1);
    ggd_0_0_0->addRelationTo(mc_ggd_0_0_0);
    ggd_0_0_1->addRelationTo(mc_ggd_0_0_1);
    d_0->addRelationTo(mc_d_0);
    d_1->addRelationTo(mc_d_1);
    m->addRelationTo(mc_m);
    not_child->addRelationTo(mc_not_child);

    const Manager::Var* var_0 = Manager::Instance().getVariable("isMCDescendantOfList(B:vartest)");
    ASSERT_NE(var_0, nullptr);
    EXPECT_FALSE(std::get<bool>(var_0->function(D_gd_0_0)));
    EXPECT_FALSE(std::get<bool>(var_0->function(D_gd_0_1)));
    EXPECT_FALSE(std::get<bool>(var_0->function(D_gd_1_0)));
    EXPECT_FALSE(std::get<bool>(var_0->function(D_gd_1_1)));
    EXPECT_FALSE(std::get<bool>(var_0->function(D_d_0)));
    EXPECT_FALSE(std::get<bool>(var_0->function(D_d_1)));
    EXPECT_TRUE(std::get<bool>(var_0->function(ggd_0_0_0)));
    EXPECT_TRUE(std::get<bool>(var_0->function(ggd_0_0_1)));
    EXPECT_TRUE(std::get<bool>(var_0->function(gd_0_0)));
    EXPECT_TRUE(std::get<bool>(var_0->function(gd_0_1)));
    EXPECT_TRUE(std::get<bool>(var_0->function(d_0)));
    EXPECT_TRUE(std::get<bool>(var_0->function(d_1)));
    EXPECT_FALSE(std::get<bool>(var_0->function(not_child)));
    EXPECT_FALSE(std::get<bool>(var_0->function(not_child_2)));

    const Manager::Var* var_1 = Manager::Instance().getVariable("isMCDescendantOfList(B:vartest, D0:vartest)");
    ASSERT_NE(var_1, nullptr);
    EXPECT_FALSE(std::get<bool>(var_1->function(D_gd_0_0)));
    EXPECT_FALSE(std::get<bool>(var_1->function(D_gd_0_1)));
    EXPECT_FALSE(std::get<bool>(var_1->function(D_gd_1_0)));
    EXPECT_FALSE(std::get<bool>(var_1->function(D_gd_1_1)));
    EXPECT_FALSE(std::get<bool>(var_1->function(D_d_0)));
    EXPECT_FALSE(std::get<bool>(var_1->function(D_d_1)));
    EXPECT_TRUE(std::get<bool>(var_1->function(ggd_0_0_0)));
    EXPECT_TRUE(std::get<bool>(var_1->function(ggd_0_0_1)));
    EXPECT_TRUE(std::get<bool>(var_1->function(gd_0_0)));
    EXPECT_TRUE(std::get<bool>(var_1->function(gd_0_1)));
    EXPECT_TRUE(std::get<bool>(var_1->function(d_0)));
    EXPECT_TRUE(std::get<bool>(var_1->function(d_1)));
    EXPECT_FALSE(std::get<bool>(var_1->function(not_child)));
    EXPECT_FALSE(std::get<bool>(var_1->function(not_child_2)));

    const Manager::Var* var_2 = Manager::Instance().getVariable("isMCDescendantOfList(B:vartest, -1)");
    ASSERT_NE(var_2, nullptr);
    EXPECT_FALSE(std::get<bool>(var_2->function(D_gd_0_0)));
    EXPECT_FALSE(std::get<bool>(var_2->function(D_gd_0_1)));
    EXPECT_FALSE(std::get<bool>(var_2->function(D_gd_1_0)));
    EXPECT_FALSE(std::get<bool>(var_2->function(D_gd_1_1)));
    EXPECT_FALSE(std::get<bool>(var_2->function(D_d_0)));
    EXPECT_FALSE(std::get<bool>(var_2->function(D_d_1)));
    EXPECT_TRUE(std::get<bool>(var_2->function(ggd_0_0_0)));
    EXPECT_TRUE(std::get<bool>(var_2->function(ggd_0_0_1)));
    EXPECT_TRUE(std::get<bool>(var_2->function(gd_0_0)));
    EXPECT_TRUE(std::get<bool>(var_2->function(gd_0_1)));
    EXPECT_TRUE(std::get<bool>(var_2->function(d_0)));
    EXPECT_TRUE(std::get<bool>(var_2->function(d_1)));
    EXPECT_FALSE(std::get<bool>(var_2->function(not_child)));
    EXPECT_FALSE(std::get<bool>(var_2->function(not_child_2)));

    const Manager::Var* var_3 = Manager::Instance().getVariable("isMCDescendantOfList(B:vartest, 1)");
    ASSERT_NE(var_3, nullptr);
    EXPECT_FALSE(std::get<bool>(var_3->function(D_gd_0_0)));
    EXPECT_FALSE(std::get<bool>(var_3->function(D_gd_0_1)));
    EXPECT_FALSE(std::get<bool>(var_3->function(D_gd_1_0)));
    EXPECT_FALSE(std::get<bool>(var_3->function(D_gd_1_1)));
    EXPECT_FALSE(std::get<bool>(var_3->function(D_d_0)));
    EXPECT_FALSE(std::get<bool>(var_3->function(D_d_1)));
    EXPECT_FALSE(std::get<bool>(var_3->function(ggd_0_0_0)));
    EXPECT_FALSE(std::get<bool>(var_3->function(ggd_0_0_1)));
    EXPECT_FALSE(std::get<bool>(var_3->function(gd_0_0)));
    EXPECT_FALSE(std::get<bool>(var_3->function(gd_0_1)));
    EXPECT_TRUE(std::get<bool>(var_3->function(d_0)));
    EXPECT_TRUE(std::get<bool>(var_3->function(d_1)));
    EXPECT_FALSE(std::get<bool>(var_3->function(not_child)));
    EXPECT_FALSE(std::get<bool>(var_3->function(not_child_2)));

    const Manager::Var* var_4 = Manager::Instance().getVariable("isMCDescendantOfList(B:vartest, 2)");
    ASSERT_NE(var_4, nullptr);
    EXPECT_FALSE(std::get<bool>(var_4->function(D_gd_0_0)));
    EXPECT_FALSE(std::get<bool>(var_4->function(D_gd_0_1)));
    EXPECT_FALSE(std::get<bool>(var_4->function(D_gd_1_0)));
    EXPECT_FALSE(std::get<bool>(var_4->function(D_gd_1_1)));
    EXPECT_FALSE(std::get<bool>(var_4->function(D_d_0)));
    EXPECT_FALSE(std::get<bool>(var_4->function(D_d_1)));
    EXPECT_FALSE(std::get<bool>(var_4->function(ggd_0_0_0)));
    EXPECT_FALSE(std::get<bool>(var_4->function(ggd_0_0_1)));
    EXPECT_TRUE(std::get<bool>(var_4->function(gd_0_0)));
    EXPECT_TRUE(std::get<bool>(var_4->function(gd_0_1)));
    EXPECT_FALSE(std::get<bool>(var_4->function(d_0)));
    EXPECT_FALSE(std::get<bool>(var_4->function(d_1)));
    EXPECT_FALSE(std::get<bool>(var_4->function(not_child)));
    EXPECT_FALSE(std::get<bool>(var_4->function(not_child_2)));


    const Manager::Var* var_5 = Manager::Instance().getVariable("isMCDescendantOfList(B:vartest, 3)");
    ASSERT_NE(var_5, nullptr);
    EXPECT_FALSE(std::get<bool>(var_5->function(D_gd_0_0)));
    EXPECT_FALSE(std::get<bool>(var_5->function(D_gd_0_1)));
    EXPECT_FALSE(std::get<bool>(var_5->function(D_gd_1_0)));
    EXPECT_FALSE(std::get<bool>(var_5->function(D_gd_1_1)));
    EXPECT_FALSE(std::get<bool>(var_5->function(D_d_0)));
    EXPECT_FALSE(std::get<bool>(var_5->function(D_d_1)));
    EXPECT_TRUE(std::get<bool>(var_5->function(ggd_0_0_0)));
    EXPECT_TRUE(std::get<bool>(var_5->function(ggd_0_0_1)));
    EXPECT_FALSE(std::get<bool>(var_5->function(gd_0_0)));
    EXPECT_FALSE(std::get<bool>(var_5->function(gd_0_1)));
    EXPECT_FALSE(std::get<bool>(var_5->function(d_0)));
    EXPECT_FALSE(std::get<bool>(var_5->function(d_1)));
    EXPECT_FALSE(std::get<bool>(var_5->function(not_child)));
    EXPECT_FALSE(std::get<bool>(var_5->function(not_child_2)));
  }





  class PIDVariableTest : public ::testing::Test {
  protected:
    /** register Particle array + ParticleExtraInfoMap object. */
    void SetUp() override
    {
      DataStore::Instance().setInitializeActive(true);
      StoreObjPtr<ParticleExtraInfoMap> peim;
      StoreArray<TrackFitResult> tfrs;
      StoreArray<MCParticle> mcparticles;
      StoreArray<PIDLikelihood> likelihood;
      StoreArray<Particle> particles;
      StoreArray<Track> tracks;
      peim.registerInDataStore();
      tfrs.registerInDataStore();
      mcparticles.registerInDataStore();
      likelihood.registerInDataStore();
      particles.registerInDataStore();
      tracks.registerInDataStore();
      particles.registerRelationTo(likelihood);
      tracks.registerRelationTo(likelihood);
      DataStore::Instance().setInitializeActive(false);
    }

    /** clear datastore */
    void TearDown() override
    {
      DataStore::Instance().reset();
    }
  };

  TEST_F(PIDVariableTest, LogLikelihood)
  {
    StoreArray<PIDLikelihood> likelihood;
    StoreArray<Particle> particles;
    StoreArray<Track> tracks;
    StoreArray<TrackFitResult> tfrs;

    // create tracks and trackFitResutls
    TRandom3 generator;
    const float pValue = 0.5;
    const float bField = 1.5;
    const int charge = 1;
    TMatrixDSym cov6(6);
    // Generate a random put orthogonal pair of vectors in the r-phi plane
    TVector2 d(generator.Uniform(-1, 1), generator.Uniform(-1, 1));
    TVector2 pt(generator.Uniform(-1, 1), generator.Uniform(-1, 1));
    d.Set(d.X(), -(d.X()*pt.Px()) / pt.Py());
    // Add a random z component
    TVector3 position(d.X(), d.Y(), generator.Uniform(-1, 1));
    TVector3 momentum(pt.Px(), pt.Py(), generator.Uniform(-1, 1));

    auto CDCValue = static_cast<unsigned long long int>(0x300000000000000);
    tfrs.appendNew(position, momentum, cov6, charge, Const::electron, pValue, bField, CDCValue, 16777215, 0);
    Track mytrack;
    mytrack.setTrackFitResultIndex(Const::electron, 0);
    Track* allTrack = tracks.appendNew(mytrack);
    Track* noSVDTrack = tracks.appendNew(mytrack);
    Track* noSVDNoTOPTrack = tracks.appendNew(mytrack);
    Track* noPIDTrack = tracks.appendNew(mytrack);
    Track* dEdxTrack = tracks.appendNew(mytrack);

    // Fill by hand likelihood values for all the detectors and hypothesis
    // This is clearly not a physical case, since a particle cannot leave good
    // signals in both TOP and ARICH
    auto* lAll = likelihood.appendNew();
    lAll->setLogLikelihood(Const::TOP, Const::electron, 0.18);
    lAll->setLogLikelihood(Const::ARICH, Const::electron, 0.16);
    lAll->setLogLikelihood(Const::ECL, Const::electron, 0.14);
    lAll->setLogLikelihood(Const::CDC, Const::electron, 0.12);
    lAll->setLogLikelihood(Const::SVD, Const::electron, 0.1);
    lAll->setLogLikelihood(Const::KLM, Const::electron, 0.01);

    lAll->setLogLikelihood(Const::TOP, Const::muon, 0.5);
    lAll->setLogLikelihood(Const::ARICH, Const::muon, 0.52);
    lAll->setLogLikelihood(Const::ECL, Const::muon, 0.54);
    lAll->setLogLikelihood(Const::CDC, Const::muon, 0.56);
    lAll->setLogLikelihood(Const::SVD, Const::muon, 0.58);
    lAll->setLogLikelihood(Const::KLM, Const::muon, 0.8);

    lAll->setLogLikelihood(Const::TOP, Const::pion, 0.2);
    lAll->setLogLikelihood(Const::ARICH, Const::pion, 0.22);
    lAll->setLogLikelihood(Const::ECL, Const::pion, 0.24);
    lAll->setLogLikelihood(Const::CDC, Const::pion, 0.26);
    lAll->setLogLikelihood(Const::SVD, Const::pion, 0.28);
    lAll->setLogLikelihood(Const::KLM, Const::pion, 0.2);

    lAll->setLogLikelihood(Const::TOP, Const::kaon, 0.3);
    lAll->setLogLikelihood(Const::ARICH, Const::kaon, 0.32);
    lAll->setLogLikelihood(Const::ECL, Const::kaon, 0.34);
    lAll->setLogLikelihood(Const::CDC, Const::kaon, 0.36);
    lAll->setLogLikelihood(Const::SVD, Const::kaon, 0.38);
    lAll->setLogLikelihood(Const::KLM, Const::kaon, 0.2);

    lAll->setLogLikelihood(Const::TOP, Const::proton, 0.4);
    lAll->setLogLikelihood(Const::ARICH, Const::proton, 0.42);
    lAll->setLogLikelihood(Const::ECL, Const::proton, 0.44);
    lAll->setLogLikelihood(Const::CDC, Const::proton, 0.46);
    lAll->setLogLikelihood(Const::SVD, Const::proton, 0.48);
    lAll->setLogLikelihood(Const::KLM, Const::proton, 0.02);

    lAll->setLogLikelihood(Const::TOP, Const::deuteron, 0.6);
    lAll->setLogLikelihood(Const::ARICH, Const::deuteron, 0.62);
    lAll->setLogLikelihood(Const::ECL, Const::deuteron, 0.64);
    lAll->setLogLikelihood(Const::CDC, Const::deuteron, 0.66);
    lAll->setLogLikelihood(Const::SVD, Const::deuteron, 0.68);
    lAll->setLogLikelihood(Const::KLM, Const::deuteron, 0.02);

    // Likelihoods for all detectors but SVD
    auto* lAllNoSVD = likelihood.appendNew();
    // Likelihoods for all detectors but SVD and TOP
    auto* lAllNoSVDNoTOP = likelihood.appendNew();

    for (unsigned int iDet(0); iDet < Const::PIDDetectors::c_size; iDet++) {
      const auto det =  Const::PIDDetectors::c_set[iDet];
      for (const auto& hypo : Const::chargedStableSet) {
        if (det != Const::SVD) {
          lAllNoSVD->setLogLikelihood(det, hypo, lAll->getLogL(hypo, det));
          if (det != Const::TOP) {
            lAllNoSVDNoTOP->setLogLikelihood(det, hypo, lAll->getLogL(hypo, det));
          }
        }
      }
    }

    // Likelihoods for a dEdx only case
    auto* ldEdx = likelihood.appendNew();
    ldEdx->setLogLikelihood(Const::CDC, Const::electron, 0.12);
    ldEdx->setLogLikelihood(Const::SVD, Const::electron, 0.1);

    ldEdx->setLogLikelihood(Const::CDC, Const::pion, 0.26);
    ldEdx->setLogLikelihood(Const::SVD, Const::pion, 0.28);

    ldEdx->setLogLikelihood(Const::CDC, Const::kaon, 0.36);
    ldEdx->setLogLikelihood(Const::SVD, Const::kaon, 0.38);

    ldEdx->setLogLikelihood(Const::CDC, Const::proton, 0.46);
    ldEdx->setLogLikelihood(Const::SVD, Const::proton, 0.48);

    ldEdx->setLogLikelihood(Const::CDC, Const::muon, 0.56);
    ldEdx->setLogLikelihood(Const::SVD, Const::muon, 0.58);

    ldEdx->setLogLikelihood(Const::CDC, Const::deuteron, 0.66);
    ldEdx->setLogLikelihood(Const::SVD, Const::deuteron, 0.68);

    allTrack->addRelationTo(lAll);
    noSVDTrack->addRelationTo(lAllNoSVD);
    noSVDNoTOPTrack->addRelationTo(lAllNoSVDNoTOP);
    dEdxTrack->addRelationTo(ldEdx);

    // Table with the sum(LogL) for several cases
    //      All   dEdx  AllNoSVD AllNoSVDNoTOP
    // e    0.71  0.22  0.61     0.43
    // mu   3.5   1.14  2.92     2.42
    // pi   1.4   0.54  1.12     0.92
    // k    1.9   0.74  1.52     1.22
    // p    2.22  0.94  1.74     1.34
    // d    3.22  1.34  2.54     1.94

    auto* particleAll = particles.appendNew(allTrack, Const::pion);
    auto* particleNoSVD = particles.appendNew(noSVDTrack, Const::pion);
    auto* particleNoSVDNoTOP = particles.appendNew(noSVDNoTOPTrack, Const::pion);
    auto* particledEdx = particles.appendNew(dEdxTrack, Const::pion);
    auto* particleNoID = particles.appendNew(noPIDTrack, Const::pion);

    double numsumexp = std::exp(0.71) + std::exp(3.5) + std::exp(1.4) + std::exp(1.9) + std::exp(2.22) + std::exp(3.22);
    double numsumexp_noSVD = std::exp(0.61) + std::exp(2.92) + std::exp(1.12) + std::exp(1.52) + std::exp(1.74) + std::exp(2.54);
    double numsumexp_noSVDNoTOP = std::exp(0.43) + std::exp(2.42) + std::exp(0.92) + std::exp(1.22) + std::exp(1.34) + std::exp(1.94);

    // Basic PID quantities. Currently just wrappers for global probability.
    EXPECT_FLOAT_EQ(electronID(particleNoSVD), std::exp(0.61) / numsumexp_noSVD);
    EXPECT_FLOAT_EQ(muonID(particleNoSVD),     std::exp(2.92) / numsumexp_noSVD);
    EXPECT_FLOAT_EQ(pionID(particleNoSVD),     std::exp(1.12) / numsumexp_noSVD);
    EXPECT_FLOAT_EQ(kaonID(particleNoSVD),     std::exp(1.52) / numsumexp_noSVD);
    EXPECT_FLOAT_EQ(protonID(particleNoSVD),   std::exp(1.74) / numsumexp_noSVD);
    EXPECT_FLOAT_EQ(deuteronID(particleNoSVD), std::exp(2.54) / numsumexp_noSVD);

    // smart PID that takes the hypothesis into account
    auto* particleElectronNoSVD = particles.appendNew(noSVDTrack, Const::electron);
    auto* particleMuonNoSVD = particles.appendNew(noSVDTrack, Const::muon);
    auto* particleKaonNoSVD = particles.appendNew(noSVDTrack, Const::kaon);
    auto* particleProtonNoSVD = particles.appendNew(noSVDTrack, Const::proton);
    auto* particleDeuteronNoSVD = particles.appendNew(noSVDTrack, Const::deuteron);

    EXPECT_FLOAT_EQ(particleID(particleNoSVD), std::exp(1.12) / numsumexp_noSVD); // there's already a pion
    EXPECT_FLOAT_EQ(particleID(particleElectronNoSVD), std::exp(0.61) / numsumexp_noSVD);
    EXPECT_FLOAT_EQ(particleID(particleMuonNoSVD), std::exp(2.92) / numsumexp_noSVD);
    EXPECT_FLOAT_EQ(particleID(particleKaonNoSVD), std::exp(1.52) / numsumexp_noSVD);
    EXPECT_FLOAT_EQ(particleID(particleProtonNoSVD),   std::exp(1.74) / numsumexp_noSVD);
    EXPECT_FLOAT_EQ(particleID(particleDeuteronNoSVD), std::exp(2.54) / numsumexp_noSVD);

    // TEMP: Electron ID w/o the TOP.
    EXPECT_FLOAT_EQ(electronID_noTOP(particleNoSVDNoTOP), std::exp(0.43) / numsumexp_noSVDNoTOP);

    // Hadron ID vars w/ SVD info included. Only pi, K, p.
    double numsumexp_had = std::exp(1.4) + std::exp(1.9) + std::exp(2.22);
    EXPECT_FLOAT_EQ(pionID_SVD(particleAll), std::exp(1.4) / numsumexp_had);
    EXPECT_FLOAT_EQ(kaonID_SVD(particleAll), std::exp(1.9) / numsumexp_had);
    EXPECT_FLOAT_EQ(protonID_SVD(particleAll), std::exp(2.22) / numsumexp_had);
    std::vector<double> v_pi_K {211., 321.};
    std::vector<double> v_pi_p {211., 2212.};
    std::vector<double> v_K_p {321., 2212.};
    EXPECT_FLOAT_EQ(binaryPID_SVD(particleAll, v_pi_K), std::exp(1.4) / (std::exp(1.4) + std::exp(1.9)));
    EXPECT_FLOAT_EQ(binaryPID_SVD(particleAll, v_pi_p), std::exp(1.4) / (std::exp(1.4) + std::exp(2.22)));
    EXPECT_FLOAT_EQ(binaryPID_SVD(particleAll, v_K_p), std::exp(1.9) / (std::exp(1.9) + std::exp(2.22)));

    // Check what happens if no Likelihood is available
    EXPECT_TRUE(std::isnan(electronID(particleNoID)));
    EXPECT_TRUE(std::isnan(muonID(particleNoID)));
    EXPECT_TRUE(std::isnan(pionID(particleNoID)));
    EXPECT_TRUE(std::isnan(kaonID(particleNoID)));
    EXPECT_TRUE(std::isnan(protonID(particleNoID)));
    EXPECT_TRUE(std::isnan(deuteronID(particleNoID)));

    //expert stuff: LogL values
    EXPECT_FLOAT_EQ(std::get<double>(Manager::Instance().getVariable("pidLogLikelihoodValueExpert(11, TOP)")->function(particleAll)),
                    0.18);
    EXPECT_FLOAT_EQ(std::get<double>(Manager::Instance().getVariable("pidLogLikelihoodValueExpert(11, ALL)")->function(particleAll)),
                    0.70);
    EXPECT_FLOAT_EQ(std::get<double>(Manager::Instance().getVariable("pidLogLikelihoodValueExpert(2212, TOP, CDC)")->function(
                                       particleAll)), 0.86);

    // global probability
    EXPECT_FLOAT_EQ(std::get<double>(Manager::Instance().getVariable("pidProbabilityExpert(1000010020, ALL)")->function(particleAll)),
                    std::exp(3.22) / numsumexp);
    EXPECT_FLOAT_EQ(std::get<double>(Manager::Instance().getVariable("pidProbabilityExpert(2212, ALL)")->function(particleAll)),
                    std::exp(2.22) / numsumexp);
    EXPECT_FLOAT_EQ(std::get<double>(Manager::Instance().getVariable("pidProbabilityExpert(211, ALL)")->function(particleAll)),
                    std::exp(1.4) / numsumexp);
    EXPECT_FLOAT_EQ(std::get<double>(Manager::Instance().getVariable("pidProbabilityExpert(321, ALL)")->function(particleAll)),
                    std::exp(1.9) / numsumexp);
    EXPECT_FLOAT_EQ(std::get<double>(Manager::Instance().getVariable("pidProbabilityExpert(13, ALL)")->function(particleAll)),
                    std::exp(3.5) / numsumexp);
    EXPECT_FLOAT_EQ(std::get<double>(Manager::Instance().getVariable("pidProbabilityExpert(11, ALL)")->function(particleAll)),
                    std::exp(0.71) / numsumexp);
    EXPECT_FLOAT_EQ(std::get<double>(Manager::Instance().getVariable("pidProbabilityExpert(211, ALL)")->function(particledEdx)),
                    std::exp(0.54) / (std::exp(0.22) + std::exp(1.14) + std::exp(0.54) + std::exp(0.74) + std::exp(0.94) + std::exp(1.34)));
    EXPECT_FLOAT_EQ(std::get<double>(Manager::Instance().getVariable("pidProbabilityExpert(211, ALL)")->function(particledEdx)),
                    std::get<double>(Manager::Instance().getVariable("pidProbabilityExpert(211, CDC, SVD)")->function(particleAll)));
    EXPECT_FLOAT_EQ(std::get<double>(Manager::Instance().getVariable("pidProbabilityExpert(211, CDC)")->function(particledEdx)),
                    std::get<double>(Manager::Instance().getVariable("pidProbabilityExpert(211, CDC)")->function(particleAll)));
    EXPECT_FLOAT_EQ(std::get<double>(Manager::Instance().getVariable("pidProbabilityExpert(321, CDC)")->function(particleAll)),
                    std::exp(0.36) / (std::exp(0.12) + std::exp(0.26) + std::exp(0.36) + std::exp(0.46) + std::exp(0.56) + std::exp(0.66)));

    // binary probability
    EXPECT_FLOAT_EQ(std::get<double>(Manager::Instance().getVariable("pidPairProbabilityExpert(321, 2212, ALL)")->function(
                                       particleAll)),
                    1.0 / (1.0 + std::exp(2.22 - 1.9)));
    EXPECT_FLOAT_EQ(std::get<double>(Manager::Instance().getVariable("pidPairProbabilityExpert(321, 2212, ALL)")->function(
                                       particledEdx)),
                    1.0 / (1.0 + std::exp(0.94 - 0.74)));
    EXPECT_FLOAT_EQ(std::get<double>(Manager::Instance().getVariable("pidPairProbabilityExpert(321, 2212, CDC, SVD)")->function(
                                       particleAll)),
                    1.0 / (1.0 + std::exp(0.94 - 0.74)));

    // No likelihood available
    EXPECT_TRUE(std::isnan(std::get<double>(Manager::Instance().getVariable("pidPairProbabilityExpert(321, 2212, KLM)")->function(
                                              particledEdx))));
    EXPECT_TRUE(std::isnan(std::get<double>(Manager::Instance().getVariable("pidLogLikelihoodValueExpert(11, TOP, CDC, SVD)")->function(
                                              particleNoID))));
    EXPECT_TRUE(std::isnan(std::get<double>(Manager::Instance().getVariable("pidLogLikelihoodValueExpert(11, TOP)")->function(
                                              particledEdx))));
    EXPECT_TRUE(std::isnan(std::get<double>(Manager::Instance().getVariable("pidPairProbabilityExpert(321, 2212, KLM)")->function(
                                              particledEdx))));
    EXPECT_TRUE(std::isnan(std::get<double>
                           (Manager::Instance().getVariable("pidPairProbabilityExpert(321, 2212, ECL, TOP, ARICH)")->function(
                              particledEdx))));
    EXPECT_FALSE(std::isnan(std::get<double>
                            (Manager::Instance().getVariable("pidPairProbabilityExpert(321, 2212, ECL, TOP, ARICH, SVD)")->function(
                               particledEdx))));
    //Mostlikely PDG tests:
    EXPECT_FLOAT_EQ(std::get<double>(Manager::Instance().getVariable("pidMostLikelyPDG()")->function(particledEdx)), 1.00001e+09);
    EXPECT_FLOAT_EQ(std::get<double>(Manager::Instance().getVariable("pidMostLikelyPDG(0.5, 0.1, 0.1, 0.1, 0.1, 0.1)")->function(
                                       particledEdx)),
                    Const::electron.getPDGCode());
    EXPECT_FLOAT_EQ(std::get<double>(Manager::Instance().getVariable("pidMostLikelyPDG(0.1, 0.5, 0.1, 0.1, 0.1, 0.1)")->function(
                                       particledEdx)),
                    Const::muon.getPDGCode());
    EXPECT_FLOAT_EQ(std::get<double>(Manager::Instance().getVariable("pidMostLikelyPDG(0.1, 0.1, 0.5, 0.1, 0.1, 0.1)")->function(
                                       particledEdx)),
                    Const::pion.getPDGCode());
    EXPECT_FLOAT_EQ(std::get<double>(Manager::Instance().getVariable("pidMostLikelyPDG(0.1, 0.1, 0.1, 0.5, 0.1, 0.1)")->function(
                                       particledEdx)),
                    Const::kaon.getPDGCode());
    EXPECT_FLOAT_EQ(std::get<double>(Manager::Instance().getVariable("pidMostLikelyPDG(0.1, 0.1, 0.1, 0.1, 0.5, 0.1)")->function(
                                       particledEdx)),
                    Const::proton.getPDGCode());
    EXPECT_FLOAT_EQ(std::get<double>(Manager::Instance().getVariable("pidMostLikelyPDG(0, 1., 0, 0, 0, 0)")->function(particledEdx)),
                    Const::muon.getPDGCode());
  }

  TEST_F(PIDVariableTest, MissingLikelihood)
  {
    StoreArray<PIDLikelihood> likelihood;
    StoreArray<Particle> particles;
    StoreArray<Track> tracks;
    StoreArray<TrackFitResult> tfrs;

    // create tracks and trackFitResutls
    TRandom3 generator;
    const float pValue = 0.5;
    const float bField = 1.5;
    const int charge = 1;
    TMatrixDSym cov6(6);
    // Generate a random put orthogonal pair of vectors in the r-phi plane
    TVector2 d(generator.Uniform(-1, 1), generator.Uniform(-1, 1));
    TVector2 pt(generator.Uniform(-1, 1), generator.Uniform(-1, 1));
    d.Set(d.X(), -(d.X()*pt.Px()) / pt.Py());
    // Add a random z component
    TVector3 position(d.X(), d.Y(), generator.Uniform(-1, 1));
    TVector3 momentum(pt.Px(), pt.Py(), generator.Uniform(-1, 1));

    auto CDCValue = static_cast<unsigned long long int>(0x300000000000000);
    tfrs.appendNew(position, momentum, cov6, charge, Const::electron, pValue, bField, CDCValue, 16777215, 0);
    Track mytrack;
    mytrack.setTrackFitResultIndex(Const::electron, 0);
    Track* savedTrack1 = tracks.appendNew(mytrack);
    Track* savedTrack2 = tracks.appendNew(mytrack);
    Track* savedTrack3 = tracks.appendNew(mytrack);
    Track* savedTrack4 = tracks.appendNew(mytrack);

    auto* l1 = likelihood.appendNew();
    l1->setLogLikelihood(Const::TOP, Const::electron, 0.18);
    l1->setLogLikelihood(Const::ECL, Const::electron, 0.14);
    savedTrack1->addRelationTo(l1);

    auto* electron = particles.appendNew(savedTrack1, Const::electron);

    auto* l2 = likelihood.appendNew();
    l2->setLogLikelihood(Const::TOP, Const::pion, 0.2);
    l2->setLogLikelihood(Const::ARICH, Const::pion, 0.22);
    l2->setLogLikelihood(Const::ECL, Const::pion, 0.24);
    l2->setLogLikelihood(Const::CDC, Const::pion, 0.26);
    l2->setLogLikelihood(Const::SVD, Const::pion, 0.28);
    savedTrack2->addRelationTo(l2);

    auto* pion = particles.appendNew(savedTrack2, Const::pion);

    auto* l3 = likelihood.appendNew();
    l3->setLogLikelihood(Const::TOP, Const::kaon, 0.3);
    l3->setLogLikelihood(Const::ARICH, Const::kaon, 0.32);
    savedTrack3->addRelationTo(l3);

    auto* kaon = particles.appendNew(savedTrack3, Const::kaon);

    auto* l4 = likelihood.appendNew();
    l4->setLogLikelihood(Const::ARICH, Const::proton, 0.42);
    l4->setLogLikelihood(Const::ECL, Const::proton, 0.44);
    l4->setLogLikelihood(Const::CDC, Const::proton, 0.46);
    l4->setLogLikelihood(Const::SVD, Const::proton, 0.48);
    savedTrack4->addRelationTo(l4);

    auto* proton = particles.appendNew(savedTrack4, Const::proton);

    const Manager::Var* varMissECL = Manager::Instance().getVariable("pidMissingProbabilityExpert(ECL)");
    const Manager::Var* varMissTOP = Manager::Instance().getVariable("pidMissingProbabilityExpert(TOP)");
    const Manager::Var* varMissARICH = Manager::Instance().getVariable("pidMissingProbabilityExpert(ARICH)");


    EXPECT_FLOAT_EQ(std::get<double>(varMissTOP->function(electron)), 0.0);
    EXPECT_FLOAT_EQ(std::get<double>(varMissTOP->function(pion)), 0.0);
    EXPECT_FLOAT_EQ(std::get<double>(varMissTOP->function(kaon)), 0.0);
    EXPECT_FLOAT_EQ(std::get<double>(varMissTOP->function(proton)), 1.0);

    EXPECT_FLOAT_EQ(std::get<double>(varMissARICH->function(electron)), 1.0);
    EXPECT_FLOAT_EQ(std::get<double>(varMissARICH->function(pion)), 0.0);
    EXPECT_FLOAT_EQ(std::get<double>(varMissARICH->function(kaon)), 0.0);
    EXPECT_FLOAT_EQ(std::get<double>(varMissARICH->function(proton)), 0.0);

    EXPECT_FLOAT_EQ(std::get<double>(varMissECL->function(electron)), 0.0);
    EXPECT_FLOAT_EQ(std::get<double>(varMissECL->function(pion)), 0.0);
    EXPECT_FLOAT_EQ(std::get<double>(varMissECL->function(kaon)), 1.0);
    EXPECT_FLOAT_EQ(std::get<double>(varMissECL->function(proton)), 0.0);
  }

  class FlightInfoTest : public ::testing::Test {
  protected:
    /** register Particle array + ParticleExtraInfoMap object. */
    void SetUp() override
    {
      DataStore::Instance().setInitializeActive(true);
      StoreArray<Particle>().registerInDataStore();
      StoreArray<MCParticle>().registerInDataStore();
      StoreArray<MCParticle> mcParticles;
      StoreArray<Particle> particles;
      particles.registerRelationTo(mcParticles);
      StoreObjPtr<ParticleExtraInfoMap>().registerInDataStore();
      DataStore::Instance().setInitializeActive(false);


      // Insert MC particle logic here
      MCParticle mcKs;
      mcKs.setPDG(Const::Kshort.getPDGCode());
      mcKs.setProductionVertex(1.0, 1.0, 0.0);
      mcKs.setDecayVertex(4.0, 5.0, 0.0);
      mcKs.setProductionTime(0);
      mcKs.setMassFromPDG();
      mcKs.setMomentum(1.164, 1.55200, 0);
      float decayTime = 5 * mcKs.getMass() / mcKs.getEnergy();
      mcKs.setDecayTime(decayTime);
      mcKs.setStatus(MCParticle::c_PrimaryParticle);
      MCParticle* newMCKs = mcParticles.appendNew(mcKs);



      MCParticle mcDp;
      mcDp.setPDG(411);
      mcDp.setDecayVertex(1.0, 1.0, 0.0);
      mcDp.setMassFromPDG();
      mcDp.setStatus(MCParticle::c_PrimaryParticle);
      MCParticle* newMCDp = mcParticles.appendNew(mcDp);

      // Insert Reco particle logic here
      TLorentzVector momentum;
      TMatrixFSym error(7);
      error.Zero();
      error(0, 0) = 0.05;
      error(1, 1) = 0.2;
      error(2, 2) = 0.4;
      error(3, 3) = 0.01;
      error(4, 4) = 0.04;
      error(5, 5) = 0.00875;
      error(6, 6) = 0.01;
      Particle pi(TLorentzVector(1.59607, 1.19705, 0, 2), 211);
      momentum += pi.get4Vector();
      Particle* newpi = particles.appendNew(pi);


      Particle Ks(TLorentzVector(1.164, 1.55200, 0, 2), 310, Particle::c_Unflavored, Particle::c_Composite, 0);
      Ks.setVertex(TVector3(4.0, 5.0, 0.0));
      Ks.setMomentumVertexErrorMatrix(error);   // (order: px,py,pz,E,x,y,z)
      momentum += Ks.get4Vector();
      Ks.addExtraInfo("prodVertX", 1.0);
      Ks.addExtraInfo("prodVertY", 1.0);
      Ks.addExtraInfo("prodVertZ", 0.0);
      Ks.addExtraInfo("prodVertSxx", 0.04);
      Ks.addExtraInfo("prodVertSxy", 0.0);
      Ks.addExtraInfo("prodVertSxz", 0.0);
      Ks.addExtraInfo("prodVertSyx", 0.0);
      Ks.addExtraInfo("prodVertSyy", 0.00875);
      Ks.addExtraInfo("prodVertSyz", 0.0);
      Ks.addExtraInfo("prodVertSzx", 0.0);
      Ks.addExtraInfo("prodVertSzy", 0.0);
      Ks.addExtraInfo("prodVertSzz", 0.01);
      Particle* newKs = particles.appendNew(Ks);
      newKs->addRelationTo(newMCKs);


      Particle Dp(momentum, 411, Particle::c_Flavored, Particle::c_Composite, 0);
      Dp.appendDaughter(newpi);
      Dp.appendDaughter(newKs);
      TVector3 motherVtx(1.0, 1.0, 0.0);
      Dp.setVertex(motherVtx);
      Dp.setMomentumVertexErrorMatrix(error);   // (order: px,py,pz,E,x,y,z)
      Dp.addExtraInfo("prodVertX", 0.0);
      Dp.addExtraInfo("prodVertY", 1.0);
      Dp.addExtraInfo("prodVertZ", -2.0);
      Dp.addExtraInfo("prodVertSxx", 0.04);
      Dp.addExtraInfo("prodVertSxy", 0.0);
      Dp.addExtraInfo("prodVertSxz", 0.0);
      Dp.addExtraInfo("prodVertSyx", 0.0);
      Dp.addExtraInfo("prodVertSyy", 0.01);
      Dp.addExtraInfo("prodVertSyz", 0.0);
      Dp.addExtraInfo("prodVertSzx", 0.0);
      Dp.addExtraInfo("prodVertSzy", 0.0);
      Dp.addExtraInfo("prodVertSzz", 0.1575);
      Particle* newDp = particles.appendNew(Dp);
      newDp->addRelationTo(newMCDp);

    }

    /** clear datastore */
    void TearDown() override
    {
      DataStore::Instance().reset();
    }
  };
  TEST_F(FlightInfoTest, flightDistance)
  {
    StoreArray<Particle> particles{};
    const Particle* newKs = particles[1]; //  Ks had flight distance of 5 cm

    const Manager::Var* var = Manager::Instance().getVariable("flightDistance");
    ASSERT_NE(var, nullptr);
    EXPECT_FLOAT_EQ(std::get<double>(var->function(newKs)), 5.0);
  }
  TEST_F(FlightInfoTest, flightDistanceErr)
  {
    StoreArray<Particle> particles{};
    const Particle* newKs = particles[1]; //  Ks had flight distance of 5 cm

    const Manager::Var* var = Manager::Instance().getVariable("flightDistanceErr");
    ASSERT_NE(var, nullptr);
    EXPECT_GT(std::get<double>(var->function(newKs)), 0.0);
  }
  TEST_F(FlightInfoTest, flightTime)
  {
    StoreArray<Particle> particles{};
    const Particle* newKs = particles[1]; //  Ks had flight time of 0.0427 us (t = d/c * m/p)

    const Manager::Var* var = Manager::Instance().getVariable("flightTime");
    ASSERT_NE(var, nullptr);
    EXPECT_FLOAT_EQ(std::get<double>(var->function(newKs)), 5.0 / Const::speedOfLight * newKs->getPDGMass() / newKs->getP());
  }

  TEST_F(FlightInfoTest, flightTimeErr)
  {
    StoreArray<Particle> particles{};
    const Particle* newKs = particles[1]; //  Ks should have positive flight distance uncertainty

    const Manager::Var* var = Manager::Instance().getVariable("flightTimeErr");
    ASSERT_NE(var, nullptr);
    EXPECT_GT(std::get<double>(var->function(newKs)), 0.0);
  }

  TEST_F(FlightInfoTest, flightDistanceOfDaughter)
  {
    StoreArray<Particle> particles{};
    const Particle* newDp = particles[2]; // Get D+, its daughter Ks had flight distance of 5 cm

    const Manager::Var* var = Manager::Instance().getVariable("flightDistanceOfDaughter(1)");
    ASSERT_NE(var, nullptr);
    EXPECT_FLOAT_EQ(std::get<double>(var->function(newDp)), 5.0);

    var = Manager::Instance().getVariable("flightDistanceOfDaughter(3)");
    ASSERT_NE(var, nullptr);
    EXPECT_TRUE(std::isnan(std::get<double>(var->function(newDp))));
  }
  TEST_F(FlightInfoTest, flightDistanceOfDaughterErr)
  {
    StoreArray<Particle> particles{};
    const Particle* newDp = particles[2]; // Get D+, its daughter Ks should have positive flight distance uncertainty

    const Manager::Var* var = Manager::Instance().getVariable("flightDistanceOfDaughterErr(1)");
    ASSERT_NE(var, nullptr);
    EXPECT_GT(std::get<double>(var->function(newDp)), 0.0);

    var = Manager::Instance().getVariable("flightDistanceOfDaughterErr(3)");
    ASSERT_NE(var, nullptr);
    EXPECT_TRUE(std::isnan(std::get<double>(var->function(newDp))));
  }
  TEST_F(FlightInfoTest, flightTimeOfDaughter)
  {
    StoreArray<Particle> particles{};
    const Particle* newDp = particles[2]; // Get D+, its daughter Ks had flight time of 0.0427 us (t = d/c * m/p)

    const Manager::Var* var = Manager::Instance().getVariable("flightTimeOfDaughter(1)");
    ASSERT_NE(var, nullptr);
    const Particle* Ks = newDp->getDaughter(1);

    EXPECT_FLOAT_EQ(std::get<double>(var->function(newDp)), 5.0 / Const::speedOfLight * Ks->getPDGMass() / Ks->getP());

    var = Manager::Instance().getVariable("flightTimeOfDaughter(3)");
    ASSERT_NE(var, nullptr);
    EXPECT_TRUE(std::isnan(std::get<double>(var->function(newDp))));
  }
  TEST_F(FlightInfoTest, flightTimeOfDaughterErr)
  {
    StoreArray<Particle> particles{};
    const Particle* newDp = particles[2]; // Get D+, its daughter Ks should have positive flight time uncertainty

    const Manager::Var* var = Manager::Instance().getVariable("flightTimeOfDaughterErr(1)");
    ASSERT_NE(var, nullptr);
    EXPECT_GT(std::get<double>(var->function(newDp)), 0.0);

    var = Manager::Instance().getVariable("flightTimeOfDaughterErr(3)");
    ASSERT_NE(var, nullptr);
    EXPECT_TRUE(std::isnan(std::get<double>(var->function(newDp))));
  }
  TEST_F(FlightInfoTest, mcFlightDistanceOfDaughter)
  {
    StoreArray<Particle> particles{};
    const Particle* newDp = particles[2]; // Get D+, its daughter Ks had flight distance of 5 cm

    const Manager::Var* var = Manager::Instance().getVariable("mcFlightDistanceOfDaughter(1)");
    ASSERT_NE(var, nullptr);

    EXPECT_FLOAT_EQ(std::get<double>(var->function(newDp)), 5.0);

    var = Manager::Instance().getVariable("mcFlightDistanceOfDaughter(3)");
    ASSERT_NE(var, nullptr);
    EXPECT_TRUE(std::isnan(std::get<double>(var->function(newDp))));
  }
  TEST_F(FlightInfoTest, mcFlightTimeOfDaughter)
  {
    StoreArray<Particle> particles{};
    const Particle* newDp = particles[2]; // Get D+, its daughter Ks had flight time of 0.0427 us (t = d/c * m/p)

    const Manager::Var* var = Manager::Instance().getVariable("mcFlightTimeOfDaughter(1)");
    ASSERT_NE(var, nullptr);
    auto* Ks = newDp->getDaughter(1)->getRelatedTo<MCParticle>();
    //    double p = Ks->getMomentum().Mag();
    //    EXPECT_FLOAT_EQ(std::get<double>(var->function(newDp)), 5.0 / Const::speedOfLight * Ks->getMass() / p);

    EXPECT_FLOAT_EQ(std::get<double>(var->function(newDp)), Ks->getLifetime() / Ks->getEnergy()*Ks->getMass());

    var = Manager::Instance().getVariable("mcFlightTimeOfDaughter(3)");
    ASSERT_NE(var, nullptr);
    EXPECT_TRUE(std::isnan(std::get<double>(var->function(newDp))));
  }

  TEST_F(FlightInfoTest, vertexDistance)
  {
    StoreArray<Particle> particles{};
    const Particle* newKS = particles[1]; // Get KS, as it has both a production and decay vertex

    const Manager::Var* var = Manager::Instance().getVariable("vertexDistance");
    ASSERT_NE(var, nullptr);
    EXPECT_FLOAT_EQ(std::get<double>(var->function(newKS)), 5.0);
  }

  TEST_F(FlightInfoTest, vertexDistanceError)
  {
    StoreArray<Particle> particles{};
    const Particle* newKS = particles[1]; // Get KS, as it has both a production and decay vertex

    const Manager::Var* var = Manager::Instance().getVariable("vertexDistanceErr");
    ASSERT_NE(var, nullptr);
    EXPECT_FLOAT_EQ(std::get<double>(var->function(newKS)), 0.2);
  }

  TEST_F(FlightInfoTest, vertexDistanceSignificance)
  {
    StoreArray<Particle> particles{};
    const Particle* newKS = particles[1]; // Get KS, as it has both a production and decay vertex

    const Manager::Var* var = Manager::Instance().getVariable("vertexDistanceSignificance");
    ASSERT_NE(var, nullptr);
    EXPECT_FLOAT_EQ(std::get<double>(var->function(newKS)), 25);
  }

  TEST_F(FlightInfoTest, vertexDistanceOfDaughter)
  {
    StoreArray<Particle> particles{};
    const Particle* newDp = particles[2]; // Get D+, its daughter KS has both a production and decay vertex

    const Manager::Var* var = Manager::Instance().getVariable("vertexDistanceOfDaughter(1, noIP)");
    ASSERT_NE(var, nullptr);
    EXPECT_FLOAT_EQ(std::get<double>(var->function(newDp)), 5.0);

    var = Manager::Instance().getVariable("vertexDistanceOfDaughter(1)");
    ASSERT_NE(var, nullptr);
    EXPECT_FLOAT_EQ(std::get<double>(var->function(newDp)), 6.0);

    var = Manager::Instance().getVariable("vertexDistanceOfDaughter(2)");
    ASSERT_NE(var, nullptr);
    EXPECT_TRUE(std::isnan(std::get<double>(var->function(newDp))));
  }

  TEST_F(FlightInfoTest, vertexDistanceOfDaughterError)
  {
    StoreArray<Particle> particles{};
    const Particle* newDp = particles[2]; // Get D+, its daughter KS has both a production and decay vertex

    const Manager::Var* var = Manager::Instance().getVariable("vertexDistanceOfDaughterErr(1, noIP)");
    ASSERT_NE(var, nullptr);
    EXPECT_FLOAT_EQ(std::get<double>(var->function(newDp)), 0.2);

    var = Manager::Instance().getVariable("vertexDistanceOfDaughterErr(1)");
    ASSERT_NE(var, nullptr);
    EXPECT_FLOAT_EQ(std::get<double>(var->function(newDp)), 0.25);
  }

  TEST_F(FlightInfoTest, vertexDistanceOfDaughterSignificance)
  {
    StoreArray<Particle> particles{};
    const Particle* newDp = particles[2]; // Get D+, its daughter KS has both a production and decay vertex

    const Manager::Var* var = Manager::Instance().getVariable("vertexDistanceOfDaughterSignificance(1, noIP)");
    ASSERT_NE(var, nullptr);
    EXPECT_FLOAT_EQ(std::get<double>(var->function(newDp)), 25);

    var = Manager::Instance().getVariable("vertexDistanceOfDaughterSignificance(1)");
    ASSERT_NE(var, nullptr);
    EXPECT_FLOAT_EQ(std::get<double>(var->function(newDp)), 24);
  }

  class VertexVariablesTest : public ::testing::Test {
  protected:
    /** register Particle array + ParticleExtraInfoMap object. */
    void SetUp() override
    {
      DataStore::Instance().setInitializeActive(true);
      StoreArray<Particle>().registerInDataStore();
      StoreArray<MCParticle>().registerInDataStore();
      StoreArray<MCParticle> mcParticles;
      StoreArray<Particle> particles;
      particles.registerRelationTo(mcParticles);
      StoreObjPtr<ParticleExtraInfoMap>().registerInDataStore();
      DataStore::Instance().setInitializeActive(false);


      // Insert MC particle logic here
      MCParticle mcKs;
      mcKs.setPDG(Const::Kshort.getPDGCode());
      mcKs.setDecayVertex(4.0, 5.0, 0.0);
      mcKs.setProductionVertex(TVector3(1.0, 2.0, 3.0));
      mcKs.setMassFromPDG();
      mcKs.setMomentum(1.164, 1.55200, 0);
      mcKs.setStatus(MCParticle::c_PrimaryParticle);
      MCParticle* newMCKs = mcParticles.appendNew(mcKs);

      Particle Ks(TLorentzVector(1.164, 1.55200, 0, 2), 310);
      Ks.setVertex(TVector3(4.0, 5.0, 0.0));
      Ks.addExtraInfo("prodVertX", 1.0);
      Ks.addExtraInfo("prodVertY", 2.0);
      Ks.addExtraInfo("prodVertZ", 3.0);
      Ks.addExtraInfo("prodVertSxx", 0.1);
      Ks.addExtraInfo("prodVertSxy", 0.2);
      Ks.addExtraInfo("prodVertSxz", 0.3);
      Ks.addExtraInfo("prodVertSyx", 0.4);
      Ks.addExtraInfo("prodVertSyy", 0.5);
      Ks.addExtraInfo("prodVertSyz", 0.6);
      Ks.addExtraInfo("prodVertSzx", 0.7);
      Ks.addExtraInfo("prodVertSzy", 0.8);
      Ks.addExtraInfo("prodVertSzz", 0.9);
      Particle* newKs = particles.appendNew(Ks);
      newKs->addRelationTo(newMCKs);
    }

    /** clear datastore */
    void TearDown() override
    {
      DataStore::Instance().reset();
    }
  };

  // MC vertex tests
  TEST_F(VertexVariablesTest, mcDecayVertexX)
  {
    StoreArray<Particle> particles{};
    const Particle* newKs = particles[0]; //  Ks had truth decay x is 4.0

    const Manager::Var* var = Manager::Instance().getVariable("mcDecayVertexX");
    ASSERT_NE(var, nullptr);
    EXPECT_FLOAT_EQ(std::get<double>(var->function(newKs)), 4.0);
  }

  TEST_F(VertexVariablesTest, mcDecayVertexY)
  {
    StoreArray<Particle> particles{};
    const Particle* newKs = particles[0]; //  Ks had truth decay y is 5.0

    const Manager::Var* var = Manager::Instance().getVariable("mcDecayVertexY");
    ASSERT_NE(var, nullptr);
    EXPECT_FLOAT_EQ(std::get<double>(var->function(newKs)), 5.0);
  }

  TEST_F(VertexVariablesTest, mcDecayVertexZ)
  {
    StoreArray<Particle> particles{};
    const Particle* newKs = particles[0]; //  Ks had truth decay z is 0.0

    const Manager::Var* var = Manager::Instance().getVariable("mcDecayVertexZ");
    ASSERT_NE(var, nullptr);
    EXPECT_FLOAT_EQ(std::get<double>(var->function(newKs)), 0.0);
  }


  TEST_F(VertexVariablesTest, mcDecayVertexFromIPDistance)
  {
    StoreArray<Particle> particles{};
    const Particle* newKs = particles[0]; //  Ks had truth distance of sqrt(41)

    const Manager::Var* var = Manager::Instance().getVariable("mcDecayVertexFromIPDistance");
    ASSERT_NE(var, nullptr);
    EXPECT_FLOAT_EQ(std::get<double>(var->function(newKs)), sqrt(4.0 * 4.0 + 5.0 * 5.0));
  }

  TEST_F(VertexVariablesTest, mcDecayVertexRho)
  {
    StoreArray<Particle> particles{};
    const Particle* newKs = particles[0]; //  Ks had truth rho of sqrt(41)

    const Manager::Var* var = Manager::Instance().getVariable("mcDecayVertexRho");
    ASSERT_NE(var, nullptr);
    EXPECT_FLOAT_EQ(std::get<double>(var->function(newKs)), sqrt(4.0 * 4.0 + 5.0 * 5.0));
  }

  TEST_F(VertexVariablesTest, mcProductionVertexX)
  {
    StoreArray<Particle> particles{};
    const Particle* newKs = particles[0]; //  Ks had production vertex x of 1.0 cm

    const Manager::Var* var = Manager::Instance().getVariable("mcProductionVertexX");
    ASSERT_NE(var, nullptr);
    EXPECT_FLOAT_EQ(std::get<double>(var->function(newKs)), 1.0);
  }

  TEST_F(VertexVariablesTest, mcProductionVertexY)
  {
    StoreArray<Particle> particles{};
    const Particle* newKs = particles[0]; //  Ks had production vertex y of 2.0 cm

    const Manager::Var* var = Manager::Instance().getVariable("mcProductionVertexY");
    ASSERT_NE(var, nullptr);
    EXPECT_FLOAT_EQ(std::get<double>(var->function(newKs)), 2.0);
  }

  TEST_F(VertexVariablesTest, mcProductionVertexZ)
  {
    StoreArray<Particle> particles{};
    const Particle* newKs = particles[0]; //  Ks had production vertex z of 3.0 cm

    const Manager::Var* var = Manager::Instance().getVariable("mcProductionVertexZ");
    ASSERT_NE(var, nullptr);
    EXPECT_FLOAT_EQ(std::get<double>(var->function(newKs)), 3.0);
  }

  // Production position tests

  TEST_F(VertexVariablesTest, prodVertexX)
  {
    StoreArray<Particle> particles{};
    const Particle* newKs = particles[0]; //  Ks had production vertex x of 1.0 cm

    const Manager::Var* var = Manager::Instance().getVariable("prodVertexX");
    ASSERT_NE(var, nullptr);
    EXPECT_FLOAT_EQ(std::get<double>(var->function(newKs)), 1.0);
  }
  TEST_F(VertexVariablesTest, prodVertexY)
  {
    StoreArray<Particle> particles{};
    const Particle* newKs = particles[0]; //  Ks had production vertex y of 2.0 cm

    const Manager::Var* var = Manager::Instance().getVariable("prodVertexY");
    ASSERT_NE(var, nullptr);
    EXPECT_FLOAT_EQ(std::get<double>(var->function(newKs)), 2.0);
  }
  TEST_F(VertexVariablesTest, prodVertexZ)
  {
    StoreArray<Particle> particles{};
    const Particle* newKs = particles[0]; //  Ks had production vertex z of 3.0 cm

    const Manager::Var* var = Manager::Instance().getVariable("prodVertexZ");
    ASSERT_NE(var, nullptr);
    EXPECT_FLOAT_EQ(std::get<double>(var->function(newKs)), 3.0);
  }

  // Production Covariance tests

  TEST_F(VertexVariablesTest, prodVertexCov)
  {
    StoreArray<Particle> particles{};
    const Particle* newKs = particles[0]; //  Ks had production vertex covariance xx of .1 cm

    //const Manager::Var* var = Manager::Instance().getVariable("prodVertexCovXX");
    const Manager::Var* var = Manager::Instance().getVariable("prodVertexCov(0,0)");
    ASSERT_NE(var, nullptr);
    EXPECT_FLOAT_EQ(std::get<double>(var->function(newKs)), 0.1);
    var = Manager::Instance().getVariable("prodVertexCov(0,1)");
    EXPECT_FLOAT_EQ(std::get<double>(var->function(newKs)), 0.2);
    var = Manager::Instance().getVariable("prodVertexCov(0,2)");
    EXPECT_FLOAT_EQ(std::get<double>(var->function(newKs)), 0.3);
    var = Manager::Instance().getVariable("prodVertexCov(1,0)");
    EXPECT_FLOAT_EQ(std::get<double>(var->function(newKs)), 0.4);
    var = Manager::Instance().getVariable("prodVertexCov(1,1)");
    EXPECT_FLOAT_EQ(std::get<double>(var->function(newKs)), 0.5);
    var = Manager::Instance().getVariable("prodVertexCov(1,2)");
    EXPECT_FLOAT_EQ(std::get<double>(var->function(newKs)), 0.6);
    var = Manager::Instance().getVariable("prodVertexCov(2,0)");
    EXPECT_FLOAT_EQ(std::get<double>(var->function(newKs)), 0.7);
    var = Manager::Instance().getVariable("prodVertexCov(2,1)");
    EXPECT_FLOAT_EQ(std::get<double>(var->function(newKs)), 0.8);
    var = Manager::Instance().getVariable("prodVertexCov(2,2)");
    EXPECT_FLOAT_EQ(std::get<double>(var->function(newKs)), 0.9);
    var = Manager::Instance().getVariable("prodVertexXErr");
    ASSERT_NE(var, nullptr);
    EXPECT_FLOAT_EQ(std::get<double>(var->function(newKs)), sqrt(0.1));
    var = Manager::Instance().getVariable("prodVertexYErr");
    ASSERT_NE(var, nullptr);
    EXPECT_FLOAT_EQ(std::get<double>(var->function(newKs)), sqrt(0.5));
    var = Manager::Instance().getVariable("prodVertexZErr");
    ASSERT_NE(var, nullptr);
    EXPECT_FLOAT_EQ(std::get<double>(var->function(newKs)), sqrt(0.9));
  }

  // Tests of ContinuumSuppressionVariables

  TEST_F(MetaVariableTest, KSFWVariables)
  {
    // simple tests that do not require the ROE builder nor the CS builder

    // check that garbage input throws helpful B2FATAL
    EXPECT_B2FATAL(Manager::Instance().getVariable("KSFWVariables(NONSENSE)"));

    // check for NaN if we don't have a CS object for this particle
    StoreArray<Particle> myParticles;
    const Particle* particle_with_no_cs = myParticles.appendNew();
    const Manager::Var* var = Manager::Instance().getVariable("KSFWVariables(mm2)");
    EXPECT_TRUE(std::isnan(std::get<double>(var->function(particle_with_no_cs))));
  }

  TEST_F(MetaVariableTest, CleoConeCS)
  {
    // simple tests that do not require the ROE builder nor the CS builder

    // check that garbage input throws helpful B2FATAL
    EXPECT_B2FATAL(Manager::Instance().getVariable("CleoConeCS(NONSENSE)"));

    // check that string other than ROE for second argument throws B2FATAL
    EXPECT_B2FATAL(Manager::Instance().getVariable("CleoConeCS(0, NOTROE)"));

    // check for NaN if we don't have a CS object for this particle
    StoreArray<Particle> myParticles;
    const Particle* particle_with_no_cs = myParticles.appendNew();
    const Manager::Var* var = Manager::Instance().getVariable("CleoConeCS(0)");
    EXPECT_TRUE(std::isnan(std::get<double>(var->function(particle_with_no_cs))));
  }

  TEST_F(MetaVariableTest, TransformedNetworkOutput)
  {
    // check that garbage input throws helpful B2FATAL
    EXPECT_B2FATAL(Manager::Instance().getVariable("transformedNetworkOutput(NONSENSE)"));

    // check that helpful B2FATAL is thrown if second or third argument is not a double
    EXPECT_B2FATAL(Manager::Instance().getVariable("transformedNetworkOutput(NONEXISTENT, 0, NOTDOUBLE)"));
    EXPECT_B2FATAL(Manager::Instance().getVariable("transformedNetworkOutput(NONEXISTENT, NOTDOUBLE, 1)"));

    // check for NaN if network output variable does not exist (no matter whether particle is provided or not)
    StoreArray<Particle> myParticles;
    const Particle* particle = myParticles.appendNew();
<<<<<<< HEAD
    const Manager::Var* var = Manager::Instance().getVariable("transformedNetworkOutput(NONEXISTANT, 0, 1)");
    EXPECT_TRUE(std::isnan(std::get<double>(var->function(particle))));
    StoreObjPtr<EventExtraInfo> eventExtraInfo;
    if (not eventExtraInfo.isValid())
      eventExtraInfo.create();
    var = Manager::Instance().getVariable("transformedNetworkOutput(NONEXISTANT, 0, 1)");
    EXPECT_TRUE(std::isnan(std::get<double>(var->function(nullptr))));
=======
    const Manager::Var* var = Manager::Instance().getVariable("transformedNetworkOutput(NONEXISTENT, 0, 1)");
    EXPECT_TRUE(std::isnan(var->function(particle)));
    StoreObjPtr<EventExtraInfo> eventExtraInfo;
    if (not eventExtraInfo.isValid())
      eventExtraInfo.create();
    var = Manager::Instance().getVariable("transformedNetworkOutput(NONEXISTENT, 0, 1)");
    EXPECT_TRUE(std::isnan(var->function(nullptr)));
>>>>>>> bb69d1b0
  }
}<|MERGE_RESOLUTION|>--- conflicted
+++ resolved
@@ -2583,13 +2583,8 @@
       EXPECT_B2FATAL(Manager::Instance().getVariable("angleToClosestInList"));
       EXPECT_B2FATAL(Manager::Instance().getVariable("angleToClosestInList(A, B)"));
 
-<<<<<<< HEAD
-      const auto* nonexistant = Manager::Instance().getVariable("angleToClosestInList(NONEXISTANTLIST)");
-      EXPECT_B2FATAL(std::get<double>(nonexistant->function(electron)));
-=======
       const auto* nonexistent = Manager::Instance().getVariable("angleToClosestInList(NONEXISTANTLIST)");
-      EXPECT_B2FATAL(nonexistent->function(electron));
->>>>>>> bb69d1b0
+      EXPECT_B2FATAL(std::get<double>(nonexistent->function(electron)));
 
       const auto* empty = Manager::Instance().getVariable("angleToClosestInList(testEmptyList)");
       EXPECT_TRUE(std::isnan(std::get<double>(empty->function(electron))));
@@ -2605,13 +2600,8 @@
       EXPECT_B2FATAL(Manager::Instance().getVariable("closestInList"));
       EXPECT_B2FATAL(Manager::Instance().getVariable("closestInList(A, B, C)"));
 
-<<<<<<< HEAD
-      const auto* nonexistant = Manager::Instance().getVariable("closestInList(NONEXISTANTLIST, E)");
-      EXPECT_B2FATAL(std::get<double>(nonexistant->function(electron)));
-=======
       const auto* nonexistent = Manager::Instance().getVariable("closestInList(NONEXISTANTLIST, E)");
-      EXPECT_B2FATAL(nonexistent->function(electron));
->>>>>>> bb69d1b0
+      EXPECT_B2FATAL(std::get<double>(nonexistent->function(electron)));
 
       const auto* empty = Manager::Instance().getVariable("closestInList(testEmptyList, E)");
       EXPECT_TRUE(std::isnan(std::get<double>(empty->function(electron))));
@@ -2630,13 +2620,8 @@
       EXPECT_B2FATAL(Manager::Instance().getVariable("angleToMostB2BInList"));
       EXPECT_B2FATAL(Manager::Instance().getVariable("angleToMostB2BInList(A, B)"));
 
-<<<<<<< HEAD
-      const auto* nonexistant = Manager::Instance().getVariable("angleToMostB2BInList(NONEXISTANTLIST)");
-      EXPECT_B2FATAL(std::get<double>(nonexistant->function(electron)));
-=======
       const auto* nonexistent = Manager::Instance().getVariable("angleToMostB2BInList(NONEXISTANTLIST)");
-      EXPECT_B2FATAL(nonexistent->function(electron));
->>>>>>> bb69d1b0
+      EXPECT_B2FATAL(std::get<double>(nonexistent->function(electron)));
 
       const auto* empty = Manager::Instance().getVariable("angleToMostB2BInList(testEmptyList)");
       EXPECT_TRUE(std::isnan(std::get<double>(empty->function(electron))));
@@ -2652,13 +2637,8 @@
       EXPECT_B2FATAL(Manager::Instance().getVariable("mostB2BInList"));
       EXPECT_B2FATAL(Manager::Instance().getVariable("mostB2BInList(A, B, C)"));
 
-<<<<<<< HEAD
-      const auto* nonexistant = Manager::Instance().getVariable("mostB2BInList(NONEXISTANTLIST, E)");
-      EXPECT_B2FATAL(std::get<double>(nonexistant->function(electron)));
-=======
       const auto* nonexistent = Manager::Instance().getVariable("mostB2BInList(NONEXISTANTLIST, E)");
-      EXPECT_B2FATAL(nonexistent->function(electron));
->>>>>>> bb69d1b0
+      EXPECT_B2FATAL(std::get<double>(nonexistent->function(electron)));
 
       const auto* empty = Manager::Instance().getVariable("mostB2BInList(testEmptyList, E)");
       EXPECT_TRUE(std::isnan(std::get<double>(empty->function(electron))));
@@ -5062,22 +5042,12 @@
     // check for NaN if network output variable does not exist (no matter whether particle is provided or not)
     StoreArray<Particle> myParticles;
     const Particle* particle = myParticles.appendNew();
-<<<<<<< HEAD
-    const Manager::Var* var = Manager::Instance().getVariable("transformedNetworkOutput(NONEXISTANT, 0, 1)");
+    const Manager::Var* var = Manager::Instance().getVariable("transformedNetworkOutput(NONEXISTENT, 0, 1)");
     EXPECT_TRUE(std::isnan(std::get<double>(var->function(particle))));
     StoreObjPtr<EventExtraInfo> eventExtraInfo;
     if (not eventExtraInfo.isValid())
       eventExtraInfo.create();
-    var = Manager::Instance().getVariable("transformedNetworkOutput(NONEXISTANT, 0, 1)");
+    var = Manager::Instance().getVariable("transformedNetworkOutput(NONEXISTENT, 0, 1)");
     EXPECT_TRUE(std::isnan(std::get<double>(var->function(nullptr))));
-=======
-    const Manager::Var* var = Manager::Instance().getVariable("transformedNetworkOutput(NONEXISTENT, 0, 1)");
-    EXPECT_TRUE(std::isnan(var->function(particle)));
-    StoreObjPtr<EventExtraInfo> eventExtraInfo;
-    if (not eventExtraInfo.isValid())
-      eventExtraInfo.create();
-    var = Manager::Instance().getVariable("transformedNetworkOutput(NONEXISTENT, 0, 1)");
-    EXPECT_TRUE(std::isnan(var->function(nullptr)));
->>>>>>> bb69d1b0
   }
 }