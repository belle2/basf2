
#include <analysis/variables/Variables.h>
#include <analysis/variables/BasicParticleInformation.h>
#include <analysis/variables/VertexVariables.h>
#include <analysis/variables/PIDVariables.h>
#include <analysis/variables/TrackVariables.h>

#include <analysis/VariableManager/Manager.h>
#include <analysis/VariableManager/Utility.h>

#include <analysis/dataobjects/Particle.h>
#include <analysis/dataobjects/ParticleExtraInfoMap.h>
#include <analysis/dataobjects/ParticleList.h>
#include <analysis/dataobjects/EventExtraInfo.h>
#include <analysis/dataobjects/RestOfEvent.h>
#include <analysis/utility/ReferenceFrame.h>

#include <framework/datastore/StoreArray.h>
#include <framework/datastore/StoreObjPtr.h>
#include <framework/utilities/TestHelpers.h>
#include <framework/logging/Logger.h>
#include <framework/gearbox/Gearbox.h>

#include <mdst/dataobjects/MCParticle.h>
#include <mdst/dataobjects/MCParticleGraph.h>
#include <mdst/dataobjects/PIDLikelihood.h>
#include <mdst/dataobjects/Track.h>
#include <mdst/dataobjects/ECLCluster.h>
#include <mdst/dataobjects/KLMCluster.h>

#include <gtest/gtest.h>

#include <TMatrixFSym.h>
#include <TRandom3.h>
#include <TLorentzVector.h>
#include <TMath.h>

using namespace std;
using namespace Belle2;
using namespace Belle2::Variable;

namespace {

  /** test kinematic Variable. */
  TEST(KinematicVariableTest, Variable)
  {

    // Connect gearbox for CMS variables

    Gearbox& gearbox = Gearbox::getInstance();
    gearbox.setBackends({std::string("file:")});
    gearbox.close();
    gearbox.open("geometry/Belle2.xml", false);

    {
      Particle p({ 0.1 , -0.4, 0.8, 1.0 }, 11);

      TMatrixFSym error(7);
      error.Zero();
      error(0, 0) = 0.05;
      error(1, 1) = 0.2;
      error(2, 2) = 0.4;
      error(0, 1) = -0.1;
      error(0, 2) = 0.9;
      p.setMomentumVertexErrorMatrix(error);

      EXPECT_FLOAT_EQ(0.9, particleP(&p));
      EXPECT_FLOAT_EQ(1.0, particleE(&p));
      EXPECT_FLOAT_EQ(0.1, particlePx(&p));
      EXPECT_FLOAT_EQ(-0.4, particlePy(&p));
      EXPECT_FLOAT_EQ(0.8, particlePz(&p));
      EXPECT_FLOAT_EQ(0.412310562, particlePt(&p));
      EXPECT_FLOAT_EQ(0.8 / 0.9, particleCosTheta(&p));
      EXPECT_FLOAT_EQ(-1.325817664, particlePhi(&p));

      EXPECT_FLOAT_EQ(0.737446378, particlePErr(&p));
      EXPECT_FLOAT_EQ(sqrt(0.05), particlePxErr(&p));
      EXPECT_FLOAT_EQ(sqrt(0.2), particlePyErr(&p));
      EXPECT_FLOAT_EQ(sqrt(0.4), particlePzErr(&p));
      EXPECT_FLOAT_EQ(0.488093530, particlePtErr(&p));
      EXPECT_FLOAT_EQ(0.156402664, particleCosThetaErr(&p));
      EXPECT_FLOAT_EQ(0.263066820, particlePhiErr(&p));


      {
        UseReferenceFrame<CMSFrame> dummy;
        EXPECT_FLOAT_EQ(0.68176979, particleP(&p));
        EXPECT_FLOAT_EQ(0.80920333, particleE(&p));
        EXPECT_FLOAT_EQ(0.061728548, particlePx(&p));
        EXPECT_FLOAT_EQ(-0.40000001, particlePy(&p));
        EXPECT_FLOAT_EQ(0.54863429, particlePz(&p));
        EXPECT_FLOAT_EQ(0.404735, particlePt(&p));
        EXPECT_FLOAT_EQ(0.80472076, particleCosTheta(&p));
        EXPECT_FLOAT_EQ(-1.4176828, particlePhi(&p));

        EXPECT_FLOAT_EQ(sqrt(0.2), particlePyErr(&p));
      }

      {
        UseReferenceFrame<RestFrame> dummy(&p);
        EXPECT_ALL_NEAR(particleP(&p), 0.0, 1e-9);
        EXPECT_FLOAT_EQ(0.4358899, particleE(&p));
        EXPECT_ALL_NEAR(0.0, particlePx(&p), 1e-9);
        EXPECT_ALL_NEAR(0.0, particlePy(&p), 1e-9);
        EXPECT_ALL_NEAR(0.0, particlePz(&p), 1e-9);
        EXPECT_ALL_NEAR(0.0, particlePt(&p), 1e-9);

      }

      {
        UseReferenceFrame<LabFrame> dummy;
        EXPECT_FLOAT_EQ(0.9, particleP(&p));
        EXPECT_FLOAT_EQ(1.0, particleE(&p));
        EXPECT_FLOAT_EQ(0.1, particlePx(&p));
        EXPECT_FLOAT_EQ(-0.4, particlePy(&p));
        EXPECT_FLOAT_EQ(0.8, particlePz(&p));
        EXPECT_FLOAT_EQ(0.412310562, particlePt(&p));
        EXPECT_FLOAT_EQ(0.8 / 0.9, particleCosTheta(&p));
        EXPECT_FLOAT_EQ(-1.325817664, particlePhi(&p));

        EXPECT_FLOAT_EQ(0.737446378, particlePErr(&p));
        EXPECT_FLOAT_EQ(sqrt(0.05), particlePxErr(&p));
        EXPECT_FLOAT_EQ(sqrt(0.2), particlePyErr(&p));
        EXPECT_FLOAT_EQ(sqrt(0.4), particlePzErr(&p));
        EXPECT_FLOAT_EQ(0.488093530, particlePtErr(&p));
        EXPECT_FLOAT_EQ(0.156402664, particleCosThetaErr(&p));
        EXPECT_FLOAT_EQ(0.263066820, particlePhiErr(&p));
      }

      {
        UseReferenceFrame<RotationFrame> dummy(TVector3(1, 0, 0), TVector3(0, 1, 0), TVector3(0, 0, 1));
        EXPECT_FLOAT_EQ(0.9, particleP(&p));
        EXPECT_FLOAT_EQ(1.0, particleE(&p));
        EXPECT_FLOAT_EQ(0.1, particlePx(&p));
        EXPECT_FLOAT_EQ(-0.4, particlePy(&p));
        EXPECT_FLOAT_EQ(0.8, particlePz(&p));
        EXPECT_FLOAT_EQ(0.412310562, particlePt(&p));
        EXPECT_FLOAT_EQ(0.8 / 0.9, particleCosTheta(&p));
        EXPECT_FLOAT_EQ(-1.325817664, particlePhi(&p));

        EXPECT_FLOAT_EQ(0.737446378, particlePErr(&p));
        EXPECT_FLOAT_EQ(sqrt(0.05), particlePxErr(&p));
        EXPECT_FLOAT_EQ(sqrt(0.2), particlePyErr(&p));
        EXPECT_FLOAT_EQ(sqrt(0.4), particlePzErr(&p));
        EXPECT_FLOAT_EQ(0.488093530, particlePtErr(&p));
        EXPECT_FLOAT_EQ(0.156402664, particleCosThetaErr(&p));
        EXPECT_FLOAT_EQ(0.263066820, particlePhiErr(&p));

        const auto& frame = ReferenceFrame::GetCurrent();
        EXPECT_FLOAT_EQ(-0.1, frame.getMomentumErrorMatrix(&p)(0, 1));
        EXPECT_FLOAT_EQ(0.9, frame.getMomentumErrorMatrix(&p)(0, 2));
      }

      {
        UseReferenceFrame<RotationFrame> dummy(TVector3(1, 0, 0), TVector3(0, 0, -1), TVector3(0, 1, 0));
        EXPECT_FLOAT_EQ(0.9, particleP(&p));
        EXPECT_FLOAT_EQ(1.0, particleE(&p));
        EXPECT_FLOAT_EQ(0.1, particlePx(&p));
        EXPECT_FLOAT_EQ(-0.8, particlePy(&p));
        EXPECT_FLOAT_EQ(-0.4, particlePz(&p));

        EXPECT_FLOAT_EQ(0.737446378, particlePErr(&p));
        EXPECT_FLOAT_EQ(sqrt(0.05), particlePxErr(&p));
        EXPECT_FLOAT_EQ(sqrt(0.4), particlePyErr(&p));
        EXPECT_FLOAT_EQ(sqrt(0.2), particlePzErr(&p));

        const auto& frame = ReferenceFrame::GetCurrent();
        EXPECT_FLOAT_EQ(-0.9, frame.getMomentumErrorMatrix(&p)(0, 1));
        EXPECT_FLOAT_EQ(-0.1, frame.getMomentumErrorMatrix(&p)(0, 2));
      }

      {
        UseReferenceFrame<CMSRotationFrame> dummy(TVector3(1, 0, 0), TVector3(0, 1, 0), TVector3(0, 0, 1));
        EXPECT_FLOAT_EQ(0.68176979, particleP(&p));
        EXPECT_FLOAT_EQ(0.80920333, particleE(&p));
        EXPECT_FLOAT_EQ(0.061728548, particlePx(&p));
        EXPECT_FLOAT_EQ(-0.40000001, particlePy(&p));
        EXPECT_FLOAT_EQ(0.54863429, particlePz(&p));
        EXPECT_FLOAT_EQ(0.404735, particlePt(&p));
        EXPECT_FLOAT_EQ(0.80472076, particleCosTheta(&p));
        EXPECT_FLOAT_EQ(-1.4176828, particlePhi(&p));

        EXPECT_FLOAT_EQ(sqrt(0.2), particlePyErr(&p));
      }

      {
        Particle pinv({ -0.1 , 0.4, -0.8, 1.0 }, 11);
        UseReferenceFrame<RestFrame> dummy(&pinv);
        Particle p2({ 0.0 , 0.0, 0.0, 0.4358899}, 11);
        EXPECT_FLOAT_EQ(0.9, particleP(&p2));
        EXPECT_FLOAT_EQ(1.0, particleE(&p2));
        EXPECT_FLOAT_EQ(0.1, particlePx(&p2));
        EXPECT_FLOAT_EQ(-0.4, particlePy(&p2));
        EXPECT_FLOAT_EQ(0.8, particlePz(&p2));
        EXPECT_FLOAT_EQ(0.412310562, particlePt(&p2));
        EXPECT_FLOAT_EQ(0.8 / 0.9, particleCosTheta(&p2));
        EXPECT_FLOAT_EQ(-1.325817664, particlePhi(&p2));
      }
    }

    {
      Particle p({ 0.0 , 0.0, 0.0, 0.0 }, 11);
      EXPECT_FLOAT_EQ(0.0, particleP(&p));
      EXPECT_FLOAT_EQ(0.0, particleE(&p));
      EXPECT_FLOAT_EQ(0.0, particlePx(&p));
      EXPECT_FLOAT_EQ(0.0, particlePy(&p));
      EXPECT_FLOAT_EQ(0.0, particlePz(&p));
      EXPECT_FLOAT_EQ(0.0, particlePt(&p));
      EXPECT_FLOAT_EQ(1.0, particleCosTheta(&p));
      EXPECT_FLOAT_EQ(0.0, particlePhi(&p));

      UseReferenceFrame<CMSFrame> dummy;
      EXPECT_FLOAT_EQ(0.0, particleP(&p));
      EXPECT_FLOAT_EQ(0.0, particleE(&p));
      EXPECT_FLOAT_EQ(0.0, particlePx(&p));
      EXPECT_FLOAT_EQ(0.0, particlePy(&p));
      EXPECT_FLOAT_EQ(0.0, particlePz(&p));
      EXPECT_FLOAT_EQ(0.0, particlePt(&p));
      EXPECT_FLOAT_EQ(1.0, particleCosTheta(&p));
      EXPECT_FLOAT_EQ(0.0, particlePhi(&p));
    }

    {
      DataStore::Instance().setInitializeActive(true);
      StoreArray<Particle> particles;
      particles.registerInDataStore();
      DataStore::Instance().setInitializeActive(false);
      PCmsLabTransform T;
      TLorentzVector vec0 = {0.0, 0.0, 0.0, T.getCMSEnergy()};
      TLorentzVector vec1 = {0.0, +0.332174566, 0.0, T.getCMSEnergy() / 2.};
      TLorentzVector vec2 = {0.0, -0.332174566, 0.0, T.getCMSEnergy() / 2.};
      Particle* p0 = particles.appendNew(Particle(T.rotateCmsToLab() * vec0, 22));
      Particle* p1 = particles.appendNew(Particle(T.rotateCmsToLab() * vec1, 22, Particle::c_Unflavored, Particle::c_Undefined, 1));
      Particle* p2 = particles.appendNew(Particle(T.rotateCmsToLab() * vec2, 22, Particle::c_Unflavored, Particle::c_Undefined, 2));

      p0->appendDaughter(p1->getArrayIndex());
      p0->appendDaughter(p2->getArrayIndex());

      EXPECT_ALL_NEAR(m2RecoilSignalSide(p0), 0.0, 1e-7);
    }


  }


  TEST(VertexVariableTest, Variable)
  {

    // Connect gearbox for CMS variables

    Gearbox& gearbox = Gearbox::getInstance();
    gearbox.setBackends({std::string("file:")});
    gearbox.close();
    gearbox.open("geometry/Belle2.xml", false);

    Particle p({ 0.1 , -0.4, 0.8, 1.0 }, 11);
    p.setPValue(0.5);
    p.setVertex(TVector3(1.0, 2.0, 2.0));

    EXPECT_FLOAT_EQ(1.0, particleDX(&p));
    EXPECT_FLOAT_EQ(2.0, particleDY(&p));
    EXPECT_FLOAT_EQ(2.0, particleDZ(&p));
    EXPECT_FLOAT_EQ(std::sqrt(5.0), particleDRho(&p));
    EXPECT_FLOAT_EQ(3.0, particleDistance(&p));
    EXPECT_FLOAT_EQ(0.5, particlePvalue(&p));

    {
      UseReferenceFrame<CMSFrame> dummy;
      EXPECT_FLOAT_EQ(1.0382183, particleDX(&p));
      EXPECT_FLOAT_EQ(2.0, particleDY(&p));
      EXPECT_FLOAT_EQ(2.2510159, particleDZ(&p));
      EXPECT_FLOAT_EQ(std::sqrt(2.0 * 2.0 + 1.0382183 * 1.0382183), particleDRho(&p));
      EXPECT_FLOAT_EQ(3.185117, particleDistance(&p));
      EXPECT_FLOAT_EQ(0.5, particlePvalue(&p));
    }

    {
      Particle p2({ 0.1 , -0.4, 0.8, 1.0 }, 11);
      p2.setPValue(0.5);
      p2.setVertex(TVector3(1.0, 2.0, 2.0));

      UseReferenceFrame<RestFrame> dummy(&p2);
      EXPECT_FLOAT_EQ(0.0, particleDX(&p));
      EXPECT_FLOAT_EQ(0.0, particleDY(&p));
      EXPECT_FLOAT_EQ(0.0, particleDZ(&p));
      EXPECT_FLOAT_EQ(0.0, particleDRho(&p));
      EXPECT_FLOAT_EQ(0.0, particleDistance(&p));
      EXPECT_FLOAT_EQ(0.5, particlePvalue(&p));
    }

    /* Test with a distance between mother and daughter vertex. One
     * has to calculate the result by hand to test the code....

    {
      Particle p2({ 0.0 , 1.0, 0.0, 1.0 }, 11);
      p2.setPValue(0.5);
      p2.setVertex(TVector3(1.0, 0.0, 2.0));

      UseReferenceFrame<RestFrame> dummy(&p2);
      EXPECT_FLOAT_EQ(0.0, particleDX(&p));
      EXPECT_FLOAT_EQ(2.0, particleDY(&p));
      EXPECT_FLOAT_EQ(0.0, particleDZ(&p));
      EXPECT_FLOAT_EQ(2.0, particleDRho(&p));
      EXPECT_FLOAT_EQ(2.0, particleDistance(&p));
      EXPECT_FLOAT_EQ(0.5, particlePvalue(&p));
    }
         */

  }

  TEST(TrackVariablesTest, Variable)
  {
    DataStore::Instance().setInitializeActive(true);
    StoreArray<TrackFitResult> myResults;
    StoreArray<Track> myTracks;
    StoreArray<Particle> myParticles;
    myResults.registerInDataStore();
    myTracks.registerInDataStore();
    myParticles.registerInDataStore();
    DataStore::Instance().setInitializeActive(false);

    TRandom3 generator;

    const float pValue = 0.5;
    const float bField = 1.5;
    const int charge = 1;
    TMatrixDSym cov6(6);

    // Generate a random put orthogonal pair of vectors in the r-phi plane
    TVector2 d(generator.Uniform(-1, 1), generator.Uniform(-1, 1));
    TVector2 pt(generator.Uniform(-1, 1), generator.Uniform(-1, 1));
    d.Set(d.X(), -(d.X()*pt.Px()) / pt.Py());

    // Add a random z component
    TVector3 position(d.X(), d.Y(), generator.Uniform(-1, 1));
    TVector3 momentum(pt.Px(), pt.Py(), generator.Uniform(-1, 1));

    auto CDCValue = static_cast<unsigned long long int>(0x300000000000000);

    myResults.appendNew(position, momentum, cov6, charge, Const::electron, pValue, bField, CDCValue, 16777215);
    Track mytrack;
    mytrack.setTrackFitResultIndex(Const::electron, 0);
    Track* savedTrack = myTracks.appendNew(mytrack);

    Particle* part = myParticles.appendNew(savedTrack, Const::ChargedStable(11));

    const Manager::Var* vIsFromECL = Manager::Instance().getVariable("isFromECL");
    const Manager::Var* vIsFromKLM = Manager::Instance().getVariable("isFromKLM");
    const Manager::Var* vIsFromTrack = Manager::Instance().getVariable("isFromTrack");

    EXPECT_TRUE(vIsFromTrack->function(part));
    EXPECT_FALSE(vIsFromECL->function(part));
    EXPECT_FALSE(vIsFromKLM->function(part));
    EXPECT_FLOAT_EQ(0.5, trackPValue(part));
    EXPECT_FLOAT_EQ(position.Z(), trackZ0(part));
    EXPECT_FLOAT_EQ(sqrt(pow(position.X(), 2) + pow(position.Y(), 2)), trackD0(part));
    EXPECT_FLOAT_EQ(3, trackNCDCHits(part));
    EXPECT_FLOAT_EQ(24, trackNSVDHits(part));
    EXPECT_FLOAT_EQ(12, trackNPXDHits(part));

  }

  class MCTruthVariablesTest : public ::testing::Test {
  protected:
    virtual void SetUp()
    {
      // datastore things
      DataStore::Instance().reset();
      DataStore::Instance().setInitializeActive(true);

      // needed to mock up
      StoreArray<ECLCluster> clusters;
      StoreArray<MCParticle> mcparticles;
      StoreArray<Track> tracks;
      StoreArray<TrackFitResult> trackfits;
      StoreArray<Particle> particles;

      // register the arrays
      clusters.registerInDataStore();
      mcparticles.registerInDataStore();
      tracks.registerInDataStore();
      trackfits.registerInDataStore();
      particles.registerInDataStore();

      // register the relations for mock up mcmatching
      clusters.registerRelationTo(mcparticles);
      tracks.registerRelationTo(mcparticles);
      particles.registerRelationTo(mcparticles);

      // register the relation for mock up track <--> cluster matching
      //clusters.registerRelationTo(tracks);
      tracks.registerRelationTo(clusters);

      // end datastore things
      DataStore::Instance().setInitializeActive(false);

      /* mock up an electron (track with a cluster AND a track-cluster match)
       * and a photon (cluster, no track) and MCParticles for both
       *
       * this assumes that everything (tracking, clustering, track-cluster
       * matching *and* mcmatching all worked)
       *
       * this can be extended to pions, kaons, etc but leave it simple for now
       */

      // create the true underlying mcparticles
      auto* true_photon = mcparticles.appendNew(MCParticle());
      true_photon->setPDG(22);
      auto* true_electron = mcparticles.appendNew(MCParticle());
      true_electron->setPDG(11);
      auto* true_pion = mcparticles.appendNew(MCParticle());
      true_pion->setPDG(-211);

      // create the reco clusters
      auto* cl0 = clusters.appendNew(ECLCluster());
      cl0->setEnergy(1.0);
      cl0->setHypothesis(ECLCluster::EHypothesisBit::c_nPhotons);
      cl0->setClusterId(0);

      auto* cl1 = clusters.appendNew(ECLCluster());
      cl1->setEnergy(0.5);
      cl1->setHypothesis(ECLCluster::EHypothesisBit::c_nPhotons);
      cl1->setClusterId(1);

      // create a reco track (one has to also mock up a track fit result)
      TMatrixDSym cov(6);
      trackfits.appendNew(
        TVector3(), TVector3(), cov, -1, Const::electron, 0.5, 1.5,
        static_cast<unsigned long long int>(0x300000000000000), 16777215);
      auto* electron_tr = tracks.appendNew(Track());
      electron_tr->setTrackFitResultIndex(Const::electron, 0);
      electron_tr->addRelationTo(cl1);  // a track <--> cluster match

      TMatrixDSym cov1(6);
      trackfits.appendNew(
        TVector3(), TVector3(), cov1, -1, Const::pion, 0.51, 1.5,
        static_cast<unsigned long long int>(0x300000000000000), 16777215);
      auto* pion_tr = tracks.appendNew(Track());
      pion_tr->setTrackFitResultIndex(Const::pion, 0);
      pion_tr->addRelationTo(cl1);  // a track <--> cluster match

      // now set mcmatch relations
      cl0->addRelationTo(true_photon,   12.3);
      cl0->addRelationTo(true_electron,  2.3);
      cl1->addRelationTo(true_electron, 45.6);
      cl1->addRelationTo(true_photon,    5.6);
      cl1->addRelationTo(true_pion,     15.6);

      electron_tr->addRelationTo(true_electron);
      pion_tr->addRelationTo(true_pion);

      // create belle2::Particles from the mdst objects
      const auto* photon = particles.appendNew(Particle(cl0));
      const auto* electron = particles.appendNew(Particle(electron_tr, Const::electron));
      const auto* pion = particles.appendNew(Particle(pion_tr, Const::pion));
      const auto* misid_photon = particles.appendNew(Particle(cl1));

      // now set mcmatch relations
      photon->addRelationTo(true_photon);
      electron->addRelationTo(true_electron);
      pion->addRelationTo(true_pion);
      misid_photon->addRelationTo(true_electron); // assume MC matching caught this
    }

    virtual void TearDown()
    {
      DataStore::Instance().reset();
    }
  };

  TEST_F(MCTruthVariablesTest, ECLMCMatchWeightVariable)
  {
    StoreArray<Particle> particles;
    const auto* photon = particles[0];
    const auto* electron = particles[1];
    const auto* pion = particles[2];

    const auto* weight = Manager::Instance().getVariable("clusterMCMatchWeight");
    EXPECT_FLOAT_EQ(weight->function(photon),   12.3);
    EXPECT_FLOAT_EQ(weight->function(electron), 45.6);
    EXPECT_FLOAT_EQ(weight->function(pion), 15.6);
  }

  TEST_F(MCTruthVariablesTest, ECLBestMCMatchVariables)
  {
    StoreArray<Particle> particles;
    const auto* photon = particles[0];
    const auto* electron = particles[1];
    const auto* pion = particles[2];
    const auto* misid_photon = particles[3];


    const auto* pdgcode = Manager::Instance().getVariable("clusterBestMCPDG");
    EXPECT_EQ(pdgcode->function(photon),       22);
    EXPECT_EQ(pdgcode->function(electron),     11);
    EXPECT_EQ(pdgcode->function(pion),     11);
    EXPECT_EQ(pdgcode->function(misid_photon), 11);

    const auto* weight = Manager::Instance().getVariable("clusterBestMCMatchWeight");
    EXPECT_FLOAT_EQ(weight->function(photon),       12.3);
    EXPECT_FLOAT_EQ(weight->function(electron),     45.6);
    EXPECT_FLOAT_EQ(weight->function(pion),     45.6);
    EXPECT_FLOAT_EQ(weight->function(misid_photon), 45.6);
  }

  class ROEVariablesTest : public ::testing::Test {
  protected:
    /** register Particle array + ParticleExtraInfoMap object. */
    void SetUp() override
    {

      StoreObjPtr<ParticleList> pi0ParticleList("pi0:vartest");
      DataStore::Instance().setInitializeActive(true);
      pi0ParticleList.registerInDataStore(DataStore::c_DontWriteOut);
      StoreArray<ECLCluster> myECLClusters;
      StoreArray<KLMCluster> myKLMClusters;
      StoreArray<TrackFitResult> myTFRs;
      StoreArray<Track> myTracks;
      StoreArray<Particle> myParticles;
      StoreArray<RestOfEvent> myROEs;
      StoreArray<PIDLikelihood> myPIDLikelihoods;
      myECLClusters.registerInDataStore();
      myKLMClusters.registerInDataStore();
      myTFRs.registerInDataStore();
      myTracks.registerInDataStore();
      myParticles.registerInDataStore();
      myROEs.registerInDataStore();
      myPIDLikelihoods.registerInDataStore();
      myParticles.registerRelationTo(myROEs);
      myTracks.registerRelationTo(myPIDLikelihoods);
      DataStore::Instance().setInitializeActive(false);
    }

    /** clear datastore */
    void TearDown() override
    {
      DataStore::Instance().reset();
    }
  };
//
// TODO: redo all ROE variable tests
//

  TEST_F(ROEVariablesTest, Variable)
  {
    Gearbox& gearbox = Gearbox::getInstance();
    gearbox.setBackends({std::string("file:")});
    gearbox.close();
    gearbox.open("geometry/Belle2.xml", false);
    StoreObjPtr<ParticleList> pi0ParticleList("pi0:vartest");
    StoreArray<ECLCluster> myECLClusters;
    StoreArray<KLMCluster> myKLMClusters;
    StoreArray<TrackFitResult> myTFRs;
    StoreArray<Track> myTracks;
    StoreArray<Particle> myParticles;
    StoreArray<RestOfEvent> myROEs;
    StoreArray<PIDLikelihood> myPIDLikelihoods;

    pi0ParticleList.create();
    pi0ParticleList->initialize(111, "pi0:vartest");

    // Neutral ECLCluster on reconstructed side
    ECLCluster myECL;
    myECL.setIsTrack(false);
    float eclREC = 0.5;
    myECL.setEnergy(eclREC);
    myECL.setHypothesis(ECLCluster::EHypothesisBit::c_nPhotons);
    ECLCluster* savedECL = myECLClusters.appendNew(myECL);

    // Particle on reconstructed side from ECLCluster
    Particle p(savedECL);
    Particle* part = myParticles.appendNew(p);

    // Create ECLCluster on ROE side
    ECLCluster myROEECL;
    myROEECL.setIsTrack(false);
    float eclROE = 1.0;
    myROEECL.setEnergy(eclROE);
    myROEECL.setHypothesis(ECLCluster::EHypothesisBit::c_nPhotons);
    ECLCluster* savedROEECL = myECLClusters.appendNew(myROEECL);
    Particle* roeECLParticle = myParticles.appendNew(savedROEECL);
    // Create KLMCluster on ROE side
    KLMCluster myROEKLM;
    KLMCluster* savedROEKLM = myKLMClusters.appendNew(myROEKLM);
    Particle* roeKLMParticle = myParticles.appendNew(savedROEKLM);

    // Create Track on ROE side
    // - create TFR

    const float pValue = 0.5;
    const float bField = 1.5;
    const int charge = 1;
    TMatrixDSym cov6(6);

    TVector3 position(1.0, 0, 0);
    TVector3 momentum(0, 1.0, 0);

    auto CDCValue = static_cast<unsigned long long int>(0x300000000000000);

    myTFRs.appendNew(position, momentum, cov6, charge, Const::muon, pValue, bField, CDCValue, 16777215);

    // - create Track
    Track myROETrack;
    myROETrack.setTrackFitResultIndex(Const::muon, 0);
    Track* savedROETrack = myTracks.appendNew(myROETrack);
    // - create PID information, add relation
    PIDLikelihood myPID;
    myPID.setLogLikelihood(Const::TOP, Const::muon, 0.15);
    myPID.setLogLikelihood(Const::ARICH, Const::muon, 0.152);
    myPID.setLogLikelihood(Const::ECL, Const::muon, 0.154);
    myPID.setLogLikelihood(Const::CDC, Const::muon, 0.156);
    myPID.setLogLikelihood(Const::SVD, Const::muon, 0.158);
    myPID.setLogLikelihood(Const::TOP, Const::pion, 0.5);
    myPID.setLogLikelihood(Const::ARICH, Const::pion, 0.52);
    myPID.setLogLikelihood(Const::ECL, Const::pion, 0.54);
    myPID.setLogLikelihood(Const::CDC, Const::pion, 0.56);
    myPID.setLogLikelihood(Const::SVD, Const::pion, 0.58);
    PIDLikelihood* savedPID = myPIDLikelihoods.appendNew(myPID);

    savedROETrack->addRelationTo(savedPID);
    Particle* roeTrackParticle = myParticles.appendNew(savedROETrack, Const::muon);

    // Create ROE object, append tracks, clusters, add relation to particle
    //TODO: make particles
    RestOfEvent roe;
    vector<const Particle*> roeParticlesToAdd;
    roeParticlesToAdd.push_back(roeTrackParticle);
    roeParticlesToAdd.push_back(roeECLParticle);
    roeParticlesToAdd.push_back(roeKLMParticle);
    roe.addParticles(roeParticlesToAdd);
    RestOfEvent* savedROE = myROEs.appendNew(roe);
    /*
    std::map<std::string, std::map<unsigned int, bool>> tMasks;
    std::map<std::string, std::map<unsigned int, bool>> cMasks;
    std::map<std::string, std::vector<double>> fracs;

    std::map<unsigned int, bool> tMask1;
    std::map<unsigned int, bool> tMask2;
    tMask1[savedROETrack->getArrayIndex()] = true;
    tMask2[savedROETrack->getArrayIndex()] = false;

    std::map<unsigned int, bool> cMask1;
    std::map<unsigned int, bool> cMask2;
    cMask1[savedROEECL->getArrayIndex()] = true;
    cMask2[savedROEECL->getArrayIndex()] = false;

    std::vector<double> frac1 = {0, 0, 1, 0, 0, 0};
    std::vector<double> frac2 = {1, 1, 1, 1, 1, 1};

    tMasks["mask1"] = tMask1;
    tMasks["mask2"] = tMask2;

    cMasks["mask1"] = cMask1;
    cMasks["mask2"] = cMask2;

    fracs["mask1"] = frac1;
    fracs["mask2"] = frac2;

    savedROE->appendTrackMasks(tMasks);
    savedROE->appendECLClusterMasks(cMasks);
    savedROE->appendChargedStableFractionsSet(fracs);
    */
    savedROE->initializeMask("mask1", "test");
    std::shared_ptr<Variable::Cut> trackSelection = std::shared_ptr<Variable::Cut>(Variable::Cut::compile("p > 2"));
    std::shared_ptr<Variable::Cut> eclSelection = std::shared_ptr<Variable::Cut>(Variable::Cut::compile("p > 2"));
    savedROE->updateMaskWithCuts("mask1");
    savedROE->initializeMask("mask2", "test");
    savedROE->updateMaskWithCuts("mask2",  trackSelection,  eclSelection);
    part->addRelationTo(savedROE);

    // ROE variables
    PCmsLabTransform T;
    float E0 = T.getCMSEnergy() / 2;
    B2INFO("E0 is " << E0);
    //*/
    TLorentzVector pTrack_ROE_Lab(momentum, TMath::Sqrt(Const::muon.getMass()*Const::muon.getMass() + 1.0 /*momentum.Mag2()*/));
    pTrack_ROE_Lab = roeTrackParticle->get4Vector();
    TLorentzVector pECL_ROE_Lab(0, 0, eclROE, eclROE);
    TLorentzVector pECL_REC_Lab(0, 0, eclREC, eclREC);

    TLorentzVector rec4vec;
    rec4vec.SetE(pECL_REC_Lab.E());
    rec4vec.SetVect(pECL_REC_Lab.Vect());

    TLorentzVector roe4vec;
    roe4vec.SetE(pTrack_ROE_Lab.E() + pECL_ROE_Lab.E());
    roe4vec.SetVect(pTrack_ROE_Lab.Vect() + pECL_ROE_Lab.Vect());

    TLorentzVector rec4vecCMS = T.rotateLabToCms() * rec4vec;
    TLorentzVector roe4vecCMS = T.rotateLabToCms() * roe4vec;

    TVector3 pB = - roe4vecCMS.Vect();
    pB.SetMag(0.340);

    TLorentzVector m4v0;
    m4v0.SetE(2 * E0 - (rec4vecCMS.E() + roe4vecCMS.E()));
    m4v0.SetVect(- (rec4vecCMS.Vect() + roe4vecCMS.Vect()));

    TLorentzVector m4v1;
    m4v1.SetE(E0 - rec4vecCMS.E());
    m4v1.SetVect(- (rec4vecCMS.Vect() + roe4vecCMS.Vect()));

    TLorentzVector m4v2;
    m4v2.SetE(E0 - rec4vecCMS.E());
    m4v2.SetVect(- rec4vecCMS.Vect());

    TLorentzVector m4v3;
    m4v3.SetE(E0 - rec4vecCMS.E());
    m4v3.SetVect(pB - rec4vecCMS.Vect());

    TLorentzVector neutrino4vecCMS;
    neutrino4vecCMS.SetVect(- (roe4vecCMS.Vect() + rec4vecCMS.Vect()));
    neutrino4vecCMS.SetE(neutrino4vecCMS.Vect().Mag());

    TLorentzVector corrRec4vecCMS = rec4vecCMS + neutrino4vecCMS;
    B2INFO("roe4vecCMS.E() = " << roe4vecCMS.E());
    // TESTS FOR ROE STRUCTURE
    //EXPECT_B2FATAL(savedROE->getTrackMask("noSuchMask"));
    //EXPECT_B2FATAL(savedROE->getECLClusterMask("noSuchMask"));
    //double fArray[6];
    //EXPECT_B2FATAL(savedROE->fillFractions(fArray, "noSuchMask"));
    EXPECT_B2FATAL(savedROE->updateMaskWithCuts("noSuchMask"));
    EXPECT_B2FATAL(savedROE->updateMaskWithV0("noSuchMask", part));
    EXPECT_B2FATAL(savedROE->hasParticle(part, "noSuchMask"));

    // TESTS FOR ROE VARIABLES

    const Manager::Var* var = Manager::Instance().getVariable("nROE_Charged(mask1)");
    ASSERT_NE(var, nullptr);
    EXPECT_FLOAT_EQ(var->function(part), 1.0);

    var = Manager::Instance().getVariable("nROE_Charged(mask2)");
    ASSERT_NE(var, nullptr);
    EXPECT_FLOAT_EQ(var->function(part), 0.0);

    var = Manager::Instance().getVariable("nROE_Charged(mask1, 13)");
    ASSERT_NE(var, nullptr);
    EXPECT_FLOAT_EQ(var->function(part), 1.0);

    var = Manager::Instance().getVariable("nROE_Charged(mask1, 211)");
    ASSERT_NE(var, nullptr);
    EXPECT_FLOAT_EQ(var->function(part), 0.0);

    var = Manager::Instance().getVariable("nROE_Photons(mask1)");
    ASSERT_NE(var, nullptr);
    EXPECT_FLOAT_EQ(var->function(part), 1.0);

    var = Manager::Instance().getVariable("nROE_Photons(mask2)");
    ASSERT_NE(var, nullptr);
    EXPECT_FLOAT_EQ(var->function(part), 0.0);

    var = Manager::Instance().getVariable("nROE_NeutralHadrons(mask1)");
    ASSERT_NE(var, nullptr);
    EXPECT_FLOAT_EQ(var->function(part), 1.0);

    var = Manager::Instance().getVariable("nROE_Tracks(mask1)");
    ASSERT_NE(var, nullptr);
    EXPECT_FLOAT_EQ(var->function(part), 1.0);

    var = Manager::Instance().getVariable("nROE_Tracks(mask2)");
    ASSERT_NE(var, nullptr);
    EXPECT_FLOAT_EQ(var->function(part), 0.0);

    var = Manager::Instance().getVariable("nROE_ECLClusters(mask1)");
    ASSERT_NE(var, nullptr);
    EXPECT_FLOAT_EQ(var->function(part), 1.0);

    var = Manager::Instance().getVariable("nROE_ECLClusters(mask2)");
    ASSERT_NE(var, nullptr);
    EXPECT_FLOAT_EQ(var->function(part), 0.0);

    var = Manager::Instance().getVariable("nROE_NeutralECLClusters(mask1)");
    ASSERT_NE(var, nullptr);
    EXPECT_FLOAT_EQ(var->function(part), 1.0);

    var = Manager::Instance().getVariable("nROE_NeutralECLClusters(mask2)");
    ASSERT_NE(var, nullptr);
    EXPECT_FLOAT_EQ(var->function(part), 0.0);

    var = Manager::Instance().getVariable("nROE_ParticlesInList(pi0:vartest)");
    ASSERT_NE(var, nullptr);
    EXPECT_FLOAT_EQ(var->function(part), 0.0);

    var = Manager::Instance().getVariable("roeCharge(mask1)");
    ASSERT_NE(var, nullptr);
    EXPECT_FLOAT_EQ(var->function(part), 1.0);

    var = Manager::Instance().getVariable("roeCharge(mask2)");
    ASSERT_NE(var, nullptr);
    EXPECT_FLOAT_EQ(var->function(part), 0.0);

    var = Manager::Instance().getVariable("roeEextra(mask1)");
    ASSERT_NE(var, nullptr);
    EXPECT_FLOAT_EQ(var->function(part), savedROEECL->getEnergy(ECLCluster::EHypothesisBit::c_nPhotons));

    var = Manager::Instance().getVariable("roeEextra(mask2)");
    ASSERT_NE(var, nullptr);
    EXPECT_FLOAT_EQ(var->function(part), 0.0);

    var = Manager::Instance().getVariable("roeDeltae(mask1)");
    ASSERT_NE(var, nullptr);
    EXPECT_FLOAT_EQ(var->function(part), roe4vecCMS.E() - E0);

    var = Manager::Instance().getVariable("roeDeltae(mask2)");
    ASSERT_NE(var, nullptr);
    EXPECT_FLOAT_EQ(var->function(part), -E0);

    var = Manager::Instance().getVariable("roeMbc(mask1)");
    ASSERT_NE(var, nullptr);
    EXPECT_FLOAT_EQ(var->function(part), TMath::Sqrt(E0 * E0 - roe4vecCMS.Vect().Mag2()));

    var = Manager::Instance().getVariable("roeMbc(mask2)");
    ASSERT_NE(var, nullptr);
    EXPECT_FLOAT_EQ(var->function(part), E0);

    var = Manager::Instance().getVariable("weDeltae(mask1,0)");
    ASSERT_NE(var, nullptr);
    EXPECT_FLOAT_EQ(var->function(part), corrRec4vecCMS.E() - E0);

    var = Manager::Instance().getVariable("weDeltae(mask2,0)");
    ASSERT_NE(var, nullptr);
    EXPECT_FLOAT_EQ(var->function(part), rec4vecCMS.E() + rec4vecCMS.Vect().Mag() - E0);

    var = Manager::Instance().getVariable("weMbc(mask1,0)");
    ASSERT_NE(var, nullptr);
    EXPECT_FLOAT_EQ(var->function(part), TMath::Sqrt(E0 * E0 - corrRec4vecCMS.Vect().Mag2()));

    var = Manager::Instance().getVariable("weMbc(mask2,0)");
    ASSERT_NE(var, nullptr);
    EXPECT_FLOAT_EQ(var->function(part), E0);

    var = Manager::Instance().getVariable("weMissM2(mask1,0)");
    ASSERT_NE(var, nullptr);
    EXPECT_FLOAT_EQ(var->function(part), m4v0.Mag2());

    var = Manager::Instance().getVariable("weMissM2(mask2,0)");
    ASSERT_NE(var, nullptr);
    EXPECT_FLOAT_EQ(var->function(part), (2 * E0 - rec4vecCMS.E()) * (2 * E0 - rec4vecCMS.E()) - rec4vecCMS.Vect().Mag2());

  }


  class EventVariableTest : public ::testing::Test {
  protected:
    /** register Particle array + ParticleExtraInfoMap object. */
    void SetUp() override
    {
      DataStore::Instance().setInitializeActive(true);
      StoreArray<Particle>().registerInDataStore();
      StoreArray<MCParticle>().registerInDataStore();
      DataStore::Instance().setInitializeActive(false);

    }

    /** clear datastore */
    void TearDown() override
    {
      DataStore::Instance().reset();
    }
  };

  TEST_F(EventVariableTest, ExperimentRunEventDateAndTime)
  {
    const Manager::Var* exp = Manager::Instance().getVariable("expNum");
    const Manager::Var* run = Manager::Instance().getVariable("runNum");
    const Manager::Var* evt = Manager::Instance().getVariable("evtNum");
    const Manager::Var* date = Manager::Instance().getVariable("date");
    const Manager::Var* year = Manager::Instance().getVariable("year");
    const Manager::Var* time = Manager::Instance().getVariable("eventTimeSeconds");

    // there is no EventMetaData so expect nan
    EXPECT_FALSE(date->function(nullptr) == date->function(nullptr));
    EXPECT_FALSE(year->function(nullptr) == year->function(nullptr));
    EXPECT_FALSE(time->function(nullptr) == time->function(nullptr));

    DataStore::Instance().setInitializeActive(true);
    StoreObjPtr<EventMetaData> evtMetaData;
    evtMetaData.registerInDataStore();
    DataStore::Instance().setInitializeActive(false);
    evtMetaData.create();
    evtMetaData->setExperiment(1337);
    evtMetaData->setRun(12345);
    evtMetaData->setEvent(54321);
    evtMetaData->setTime(1288569600e9);
    // 01/11/2010 is the date TDR was uploaded to arXiv ... experiment's birthday?


    // -
    EXPECT_FLOAT_EQ(exp->function(NULL), 1337.);
    EXPECT_FLOAT_EQ(run->function(NULL), 12345.);
    EXPECT_FLOAT_EQ(evt->function(NULL), 54321.);
    EXPECT_FLOAT_EQ(date->function(NULL), 20101101.);
    EXPECT_FLOAT_EQ(year->function(NULL), 2010.);
    EXPECT_FLOAT_EQ(time->function(NULL), 1288569600);
  }

  TEST_F(EventVariableTest, TestGlobalCounters)
  {
    StoreArray<MCParticle> mcParticles; // empty
    const Manager::Var* var = Manager::Instance().getVariable("nMCParticles");
    EXPECT_FLOAT_EQ(var->function(NULL), 0.0);

    for (unsigned i = 0; i < 10; ++i)
      mcParticles.appendNew();

    EXPECT_FLOAT_EQ(var->function(NULL), 10.0);

    // TODO: add other counters nTracks etc in here
  }

  TEST_F(EventVariableTest, TestIfContinuumEvent_ForContinuumEvent)
  {
    DataStore::Instance().setInitializeActive(true);
    StoreArray<MCParticle> mcParticles;
    StoreArray<Particle> particles;
    particles.registerRelationTo(mcParticles);
    DataStore::Instance().setInitializeActive(false);

    auto* mcParticle = mcParticles.appendNew();
    mcParticle->setPDG(11);
    mcParticle->setStatus(MCParticle::c_PrimaryParticle);
    auto* p1 = particles.appendNew(TLorentzVector({ 0.0 , -0.4, 0.8, 1.0}), 11);
    p1->addRelationTo(mcParticle);

    mcParticle = mcParticles.appendNew();
    mcParticle->setPDG(-11);
    mcParticle->setStatus(MCParticle::c_PrimaryParticle);
    auto* p2 = particles.appendNew(TLorentzVector({ 0.0 , -0.4, 0.8, 1.0}), 11);
    p2->addRelationTo(mcParticle);

    const Manager::Var* var = Manager::Instance().getVariable("isContinuumEvent");
    ASSERT_NE(var, nullptr);
    EXPECT_FLOAT_EQ(var->function(p1), 1.0);
    EXPECT_FLOAT_EQ(var->function(p2), 1.0);
    const Manager::Var* varN = Manager::Instance().getVariable("isNotContinuumEvent");
    ASSERT_NE(varN, nullptr);
    EXPECT_FLOAT_EQ(varN->function(p1), 0.0);
    EXPECT_FLOAT_EQ(varN->function(p2), 0.0);
  }

  TEST_F(EventVariableTest, TestIfContinuumEvent_ForUpsilon4SEvent)
  {
    DataStore::Instance().setInitializeActive(true);
    StoreArray<MCParticle> mcParticles2;
    StoreArray<Particle> particles2;
    particles2.registerRelationTo(mcParticles2);
    DataStore::Instance().setInitializeActive(false);

    auto* mcParticle = mcParticles2.appendNew();
    mcParticle->setPDG(22);
    mcParticle->setStatus(MCParticle::c_PrimaryParticle);
    auto* p3 = particles2.appendNew(TLorentzVector({ 0.0 , -0.4, 0.8, 1.0}), 11);
    p3->addRelationTo(mcParticle);

    mcParticle = mcParticles2.appendNew();
    mcParticle->setPDG(300553);
    mcParticle->setStatus(MCParticle::c_PrimaryParticle);
    auto* p4 = particles2.appendNew(TLorentzVector({ 0.0 , -0.4, 0.8, 1.0}), 300553);
    p4->addRelationTo(mcParticle);

    const Manager::Var* var2 = Manager::Instance().getVariable("isContinuumEvent");
    ASSERT_NE(var2, nullptr);
    EXPECT_FLOAT_EQ(var2->function(p3), 0.0);
    EXPECT_FLOAT_EQ(var2->function(p4), 0.0);
    const Manager::Var* var2N = Manager::Instance().getVariable("isNotContinuumEvent");
    ASSERT_NE(var2N, nullptr);
    EXPECT_FLOAT_EQ(var2N->function(p3), 1.0);
    EXPECT_FLOAT_EQ(var2N->function(p4), 1.0);
  }

  TEST_F(EventVariableTest, TestIfContinuumEvent_ForWrongReconstructedUpsilon4SEvent)
  {
    DataStore::Instance().setInitializeActive(true);
    StoreArray<MCParticle> mcParticles3;
    StoreArray<Particle> particles3;
    particles3.registerRelationTo(mcParticles3);
    DataStore::Instance().setInitializeActive(false);

    auto* mcParticle = mcParticles3.appendNew();
    mcParticle->setPDG(22);
    mcParticle->setStatus(MCParticle::c_PrimaryParticle);
    auto* p5 = particles3.appendNew(TLorentzVector({ 0.0 , -0.4, 0.8, 1.0}), 11);
    p5->addRelationTo(mcParticle);

    mcParticle = mcParticles3.appendNew();
    mcParticle->setPDG(300553);
    mcParticle->setStatus(MCParticle::c_PrimaryParticle);
    auto* p6 = particles3.appendNew(TLorentzVector({ 0.0 , -0.4, 0.8, 1.0}), 15);
    p6->addRelationTo(mcParticle);

    const Manager::Var* var3 = Manager::Instance().getVariable("isContinuumEvent");
    ASSERT_NE(var3, nullptr);
    EXPECT_FLOAT_EQ(var3->function(p5), 0.0);
    EXPECT_FLOAT_EQ(var3->function(p6), 0.0);
    const Manager::Var* var3N = Manager::Instance().getVariable("isNotContinuumEvent");
    ASSERT_NE(var3N, nullptr);
    EXPECT_FLOAT_EQ(var3N->function(p5), 1.0);
    EXPECT_FLOAT_EQ(var3N->function(p6), 1.0);
  }


  class MetaVariableTest : public ::testing::Test {
  protected:
    /** register Particle array + ParticleExtraInfoMap object. */
    void SetUp() override
    {
      DataStore::Instance().setInitializeActive(true);
      StoreObjPtr<ParticleExtraInfoMap>().registerInDataStore();
      StoreObjPtr<EventExtraInfo>().registerInDataStore();
      StoreArray<Particle>().registerInDataStore();
      StoreArray<MCParticle>().registerInDataStore();
      DataStore::Instance().setInitializeActive(false);
    }

    /** clear datastore */
    void TearDown() override
    {
      DataStore::Instance().reset();
    }
  };

  TEST_F(MetaVariableTest, countDaughters)
  {
    TLorentzVector momentum;
    const int nDaughters = 6;
    StoreArray<Particle> particles;
    std::vector<int> daughterIndices;
    for (int i = 0; i < nDaughters; i++) {
      Particle d(TLorentzVector(1, 0, 0, 3.0), (i % 2) ? 211 : -211);
      momentum += d.get4Vector();
      Particle* newDaughters = particles.appendNew(d);
      daughterIndices.push_back(newDaughters->getArrayIndex());
    }
    const Particle* p = particles.appendNew(momentum, 411, Particle::c_Unflavored, daughterIndices);

    const Manager::Var* var = Manager::Instance().getVariable("countDaughters(charge > 0)");
    ASSERT_NE(var, nullptr);
    EXPECT_DOUBLE_EQ(var->function(p), 3.0);

    var = Manager::Instance().getVariable("countDaughters(abs(charge) > 0)");
    ASSERT_NE(var, nullptr);
    EXPECT_DOUBLE_EQ(var->function(p), 6.0);

  }

  TEST_F(MetaVariableTest, useRestFrame)
  {
    Gearbox& gearbox = Gearbox::getInstance();
    gearbox.setBackends({std::string("file:")});
    gearbox.close();
    gearbox.open("geometry/Belle2.xml", false);

    Particle p({ 0.1 , -0.4, 0.8, 1.0 }, 11);
    p.setVertex(TVector3(1.0, 2.0, 2.0));

    const Manager::Var* var = Manager::Instance().getVariable("p");
    ASSERT_NE(var, nullptr);
    EXPECT_FLOAT_EQ(var->function(&p), 0.9);

    var = Manager::Instance().getVariable("E");
    ASSERT_NE(var, nullptr);
    EXPECT_FLOAT_EQ(var->function(&p), 1.0);

    var = Manager::Instance().getVariable("distance");
    ASSERT_NE(var, nullptr);
    EXPECT_FLOAT_EQ(var->function(&p), 3.0);

    var = Manager::Instance().getVariable("useRestFrame(p)");
    ASSERT_NE(var, nullptr);
    EXPECT_ALL_NEAR(var->function(&p), 0.0, 1e-9);

    var = Manager::Instance().getVariable("useRestFrame(E)");
    ASSERT_NE(var, nullptr);
    EXPECT_FLOAT_EQ(var->function(&p), 0.4358899);

    var = Manager::Instance().getVariable("useRestFrame(distance)");
    ASSERT_NE(var, nullptr);
    EXPECT_FLOAT_EQ(var->function(&p), 0.0);
  }

  TEST_F(MetaVariableTest, useLabFrame)
  {
    Particle p({ 0.1 , -0.4, 0.8, 1.0 }, 11);
    p.setVertex(TVector3(1.0, 2.0, 2.0));

    const Manager::Var* var = Manager::Instance().getVariable("p");
    ASSERT_NE(var, nullptr);
    EXPECT_FLOAT_EQ(var->function(&p), 0.9);

    var = Manager::Instance().getVariable("E");
    ASSERT_NE(var, nullptr);
    EXPECT_FLOAT_EQ(var->function(&p), 1.0);

    var = Manager::Instance().getVariable("distance");
    ASSERT_NE(var, nullptr);
    EXPECT_FLOAT_EQ(var->function(&p), 3.0);

    var = Manager::Instance().getVariable("useLabFrame(p)");
    ASSERT_NE(var, nullptr);
    EXPECT_FLOAT_EQ(var->function(&p), 0.9);

    var = Manager::Instance().getVariable("useLabFrame(E)");
    ASSERT_NE(var, nullptr);
    EXPECT_FLOAT_EQ(var->function(&p), 1.0);

    var = Manager::Instance().getVariable("useLabFrame(distance)");
    ASSERT_NE(var, nullptr);
    EXPECT_FLOAT_EQ(var->function(&p), 3.0);
  }

  TEST_F(MetaVariableTest, useCMSFrame)
  {
    Gearbox& gearbox = Gearbox::getInstance();
    gearbox.setBackends({std::string("file:")});
    gearbox.close();
    gearbox.open("geometry/Belle2.xml", false);

    Particle p({ 0.1 , -0.4, 0.8, 1.0 }, 11);
    p.setVertex(TVector3(1.0, 2.0, 2.0));

    const Manager::Var* var = Manager::Instance().getVariable("p");
    ASSERT_NE(var, nullptr);
    EXPECT_FLOAT_EQ(var->function(&p), 0.9);

    var = Manager::Instance().getVariable("E");
    ASSERT_NE(var, nullptr);
    EXPECT_FLOAT_EQ(var->function(&p), 1.0);

    var = Manager::Instance().getVariable("distance");
    ASSERT_NE(var, nullptr);
    EXPECT_FLOAT_EQ(var->function(&p), 3.0);

    var = Manager::Instance().getVariable("useCMSFrame(p)");
    ASSERT_NE(var, nullptr);
    EXPECT_FLOAT_EQ(var->function(&p), 0.68176979);

    var = Manager::Instance().getVariable("useCMSFrame(E)");
    ASSERT_NE(var, nullptr);
    EXPECT_FLOAT_EQ(var->function(&p), 0.80920333);

    var = Manager::Instance().getVariable("useCMSFrame(distance)");
    ASSERT_NE(var, nullptr);
    EXPECT_FLOAT_EQ(var->function(&p), 3.185117);
  }

  TEST_F(MetaVariableTest, useTagSideRecoilRestFrame)
  {
    DataStore::Instance().setInitializeActive(true);
    StoreArray<Particle> particles;
    particles.registerInDataStore();
    DataStore::Instance().setInitializeActive(false);
    PCmsLabTransform T;
    TLorentzVector vec0 = {0.0, 0.0, 0.0, T.getCMSEnergy()};
    TLorentzVector vec1 = {0.0, +0.332174566, 0.0, T.getCMSEnergy() / 2.};
    TLorentzVector vec2 = {0.0, -0.332174566, 0.0, T.getCMSEnergy() / 2.};
    Particle* p0 = particles.appendNew(Particle(T.rotateCmsToLab() * vec0, 300553));
    Particle* p1 = particles.appendNew(Particle(T.rotateCmsToLab() * vec1, 511, Particle::c_Unflavored, Particle::c_Undefined, 1));
    Particle* p2 = particles.appendNew(Particle(T.rotateCmsToLab() * vec2, -511, Particle::c_Unflavored, Particle::c_Undefined, 2));

    p0->appendDaughter(p1->getArrayIndex());
    p0->appendDaughter(p2->getArrayIndex());

    const Manager::Var* var = Manager::Instance().getVariable("useTagSideRecoilRestFrame(daughter(1, p), 0)");
    ASSERT_NE(var, nullptr);
    EXPECT_NEAR(var->function(p0), 0., 1e-6);

    var = Manager::Instance().getVariable("useTagSideRecoilRestFrame(daughter(1, px), 0)");
    ASSERT_NE(var, nullptr);
    EXPECT_NEAR(var->function(p0), 0., 1e-6);

    var = Manager::Instance().getVariable("useTagSideRecoilRestFrame(daughter(1, py), 0)");
    ASSERT_NE(var, nullptr);
    EXPECT_NEAR(var->function(p0), 0., 1e-6);

    var = Manager::Instance().getVariable("useTagSideRecoilRestFrame(daughter(1, pz), 0)");
    ASSERT_NE(var, nullptr);
    EXPECT_NEAR(var->function(p0), 0., 1e-6);

    var = Manager::Instance().getVariable("useTagSideRecoilRestFrame(daughter(1, E), 0)");
    ASSERT_NE(var, nullptr);
    EXPECT_NEAR(var->function(p0), p1->getMass(), 1e-6);
  }


  TEST_F(MetaVariableTest, extraInfo)
  {
    Particle p({ 0.1 , -0.4, 0.8, 1.0 }, 11);
    p.addExtraInfo("pi", 3.14);

    const Manager::Var* var = Manager::Instance().getVariable("extraInfo(pi)");
    ASSERT_NE(var, nullptr);
    EXPECT_FLOAT_EQ(var->function(&p), 3.14);

    // If nullptr is given, -999. is returned
    EXPECT_TRUE(std::isnan(var->function(nullptr)));
  }

  TEST_F(MetaVariableTest, eventExtraInfo)
  {
    StoreObjPtr<EventExtraInfo> eventExtraInfo;
    if (not eventExtraInfo.isValid())
      eventExtraInfo.create();
    eventExtraInfo->addExtraInfo("pi", 3.14);
    const Manager::Var* var = Manager::Instance().getVariable("eventExtraInfo(pi)");
    ASSERT_NE(var, nullptr);
    EXPECT_FLOAT_EQ(var->function(nullptr), 3.14);
  }

  TEST_F(MetaVariableTest, eventCached)
  {
    const Manager::Var* var = Manager::Instance().getVariable("eventCached(constant(3.14))");
    ASSERT_NE(var, nullptr);
    EXPECT_FLOAT_EQ(var->function(nullptr), 3.14);
    StoreObjPtr<EventExtraInfo> eventExtraInfo;
    EXPECT_TRUE(eventExtraInfo.isValid());
    EXPECT_TRUE(eventExtraInfo->hasExtraInfo("__constant__bo3__pt14__bc"));
    EXPECT_FLOAT_EQ(eventExtraInfo->getExtraInfo("__constant__bo3__pt14__bc"), 3.14);
    eventExtraInfo->addExtraInfo("__eventExtraInfo__bopi__bc", 3.14);
    var = Manager::Instance().getVariable("eventCached(eventExtraInfo(pi))");
    ASSERT_NE(var, nullptr);
    EXPECT_FLOAT_EQ(var->function(nullptr), 3.14);
  }

  TEST_F(MetaVariableTest, particleCached)
  {
    Particle p({ 0.1 , -0.4, 0.8, 2.0 }, 11);
    const Manager::Var* var = Manager::Instance().getVariable("particleCached(px)");
    ASSERT_NE(var, nullptr);
    EXPECT_FLOAT_EQ(var->function(&p), 0.1);
    EXPECT_TRUE(p.hasExtraInfo("__px"));
    EXPECT_FLOAT_EQ(p.getExtraInfo("__px"), 0.1);
    p.addExtraInfo("__py", -0.5); // NOT -0.4 because we want to see if the cache is used instead of py!
    var = Manager::Instance().getVariable("particleCached(py)");
    ASSERT_NE(var, nullptr);
    EXPECT_FLOAT_EQ(var->function(&p), -0.5);
  }

  TEST_F(MetaVariableTest, basicMathTest)
  {
    Particle p({ 0.1 , -0.4, 0.8, 2.0 }, 11);

    const Manager::Var* var = Manager::Instance().getVariable("abs(py)");
    ASSERT_NE(var, nullptr);
    EXPECT_FLOAT_EQ(var->function(&p), 0.4);

    var = Manager::Instance().getVariable("min(E, pz)");
    ASSERT_NE(var, nullptr);
    EXPECT_FLOAT_EQ(var->function(&p), 0.8);

    var = Manager::Instance().getVariable("max(E, pz)");
    ASSERT_NE(var, nullptr);
    EXPECT_FLOAT_EQ(var->function(&p), 2.0);

    var = Manager::Instance().getVariable("log10(px)");
    ASSERT_NE(var, nullptr);
    EXPECT_FLOAT_EQ(var->function(&p), -1.0);
  }

  TEST_F(MetaVariableTest, formula)
  {
    // see also unit tests in framework/formula_parser.cc
    //
    // keep particle-based tests here, and operator precidence tests (etc) in
    // framework with the parser itself

    Particle p({ 0.1 , -0.4, 0.8, 2.0 }, 11);

    const Manager::Var* var = Manager::Instance().getVariable("formula(px + py)");
    ASSERT_NE(var, nullptr);
    EXPECT_FLOAT_EQ(var->function(&p), -0.3);

    var = Manager::Instance().getVariable("formula(px - py)");
    ASSERT_NE(var, nullptr);
    EXPECT_FLOAT_EQ(var->function(&p), 0.5);

    var = Manager::Instance().getVariable("formula(px * py)");
    ASSERT_NE(var, nullptr);
    EXPECT_FLOAT_EQ(var->function(&p), -0.04);

    var = Manager::Instance().getVariable("formula(py / px)");
    ASSERT_NE(var, nullptr);
    EXPECT_FLOAT_EQ(var->function(&p), -4.0);

    var = Manager::Instance().getVariable("formula(px ^ E)");
    ASSERT_NE(var, nullptr);
    EXPECT_FLOAT_EQ(var->function(&p), 0.01);

    var = Manager::Instance().getVariable("formula(px * py + pz)");
    ASSERT_NE(var, nullptr);
    EXPECT_ALL_NEAR(var->function(&p), 0.76, 1e-6);

    var = Manager::Instance().getVariable("formula(pz + px * py)");
    ASSERT_NE(var, nullptr);
    EXPECT_ALL_NEAR(var->function(&p), 0.76, 1e-6);

    var = Manager::Instance().getVariable("formula(pt)");
    ASSERT_NE(var, nullptr);
    EXPECT_FLOAT_EQ(var->function(&p), 0.41231057);
    double pt = var->function(&p);

    var = Manager::Instance().getVariable("formula((px**2 + py**2)**(1/2))");
    ASSERT_NE(var, nullptr);
    EXPECT_FLOAT_EQ(var->function(&p), pt);

    var = Manager::Instance().getVariable("formula(charge)");
    ASSERT_NE(var, nullptr);
    EXPECT_FLOAT_EQ(var->function(&p), -1.0);

    var = Manager::Instance().getVariable("formula(charge**2)");
    ASSERT_NE(var, nullptr);
    EXPECT_FLOAT_EQ(var->function(&p), 1.0);

    var = Manager::Instance().getVariable("formula(charge^2)");
    ASSERT_NE(var, nullptr);
    EXPECT_FLOAT_EQ(var->function(&p), 1.0);

    var = Manager::Instance().getVariable("formula(PDG * charge)");
    ASSERT_NE(var, nullptr);
    EXPECT_FLOAT_EQ(var->function(&p), -11.0);

    var = Manager::Instance().getVariable("formula(PDG**2 * charge)");
    ASSERT_NE(var, nullptr);
    EXPECT_FLOAT_EQ(var->function(&p), -121.0);

    var = Manager::Instance().getVariable("formula(10.58 - (px + py + pz - E)**2)");
    ASSERT_NE(var, nullptr);
    EXPECT_FLOAT_EQ(var->function(&p), 8.33);

    var = Manager::Instance().getVariable("formula(-10.58 + (px + py + pz - E)**2)");
    ASSERT_NE(var, nullptr);
    EXPECT_FLOAT_EQ(var->function(&p), -8.33);

    var = Manager::Instance().getVariable("formula(-1.0 * PDG)");
    ASSERT_NE(var, nullptr);
    EXPECT_FLOAT_EQ(var->function(&p), -11);
  }

  TEST_F(MetaVariableTest, passesCut)
  {
    Particle p({ 0.1 , -0.4, 0.8, 2.0 }, 11);
    Particle p2({ 0.1 , -0.4, 0.8, 4.0 }, 11);

    const Manager::Var* var = Manager::Instance().getVariable("passesCut(E < 3)");
    ASSERT_NE(var, nullptr);
    EXPECT_FLOAT_EQ(var->function(&p), 1);
    EXPECT_FLOAT_EQ(var->function(&p2), 0);
    EXPECT_TRUE(std::isnan(var->function(nullptr)));

  }

  TEST_F(MetaVariableTest, conditionalVariableSelector)
  {
    Particle p({ 0.1, -0.4, 0.8, 2.0 }, 11);

    const Manager::Var* var = Manager::Instance().getVariable("conditionalVariableSelector(E>1, px, py)");
    ASSERT_NE(var, nullptr);
    EXPECT_FLOAT_EQ(var->function(&p), 0.1);

    var = Manager::Instance().getVariable("conditionalVariableSelector(E<1, px, py)");
    ASSERT_NE(var, nullptr);
    EXPECT_FLOAT_EQ(var->function(&p), -0.4);

  }

  TEST_F(MetaVariableTest, nCleanedTracks)
  {
    DataStore::Instance().setInitializeActive(true);
    StoreArray<TrackFitResult> track_fit_results;
    StoreArray<Track> tracks;
    track_fit_results.registerInDataStore();
    tracks.registerInDataStore();
    DataStore::Instance().setInitializeActive(false);

    Particle p({ 0.1 , -0.4, 0.8, 2.0 }, 11);
    Particle p2({ 0.1 , -0.4, 0.8, 4.0 }, 11);

    track_fit_results.appendNew(TVector3(0.1, 0.1, 0.1), TVector3(0.1, 0.0, 0.0),
                                TMatrixDSym(6), 1, Const::pion, 0.01, 1.5, 0, 0);
    track_fit_results.appendNew(TVector3(0.1, 0.1, 0.1), TVector3(0.15, 0.0, 0.0),
                                TMatrixDSym(6), 1, Const::pion, 0.01, 1.5, 0, 0);
    track_fit_results.appendNew(TVector3(0.1, 0.1, 0.1), TVector3(0.4, 0.0, 0.0),
                                TMatrixDSym(6), 1, Const::pion, 0.01, 1.5, 0, 0);
    track_fit_results.appendNew(TVector3(0.1, 0.1, 0.1), TVector3(0.6, 0.0, 0.0),
                                TMatrixDSym(6), 1, Const::pion, 0.01, 1.5, 0, 0);

    tracks.appendNew()->setTrackFitResultIndex(Const::pion, 0);
    tracks.appendNew()->setTrackFitResultIndex(Const::pion, 1);
    tracks.appendNew()->setTrackFitResultIndex(Const::pion, 2);
    tracks.appendNew()->setTrackFitResultIndex(Const::pion, 3);

    const Manager::Var* var1 = Manager::Instance().getVariable("nCleanedTracks(p > 0.5)");
    EXPECT_FLOAT_EQ(var1->function(nullptr), 1);

    const Manager::Var* var2 = Manager::Instance().getVariable("nCleanedTracks(p > 0.2)");
    EXPECT_FLOAT_EQ(var2->function(nullptr), 2);

    const Manager::Var* var3 = Manager::Instance().getVariable("nCleanedTracks()");
    EXPECT_FLOAT_EQ(var3->function(nullptr), 4);


  }

  TEST_F(MetaVariableTest, NumberOfMCParticlesInEvent)
  {
    Particle p({ 0.1 , -0.4, 0.8, 2.0 }, 11);
    Particle p2({ 0.1 , -0.4, 0.8, 4.0 }, 11);

    StoreArray<MCParticle> mcParticles;
    auto* mcParticle = mcParticles.appendNew();
    mcParticle->setPDG(11);
    mcParticle->setStatus(MCParticle::c_PrimaryParticle);
    mcParticle = mcParticles.appendNew();
    mcParticle->setPDG(22);
    mcParticle->setStatus(MCParticle::c_PrimaryParticle);
    mcParticle = mcParticles.appendNew();
    mcParticle->setPDG(-11);
    mcParticle->setStatus(MCParticle::c_PrimaryParticle);
    mcParticle = mcParticles.appendNew();
    mcParticle->setPDG(11);


    const Manager::Var* var = Manager::Instance().getVariable("NumberOfMCParticlesInEvent(11)");
    ASSERT_NE(var, nullptr);
    EXPECT_FLOAT_EQ(var->function(nullptr), 2);

  }

  TEST_F(MetaVariableTest, daughterInvM)
  {
    TLorentzVector momentum;
    const int nDaughters = 6;
    StoreArray<Particle> particles;
    std::vector<int> daughterIndices;
    for (int i = 0; i < nDaughters; i++) {
      Particle d(TLorentzVector(2, 2, 2, 4.0), (i % 2) ? 211 : -211);
      momentum += d.get4Vector();
      Particle* newDaughters = particles.appendNew(d);
      daughterIndices.push_back(newDaughters->getArrayIndex());
    }
    const Particle* p = particles.appendNew(momentum, 411, Particle::c_Unflavored, daughterIndices);

    const Manager::Var* var = Manager::Instance().getVariable("daughterInvM(6,5)");
    ASSERT_NE(var, nullptr);
    EXPECT_TRUE(std::isnan(var->function(p)));

    var = Manager::Instance().getVariable("daughterInvM(0, 1)");
    ASSERT_NE(var, nullptr);
    EXPECT_FLOAT_EQ(var->function(p), 4.0);

    var = Manager::Instance().getVariable("daughterInvM(0, 1, 2)");
    ASSERT_NE(var, nullptr);
    EXPECT_FLOAT_EQ(var->function(p), 6.0);
  }

  TEST_F(MetaVariableTest, daughter)
  {
    TLorentzVector momentum;
    const int nDaughters = 6;
    StoreArray<Particle> particles;
    std::vector<int> daughterIndices;
    for (int i = 0; i < nDaughters; i++) {
      Particle d(TLorentzVector(i * 1.0, 1, 1, 1), (i % 2) ? 211 : -211);
      momentum += d.get4Vector();
      Particle* newDaughters = particles.appendNew(d);
      daughterIndices.push_back(newDaughters->getArrayIndex());
    }
    const Particle* p = particles.appendNew(momentum, 411, Particle::c_Unflavored, daughterIndices);

    const Manager::Var* var = Manager::Instance().getVariable("daughter(6, px)");
    ASSERT_NE(var, nullptr);
    EXPECT_TRUE(std::isnan(var->function(p)));

    var = Manager::Instance().getVariable("daughter(0, px)");
    ASSERT_NE(var, nullptr);
    EXPECT_ALL_NEAR(var->function(p), 0.0, 1e-6);

    var = Manager::Instance().getVariable("daughter(1, px)");
    ASSERT_NE(var, nullptr);
    EXPECT_FLOAT_EQ(var->function(p), 1.0);

    var = Manager::Instance().getVariable("daughter(2, px)");
    ASSERT_NE(var, nullptr);
    EXPECT_FLOAT_EQ(var->function(p), 2.0);
  }

  TEST_F(MetaVariableTest, mcDaughter)
  {
    DataStore::Instance().setInitializeActive(true);
    StoreArray<MCParticle> mcParticles;
    StoreArray<Particle> particles;
    particles.registerInDataStore();
    mcParticles.registerInDataStore();
    particles.registerRelationTo(mcParticles);
    DataStore::Instance().setInitializeActive(false);

    // Create MC graph for B -> (muon -> electron + muon_neutrino) + anti_muon_neutrino
    MCParticleGraph mcGraph;

    MCParticleGraph::GraphParticle& graphParticleGrandMother = mcGraph.addParticle();

    MCParticleGraph::GraphParticle& graphParticleMother = mcGraph.addParticle();
    MCParticleGraph::GraphParticle& graphParticleAunt = mcGraph.addParticle();

    MCParticleGraph::GraphParticle& graphParticleDaughter1 = mcGraph.addParticle();
    MCParticleGraph::GraphParticle& graphParticleDaughter2 = mcGraph.addParticle();

    graphParticleGrandMother.setPDG(-521);
    graphParticleMother.setPDG(13);
    graphParticleAunt.setPDG(-14);
    graphParticleDaughter1.setPDG(11);
    graphParticleDaughter2.setPDG(14);

    graphParticleMother.comesFrom(graphParticleGrandMother);
    graphParticleAunt.comesFrom(graphParticleGrandMother);
    graphParticleDaughter1.comesFrom(graphParticleMother);
    graphParticleDaughter2.comesFrom(graphParticleMother);
    mcGraph.generateList();

    // Get MC Particles from StoreArray
    auto* mcGrandMother = mcParticles[0];
    mcGrandMother->setStatus(MCParticle::c_PrimaryParticle);

    auto* mcMother = mcParticles[1];
    mcMother->setStatus(MCParticle::c_PrimaryParticle);

    auto* mcAunt = mcParticles[2];
    mcAunt->setStatus(MCParticle::c_PrimaryParticle);

    auto* mcDaughter1 = mcParticles[3];
    mcDaughter1->setStatus(MCParticle::c_PrimaryParticle);

    auto* mcDaughter2 = mcParticles[4];
    mcDaughter2->setStatus(MCParticle::c_PrimaryParticle);

    auto* pGrandMother = particles.appendNew(TLorentzVector({ 0.0 , -0.4, 0.8, 1.0}), -521);
    pGrandMother->addRelationTo(mcGrandMother);

    auto* pMother = particles.appendNew(TLorentzVector({ 0.0 , -0.4, 0.8, 1.0}), 13);
    pMother->addRelationTo(mcMother);

    // Test for particle that has no MC match
    auto* p_noMC = particles.appendNew(TLorentzVector({ 0.0 , -0.4, 0.8, 1.0}), 13);

    // Test for particle that has MC match, but MC match has no daughter
    auto* p_noDaughter = particles.appendNew(TLorentzVector({ 0.0 , -0.4, 0.8, 1.0}), 11);
    p_noDaughter->addRelationTo(mcDaughter1);

    const Manager::Var* var = Manager::Instance().getVariable("mcDaughter(0, PDG)");
    ASSERT_NE(var, nullptr);
    EXPECT_FLOAT_EQ(var->function(pGrandMother), 13);
    EXPECT_FLOAT_EQ(var->function(pMother), 11);
    EXPECT_TRUE(std::isnan(var->function(p_noMC)));
    EXPECT_TRUE(std::isnan(var->function(p_noDaughter)));
    var = Manager::Instance().getVariable("mcDaughter(1, PDG)");
    EXPECT_FLOAT_EQ(var->function(pGrandMother), -14);
    EXPECT_FLOAT_EQ(var->function(pMother), 14);
    // Test for particle where mc daughter index is out of range of mc daughters
    var = Manager::Instance().getVariable("mcDaughter(2, PDG)");
    EXPECT_TRUE(std::isnan(var->function(pGrandMother)));
    EXPECT_TRUE(std::isnan(var->function(pMother)));
    // Test nested application of mcDaughter
    var = Manager::Instance().getVariable("mcDaughter(0, mcDaughter(0, PDG))");
    EXPECT_FLOAT_EQ(var->function(pGrandMother), 11);
    EXPECT_TRUE(std::isnan(var->function(pMother)));
    var = Manager::Instance().getVariable("mcDaughter(0, mcDaughter(1, PDG))");
    EXPECT_FLOAT_EQ(var->function(pGrandMother), 14);
    var = Manager::Instance().getVariable("mcDaughter(0, mcDaughter(2, PDG))");
    EXPECT_TRUE(std::isnan(var->function(pGrandMother)));
    var = Manager::Instance().getVariable("mcDaughter(1, mcDaughter(0, PDG))");
    EXPECT_TRUE(std::isnan(var->function(pGrandMother)));
  }

  TEST_F(MetaVariableTest, mcMother)
  {
    DataStore::Instance().setInitializeActive(true);
    StoreArray<MCParticle> mcParticles;
    StoreArray<Particle> particles;
    particles.registerInDataStore();
    mcParticles.registerInDataStore();
    particles.registerRelationTo(mcParticles);
    DataStore::Instance().setInitializeActive(false);

    // Create MC graph for B -> (muon -> electron + muon_neutrino) + anti_muon_neutrino
    MCParticleGraph mcGraph;

    MCParticleGraph::GraphParticle& graphParticleGrandMother = mcGraph.addParticle();

    MCParticleGraph::GraphParticle& graphParticleMother = mcGraph.addParticle();
    MCParticleGraph::GraphParticle& graphParticleAunt = mcGraph.addParticle();

    MCParticleGraph::GraphParticle& graphParticleDaughter1 = mcGraph.addParticle();
    MCParticleGraph::GraphParticle& graphParticleDaughter2 = mcGraph.addParticle();

    graphParticleGrandMother.setPDG(-521);
    graphParticleMother.setPDG(13);
    graphParticleAunt.setPDG(-14);
    graphParticleDaughter1.setPDG(11);
    graphParticleDaughter2.setPDG(14);

    graphParticleMother.comesFrom(graphParticleGrandMother);
    graphParticleAunt.comesFrom(graphParticleGrandMother);
    graphParticleDaughter1.comesFrom(graphParticleMother);
    graphParticleDaughter2.comesFrom(graphParticleMother);

    mcGraph.generateList();

    // Get MC Particles from StoreArray
    auto* mcGrandMother = mcParticles[0];
    mcGrandMother->setStatus(MCParticle::c_PrimaryParticle);

    auto* mcMother = mcParticles[1];
    mcMother->setStatus(MCParticle::c_PrimaryParticle);

    auto* mcAunt = mcParticles[2];
    mcAunt->setStatus(MCParticle::c_PrimaryParticle);

    auto* mcDaughter1 = mcParticles[3];
    mcDaughter1->setStatus(MCParticle::c_PrimaryParticle);

    auto* mcDaughter2 = mcParticles[4];
    mcDaughter2->setStatus(MCParticle::c_PrimaryParticle);

    auto* p1 = particles.appendNew(TLorentzVector({ 0.0 , -0.4, 0.8, 1.0}), 11);
    p1->addRelationTo(mcDaughter1);

    auto* p2 = particles.appendNew(TLorentzVector({ 0.0 , -0.4, 0.8, 1.0}), 14);
    p2->addRelationTo(mcDaughter2);

    auto* pMother = particles.appendNew(TLorentzVector({ 0.0 , -0.4, 0.8, 1.0}), 13);
    pMother->addRelationTo(mcMother);

    // For test of particle that has no MC match
    auto* p_noMC = particles.appendNew(TLorentzVector({ 0.0 , -0.4, 0.8, 1.0}), 11);

    // For test of particle that has MC match, but MC match has no mother
    auto* p_noMother = particles.appendNew(TLorentzVector({ 0.0 , -0.4, 0.8, 1.0}), -521);
    p_noMother->addRelationTo(mcGrandMother);

    const Manager::Var* var = Manager::Instance().getVariable("mcMother(PDG)");
    ASSERT_NE(var, nullptr);
    EXPECT_FLOAT_EQ(var->function(p1), 13);
    EXPECT_FLOAT_EQ(var->function(p2), 13);
    EXPECT_FLOAT_EQ(var->function(pMother), -521);
    EXPECT_TRUE(std::isnan(var->function(p_noMC)));
    EXPECT_TRUE(std::isnan(var->function(p_noMother)));

    // Test if nested calls of mcMother work correctly
    var = Manager::Instance().getVariable("mcMother(mcMother(PDG))");
    EXPECT_FLOAT_EQ(var->function(p1), -521);
  }

  TEST_F(MetaVariableTest, genParticle)
  {
    DataStore::Instance().setInitializeActive(true);
    StoreArray<MCParticle> mcParticles;
    StoreArray<Particle> particles;
    particles.registerInDataStore();
    mcParticles.registerInDataStore();
    particles.registerRelationTo(mcParticles);
    DataStore::Instance().setInitializeActive(false);

    // Create MC graph for Upsilon(4S) -> (B^- -> electron + anti_electron_neutrino) + B^+
    MCParticleGraph mcGraph;

    MCParticleGraph::GraphParticle& graphParticleGrandMother = mcGraph.addParticle();

    MCParticleGraph::GraphParticle& graphParticleMother = mcGraph.addParticle();
    MCParticleGraph::GraphParticle& graphParticleAunt = mcGraph.addParticle();

    MCParticleGraph::GraphParticle& graphParticleDaughter1 = mcGraph.addParticle();
    MCParticleGraph::GraphParticle& graphParticleDaughter2 = mcGraph.addParticle();

    graphParticleGrandMother.setPDG(300553);
    graphParticleMother.setPDG(-521);
    graphParticleAunt.setPDG(521);
    graphParticleDaughter1.setPDG(11);
    graphParticleDaughter2.setPDG(-12);

    graphParticleGrandMother.setMomentum(0.0, 0.0, 0.4);
    graphParticleMother.setMomentum(1.1, 1.3, 1.5);

    graphParticleMother.comesFrom(graphParticleGrandMother);
    graphParticleAunt.comesFrom(graphParticleGrandMother);
    graphParticleDaughter1.comesFrom(graphParticleMother);
    graphParticleDaughter2.comesFrom(graphParticleMother);

    mcGraph.generateList();

    // Get MC Particles from StoreArray
    auto* mcGrandMother = mcParticles[0];
    mcGrandMother->setStatus(MCParticle::c_PrimaryParticle);

    auto* mcMother = mcParticles[1];
    mcMother->setStatus(MCParticle::c_PrimaryParticle);

    auto* mcAunt = mcParticles[2];
    mcAunt->setStatus(MCParticle::c_PrimaryParticle);

    auto* mcDaughter1 = mcParticles[3];
    mcDaughter1->setStatus(MCParticle::c_PrimaryParticle);

    auto* mcDaughter2 = mcParticles[4];
    mcDaughter2->setStatus(MCParticle::c_PrimaryParticle);

    auto* p1 = particles.appendNew(TLorentzVector({ 0.0 , -0.4, 0.8, 1.0}), 11);
    p1->addRelationTo(mcDaughter1);

    // For test of particle that has no MC match
    auto* p_noMC = particles.appendNew(TLorentzVector({ 0.0 , -0.4, 0.8, 1.0}), 211);

    const Manager::Var* var = Manager::Instance().getVariable("genParticle(0, PDG)");
    ASSERT_NE(var, nullptr);
    EXPECT_FLOAT_EQ(var->function(p1), 300553);
    EXPECT_FLOAT_EQ(var->function(p_noMC), 300553);

    var = Manager::Instance().getVariable("genParticle(0, matchedMC(pz))");
    ASSERT_NE(var, nullptr);
    EXPECT_FLOAT_EQ(var->function(p1), 0.4);
    EXPECT_FLOAT_EQ(var->function(p_noMC), 0.4);

    var = Manager::Instance().getVariable("genParticle(0, mcDaughter(0, PDG))");
    ASSERT_NE(var, nullptr);
    EXPECT_FLOAT_EQ(var->function(p1), -521);
    EXPECT_FLOAT_EQ(var->function(p_noMC), -521);

    var = Manager::Instance().getVariable("genParticle(0, mcDaughter(0, matchedMC(px)))");
    ASSERT_NE(var, nullptr);
    EXPECT_FLOAT_EQ(var->function(p1), 1.1);
    EXPECT_FLOAT_EQ(var->function(p_noMC), 1.1);

    var = Manager::Instance().getVariable("genParticle(1, PDG)");
    ASSERT_NE(var, nullptr);
    EXPECT_FLOAT_EQ(var->function(p1), -521);
    EXPECT_FLOAT_EQ(var->function(p_noMC), -521);

    var = Manager::Instance().getVariable("genParticle(4, PDG)");
    ASSERT_NE(var, nullptr);
    EXPECT_FLOAT_EQ(var->function(p1), -12);
    EXPECT_FLOAT_EQ(var->function(p_noMC), -12);

    var = Manager::Instance().getVariable("genParticle(5, PDG)");
    ASSERT_NE(var, nullptr);
    EXPECT_TRUE(std::isnan(var->function(p1)));
    EXPECT_TRUE(std::isnan(var->function(p_noMC)));
  }

  TEST_F(MetaVariableTest, genUpsilon4S)
  {
    DataStore::Instance().setInitializeActive(true);
    StoreArray<MCParticle> mcParticles;
    StoreArray<Particle> particles;
    particles.registerInDataStore();
    mcParticles.registerInDataStore();
    particles.registerRelationTo(mcParticles);
    DataStore::Instance().setInitializeActive(false);

    // Create MC graph for Upsilon(4S) -> (B^- -> electron + anti_electron_neutrino) + B^+
    MCParticleGraph mcGraph;

    MCParticleGraph::GraphParticle& graphParticleGrandMother = mcGraph.addParticle();

    MCParticleGraph::GraphParticle& graphParticleMother = mcGraph.addParticle();
    MCParticleGraph::GraphParticle& graphParticleAunt = mcGraph.addParticle();

    MCParticleGraph::GraphParticle& graphParticleDaughter1 = mcGraph.addParticle();
    MCParticleGraph::GraphParticle& graphParticleDaughter2 = mcGraph.addParticle();

    graphParticleGrandMother.setPDG(300553);
    graphParticleMother.setPDG(-521);
    graphParticleAunt.setPDG(521);
    graphParticleDaughter1.setPDG(11);
    graphParticleDaughter2.setPDG(-12);

    graphParticleGrandMother.setMomentum(0.0, 0.0, 0.4);
    graphParticleMother.setMomentum(1.1, 1.3, 1.5);

    graphParticleMother.comesFrom(graphParticleGrandMother);
    graphParticleAunt.comesFrom(graphParticleGrandMother);
    graphParticleDaughter1.comesFrom(graphParticleMother);
    graphParticleDaughter2.comesFrom(graphParticleMother);

    mcGraph.generateList();

    // Get MC Particles from StoreArray
    auto* mcGrandMother = mcParticles[0];
    mcGrandMother->setStatus(MCParticle::c_PrimaryParticle);

    auto* mcMother = mcParticles[1];
    mcMother->setStatus(MCParticle::c_PrimaryParticle);

    auto* mcAunt = mcParticles[2];
    mcAunt->setStatus(MCParticle::c_PrimaryParticle);

    auto* mcDaughter1 = mcParticles[3];
    mcDaughter1->setStatus(MCParticle::c_PrimaryParticle);

    auto* mcDaughter2 = mcParticles[4];
    mcDaughter2->setStatus(MCParticle::c_PrimaryParticle);

    auto* p1 = particles.appendNew(TLorentzVector({ 0.0 , -0.4, 0.8, 1.0}), 11);
    p1->addRelationTo(mcDaughter1);

    // For test of particle that has no MC match
    auto* p_noMC = particles.appendNew(TLorentzVector({ 0.0 , -0.4, 0.8, 1.0}), 211);

    const Manager::Var* var = Manager::Instance().getVariable("genUpsilon4S(PDG)");
    ASSERT_NE(var, nullptr);
    EXPECT_FLOAT_EQ(var->function(p1), 300553);
    EXPECT_FLOAT_EQ(var->function(p_noMC), 300553);

    var = Manager::Instance().getVariable("genUpsilon4S(matchedMC(pz))");
    ASSERT_NE(var, nullptr);
    EXPECT_FLOAT_EQ(var->function(p1), 0.4);
    EXPECT_FLOAT_EQ(var->function(p_noMC), 0.4);

    var = Manager::Instance().getVariable("genUpsilon4S(mcDaughter(0, PDG))");
    ASSERT_NE(var, nullptr);
    EXPECT_FLOAT_EQ(var->function(p1), -521);
    EXPECT_FLOAT_EQ(var->function(p_noMC), -521);

    var = Manager::Instance().getVariable("genUpsilon4S(mcDaughter(0, matchedMC(px)))");
    ASSERT_NE(var, nullptr);
    EXPECT_FLOAT_EQ(var->function(p1), 1.1);
    EXPECT_FLOAT_EQ(var->function(p_noMC), 1.1);

    /// Test for event without generator level Upsilon(4S)
    mcParticles.clear();
    particles.clear();
    MCParticleGraph mcGraph2;

    MCParticleGraph::GraphParticle& graphParticle1 = mcGraph2.addParticle();
    MCParticleGraph::GraphParticle& graphParticle2 = mcGraph2.addParticle();

    graphParticle1.setPDG(11);
    graphParticle2.setPDG(-11);

    graphParticle1.setMomentum(1.1, 1.3, 1.4);
    graphParticle1.setMomentum(-1.1, -1.3, 1.4);

    mcGraph2.generateList();

    auto* mcP1 = mcParticles[0];
    mcP1->setStatus(MCParticle::c_PrimaryParticle);

    auto* mcP2 = mcParticles[1];
    mcP2->setStatus(MCParticle::c_PrimaryParticle);

    auto* someParticle = particles.appendNew(TLorentzVector({ 0.0 , -0.4, 0.8, 1.0}), 11);
    someParticle->addRelationTo(mcP1);

    var = Manager::Instance().getVariable("genUpsilon4S(PDG)");
    ASSERT_NE(var, nullptr);
    EXPECT_TRUE(std::isnan(var->function(someParticle)));
  }

  TEST_F(MetaVariableTest, daughterProductOf)
  {
    TLorentzVector momentum;
    const int nDaughters = 4;
    StoreArray<Particle> particles;
    std::vector<int> daughterIndices;
    for (int i = 0; i < nDaughters; i++) {
      Particle d(TLorentzVector(1, 1, 1, i * 1.0 + 1.0), (i % 2) ? 211 : -211);
      momentum += d.get4Vector();
      Particle* newDaughters = particles.appendNew(d);
      daughterIndices.push_back(newDaughters->getArrayIndex());
    }
    const Particle* p = particles.appendNew(momentum, 411, Particle::c_Unflavored, daughterIndices);

    const Manager::Var* var = Manager::Instance().getVariable("daughterProductOf(E)");
    ASSERT_NE(var, nullptr);
    EXPECT_FLOAT_EQ(var->function(p), 24.0);
  }

  TEST_F(MetaVariableTest, daughterSumOf)
  {
    TLorentzVector momentum;
    const int nDaughters = 4;
    StoreArray<Particle> particles;
    std::vector<int> daughterIndices;
    for (int i = 0; i < nDaughters; i++) {
      Particle d(TLorentzVector(1, 1, 1, i * 1.0 + 1.0), (i % 2) ? 211 : -211);
      momentum += d.get4Vector();
      Particle* newDaughters = particles.appendNew(d);
      daughterIndices.push_back(newDaughters->getArrayIndex());
    }
    const Particle* p = particles.appendNew(momentum, 411, Particle::c_Unflavored, daughterIndices);

    const Manager::Var* var = Manager::Instance().getVariable("daughterSumOf(E)");
    ASSERT_NE(var, nullptr);
    EXPECT_FLOAT_EQ(var->function(p), 10.0);

  }

  TEST_F(MetaVariableTest, daughterDiffOf)
  {
    TLorentzVector momentum;
    const int nDaughters = 4;
    StoreArray<Particle> particles;
    std::vector<int> daughterIndices;
    for (int i = 0; i < nDaughters; i++) {
      Particle d(TLorentzVector(1, 1, 1, i * 1.0 + 1.0), (i % 2) ? -11 : 211);
      momentum += d.get4Vector();
      Particle* newDaughters = particles.appendNew(d);
      daughterIndices.push_back(newDaughters->getArrayIndex());
    }
    const Particle* p = particles.appendNew(momentum, 411, Particle::c_Unflavored, daughterIndices);

    const Manager::Var* var = Manager::Instance().getVariable("daughterDiffOf(0, 1, PDG)");
    ASSERT_NE(var, nullptr);
    EXPECT_FLOAT_EQ(var->function(p), -222);

    var = Manager::Instance().getVariable("daughterDiffOf(1, 0, PDG)");
    ASSERT_NE(var, nullptr);
    EXPECT_FLOAT_EQ(var->function(p), 222);

    var = Manager::Instance().getVariable("daughterDiffOf(0, 1, abs(PDG))");
    ASSERT_NE(var, nullptr);
    EXPECT_FLOAT_EQ(var->function(p), -200);

    var = Manager::Instance().getVariable("daughterDiffOf(1, 1, PDG)");
    ASSERT_NE(var, nullptr);
    EXPECT_FLOAT_EQ(var->function(p), 0);

    var = Manager::Instance().getVariable("daughterDiffOf(1, 3, abs(PDG))");
    ASSERT_NE(var, nullptr);
    EXPECT_FLOAT_EQ(var->function(p), 0);

    var = Manager::Instance().getVariable("daughterDiffOf(0, 2, PDG)");
    ASSERT_NE(var, nullptr);
    EXPECT_FLOAT_EQ(var->function(p), 0);

  }

  TEST_F(MetaVariableTest, daughterClusterAngleInBetween)
  {
    // declare all the array we need
    StoreArray<Particle> particles, particles_noclst;
    std::vector<int> daughterIndices, daughterIndices_noclst;

    //proxy initialize where to declare the needed array
    DataStore::Instance().setInitializeActive(true);
    StoreArray<ECLCluster> eclclusters;
    eclclusters.registerInDataStore();
    particles.registerRelationTo(eclclusters);
    DataStore::Instance().setInitializeActive(false);

    // create two Lorentz vectors that are back to back in the CMS and boost them to the Lab frame
    const float px_CM = 2.;
    const float py_CM = 1.;
    const float pz_CM = 3.;
    float E_CM;
    E_CM = sqrt(pow(px_CM, 2) + pow(py_CM, 2) + pow(pz_CM, 2));
    TLorentzVector momentum, momentum_noclst;
    TLorentzVector dau0_4vec_CM(px_CM, py_CM, pz_CM, E_CM), dau1_4vec_CM(-px_CM, -py_CM, -pz_CM, E_CM);
    TLorentzVector dau0_4vec_Lab, dau1_4vec_Lab;
    dau0_4vec_Lab = PCmsLabTransform::cmsToLab(
                      dau0_4vec_CM); //why is eveybody using the extendend method when there are the functions that do all the steps for us?
    dau1_4vec_Lab = PCmsLabTransform::cmsToLab(dau1_4vec_CM);

    // add the two photons (now in the Lab frame) as the two daughters of some particle and create the latter
    Particle dau0_noclst(dau0_4vec_Lab, 22);
    momentum += dau0_noclst.get4Vector();
    Particle* newDaughter0_noclst = particles.appendNew(dau0_noclst);
    daughterIndices_noclst.push_back(newDaughter0_noclst->getArrayIndex());
    Particle dau1_noclst(dau1_4vec_Lab, 22);
    momentum += dau1_noclst.get4Vector();
    Particle* newDaughter1_noclst = particles.appendNew(dau1_noclst);
    daughterIndices_noclst.push_back(newDaughter1_noclst->getArrayIndex());
    const Particle* par_noclst = particles.appendNew(momentum, 111, Particle::c_Unflavored, daughterIndices_noclst);

    // grab variables
    const Manager::Var* var = Manager::Instance().getVariable("daughterClusterAngleInBetween(0, 1)");
    const Manager::Var* varCMS = Manager::Instance().getVariable("useCMSFrame(daughterClusterAngleInBetween(0, 1))");

    // when no relations are set between the particles and the eclClusters, nan is expected to be returned
    ASSERT_NE(var, nullptr);
    EXPECT_TRUE(std::isnan(var->function(par_noclst)));

    // set relations between particles and eclClusters
    ECLCluster* eclst0 = eclclusters.appendNew(ECLCluster());
    eclst0->setEnergy(dau0_4vec_Lab.E());
    eclst0->setHypothesis(ECLCluster::EHypothesisBit::c_nPhotons);
    eclst0->setClusterId(1);
    eclst0->setTheta(dau0_4vec_Lab.Theta());
    eclst0->setPhi(dau0_4vec_Lab.Phi());
    eclst0->setR(148.4);
    ECLCluster* eclst1 = eclclusters.appendNew(ECLCluster());
    eclst1->setEnergy(dau1_4vec_Lab.E());
    eclst1->setHypothesis(ECLCluster::EHypothesisBit::c_nPhotons);
    eclst1->setClusterId(2);
    eclst1->setTheta(dau1_4vec_Lab.Theta());
    eclst1->setPhi(dau1_4vec_Lab.Phi());
    eclst1->setR(148.5);

    const Particle* newDaughter0 = particles.appendNew(Particle(eclclusters[0]));
    daughterIndices.push_back(newDaughter0->getArrayIndex());
    const Particle* newDaughter1 = particles.appendNew(Particle(eclclusters[1]));
    daughterIndices.push_back(newDaughter1->getArrayIndex());

    const Particle* par = particles.appendNew(momentum, 111, Particle::c_Unflavored, daughterIndices);

    //now we expect non-nan results
    EXPECT_FLOAT_EQ(var->function(par), 2.8638029);
    EXPECT_FLOAT_EQ(varCMS->function(par), M_PI);
  }

  TEST_F(MetaVariableTest, grandDaughterDiffOfs)
  {
    // declare all the array we need
    StoreArray<Particle> particles, particles_noclst;
    std::vector<int> daughterIndices0_noclst, daughterIndices1_noclst, daughterIndices2_noclst;
    std::vector<int> daughterIndices0, daughterIndices1, daughterIndices2;

    //proxy initialize where to declare the needed array
    DataStore::Instance().setInitializeActive(true);
    StoreArray<ECLCluster> eclclusters;
    eclclusters.registerInDataStore();
    particles.registerRelationTo(eclclusters);
    DataStore::Instance().setInitializeActive(false);

    // create two Lorentz vectors
    const float px_0 = 2.;
    const float py_0 = 1.;
    const float pz_0 = 3.;
    const float px_1 = 1.5;
    const float py_1 = 1.5;
    const float pz_1 = 2.5;
    float E_0, E_1;
    E_0 = sqrt(pow(px_0, 2) + pow(py_0, 2) + pow(pz_0, 2));
    E_1 = sqrt(pow(px_1, 2) + pow(py_1, 2) + pow(pz_1, 2));
    TLorentzVector momentum_0, momentum_1, momentum;
    TLorentzVector dau0_4vec(px_0, py_0, pz_0, E_0), dau1_4vec(px_1, py_1, pz_1, E_1);

    // add the two photons as the two daughters of some particle and create the latter
    // Particle dau0_noclst(dau0_4vec, 22);
    // momentum += dau0_noclst.get4Vector();
    // Particle* newDaughter0_noclst = particles.appendNew(dau0_noclst);
    // daughterIndices_noclst.push_back(newDaughter0_noclst->getArrayIndex());
    // Particle dau1_noclst(dau1_4vec, 22);
    // momentum += dau1_noclst.get4Vector();
    // Particle* newDaughter1_noclst = particles.appendNew(dau1_noclst);
    // daughterIndices_noclst.push_back(newDaughter1_noclst->getArrayIndex());
    // const Particle* par_noclst = particles.appendNew(momentum, 111, Particle::c_Unflavored, daughterIndices_noclst);

    Particle dau0_noclst(dau0_4vec, 22);
    momentum_0 = dau0_4vec;
    Particle* newDaughter0_noclst = particles.appendNew(dau0_noclst);
    daughterIndices0_noclst.push_back(newDaughter0_noclst->getArrayIndex());
    const Particle* par0_noclst = particles.appendNew(momentum_0, 111, Particle::c_Unflavored, daughterIndices0_noclst);
    Particle dau1_noclst(dau1_4vec, 22);
    momentum_1 = dau1_4vec;
    Particle* newDaughter1_noclst = particles.appendNew(dau1_noclst);
    daughterIndices1_noclst.push_back(newDaughter1_noclst->getArrayIndex());
    const Particle* par1_noclst = particles.appendNew(momentum_1, 111, Particle::c_Unflavored, daughterIndices1_noclst);

    momentum = momentum_0 + momentum_1;
    daughterIndices2_noclst.push_back(par0_noclst->getArrayIndex());
    daughterIndices2_noclst.push_back(par1_noclst->getArrayIndex());
    const Particle* parGranny_noclst = particles.appendNew(momentum, 111, Particle::c_Unflavored, daughterIndices2_noclst);

    // grab variables
    const Manager::Var* var_Theta = Manager::Instance().getVariable("grandDaughterDiffOf(0,1,0,0,theta)");
    const Manager::Var* var_ClusterTheta = Manager::Instance().getVariable("grandDaughterDiffOf(0,1,0,0,clusterTheta)");
    const Manager::Var* var_E = Manager::Instance().getVariable("grandDaughterDiffOf(0,1,0,0,E)");
    const Manager::Var* var_ClusterE = Manager::Instance().getVariable("grandDaughterDiffOf(0,1,0,0,clusterE)");
    const Manager::Var* var_E_wrongIndexes = Manager::Instance().getVariable("grandDaughterDiffOf(0,1,2,3,E)");
    const Manager::Var* var_ClusterE_wrongIndexes = Manager::Instance().getVariable("grandDaughterDiffOf(0,1,2,3,clusterE)");

    const Manager::Var* var_ClusterPhi = Manager::Instance().getVariable("grandDaughterDiffOfClusterPhi(0,1,0,0)");
    const Manager::Var* var_Phi = Manager::Instance().getVariable("grandDaughterDiffOfPhi(0,1,0,0)");
    const Manager::Var* var_ClusterPhi_wrongIndexes = Manager::Instance().getVariable("grandDaughterDiffOfClusterPhi(0,1,2,3)");
    const Manager::Var* var_Phi_wrongIndexes = Manager::Instance().getVariable("grandDaughterDiffOfPhi(0,1,2,3)");

    // when no relations are set between the particles and the eclClusters, nan is expected to be returned for the Cluster- vars
    // no problems are supposed to happen for non-Cluster- vars
    // also, we expect NaN when we pass wrong indexes
    ASSERT_NE(var_ClusterPhi, nullptr);
    EXPECT_TRUE(std::isnan(var_ClusterPhi->function(parGranny_noclst)));
    EXPECT_TRUE(std::isnan(var_ClusterTheta->function(parGranny_noclst)));
    EXPECT_TRUE(std::isnan(var_ClusterE->function(parGranny_noclst)));
    EXPECT_FLOAT_EQ(var_Phi->function(parGranny_noclst), 0.32175055);
    EXPECT_FLOAT_EQ(var_Theta->function(parGranny_noclst), 0.06311664);
    EXPECT_FLOAT_EQ(var_E->function(parGranny_noclst), -0.46293831);
    EXPECT_TRUE(std::isnan(var_ClusterPhi_wrongIndexes->function(parGranny_noclst)));
    EXPECT_TRUE(std::isnan(var_Phi_wrongIndexes->function(parGranny_noclst)));
    EXPECT_TRUE(std::isnan(var_ClusterE_wrongIndexes->function(parGranny_noclst)));
    EXPECT_TRUE(std::isnan(var_E_wrongIndexes->function(parGranny_noclst)));

    // set relations between particles and eclClusters
    ECLCluster* eclst0 = eclclusters.appendNew(ECLCluster());
    eclst0->setEnergy(dau0_4vec.E());
    eclst0->setHypothesis(ECLCluster::EHypothesisBit::c_nPhotons);
    eclst0->setClusterId(1);
    eclst0->setTheta(dau0_4vec.Theta());
    eclst0->setPhi(dau0_4vec.Phi());
    eclst0->setR(148.4);
    ECLCluster* eclst1 = eclclusters.appendNew(ECLCluster());
    eclst1->setEnergy(dau1_4vec.E());
    eclst1->setHypothesis(ECLCluster::EHypothesisBit::c_nPhotons);
    eclst1->setClusterId(2);
    eclst1->setTheta(dau1_4vec.Theta());
    eclst1->setPhi(dau1_4vec.Phi());
    eclst1->setR(148.5);

    const Particle* newDaughter0 = particles.appendNew(Particle(eclclusters[0]));
    daughterIndices0.push_back(newDaughter0->getArrayIndex());
    const Particle* par0 = particles.appendNew(momentum_0, 111, Particle::c_Unflavored, daughterIndices0);

    const Particle* newDaughter1 = particles.appendNew(Particle(eclclusters[1]));
    daughterIndices1.push_back(newDaughter1->getArrayIndex());
    const Particle* par1 = particles.appendNew(momentum_1, 111, Particle::c_Unflavored, daughterIndices1);

    daughterIndices2.push_back(par0->getArrayIndex());
    daughterIndices2.push_back(par1->getArrayIndex());
    const Particle* parGranny = particles.appendNew(momentum, 111, Particle::c_Unflavored, daughterIndices2);
    //const Particle* par = particles.appendNew(momentum, 111, Particle::c_Unflavored, daughterIndices);

    //now we expect non-nan results
    EXPECT_FLOAT_EQ(var_ClusterPhi->function(parGranny), 0.32175055);
    EXPECT_FLOAT_EQ(var_Phi->function(parGranny), 0.32175055);
    EXPECT_FLOAT_EQ(var_ClusterTheta->function(parGranny), 0.06311664);
    EXPECT_FLOAT_EQ(var_Theta->function(parGranny), 0.06311664);
    EXPECT_FLOAT_EQ(var_ClusterE->function(parGranny), -0.46293831);
    EXPECT_FLOAT_EQ(var_E->function(parGranny), -0.46293813);
  }

  TEST_F(MetaVariableTest, daughterNormDiffOf)
  {
    TLorentzVector momentum;
    const int nDaughters = 4;
    StoreArray<Particle> particles;
    std::vector<int> daughterIndices;
    for (int i = 0; i < nDaughters; i++) {
      Particle d(TLorentzVector(1, 1, 1, i * 1.0 + 1.0), (i % 2) ? -11 : 211);
      momentum += d.get4Vector();
      Particle* newDaughters = particles.appendNew(d);
      daughterIndices.push_back(newDaughters->getArrayIndex());
    }
    const Particle* p = particles.appendNew(momentum, 411, Particle::c_Unflavored, daughterIndices);

    const Manager::Var* var = Manager::Instance().getVariable("daughterNormDiffOf(0, 1, PDG)");
    ASSERT_NE(var, nullptr);
    EXPECT_FLOAT_EQ(var->function(p), -222 / 200.);

    var = Manager::Instance().getVariable("daughterNormDiffOf(1, 0, PDG)");
    ASSERT_NE(var, nullptr);
    EXPECT_FLOAT_EQ(var->function(p), 222 / 200.);

    var = Manager::Instance().getVariable("daughterNormDiffOf(0, 1, abs(PDG))");
    ASSERT_NE(var, nullptr);
    EXPECT_FLOAT_EQ(var->function(p), -200 / 222.);

    var = Manager::Instance().getVariable("daughterNormDiffOf(1, 1, PDG)");
    ASSERT_NE(var, nullptr);
    EXPECT_FLOAT_EQ(var->function(p), -0 / 22.);

    var = Manager::Instance().getVariable("daughterNormDiffOf(1, 3, abs(PDG))");
    ASSERT_NE(var, nullptr);
    EXPECT_FLOAT_EQ(var->function(p), 0 / 22.);

    var = Manager::Instance().getVariable("daughterNormDiffOf(0, 2, PDG)");
    ASSERT_NE(var, nullptr);
    EXPECT_FLOAT_EQ(var->function(p), 0 / 422.);

  }

  TEST_F(MetaVariableTest, daughterMotherDiffOf)
  {
    TLorentzVector momentum;
    const int nDaughters = 4;
    StoreArray<Particle> particles;
    std::vector<int> daughterIndices;
    for (int i = 0; i < nDaughters; i++) {
      Particle d(TLorentzVector(1, 1, 1, i * 1.0 + 1.0), (i % 2) ? -11 : 211);
      momentum += d.get4Vector();
      Particle* newDaughters = particles.appendNew(d);
      daughterIndices.push_back(newDaughters->getArrayIndex());
    }
    const Particle* p = particles.appendNew(momentum, 411, Particle::c_Unflavored, daughterIndices);

    const Manager::Var* var = Manager::Instance().getVariable("daughterMotherDiffOf(1, PDG)");
    ASSERT_NE(var, nullptr);
    EXPECT_FLOAT_EQ(var->function(p), 422);

    var = Manager::Instance().getVariable("daughterMotherDiffOf(1, abs(PDG))");
    ASSERT_NE(var, nullptr);
    EXPECT_FLOAT_EQ(var->function(p), 400);

    var = Manager::Instance().getVariable("daughterMotherDiffOf(0, PDG)");
    ASSERT_NE(var, nullptr);
    EXPECT_FLOAT_EQ(var->function(p), 200);

  }

  TEST_F(MetaVariableTest, daughterMotherNormDiffOf)
  {
    TLorentzVector momentum;
    const int nDaughters = 4;
    StoreArray<Particle> particles;
    std::vector<int> daughterIndices;
    for (int i = 0; i < nDaughters; i++) {
      Particle d(TLorentzVector(1, 1, 1, i * 1.0 + 1.0), (i % 2) ? -11 : 211);
      momentum += d.get4Vector();
      Particle* newDaughters = particles.appendNew(d);
      daughterIndices.push_back(newDaughters->getArrayIndex());
    }
    const Particle* p = particles.appendNew(momentum, 411, Particle::c_Unflavored, daughterIndices);

    const Manager::Var* var = Manager::Instance().getVariable("daughterMotherNormDiffOf(1, PDG)");
    ASSERT_NE(var, nullptr);
    EXPECT_FLOAT_EQ(var->function(p), 422 / 400.);

    var = Manager::Instance().getVariable("daughterMotherNormDiffOf(1, abs(PDG))");
    ASSERT_NE(var, nullptr);
    EXPECT_FLOAT_EQ(var->function(p), 400 / 422.);

    var = Manager::Instance().getVariable("daughterMotherNormDiffOf(0, PDG)");
    ASSERT_NE(var, nullptr);
    EXPECT_FLOAT_EQ(var->function(p), 200 / 622.);

  }

  TEST_F(MetaVariableTest, constant)
  {

    const Manager::Var* var = Manager::Instance().getVariable("constant(1)");
    ASSERT_NE(var, nullptr);
    EXPECT_FLOAT_EQ(var->function(nullptr), 1.0);

    var = Manager::Instance().getVariable("constant(0)");
    ASSERT_NE(var, nullptr);
    EXPECT_FLOAT_EQ(var->function(nullptr), 0.0);

  }

  TEST_F(MetaVariableTest, abs)
  {
    Particle p({ 0.1 , -0.4, 0.8, 2.0 }, 11);
    Particle p2({ -0.1 , -0.4, 0.8, 4.0 }, -11);

    const Manager::Var* var = Manager::Instance().getVariable("abs(px)");
    ASSERT_NE(var, nullptr);
    EXPECT_FLOAT_EQ(var->function(&p), 0.1);
    EXPECT_FLOAT_EQ(var->function(&p2), 0.1);

  }

  TEST_F(MetaVariableTest, sin)
  {
    Particle p({ 3.14159265359 / 2.0 , -0.4, 0.8, 1.0}, 11);
    Particle p2({ 0.0 , -0.4, 0.8, 1.0 }, -11);

    const Manager::Var* var = Manager::Instance().getVariable("sin(px)");
    ASSERT_NE(var, nullptr);
    EXPECT_FLOAT_EQ(var->function(&p), 1.0);
    EXPECT_ALL_NEAR(var->function(&p2), 0.0, 1e-6);

  }

  TEST_F(MetaVariableTest, cos)
  {
    Particle p({ 3.14159265359 / 2.0 , -0.4, 0.8, 1.0}, 11);
    Particle p2({ 0.0 , -0.4, 0.8, 1.0 }, -11);

    const Manager::Var* var = Manager::Instance().getVariable("cos(px)");
    ASSERT_NE(var, nullptr);
    EXPECT_ALL_NEAR(var->function(&p), 0.0, 1e-6);
    EXPECT_FLOAT_EQ(var->function(&p2), 1.0);

  }

  TEST_F(MetaVariableTest, NBDeltaIfMissingDeathTest)
  {
    //Variable got removed, test for absence
    EXPECT_B2FATAL(Manager::Instance().getVariable("NBDeltaIfMissing(TOP, 11)"));
    EXPECT_B2FATAL(Manager::Instance().getVariable("NBDeltaIfMissing(ARICH, 11)"));
  }

  TEST_F(MetaVariableTest, matchedMC)
  {
    DataStore::Instance().setInitializeActive(true);
    StoreArray<MCParticle> mcParticles;
    StoreArray<Particle> particles;
    particles.registerRelationTo(mcParticles);
    DataStore::Instance().setInitializeActive(false);

    auto* mcParticle = mcParticles.appendNew();
    mcParticle->setPDG(11);
    mcParticle->setStatus(MCParticle::c_PrimaryParticle);
    auto* p1 = particles.appendNew(TLorentzVector({ 0.0 , -0.4, 0.8, 1.0}), 11);
    p1->addRelationTo(mcParticle);

    mcParticle = mcParticles.appendNew();
    mcParticle->setPDG(-11);
    mcParticle->setStatus(MCParticle::c_PrimaryParticle);
    auto* p2 = particles.appendNew(TLorentzVector({ 0.0 , -0.4, 0.8, 1.0}), 11);
    p2->addRelationTo(mcParticle);

    mcParticle = mcParticles.appendNew();
    mcParticle->setPDG(22);
    mcParticle->setStatus(MCParticle::c_PrimaryParticle);
    auto* p3 = particles.appendNew(TLorentzVector({ 0.0 , -0.4, 0.8, 1.0}), 11);
    p3->addRelationTo(mcParticle);

    // Test if matchedMC also works for particle which already is an MCParticle.
    auto* p4 = particles.appendNew(mcParticle);

    const Manager::Var* var = Manager::Instance().getVariable("matchedMC(charge)");
    ASSERT_NE(var, nullptr);
    EXPECT_FLOAT_EQ(var->function(p1), -1);
    EXPECT_FLOAT_EQ(var->function(p2), 1);
    EXPECT_FLOAT_EQ(var->function(p3), 0);
    EXPECT_FLOAT_EQ(var->function(p4), 0);
  }

  TEST_F(MetaVariableTest, countInList)
  {
    StoreArray<Particle> particles;
    DataStore::EStoreFlags flags = DataStore::c_DontWriteOut;

    StoreObjPtr<ParticleList> outputList("pList1");
    DataStore::Instance().setInitializeActive(true);
    outputList.registerInDataStore(flags);
    DataStore::Instance().setInitializeActive(false);
    outputList.create();
    outputList->initialize(22, "pList1");

    particles.appendNew(Particle({0.5 , 0.4 , 0.5 , 0.8}, 22, Particle::c_Unflavored, Particle::c_Undefined, 2));
    particles.appendNew(Particle({0.5 , 0.2 , 0.7 , 0.9}, 22, Particle::c_Unflavored, Particle::c_Undefined, 3));
    particles.appendNew(Particle({0.4 , 0.2 , 0.7 , 0.9}, 22, Particle::c_Unflavored, Particle::c_Undefined, 4));
    particles.appendNew(Particle({0.5 , 0.4 , 0.8 , 1.1}, 22, Particle::c_Unflavored, Particle::c_Undefined, 5));
    particles.appendNew(Particle({0.3 , 0.3 , 0.4 , 0.6}, 22, Particle::c_Unflavored, Particle::c_Undefined, 6));

    outputList->addParticle(0, 22, Particle::c_Unflavored);
    outputList->addParticle(1, 22, Particle::c_Unflavored);
    outputList->addParticle(2, 22, Particle::c_Unflavored);
    outputList->addParticle(3, 22, Particle::c_Unflavored);
    outputList->addParticle(4, 22, Particle::c_Unflavored);

    const Manager::Var* var = Manager::Instance().getVariable("countInList(pList1, E < 0.85)");
    ASSERT_NE(var, nullptr);
    EXPECT_DOUBLE_EQ(var->function(nullptr), 2);

    var = Manager::Instance().getVariable("countInList(pList1)");
    ASSERT_NE(var, nullptr);
    EXPECT_DOUBLE_EQ(var->function(nullptr), 5);

    var = Manager::Instance().getVariable("countInList(pList1, E > 5)");
    ASSERT_NE(var, nullptr);
    EXPECT_DOUBLE_EQ(var->function(nullptr), 0);

    var = Manager::Instance().getVariable("countInList(pList1, E < 5)");
    ASSERT_NE(var, nullptr);
    EXPECT_DOUBLE_EQ(var->function(nullptr), 5);
  }

  TEST_F(MetaVariableTest, isInList)
  {
    // we need the particles StoreArray
    StoreArray<Particle> particles;
    DataStore::EStoreFlags flags = DataStore::c_DontWriteOut;

    // create a photon list for testing
    StoreObjPtr<ParticleList> gammalist("testGammaList");
    DataStore::Instance().setInitializeActive(true);
    gammalist.registerInDataStore(flags);
    DataStore::Instance().setInitializeActive(false);
    gammalist.create();
    gammalist->initialize(22, "testGammaList");

    // mock up two photons
    Particle goingin({0.5 , 0.4 , 0.5 , 0.8}, 22, Particle::c_Unflavored, Particle::c_Undefined, 0);
    Particle notgoingin({0.3 , 0.3 , 0.4 , 0.6}, 22, Particle::c_Unflavored, Particle::c_Undefined, 1);
    auto* inthelist = particles.appendNew(goingin);
    auto* notinthelist = particles.appendNew(notgoingin);

    // put the the zeroth one in the list the first on not in the list
    gammalist->addParticle(0, 22, Particle::c_Unflavored);

    // get the variables
    const Manager::Var* vnonsense = Manager::Instance().getVariable("isInList(NONEXISTANTLIST)");
    const Manager::Var* vsensible = Manager::Instance().getVariable("isInList(testGammaList)");

    // -
    EXPECT_B2FATAL(vnonsense->function(notinthelist));
    EXPECT_FLOAT_EQ(vsensible->function(inthelist), 1.0);
    EXPECT_FLOAT_EQ(vsensible->function(notinthelist), 0.0);
  }

  TEST_F(MetaVariableTest, sourceObjectIsInList)
  {
    // datastore things
    DataStore::Instance().reset();
    DataStore::Instance().setInitializeActive(true);

    // needed to mock up
    StoreArray<ECLCluster> clusters;
    StoreArray<Particle> particles;
    StoreObjPtr<ParticleList> gammalist("testGammaList");

    clusters.registerInDataStore();
    particles.registerInDataStore();
    DataStore::EStoreFlags flags = DataStore::c_DontWriteOut;
    gammalist.registerInDataStore(flags);

    // end datastore things
    DataStore::Instance().setInitializeActive(false);

    // of course we have to create the list...
    gammalist.create();
    gammalist->initialize(22, "testGammaList");

    // mock up two clusters from the ECL let's say they both came from true Klongs
    // but one looked a little bit photon-like
    auto* cl0 = clusters.appendNew(ECLCluster());
    cl0->setEnergy(1.0);
    cl0->setHypothesis(ECLCluster::EHypothesisBit::c_nPhotons);
    cl0->addHypothesis(ECLCluster::EHypothesisBit::c_neutralHadron);
    cl0->setClusterId(0);
    auto* cl1 = clusters.appendNew(ECLCluster());
    cl1->setEnergy(1.0);
    cl1->setHypothesis(ECLCluster::EHypothesisBit::c_neutralHadron);
    cl1->setClusterId(1);

    // create particles from the clusters
    Particle myphoton(cl0, Const::photon);
    Particle iscopiedin(cl0, Const::Klong);
    Particle notcopiedin(cl1, Const::Klong);

    // add the particle created from cluster zero to the gamma list
    auto* myphoton_ = particles.appendNew(myphoton);
    gammalist->addParticle(myphoton_);

    auto* iscopied = particles.appendNew(iscopiedin); // a clone of this guy is now in the gamma list
    auto* notcopied = particles.appendNew(notcopiedin);

    // get the variables
    const Manager::Var* vnonsense = Manager::Instance().getVariable("sourceObjectIsInList(NONEXISTANTLIST)");
    const Manager::Var* vsensible = Manager::Instance().getVariable("sourceObjectIsInList(testGammaList)");

    // -
    EXPECT_B2FATAL(vnonsense->function(iscopied));
    EXPECT_FLOAT_EQ(vsensible->function(iscopied), 1.0);
    EXPECT_FLOAT_EQ(vsensible->function(notcopied), 0.0);

    // now mock up some other type particles
    Particle composite({0.5 , 0.4 , 0.5 , 0.8}, 512, Particle::c_Unflavored, Particle::c_Composite, 0);
    Particle undefined({0.3 , 0.3 , 0.4 , 0.6}, 22, Particle::c_Unflavored, Particle::c_Undefined, 1);
    auto* composite_ = particles.appendNew(undefined);
    auto* undefined_ = particles.appendNew(composite);
    EXPECT_FLOAT_EQ(vsensible->function(composite_), -1.0);
    EXPECT_FLOAT_EQ(vsensible->function(undefined_), -1.0);
  }

  TEST_F(MetaVariableTest, mostB2BAndClosestParticles)
  {
    /* Mock up an event with a "photon" and an "electron" which are nearly back to
     * back, and second "photon" which is close-ish to the "electron".
     *
     * Other test of non-existent / empty lists and variables also included.
     */

    // Connect gearbox for CMS variables
    Gearbox& gearbox = Gearbox::getInstance();
    gearbox.setBackends({std::string("file:")});
    gearbox.close();
    gearbox.open("geometry/Belle2.xml", false);

    // we need the particles StoreArray
    StoreArray<Particle> particles;
    DataStore::EStoreFlags flags = DataStore::c_DontWriteOut;

    // create a photon list for testing
    StoreObjPtr<ParticleList> gammalist("testGammaList");
    StoreObjPtr<ParticleList> emptylist("testEmptyList");
    DataStore::Instance().setInitializeActive(true);
    gammalist.registerInDataStore(flags);
    emptylist.registerInDataStore(flags);
    DataStore::Instance().setInitializeActive(false);
    gammalist.create();
    gammalist->initialize(22, "testGammaList");
    emptylist.create();
    emptylist->initialize(22, "testEmptyList");

    // create some photons in an stdvector
    std::vector<Particle> gammavector = {
      Particle({ -1.0 , -1.0 , 0.8, 1.2}, // this should be the most b2b to our reference particle
      22, Particle::c_Unflavored, Particle::c_Undefined, 0),
      Particle({0.2 , 0.7 , 0.9, 3.4},    // should be the closest
      22, Particle::c_Unflavored, Particle::c_Undefined, 1),
    };
    // put the photons in the StoreArray
    for (const auto& g : gammavector)
      particles.appendNew(g);

    // put the photons in the test list
    for (size_t i = 0; i < gammavector.size(); i++)
      gammalist->addParticle(i, 22, Particle::c_Unflavored);

    // add the reference particle (electron) to the StoreArray
    const auto* electron = particles.appendNew(
                             Particle({1.0 , 1.0 , 0.5, 0.8},  // somewhere in the +ve quarter of the detector
                                      11, Particle::c_Unflavored, Particle::c_Undefined, 2) // needs to be incremented if we add to gamma vector
                           );

    {
      EXPECT_B2FATAL(Manager::Instance().getVariable("angleToClosestInList"));
      EXPECT_B2FATAL(Manager::Instance().getVariable("angleToClosestInList(A, B)"));

      const auto* nonexistant = Manager::Instance().getVariable("angleToClosestInList(NONEXISTANTLIST)");
      EXPECT_B2FATAL(nonexistant->function(electron));

      const auto* empty = Manager::Instance().getVariable("angleToClosestInList(testEmptyList)");
      EXPECT_TRUE(std::isnan(empty->function(electron)));

      const auto* closest = Manager::Instance().getVariable("angleToClosestInList(testGammaList)");
      EXPECT_FLOAT_EQ(closest->function(electron), 0.68014491);

      const auto* closestCMS = Manager::Instance().getVariable("useCMSFrame(angleToClosestInList(testGammaList))");
      EXPECT_FLOAT_EQ(closestCMS->function(electron), 0.72592634);
    }

    {
      EXPECT_B2FATAL(Manager::Instance().getVariable("closestInList"));
      EXPECT_B2FATAL(Manager::Instance().getVariable("closestInList(A, B, C)"));

      const auto* nonexistant = Manager::Instance().getVariable("closestInList(NONEXISTANTLIST, E)");
      EXPECT_B2FATAL(nonexistant->function(electron));

      const auto* empty = Manager::Instance().getVariable("closestInList(testEmptyList, E)");
      EXPECT_TRUE(std::isnan(empty->function(electron)));

      const auto* closest = Manager::Instance().getVariable("closestInList(testGammaList, E)");
      EXPECT_FLOAT_EQ(closest->function(electron), 3.4);

      const auto* closestCMS = Manager::Instance().getVariable("useCMSFrame(closestInList(testGammaList, E))");
      EXPECT_FLOAT_EQ(closestCMS->function(electron), 3.2732551); // the energy gets smeared because of boost

      const auto* closestCMSLabE = Manager::Instance().getVariable("useCMSFrame(closestInList(testGammaList, useLabFrame(E)))");
      EXPECT_FLOAT_EQ(closestCMSLabE->function(electron), 3.4); // aaand should be back to the lab frame value
    }

    {
      EXPECT_B2FATAL(Manager::Instance().getVariable("angleToMostB2BInList"));
      EXPECT_B2FATAL(Manager::Instance().getVariable("angleToMostB2BInList(A, B)"));

      const auto* nonexistant = Manager::Instance().getVariable("angleToMostB2BInList(NONEXISTANTLIST)");
      EXPECT_B2FATAL(nonexistant->function(electron));

      const auto* empty = Manager::Instance().getVariable("angleToMostB2BInList(testEmptyList)");
      EXPECT_TRUE(std::isnan(empty->function(electron)));

      const auto* mostB2B = Manager::Instance().getVariable("angleToMostB2BInList(testGammaList)");
      EXPECT_FLOAT_EQ(mostB2B->function(electron), 2.2869499);

      const auto* mostB2BCMS = Manager::Instance().getVariable("useCMSFrame(angleToMostB2BInList(testGammaList))");
      EXPECT_FLOAT_EQ(mostB2BCMS->function(electron), 2.6054888);
    }

    {
      EXPECT_B2FATAL(Manager::Instance().getVariable("mostB2BInList"));
      EXPECT_B2FATAL(Manager::Instance().getVariable("mostB2BInList(A, B, C)"));

      const auto* nonexistant = Manager::Instance().getVariable("mostB2BInList(NONEXISTANTLIST, E)");
      EXPECT_B2FATAL(nonexistant->function(electron));

      const auto* empty = Manager::Instance().getVariable("mostB2BInList(testEmptyList, E)");
      EXPECT_TRUE(std::isnan(empty->function(electron)));

      const auto* mostB2B = Manager::Instance().getVariable("mostB2BInList(testGammaList, E)");
      EXPECT_FLOAT_EQ(mostB2B->function(electron), 1.2);

      const auto* mostB2BCMS = Manager::Instance().getVariable("useCMSFrame(mostB2BInList(testGammaList, E))");
      EXPECT_FLOAT_EQ(mostB2BCMS->function(electron), 1.0647389); // the energy gets smeared because of boost

      const auto* mostB2BCMSLabE = Manager::Instance().getVariable("useCMSFrame(mostB2BInList(testGammaList, useLabFrame(E)))");
      EXPECT_FLOAT_EQ(mostB2BCMSLabE->function(electron), 1.2); // aaand should be back to the lab frame value
    }
  }

  TEST_F(MetaVariableTest, totalEnergyOfParticlesInList)
  {
    // we need the particles StoreArray
    StoreArray<Particle> particles;
    DataStore::EStoreFlags flags = DataStore::c_DontWriteOut;

    // create a photon list for testing
    StoreObjPtr<ParticleList> gammalist("testGammaList");
    DataStore::Instance().setInitializeActive(true);
    gammalist.registerInDataStore(flags);
    DataStore::Instance().setInitializeActive(false);
    gammalist.create();
    gammalist->initialize(22, "testGammaList");

    // create some photons in an stdvector
    std::vector<Particle> gammavector = {
      Particle({0.5 , 0.4 , 0.5 , 0.8}, 22, Particle::c_Unflavored, Particle::c_Undefined, 0),
      Particle({0.5 , 0.2 , 0.7 , 0.9}, 22, Particle::c_Unflavored, Particle::c_Undefined, 1),
      Particle({0.4 , 0.2 , 0.7 , 0.9}, 22, Particle::c_Unflavored, Particle::c_Undefined, 2),
      Particle({0.5 , 0.4 , 0.8 , 1.1}, 22, Particle::c_Unflavored, Particle::c_Undefined, 3),
      Particle({0.3 , 0.3 , 0.4 , 0.6}, 22, Particle::c_Unflavored, Particle::c_Undefined, 4)
    };

    // put the photons in the StoreArray
    for (const auto& g : gammavector)
      particles.appendNew(g);

    // put the photons in the test list
    for (size_t i = 0; i < gammavector.size(); i++)
      gammalist->addParticle(i, 22, Particle::c_Unflavored);

    // get their total energy
    const Manager::Var* vnonsense = Manager::Instance().getVariable(
                                      "totalEnergyOfParticlesInList(NONEXISTANTLIST)");
    const Manager::Var* vsensible = Manager::Instance().getVariable(
                                      "totalEnergyOfParticlesInList(testGammaList)");

    // -
    EXPECT_B2FATAL(vnonsense->function(nullptr));
    EXPECT_FLOAT_EQ(vsensible->function(nullptr), 4.3);
  }
  TEST_F(MetaVariableTest, totalPxOfParticlesInList)
  {
    // we need the particles StoreArray
    StoreArray<Particle> particles;
    DataStore::EStoreFlags flags = DataStore::c_DontWriteOut;

    // create a photon list for testing
    StoreObjPtr<ParticleList> gammalist("testGammaList");
    DataStore::Instance().setInitializeActive(true);
    gammalist.registerInDataStore(flags);
    DataStore::Instance().setInitializeActive(false);
    gammalist.create();
    gammalist->initialize(22, "testGammaList");

    // create some photons in an stdvector
    std::vector<Particle> gammavector = {
      Particle({0.5 , 0.4 , 0.5 , 0.8}, 22, Particle::c_Unflavored, Particle::c_Undefined, 0),
      Particle({0.5 , 0.2 , 0.7 , 0.9}, 22, Particle::c_Unflavored, Particle::c_Undefined, 1),
      Particle({0.4 , 0.2 , 0.7 , 0.9}, 22, Particle::c_Unflavored, Particle::c_Undefined, 2),
      Particle({0.5 , 0.4 , 0.8 , 1.1}, 22, Particle::c_Unflavored, Particle::c_Undefined, 3),
      Particle({0.3 , 0.3 , 0.4 , 0.6}, 22, Particle::c_Unflavored, Particle::c_Undefined, 4)
    };

    // put the photons in the StoreArray
    for (const auto& g : gammavector)
      particles.appendNew(g);

    // put the photons in the test list
    for (size_t i = 0; i < gammavector.size(); i++)
      gammalist->addParticle(i, 22, Particle::c_Unflavored);

    // get their total energy
    const Manager::Var* vnonsense = Manager::Instance().getVariable(
                                      "totalPxOfParticlesInList(NONEXISTANTLIST)");
    const Manager::Var* vsensible = Manager::Instance().getVariable(
                                      "totalPxOfParticlesInList(testGammaList)");

    // -
    EXPECT_B2FATAL(vnonsense->function(nullptr));
    EXPECT_FLOAT_EQ(vsensible->function(nullptr), 2.2);
  }
  TEST_F(MetaVariableTest, totalPyOfParticlesInList)
  {
    // we need the particles StoreArray
    StoreArray<Particle> particles;
    DataStore::EStoreFlags flags = DataStore::c_DontWriteOut;

    // create a photon list for testing
    StoreObjPtr<ParticleList> gammalist("testGammaList");
    DataStore::Instance().setInitializeActive(true);
    gammalist.registerInDataStore(flags);
    DataStore::Instance().setInitializeActive(false);
    gammalist.create();
    gammalist->initialize(22, "testGammaList");

    // create some photons in an stdvector
    std::vector<Particle> gammavector = {
      Particle({0.5 , 0.4 , 0.5 , 0.8}, 22, Particle::c_Unflavored, Particle::c_Undefined, 0),
      Particle({0.5 , 0.2 , 0.7 , 0.9}, 22, Particle::c_Unflavored, Particle::c_Undefined, 1),
      Particle({0.4 , 0.2 , 0.7 , 0.9}, 22, Particle::c_Unflavored, Particle::c_Undefined, 2),
      Particle({0.5 , 0.4 , 0.8 , 1.1}, 22, Particle::c_Unflavored, Particle::c_Undefined, 3),
      Particle({0.3 , 0.3 , 0.4 , 0.6}, 22, Particle::c_Unflavored, Particle::c_Undefined, 4)
    };

    // put the photons in the StoreArray
    for (const auto& g : gammavector)
      particles.appendNew(g);

    // put the photons in the test list
    for (size_t i = 0; i < gammavector.size(); i++)
      gammalist->addParticle(i, 22, Particle::c_Unflavored);

    // get their total energy
    const Manager::Var* vnonsense = Manager::Instance().getVariable(
                                      "totalPyOfParticlesInList(NONEXISTANTLIST)");
    const Manager::Var* vsensible = Manager::Instance().getVariable(
                                      "totalPyOfParticlesInList(testGammaList)");

    // -
    EXPECT_B2FATAL(vnonsense->function(nullptr));
    EXPECT_FLOAT_EQ(vsensible->function(nullptr), 1.5);
  }
  TEST_F(MetaVariableTest, totalPzOfParticlesInList)
  {
    // we need the particles StoreArray
    StoreArray<Particle> particles;
    DataStore::EStoreFlags flags = DataStore::c_DontWriteOut;

    // create a photon list for testing
    StoreObjPtr<ParticleList> gammalist("testGammaList");
    DataStore::Instance().setInitializeActive(true);
    gammalist.registerInDataStore(flags);
    DataStore::Instance().setInitializeActive(false);
    gammalist.create();
    gammalist->initialize(22, "testGammaList");

    // create some photons in an stdvector
    std::vector<Particle> gammavector = {
      Particle({0.5 , 0.4 , 0.5 , 0.8}, 22, Particle::c_Unflavored, Particle::c_Undefined, 0),
      Particle({0.5 , 0.2 , 0.7 , 0.9}, 22, Particle::c_Unflavored, Particle::c_Undefined, 1),
      Particle({0.4 , 0.2 , 0.7 , 0.9}, 22, Particle::c_Unflavored, Particle::c_Undefined, 2),
      Particle({0.5 , 0.4 , 0.8 , 1.1}, 22, Particle::c_Unflavored, Particle::c_Undefined, 3),
      Particle({0.3 , 0.3 , 0.4 , 0.6}, 22, Particle::c_Unflavored, Particle::c_Undefined, 4)
    };

    // put the photons in the StoreArray
    for (const auto& g : gammavector)
      particles.appendNew(g);

    // put the photons in the test list
    for (size_t i = 0; i < gammavector.size(); i++)
      gammalist->addParticle(i, 22, Particle::c_Unflavored);

    // get their total energy
    const Manager::Var* vnonsense = Manager::Instance().getVariable(
                                      "totalPzOfParticlesInList(NONEXISTANTLIST)");
    const Manager::Var* vsensible = Manager::Instance().getVariable(
                                      "totalPzOfParticlesInList(testGammaList)");

    // -
    EXPECT_B2FATAL(vnonsense->function(nullptr));
    EXPECT_FLOAT_EQ(vsensible->function(nullptr), 3.1);
  }
  TEST_F(MetaVariableTest, maxPtInList)
  {
    // we need the particles StoreArray
    StoreArray<Particle> particles;
    DataStore::EStoreFlags flags = DataStore::c_DontWriteOut;

    // create a photon list for testing
    StoreObjPtr<ParticleList> gammalist("testGammaList");
    DataStore::Instance().setInitializeActive(true);
    gammalist.registerInDataStore(flags);
    DataStore::Instance().setInitializeActive(false);
    gammalist.create();
    gammalist->initialize(22, "testGammaList");

    // create some photons in an stdvector
    std::vector<Particle> gammavector = {
      Particle({0.5 , 0.4 , 0.5 , 0.8}, 22, Particle::c_Unflavored, Particle::c_Undefined, 0),
      Particle({0.5 , 0.2 , 0.7 , 0.9}, 22, Particle::c_Unflavored, Particle::c_Undefined, 1),
      Particle({0.4 , 0.2 , 0.7 , 0.9}, 22, Particle::c_Unflavored, Particle::c_Undefined, 2),
      Particle({0.5 , 0.4 , 0.8 , 1.1}, 22, Particle::c_Unflavored, Particle::c_Undefined, 3),
      Particle({0.3 , 0.3 , 0.4 , 0.6}, 22, Particle::c_Unflavored, Particle::c_Undefined, 4)
    };

    // put the photons in the StoreArray
    for (const auto& g : gammavector)
      particles.appendNew(g);

    // put the photons in the test list
    for (size_t i = 0; i < gammavector.size(); i++)
      gammalist->addParticle(i, 22, Particle::c_Unflavored);

    // get their total energy
    const Manager::Var* vnonsense = Manager::Instance().getVariable(
                                      "maxPtInList(NONEXISTANTLIST)");
    const Manager::Var* vsensible = Manager::Instance().getVariable(
                                      "maxPtInList(testGammaList)");

    // -
    EXPECT_B2FATAL(vnonsense->function(nullptr));
    EXPECT_FLOAT_EQ(vsensible->function(nullptr), sqrt(0.5 * 0.5 + 0.4 * 0.4));
  }


  TEST_F(MetaVariableTest, numberOfNonOverlappingParticles)
  {
    StoreArray<Particle> particles;
    DataStore::EStoreFlags flags = DataStore::c_DontWriteOut;

    StoreObjPtr<ParticleList> outputList("pList1");
    DataStore::Instance().setInitializeActive(true);
    outputList.registerInDataStore(flags);
    DataStore::Instance().setInitializeActive(false);
    outputList.create();
    outputList->initialize(22, "pList1");

    auto* p1 = particles.appendNew(Particle({0.5 , 0.4 , 0.5 , 0.8}, 22, Particle::c_Unflavored, Particle::c_Undefined, 2));
    auto* p2 = particles.appendNew(Particle({0.5 , 0.2 , 0.7 , 0.9}, 22, Particle::c_Unflavored, Particle::c_Undefined, 3));
    auto* p3 = particles.appendNew(Particle({0.5 , 0.2 , 0.7 , 0.9}, 22, Particle::c_Unflavored, Particle::c_Undefined, 4));

    outputList->addParticle(0, 22, Particle::c_Unflavored);
    outputList->addParticle(1, 22, Particle::c_Unflavored);

    const Manager::Var* var = Manager::Instance().getVariable("numberOfNonOverlappingParticles(pList1)");
    ASSERT_NE(var, nullptr);
    EXPECT_DOUBLE_EQ(var->function(p1), 1);
    EXPECT_DOUBLE_EQ(var->function(p2), 1);
    EXPECT_DOUBLE_EQ(var->function(p3), 2);

  }

  TEST_F(MetaVariableTest, veto)
  {
    StoreArray<Particle> particles;
    DataStore::EStoreFlags flags = DataStore::c_DontWriteOut;

    const Particle* p = particles.appendNew(Particle({0.8 , 0.8 , 1.131370849898476039041351 , 1.6}, 22,
                                                     Particle::c_Unflavored, Particle::c_Undefined, 1));

    StoreObjPtr<ParticleList> outputList("pList1");
    DataStore::Instance().setInitializeActive(true);
    outputList.registerInDataStore(flags);
    DataStore::Instance().setInitializeActive(false);
    outputList.create();
    outputList->initialize(22, "pList1");

    particles.appendNew(Particle({0.5 , 0.4953406774856531014212777 , 0.5609256753154148484773173 , 0.9}, 22,
                                 Particle::c_Unflavored, Particle::c_Undefined, 2));         //m=0.135
    particles.appendNew(Particle({0.5 , 0.2 , 0.72111 , 0.9}, 22, Particle::c_Unflavored, Particle::c_Undefined, 3));    //m=0.3582
    particles.appendNew(Particle({0.4 , 0.2 , 0.78102 , 0.9}, 22, Particle::c_Unflavored, Particle::c_Undefined, 4));    //m=0.3908
    particles.appendNew(Particle({0.5 , 0.4 , 0.89443 , 1.1}, 22, Particle::c_Unflavored, Particle::c_Undefined, 5));    //m=0.2369
    particles.appendNew(Particle({0.3 , 0.3 , 0.42426 , 0.6}, 22, Particle::c_Unflavored, Particle::c_Undefined, 6));    //m=0.0036

    outputList->addParticle(1, 22, Particle::c_Unflavored);
    outputList->addParticle(2, 22, Particle::c_Unflavored);
    outputList->addParticle(3, 22, Particle::c_Unflavored);
    outputList->addParticle(4, 22, Particle::c_Unflavored);
    outputList->addParticle(5, 22, Particle::c_Unflavored);

    StoreObjPtr<ParticleList> outputList2("pList2");
    DataStore::Instance().setInitializeActive(true);
    outputList2.registerInDataStore(flags);
    DataStore::Instance().setInitializeActive(false);
    outputList2.create();
    outputList2->initialize(22, "pList2");

    particles.appendNew(Particle({0.5 , -0.4 , 0.63246 , 0.9}, 22, Particle::c_Unflavored, Particle::c_Undefined, 7));    //m=1.1353
    particles.appendNew(Particle({0.5 , 0.2 , 0.72111 , 0.9}, 22, Particle::c_Unflavored, Particle::c_Undefined, 8));     //m=0.3582
    particles.appendNew(Particle({0.4 , 0.2 , 0.78102 , 0.9}, 22, Particle::c_Unflavored, Particle::c_Undefined, 9));     //m=0.3908
    particles.appendNew(Particle({0.5 , 0.4 , 0.89443 , 1.1}, 22, Particle::c_Unflavored, Particle::c_Undefined, 10));    //m=0.2369
    particles.appendNew(Particle({0.3 , 0.3 , 0.42426 , 0.6}, 22, Particle::c_Unflavored, Particle::c_Undefined, 11));    //m=0.0036

    outputList2->addParticle(6, 22, Particle::c_Unflavored);
    outputList2->addParticle(7, 22, Particle::c_Unflavored);
    outputList2->addParticle(8, 22, Particle::c_Unflavored);
    outputList2->addParticle(9, 22, Particle::c_Unflavored);
    outputList2->addParticle(10, 22, Particle::c_Unflavored);

    const Manager::Var* var = Manager::Instance().getVariable("veto(pList1, 0.130 < M < 0.140)");
    ASSERT_NE(var, nullptr);
    EXPECT_DOUBLE_EQ(var->function(p), 1);

    var = Manager::Instance().getVariable("veto(pList2, 0.130 < M < 0.140)");
    ASSERT_NE(var, nullptr);
    EXPECT_DOUBLE_EQ(var->function(p), 0);

  }

  TEST_F(MetaVariableTest, averageValueInList)
  {
    // we need the particles StoreArray
    StoreArray<Particle> particles;
    DataStore::EStoreFlags flags = DataStore::c_DontWriteOut;

    // create a photon list for testing
    StoreObjPtr<ParticleList> gammalist("testGammaList");
    DataStore::Instance().setInitializeActive(true);
    gammalist.registerInDataStore(flags);
    DataStore::Instance().setInitializeActive(false);
    gammalist.create();
    gammalist->initialize(22, "testGammaList");

    // create some photons in an stdvector
    std::vector<Particle> gammavector = {
      Particle({0.5 , 0.4 , 0.5 , 0.8}, 22, Particle::c_Unflavored, Particle::c_Undefined, 0),
      Particle({0.5 , 0.2 , 0.7 , 0.9}, 22, Particle::c_Unflavored, Particle::c_Undefined, 1),
      Particle({0.4 , 0.2 , 0.7 , 0.9}, 22, Particle::c_Unflavored, Particle::c_Undefined, 2),
      Particle({0.5 , 0.4 , 0.8 , 1.1}, 22, Particle::c_Unflavored, Particle::c_Undefined, 3),
      Particle({0.3 , 0.3 , 0.4 , 0.6}, 22, Particle::c_Unflavored, Particle::c_Undefined, 4)
    };

    // put the photons in the StoreArray
    for (const auto& g : gammavector)
      particles.appendNew(g);

    // put the photons in the test list
    for (size_t i = 0; i < gammavector.size(); i++)
      gammalist->addParticle(i, 22, Particle::c_Unflavored);

    // get the average px, py, pz, E of the gammas in the list
    const Manager::Var* vmeanpx = Manager::Instance().getVariable(
                                    "averageValueInList(testGammaList, px)");
    const Manager::Var* vmeanpy = Manager::Instance().getVariable(
                                    "averageValueInList(testGammaList, py)");
    const Manager::Var* vmeanpz = Manager::Instance().getVariable(
                                    "averageValueInList(testGammaList, pz)");
    const Manager::Var* vmeanE = Manager::Instance().getVariable(
                                   "averageValueInList(testGammaList, E)");

    EXPECT_FLOAT_EQ(vmeanpx->function(nullptr), 0.44);
    EXPECT_FLOAT_EQ(vmeanpy->function(nullptr), 0.3);
    EXPECT_FLOAT_EQ(vmeanpz->function(nullptr), 0.62);
    EXPECT_FLOAT_EQ(vmeanE->function(nullptr), 0.86);

    // wrong number of arguments (no variable provided)
    EXPECT_B2FATAL(Manager::Instance().getVariable("averageValueInList(testGammaList)"));

    // non-existing variable
    EXPECT_B2FATAL(Manager::Instance().getVariable("averageValueInList(testGammaList, NONEXISTANTVARIABLE)"));

    // non-existing list
    const Manager::Var* vnolist = Manager::Instance().getVariable(
                                    "averageValueInList(NONEXISTANTLIST, px)");

    EXPECT_B2FATAL(vnolist->function(nullptr));
  }

  TEST_F(MetaVariableTest, medianValueInList)
  {
    // we need the particles StoreArray
    StoreArray<Particle> particles;
    DataStore::EStoreFlags flags = DataStore::c_DontWriteOut;

    // create two photon lists for testing (one with odd and one with even number of particles)
    StoreObjPtr<ParticleList> oddgammalist("oddGammaList");
    DataStore::Instance().setInitializeActive(true);
    oddgammalist.registerInDataStore(flags);
    DataStore::Instance().setInitializeActive(false);
    oddgammalist.create();
    oddgammalist->initialize(22, "oddGammaList");
    StoreObjPtr<ParticleList> evengammalist("evenGammaList");
    DataStore::Instance().setInitializeActive(true);
    evengammalist.registerInDataStore(flags);
    DataStore::Instance().setInitializeActive(false);
    evengammalist.create();
    evengammalist->initialize(22, "evenGammaList");

    // create some photons in an stdvector
    std::vector<Particle> gammavector = {
      Particle({0.5 , 0.4 , 0.5 , 0.8}, 22, Particle::c_Unflavored, Particle::c_Undefined, 0),
      Particle({0.5 , 0.2 , 0.7 , 0.9}, 22, Particle::c_Unflavored, Particle::c_Undefined, 1),
      Particle({0.4 , 0.2 , 0.7 , 0.9}, 22, Particle::c_Unflavored, Particle::c_Undefined, 2),
      Particle({0.5 , 0.4 , 0.8 , 1.1}, 22, Particle::c_Unflavored, Particle::c_Undefined, 3),
      Particle({0.3 , 0.3 , 0.4 , 0.6}, 22, Particle::c_Unflavored, Particle::c_Undefined, 4)
    };

    // put the photons in the StoreArray
    for (const auto& g : gammavector)
      particles.appendNew(g);

    // put the photons in the test lists
    if (gammavector.size() % 2 == 0) {
      evengammalist->addParticle(0, 22, Particle::c_Unflavored);
    } else
      oddgammalist->addParticle(0, 22, Particle::c_Unflavored);
    for (size_t i = 1; i < gammavector.size(); i++) {
      oddgammalist->addParticle(i, 22, Particle::c_Unflavored);
      evengammalist->addParticle(i, 22, Particle::c_Unflavored);
    }

    // get the median px, py, pz, E of the gammas in the list with odd number of particles
    const Manager::Var* voddmedianpx = Manager::Instance().getVariable(
                                         "medianValueInList(oddGammaList, px)");
    const Manager::Var* voddmedianpy = Manager::Instance().getVariable(
                                         "medianValueInList(oddGammaList, py)");
    const Manager::Var* voddmedianpz = Manager::Instance().getVariable(
                                         "medianValueInList(oddGammaList, pz)");
    const Manager::Var* voddmedianE = Manager::Instance().getVariable(
                                        "medianValueInList(oddGammaList, E)");

    EXPECT_FLOAT_EQ(voddmedianpx->function(nullptr), 0.5);
    EXPECT_FLOAT_EQ(voddmedianpy->function(nullptr), 0.3);
    EXPECT_FLOAT_EQ(voddmedianpz->function(nullptr), 0.7);
    EXPECT_FLOAT_EQ(voddmedianE->function(nullptr), 0.9);

    // get the median px, py, pz, E of the gammas in the list with odd number of particles
    const Manager::Var* vevenmedianpx = Manager::Instance().getVariable(
                                          "medianValueInList(evenGammaList, px)");
    const Manager::Var* vevenmedianpy = Manager::Instance().getVariable(
                                          "medianValueInList(evenGammaList, py)");
    const Manager::Var* vevenmedianpz = Manager::Instance().getVariable(
                                          "medianValueInList(evenGammaList, pz)");
    const Manager::Var* vevenmedianE = Manager::Instance().getVariable(
                                         "medianValueInList(evenGammaList, E)");

    EXPECT_FLOAT_EQ(vevenmedianpx->function(nullptr), 0.45);
    EXPECT_FLOAT_EQ(vevenmedianpy->function(nullptr), 0.25);
    EXPECT_FLOAT_EQ(vevenmedianpz->function(nullptr), 0.7);
    EXPECT_FLOAT_EQ(vevenmedianE->function(nullptr), 0.9);

    // wrong number of arguments (no variable provided)
    EXPECT_B2FATAL(Manager::Instance().getVariable("medianValueInList(oddGammaList)"));

    // non-existing variable
    EXPECT_B2FATAL(Manager::Instance().getVariable("medianValueInList(oddGammaList, NONEXISTANTVARIABLE)"));

    // non-existing list
    const Manager::Var* vnolist = Manager::Instance().getVariable(
                                    "medianValueInList(NONEXISTANTLIST, px)");

    EXPECT_B2FATAL(vnolist->function(nullptr));
  }

  TEST_F(MetaVariableTest, pValueCombination)
  {
    TLorentzVector momentum;
    StoreArray<Particle> particles;
    std::vector<int> daughterIndices;
    Particle KS(TLorentzVector(1.164, 1.55200, 0, 2), 310, Particle::c_Unflavored, Particle::c_Composite, 0);
    KS.setPValue(0.1);
    momentum += KS.get4Vector();
    Particle* newDaughters = particles.appendNew(KS);
    daughterIndices.push_back(newDaughters->getArrayIndex());
    Particle Jpsi(TLorentzVector(-1, 1, 1, 3.548), 443, Particle::c_Unflavored, Particle::c_Composite, 1);
    Jpsi.setPValue(0.9);
    momentum += Jpsi.get4Vector();
    newDaughters = particles.appendNew(Jpsi);
    daughterIndices.push_back(newDaughters->getArrayIndex());
    Particle* B = particles.appendNew(momentum, 521, Particle::c_Flavored, daughterIndices);
    B->setPValue(0.5);

    const Manager::Var* singlePvalue = Manager::Instance().getVariable("pValueCombination(chiProb)");
    ASSERT_NE(singlePvalue, nullptr);
    EXPECT_FLOAT_EQ(singlePvalue->function(B), 0.5);

    const Manager::Var* twoPvalues = Manager::Instance().getVariable("pValueCombination(chiProb, daughter(0, chiProb))");
    ASSERT_NE(twoPvalues, nullptr);
    EXPECT_FLOAT_EQ(twoPvalues->function(B), 0.05 * (1 - log(0.05)));

    const Manager::Var* threePvalues =
      Manager::Instance().getVariable("pValueCombination(chiProb, daughter(0, chiProb), daughter(1, chiProb))");
    ASSERT_NE(threePvalues, nullptr);
    EXPECT_FLOAT_EQ(threePvalues->function(B), 0.045 * (1 - log(0.045) + 0.5 * log(0.045) * log(0.045)));

    // wrong number of arguments
    EXPECT_B2FATAL(Manager::Instance().getVariable("pValueCombination()"));

    // non-existing variable
    EXPECT_B2FATAL(Manager::Instance().getVariable("pValueCombination(chiProb, NONEXISTANTVARIABLE)"));
  }


  TEST_F(MetaVariableTest, daughterCombinationOneGeneration)
  {
    const int nDaughters = 5;
    TLorentzVector momentum(0, 0, 0, 0);
    StoreArray<Particle> particles;
    std::vector<int> daughterIndices;
    std::vector<TLorentzVector> daughterMomenta;

    for (int i = 0; i < nDaughters; i++) {
      TLorentzVector mom(1, i * 0.5, 1, i * 1.0 + 2.0);
      Particle d(mom, (i % 2) ? -11 : 211);
      Particle* newDaughters = particles.appendNew(d);
      daughterIndices.push_back(newDaughters->getArrayIndex());
      daughterMomenta.push_back(mom);
      momentum = momentum + mom;
    }
    const Particle* p = particles.appendNew(momentum, 411, Particle::c_Flavored, daughterIndices);

    // Test the invariant mass of several combinations
    const Manager::Var* var = Manager::Instance().getVariable("daughterCombination(M, 0,1,2)");
    double M_test = (daughterMomenta[0] + daughterMomenta[1] + daughterMomenta[2]).Mag();
    EXPECT_FLOAT_EQ(var->function(p), M_test);

    var = Manager::Instance().getVariable("daughterCombination(M, 0,4)");
    M_test = (daughterMomenta[0] + daughterMomenta[4]).Mag();
    EXPECT_FLOAT_EQ(var->function(p), M_test);


    // Try with a non-lorentz invariant quantity
    var = Manager::Instance().getVariable("daughterCombination(p, 1, 0, 4)");
    double p_test = (daughterMomenta[0] + daughterMomenta[1] + daughterMomenta[4]).Vect().Mag();
    EXPECT_FLOAT_EQ(var->function(p), p_test);


    // errors and bad stuff
    EXPECT_B2FATAL(Manager::Instance().getVariable("daughterCombination(aVeryNonExistingVariableSillyName, 1, 0, 4)"));

    var = Manager::Instance().getVariable("daughterCombination(M, 1, 0, 100)");
    EXPECT_B2WARNING(var->function(p));
    EXPECT_TRUE(std::isnan(var->function(p)));


    var = Manager::Instance().getVariable("daughterCombination(M, 1, -1)");
    EXPECT_B2WARNING(var->function(p));
    EXPECT_TRUE(std::isnan(var->function(p)));


    var = Manager::Instance().getVariable("daughterCombination(M, 1, 0:1:0:0:1)");
    EXPECT_B2WARNING(var->function(p));
    EXPECT_TRUE(std::isnan(var->function(p)));

  }


  TEST_F(MetaVariableTest, daughterCombinationTwoGenerations)
  {
    StoreArray<Particle> particles;

    // make a 1 -> 3 particle

    TLorentzVector momentum_1(0, 0, 0, 0);
    std::vector<TLorentzVector> daughterMomenta_1;
    std::vector<int> daughterIndices_1;

    for (int i = 0; i < 3; i++) {
      TLorentzVector mom(i * 0.2, 1, 1, i * 1.0 + 2.0);
      Particle d(mom, (i % 2) ? -11 : 211);
      Particle* newDaughters = particles.appendNew(d);
      daughterIndices_1.push_back(newDaughters->getArrayIndex());
      daughterMomenta_1.push_back(mom);
      momentum_1 = momentum_1 + mom;
    }

    const Particle* compositeDau_1 = particles.appendNew(momentum_1, 411, Particle::c_Flavored, daughterIndices_1);


    // make a 1 -> 2 particle

    TLorentzVector momentum_2(0, 0, 0, 0);
    std::vector<TLorentzVector> daughterMomenta_2;
    std::vector<int> daughterIndices_2;

    for (int i = 0; i < 2; i++) {
      TLorentzVector mom(1, 1, i * 0.3, i * 1.0 + 2.0);
      Particle d(mom, (i % 2) ? -11 : 211);
      Particle* newDaughters = particles.appendNew(d);
      daughterIndices_2.push_back(newDaughters->getArrayIndex());
      daughterMomenta_2.push_back(mom);
      momentum_2 = momentum_2 + mom;
    }

    const Particle* compositeDau_2 = particles.appendNew(momentum_2, 411, Particle::c_Flavored, daughterIndices_2);


    // make the composite particle
    std::vector<int> daughterIndices = {compositeDau_1->getArrayIndex(), compositeDau_2->getArrayIndex()};
    const Particle* p = particles.appendNew(momentum_2 + momentum_1, 111, Particle::c_Unflavored, daughterIndices);


    // Test the invariant mass of several combinations
    const Manager::Var* var = Manager::Instance().getVariable("daughterCombination(M, 0,1)");
    double M_test = (momentum_1 + momentum_2).Mag();
    EXPECT_FLOAT_EQ(var->function(p), M_test);

    // this should be the mass of the first daughter
    var = Manager::Instance().getVariable("daughterCombination(M, 0:0, 0:1, 0:2)");
    M_test = (momentum_1).Mag();
    EXPECT_FLOAT_EQ(var->function(p), M_test);

    // this should be a generic combinations
    var = Manager::Instance().getVariable("daughterCombination(M, 0:0, 0:1, 1:0)");
    M_test = (daughterMomenta_1[0] + daughterMomenta_1[1] + daughterMomenta_2[0]).Mag();
    EXPECT_FLOAT_EQ(var->function(p), M_test);

  }


  TEST_F(MetaVariableTest, useAlternativeDaughterHypothesis)
  {
    const int nDaughters = 5;
    StoreArray<Particle> particles;

    // Build a first Particle
    TLorentzVector momentum(0, 0, 0, 0);
    std::vector<int> daughterIndices;
    for (int i = 0; i < nDaughters; i++) {
      double px =  i * 0.1;
      double py =  i * 0.3;
      double pz =  -i * 0.1 - 0.2;

      TLorentzVector mom(px, py, pz, 1);
      // all pions
      int pdgCode = Const::pion.getPDGCode();
      Particle d(mom, pdgCode);
      d.updateMass(pdgCode);
      mom.SetXYZM(px, py, pz, d.getMass());

      Particle* daughters = particles.appendNew(d);
      daughterIndices.push_back(daughters->getArrayIndex());
      momentum = momentum + mom;
    }
    const Particle* p = particles.appendNew(momentum, 411, Particle::c_Flavored, daughterIndices);


    // Build a second Particle with same momenta, but different mass hyp.
    TLorentzVector momentumAlt(0, 0, 0, 0);
    std::vector<int> daughterIndicesAlt;
    for (int i = 0; i < nDaughters; i++) {
      double px =  i * 0.1;
      double py =  i * 0.3;
      double pz =  -i * 0.1 - 0.2;

      TLorentzVector mom(px, py, pz, 1);
      // all pions but the first two
      int pdgCode = Const::pion.getPDGCode();
      if (i == 0)
        pdgCode = Const::proton.getPDGCode(); // a proton
      if (i == 1)
        pdgCode = Const::kaon.getPDGCode(); // a K
      Particle d(mom, pdgCode);
      d.updateMass(pdgCode);
      mom.SetXYZM(px, py, pz, d.getMass());

      Particle* daughters = particles.appendNew(d);
      daughterIndicesAlt.push_back(daughters->getArrayIndex());
      momentumAlt = momentumAlt + mom;
    }
    const Particle* pAlt = particles.appendNew(momentumAlt, 411, Particle::c_Flavored, daughterIndicesAlt);


    // Test the invariant mass under the alternative hypothesis
    std::cout << "mass test" << std::endl;
    const Manager::Var* var = Manager::Instance().getVariable("useAlternativeDaughterHypothesis(M, 0:p+,1:K+)");
    const Manager::Var* varAlt = Manager::Instance().getVariable("M");
    EXPECT_FLOAT_EQ(var->function(p), varAlt->function(pAlt));

    // check it's really charge-insensitive...
    std::cout << "charge test" << std::endl;
    var = Manager::Instance().getVariable("useAlternativeDaughterHypothesis(M, 0:p+,1:K-)");
    EXPECT_FLOAT_EQ(var->function(p), varAlt->function(pAlt));

    // check the variable is not changing the 3-momentum
    std::cout << "momentum test" << std::endl;
    var = Manager::Instance().getVariable("useAlternativeDaughterHypothesis(p, 0:p+,1:K-)");
    varAlt = Manager::Instance().getVariable("p");
    EXPECT_FLOAT_EQ(var->function(p), varAlt->function(pAlt));
    EXPECT_FLOAT_EQ(var->function(p), varAlt->function(p));
    EXPECT_FLOAT_EQ(var->function(pAlt), varAlt->function(pAlt));
  }




  TEST_F(MetaVariableTest, daughterAngleInBetween)
  {
    StoreArray<Particle> particles;

    // make a 1 -> 3 particle

    TLorentzVector momentum_1(0, 0, 0, 0);
    std::vector<TLorentzVector> daughterMomenta_1;
    std::vector<int> daughterIndices_1;

    for (int i = 0; i < 3; i++) {
      TLorentzVector mom(i * 0.2, 1, 1, i * 1.0 + 2.0);
      Particle d(mom, (i % 2) ? -11 : 211);
      Particle* newDaughters = particles.appendNew(d);
      daughterIndices_1.push_back(newDaughters->getArrayIndex());
      daughterMomenta_1.push_back(mom);
      momentum_1 = momentum_1 + mom;
    }

    const Particle* compositeDau_1 = particles.appendNew(momentum_1, 411, Particle::c_Flavored, daughterIndices_1);


    // make a 1 -> 2 particle

    TLorentzVector momentum_2(0, 0, 0, 0);
    std::vector<TLorentzVector> daughterMomenta_2;
    std::vector<int> daughterIndices_2;

    for (int i = 0; i < 2; i++) {
      TLorentzVector mom(1, 1, i * 0.3, i * 1.0 + 2.0);
      Particle d(mom, (i % 2) ? -11 : 211);
      Particle* newDaughters = particles.appendNew(d);
      daughterIndices_2.push_back(newDaughters->getArrayIndex());
      daughterMomenta_2.push_back(mom);
      momentum_2 = momentum_2 + mom;
    }

    const Particle* compositeDau_2 = particles.appendNew(momentum_2, 411, Particle::c_Flavored, daughterIndices_2);


    // make the composite particle
    std::vector<int> daughterIndices = {compositeDau_1->getArrayIndex(), compositeDau_2->getArrayIndex()};
    const Particle* p = particles.appendNew(momentum_2 + momentum_1, 111, Particle::c_Unflavored, daughterIndices);


    // Test the invariant mass of several combinations
    const Manager::Var* var = Manager::Instance().getVariable("daughterAngleInBetween(0, 1)");
    double v_test = momentum_1.Vect().Angle(momentum_2.Vect());
    EXPECT_FLOAT_EQ(var->function(p), v_test);

    // this should be a generic combinations
    var = Manager::Instance().getVariable("daughterAngleInBetween(0:0, 1:0)");
    v_test = daughterMomenta_1[0].Vect().Angle(daughterMomenta_2[0].Vect());
    EXPECT_FLOAT_EQ(var->function(p), v_test);

    var = Manager::Instance().getVariable("daughterAngleInBetween( 1, -1)");
    EXPECT_B2WARNING(var->function(p));
    EXPECT_TRUE(std::isnan(var->function(p)));

    var = Manager::Instance().getVariable("daughterAngleInBetween(1, 0:1:0:0:1)");
    EXPECT_B2WARNING(var->function(p));
    EXPECT_TRUE(std::isnan(var->function(p)));

  }

<<<<<<< HEAD
  TEST_F(MetaVariableTest, varForFirstMCAncestorOfType)
=======
  TEST_F(MetaVariableTest, firstMCAncestorOfType)
>>>>>>> 2f07f92e
  {
    DataStore::Instance().setInitializeActive(true);
    StoreArray<MCParticle> mcParticles;
    StoreArray<Particle> particles;
    particles.registerInDataStore();
    mcParticles.registerInDataStore();
    particles.registerRelationTo(mcParticles);
    StoreObjPtr<ParticleList> DList("D0:vartest");
    DList.registerInDataStore();
    DList.create();
    DList->initialize(421, "D0:vartest");
    DataStore::Instance().setInitializeActive(false);
    TLorentzVector momentum;
    TLorentzVector momentum_0;
    TLorentzVector momentum_1;
    std::vector<int> D_daughterIndices;
    std::vector<int> D_grandDaughterIndices_0;
    std::vector<int> D_grandDaughterIndices_1;


    // Create MC graph for D -> (K0s -> pi+ + pi-) (K0s -> pi+ + pi-)
    MCParticleGraph mcGraph;

    MCParticleGraph::GraphParticle& mcg_m = mcGraph.addParticle();
    MCParticleGraph::GraphParticle& mcg_d_0 = mcGraph.addParticle();
    MCParticleGraph::GraphParticle& mcg_d_1 = mcGraph.addParticle();
    MCParticleGraph::GraphParticle& mcg_gd_0_0 = mcGraph.addParticle();
    MCParticleGraph::GraphParticle& mcg_gd_0_1 = mcGraph.addParticle();
    MCParticleGraph::GraphParticle& mcg_gd_1_0 = mcGraph.addParticle();
    MCParticleGraph::GraphParticle& mcg_gd_1_1 = mcGraph.addParticle();
    MCParticleGraph::GraphParticle& mcg_not_child = mcGraph.addParticle();

    mcg_m.setPDG(421);
    mcg_m.set4Vector(TLorentzVector(7, 7, 7, 7));
    mcg_d_0.setPDG(-310);
    mcg_d_0.set4Vector(TLorentzVector(6, 6, 6, 6));
    mcg_d_1.setPDG(310);
    mcg_d_1.set4Vector(TLorentzVector(5, 5, 5, 5));
    mcg_gd_0_0.setPDG(211);
    mcg_gd_0_0.set4Vector(TLorentzVector(4, 4, 4, 4));
    mcg_gd_0_1.setPDG(-211);
    mcg_gd_0_1.set4Vector(TLorentzVector(3, 3, 3, 3));
    mcg_gd_1_0.setPDG(211);
    mcg_gd_1_0.set4Vector(TLorentzVector(2, 1, 2, 2));
    mcg_gd_1_1.setPDG(-211);
    mcg_gd_1_1.set4Vector(TLorentzVector(1, 1, 1, 1));
    mcg_not_child.setPDG(211);
    mcg_not_child.set4Vector(TLorentzVector(10, 10, 10, 10));

    mcg_d_0.comesFrom(mcg_m);
    mcg_d_1.comesFrom(mcg_m);
    mcg_gd_0_0.comesFrom(mcg_d_0);
    mcg_gd_0_1.comesFrom(mcg_d_0);
    mcg_gd_1_0.comesFrom(mcg_d_1);
    mcg_gd_1_1.comesFrom(mcg_d_1);

    mcGraph.generateList();

    // Get MC Particles from StoreArray
    auto* mc_not_child = mcParticles[0];
    auto* mc_m = mcParticles[1];
    auto* mc_d_0 = mcParticles[2];
    auto* mc_d_1 = mcParticles[3];
    auto* mc_gd_0_0 = mcParticles[4];
    auto* mc_gd_0_1 = mcParticles[5];
    auto* mc_gd_1_0 = mcParticles[6];
    auto* mc_gd_1_1 = mcParticles[7];


    mc_m->setStatus(MCParticle::c_PrimaryParticle);
    mc_d_0->setStatus(MCParticle::c_PrimaryParticle);
    mc_d_1->setStatus(MCParticle::c_PrimaryParticle);
    mc_gd_0_0->setStatus(MCParticle::c_PrimaryParticle);
    mc_gd_0_1->setStatus(MCParticle::c_PrimaryParticle);
    mc_gd_1_0->setStatus(MCParticle::c_PrimaryParticle);
    mc_gd_1_1->setStatus(MCParticle::c_PrimaryParticle);
    mc_not_child->setStatus(MCParticle::c_PrimaryParticle);

    // Creation of D decay: D->K0s(->pi pi) K0s(->pi pi)

    const Particle* D_gd_0_0 = particles.appendNew(TLorentzVector(0.0, 1, 1, 1), 211);
    const Particle* D_gd_0_1 = particles.appendNew(TLorentzVector(1.0, 1, 1, 1), -211);
    const Particle* D_gd_1_0 = particles.appendNew(TLorentzVector(2.0, 1, 1, 1), 211);
    const Particle* D_gd_1_1 = particles.appendNew(TLorentzVector(3.0, 1, 1, 1), -211);

    D_grandDaughterIndices_0.push_back(D_gd_0_0->getArrayIndex());
    D_grandDaughterIndices_0.push_back(D_gd_0_1->getArrayIndex());
    D_grandDaughterIndices_1.push_back(D_gd_1_0->getArrayIndex());
    D_grandDaughterIndices_1.push_back(D_gd_1_1->getArrayIndex());
    momentum_0 = D_gd_0_0->get4Vector() + D_gd_0_1->get4Vector();
    momentum_1 = D_gd_1_0->get4Vector() + D_gd_1_1->get4Vector();


    const Particle* D_d_0 = particles.appendNew(momentum_0, 310, Particle::c_Unflavored, D_grandDaughterIndices_0);
    const Particle* D_d_1 = particles.appendNew(momentum_1, 310, Particle::c_Unflavored, D_grandDaughterIndices_1);


    momentum = D_d_0->get4Vector() + D_d_1->get4Vector();
    D_daughterIndices.push_back(D_d_0->getArrayIndex());
    D_daughterIndices.push_back(D_d_1->getArrayIndex());

    const Particle* D_m = particles.appendNew(momentum, 421, Particle::c_Unflavored, D_daughterIndices);
    DList->addParticle(D_m);

    // Particle that is not an child
    const Particle* not_child = particles.appendNew(TLorentzVector(5.0, 1, 1, 1), 211);

    // Particle that is not an child and doesn't have MC particle
    const Particle* not_child_2 = particles.appendNew(TLorentzVector(6.0, 1, 1, 1), 211);

    // MC matching
    D_gd_0_0->addRelationTo(mc_gd_0_0);
    D_gd_0_1->addRelationTo(mc_gd_0_1);
    D_gd_1_0->addRelationTo(mc_gd_1_0);
    D_gd_1_1->addRelationTo(mc_gd_1_1);
    D_d_0->addRelationTo(mc_d_0);
    D_d_1->addRelationTo(mc_d_1);
    D_m->addRelationTo(mc_m);
    not_child->addRelationTo(mc_not_child);

    // All pions should have common D mother
<<<<<<< HEAD
    const Manager::Var* var_d = Manager::Instance().getVariable("varForFirstMCAncestorOfType(D0, mdstIndex)");
=======
    const Manager::Var* var_d = Manager::Instance().getVariable("firstMCAncestorOfType(D0, mdstIndex)");
>>>>>>> 2f07f92e
    ASSERT_NE(var_d, nullptr);
    EXPECT_TRUE(var_d->function(D_gd_0_0) >= 0);
    EXPECT_FLOAT_EQ(var_d->function(D_gd_0_0), var_d->function(D_gd_0_1));
    EXPECT_FLOAT_EQ(var_d->function(D_gd_1_0), var_d->function(D_gd_1_1));
    EXPECT_FLOAT_EQ(var_d->function(D_gd_0_0), var_d->function(D_gd_1_0));
    EXPECT_FLOAT_EQ(var_d->function(D_gd_0_1), var_d->function(D_gd_1_1));
    EXPECT_TRUE(std::isnan(var_d->function(not_child)));
    EXPECT_TRUE(std::isnan(var_d->function(not_child_2)));


    // // All but they have differnt K0s mothers
<<<<<<< HEAD
    const Manager::Var* var_310 = Manager::Instance().getVariable("varForFirstMCAncestorOfType(310, mdstIndex)");
=======
    const Manager::Var* var_310 = Manager::Instance().getVariable("firstMCAncestorOfType(310, mdstIndex)");
>>>>>>> 2f07f92e
    ASSERT_NE(var_310, nullptr);
    EXPECT_FLOAT_EQ(var_310->function(D_gd_0_0), var_310->function(D_gd_0_1));
    EXPECT_FLOAT_EQ(var_310->function(D_gd_1_0), var_310->function(D_gd_1_1));
    EXPECT_NE(var_310->function(D_gd_0_0), var_310->function(D_gd_1_0));
    EXPECT_NE(var_310->function(D_gd_0_1), var_310->function(D_gd_1_1));
    EXPECT_TRUE(std::isnan(var_310->function(not_child)));
    EXPECT_TRUE(std::isnan(var_310->function(not_child_2)));
<<<<<<< HEAD
    EXPECT_FLOAT_EQ(int(Manager::Instance().getVariable("varForFirstMCAncestorOfType(310, E)")->function(D_gd_0_0)), 10);
  }

  TEST_F(MetaVariableTest, isDescendantOfList)
  {
    DataStore::Instance().setInitializeActive(true);
    StoreObjPtr<ParticleList> DList("D0:vartest");
    DList.registerInDataStore();
    DList.create();
    DList->initialize(421, "D0:vartest");
    StoreObjPtr<ParticleList> BList("B:vartest");
    BList.registerInDataStore();
    BList.create();
    BList->initialize(521, "B:vartest");
    DataStore::Instance().setInitializeActive(false);

    TLorentzVector momentum;
    TLorentzVector momentum_0;
    TLorentzVector momentum_1;
    StoreArray<Particle> particles;
    std::vector<int> D_daughterIndices;
    std::vector<int> D_grandDaughterIndices_0;
    std::vector<int> D_grandDaughterIndices_1;
    std::vector<int> B_daughterIndices;
    std::vector<int> B_grandDaughterIndices;
    std::vector<int> B_grandGrandDaughterIndices;

    // Creation of D decay: D->K0s(->pi pi) K0s(->pi pi)

    const Particle* D_gd_0_0 = particles.appendNew(TLorentzVector(0.0, 1, 1, 1), 211);
    const Particle* D_gd_0_1 = particles.appendNew(TLorentzVector(1.0, 1, 1, 1), -211);
    const Particle* D_gd_1_0 = particles.appendNew(TLorentzVector(2.0, 1, 1, 1), 211);
    const Particle* D_gd_1_1 = particles.appendNew(TLorentzVector(3.0, 1, 1, 1), -211);

    D_grandDaughterIndices_0.push_back(D_gd_0_0->getArrayIndex());
    D_grandDaughterIndices_0.push_back(D_gd_0_1->getArrayIndex());
    D_grandDaughterIndices_1.push_back(D_gd_1_0->getArrayIndex());
    D_grandDaughterIndices_1.push_back(D_gd_1_1->getArrayIndex());
    momentum_0 = D_gd_0_0->get4Vector() + D_gd_0_1->get4Vector();
    momentum_1 = D_gd_1_0->get4Vector() + D_gd_1_1->get4Vector();


    const Particle* D_d_0 = particles.appendNew(momentum_0, 310, Particle::c_Unflavored, D_grandDaughterIndices_0);
    const Particle* D_d_1 = particles.appendNew(momentum_1, 310, Particle::c_Unflavored, D_grandDaughterIndices_1);


    momentum = D_d_0->get4Vector() + D_d_1->get4Vector();
    D_daughterIndices.push_back(D_d_0->getArrayIndex());
    D_daughterIndices.push_back(D_d_1->getArrayIndex());

    const Particle* D_m = particles.appendNew(momentum, 421, Particle::c_Unflavored, D_daughterIndices);
    DList->addParticle(D_m);

    // Creation of B decay B -> D(->K0s(->pi pi) pi) pi

    const Particle* B_d_1 = particles.appendNew(TLorentzVector(0.0, 1, 1, 1), 211);
    const Particle* B_gd_0_1 = particles.appendNew(TLorentzVector(1.0, 1, 1, 1), -211);
    const Particle* B_ggd_0_0_0 = particles.appendNew(TLorentzVector(2.0, 1, 1, 1), 211);
    const Particle* B_ggd_0_0_1 = particles.appendNew(TLorentzVector(3.0, 1, 1, 1), -211);

    B_grandGrandDaughterIndices.push_back(B_ggd_0_0_0->getArrayIndex());
    B_grandGrandDaughterIndices.push_back(B_ggd_0_0_1->getArrayIndex());
    momentum_0 = B_ggd_0_0_0->get4Vector() + B_ggd_0_0_1->get4Vector();
    const Particle* B_gd_0_0 = particles.appendNew(momentum_0, 310, Particle::c_Unflavored, B_grandGrandDaughterIndices);

    B_grandDaughterIndices.push_back(B_gd_0_0->getArrayIndex());
    B_grandDaughterIndices.push_back(B_gd_0_1->getArrayIndex());
    momentum_1 = B_gd_0_0->get4Vector() + B_gd_0_1->get4Vector();
    const Particle* B_d_0 = particles.appendNew(momentum_1, -411, Particle::c_Unflavored, B_grandDaughterIndices);

    B_daughterIndices.push_back(B_d_0->getArrayIndex());
    B_daughterIndices.push_back(B_d_1->getArrayIndex());
    momentum = B_d_0->get4Vector() + B_d_1->get4Vector();
    const Particle* B_m = particles.appendNew(momentum, 521, Particle::c_Unflavored, B_daughterIndices);
    BList->addParticle(B_m);

    // Particle that is not an child
    const Particle* not_child = particles.appendNew(TLorentzVector(5.0, 1, 1, 1), 211);



    const Manager::Var* var_0 = Manager::Instance().getVariable("isDescendantOfList(D0:vartest)");
    ASSERT_NE(var_0, nullptr);
    EXPECT_FLOAT_EQ(var_0->function(D_gd_0_0), 1.);
    EXPECT_FLOAT_EQ(var_0->function(D_gd_0_1), 1.);
    EXPECT_FLOAT_EQ(var_0->function(D_gd_1_0), 1.);
    EXPECT_FLOAT_EQ(var_0->function(D_gd_1_1), 1.);
    EXPECT_FLOAT_EQ(var_0->function(D_d_0), 1.);
    EXPECT_FLOAT_EQ(var_0->function(D_d_1), 1.);
    EXPECT_FLOAT_EQ(var_0->function(B_ggd_0_0_0), 0.);
    EXPECT_FLOAT_EQ(var_0->function(B_ggd_0_0_1), 0.);
    EXPECT_FLOAT_EQ(var_0->function(B_gd_0_0), 0.);
    EXPECT_FLOAT_EQ(var_0->function(B_gd_0_1), 0.);
    EXPECT_FLOAT_EQ(var_0->function(B_d_0), 0.);
    EXPECT_FLOAT_EQ(var_0->function(B_d_1), 0.);
    EXPECT_FLOAT_EQ(var_0->function(not_child), 0.);

    const Manager::Var* var_0a = Manager::Instance().getVariable("isDaughterOfList(D0:vartest)");
    ASSERT_NE(var_0a, nullptr);
    EXPECT_FLOAT_EQ(var_0a->function(D_gd_0_0), 0.);
    EXPECT_FLOAT_EQ(var_0a->function(D_gd_0_1), 0.);
    EXPECT_FLOAT_EQ(var_0a->function(D_gd_1_0), 0.);
    EXPECT_FLOAT_EQ(var_0a->function(D_gd_1_1), 0.);
    EXPECT_FLOAT_EQ(var_0a->function(D_d_0), 1.);
    EXPECT_FLOAT_EQ(var_0a->function(D_d_1), 1.);
    EXPECT_FLOAT_EQ(var_0a->function(B_ggd_0_0_0), 0.);
    EXPECT_FLOAT_EQ(var_0a->function(B_ggd_0_0_1), 0.);
    EXPECT_FLOAT_EQ(var_0a->function(B_gd_0_0), 0.);
    EXPECT_FLOAT_EQ(var_0a->function(B_gd_0_1), 0.);
    EXPECT_FLOAT_EQ(var_0a->function(B_d_0), 0.);
    EXPECT_FLOAT_EQ(var_0a->function(B_d_1), 0.);
    EXPECT_FLOAT_EQ(var_0a->function(not_child), 0.);

    const Manager::Var* var_0b = Manager::Instance().getVariable("isGrandDaughterOfList(D0:vartest)");
    ASSERT_NE(var_0b, nullptr);
    EXPECT_FLOAT_EQ(var_0b->function(D_gd_0_0), 1.);
    EXPECT_FLOAT_EQ(var_0b->function(D_gd_0_1), 1.);
    EXPECT_FLOAT_EQ(var_0b->function(D_gd_1_0), 1.);
    EXPECT_FLOAT_EQ(var_0b->function(D_gd_1_1), 1.);
    EXPECT_FLOAT_EQ(var_0b->function(D_d_0), 0.);
    EXPECT_FLOAT_EQ(var_0b->function(D_d_1), 0.);
    EXPECT_FLOAT_EQ(var_0b->function(B_ggd_0_0_0), 0.);
    EXPECT_FLOAT_EQ(var_0b->function(B_ggd_0_0_1), 0.);
    EXPECT_FLOAT_EQ(var_0b->function(B_gd_0_0), 0.);
    EXPECT_FLOAT_EQ(var_0b->function(B_gd_0_1), 0.);
    EXPECT_FLOAT_EQ(var_0b->function(B_d_0), 0.);
    EXPECT_FLOAT_EQ(var_0b->function(B_d_1), 0.);
    EXPECT_FLOAT_EQ(var_0b->function(not_child), 0.);

    const Manager::Var* var_1 = Manager::Instance().getVariable("isDescendantOfList(D0:vartest, 1)");
    ASSERT_NE(var_1, nullptr);
    EXPECT_FLOAT_EQ(var_1->function(D_gd_0_0), 0.);
    EXPECT_FLOAT_EQ(var_1->function(D_gd_0_1), 0.);
    EXPECT_FLOAT_EQ(var_1->function(D_gd_1_0), 0.);
    EXPECT_FLOAT_EQ(var_1->function(D_gd_1_1), 0.);
    EXPECT_FLOAT_EQ(var_1->function(D_d_0), 1.);
    EXPECT_FLOAT_EQ(var_1->function(D_d_1), 1.);
    EXPECT_FLOAT_EQ(var_1->function(B_ggd_0_0_0), 0.);
    EXPECT_FLOAT_EQ(var_1->function(B_ggd_0_0_1), 0.);
    EXPECT_FLOAT_EQ(var_1->function(B_gd_0_0), 0.);
    EXPECT_FLOAT_EQ(var_1->function(B_gd_0_1), 0.);
    EXPECT_FLOAT_EQ(var_1->function(B_d_0), 0.);
    EXPECT_FLOAT_EQ(var_1->function(B_d_1), 0.);
    EXPECT_FLOAT_EQ(var_1->function(not_child), 0.);

    const Manager::Var* var_2 = Manager::Instance().getVariable("isDescendantOfList(D0:vartest, 2)");
    ASSERT_NE(var_2, nullptr);
    EXPECT_FLOAT_EQ(var_2->function(D_gd_0_0), 1.);
    EXPECT_FLOAT_EQ(var_2->function(D_gd_0_1), 1.);
    EXPECT_FLOAT_EQ(var_2->function(D_gd_1_0), 1.);
    EXPECT_FLOAT_EQ(var_2->function(D_gd_1_1), 1.);
    EXPECT_FLOAT_EQ(var_2->function(D_d_0), 0.);
    EXPECT_FLOAT_EQ(var_2->function(D_d_1), 0.);
    EXPECT_FLOAT_EQ(var_2->function(B_ggd_0_0_0), 0.);
    EXPECT_FLOAT_EQ(var_2->function(B_ggd_0_0_1), 0.);
    EXPECT_FLOAT_EQ(var_2->function(B_gd_0_0), 0.);
    EXPECT_FLOAT_EQ(var_2->function(B_gd_0_1), 0.);
    EXPECT_FLOAT_EQ(var_2->function(B_d_0), 0.);
    EXPECT_FLOAT_EQ(var_2->function(B_d_1), 0.);
    EXPECT_FLOAT_EQ(var_2->function(not_child), 0.);

    const Manager::Var* var_3 = Manager::Instance().getVariable("isDescendantOfList(D0:vartest, B:vartest)");
    ASSERT_NE(var_3, nullptr);
    EXPECT_FLOAT_EQ(var_3->function(D_gd_0_0), 1.);
    EXPECT_FLOAT_EQ(var_3->function(D_gd_0_1), 1.);
    EXPECT_FLOAT_EQ(var_3->function(D_gd_1_0), 1.);
    EXPECT_FLOAT_EQ(var_3->function(D_gd_1_1), 1.);
    EXPECT_FLOAT_EQ(var_3->function(D_d_0), 1.);
    EXPECT_FLOAT_EQ(var_3->function(D_d_1), 1.);
    EXPECT_FLOAT_EQ(var_3->function(B_ggd_0_0_0), 1.);
    EXPECT_FLOAT_EQ(var_3->function(B_ggd_0_0_1), 1.);
    EXPECT_FLOAT_EQ(var_3->function(B_gd_0_0), 1.);
    EXPECT_FLOAT_EQ(var_3->function(B_gd_0_1), 1.);
    EXPECT_FLOAT_EQ(var_3->function(B_d_0), 1.);
    EXPECT_FLOAT_EQ(var_3->function(B_d_1), 1.);
    EXPECT_FLOAT_EQ(var_3->function(not_child), 0.);

    const Manager::Var* var_4 = Manager::Instance().getVariable("isDescendantOfList(D0:vartest, B:vartest, -1)");
    ASSERT_NE(var_4, nullptr);
    EXPECT_FLOAT_EQ(var_4->function(D_gd_0_0), 1.);
    EXPECT_FLOAT_EQ(var_4->function(D_gd_0_1), 1.);
    EXPECT_FLOAT_EQ(var_4->function(D_gd_1_0), 1.);
    EXPECT_FLOAT_EQ(var_4->function(D_gd_1_1), 1.);
    EXPECT_FLOAT_EQ(var_4->function(D_d_0), 1.);
    EXPECT_FLOAT_EQ(var_4->function(D_d_1), 1.);
    EXPECT_FLOAT_EQ(var_4->function(B_ggd_0_0_0), 1.);
    EXPECT_FLOAT_EQ(var_4->function(B_ggd_0_0_1), 1.);
    EXPECT_FLOAT_EQ(var_4->function(B_gd_0_0), 1.);
    EXPECT_FLOAT_EQ(var_4->function(B_gd_0_1), 1.);
    EXPECT_FLOAT_EQ(var_4->function(B_d_0), 1.);
    EXPECT_FLOAT_EQ(var_4->function(B_d_1), 1.);
    EXPECT_FLOAT_EQ(var_4->function(not_child), 0.);


    const Manager::Var* var_5 = Manager::Instance().getVariable("isDescendantOfList(D0:vartest, B:vartest, 1)");
    ASSERT_NE(var_5, nullptr);
    EXPECT_FLOAT_EQ(var_5->function(D_gd_0_0), 0.);
    EXPECT_FLOAT_EQ(var_5->function(D_gd_0_1), 0.);
    EXPECT_FLOAT_EQ(var_5->function(D_gd_1_0), 0.);
    EXPECT_FLOAT_EQ(var_5->function(D_gd_1_1), 0.);
    EXPECT_FLOAT_EQ(var_5->function(D_d_0), 1.);
    EXPECT_FLOAT_EQ(var_5->function(D_d_1), 1.);
    EXPECT_FLOAT_EQ(var_5->function(B_ggd_0_0_0), 0.);
    EXPECT_FLOAT_EQ(var_5->function(B_ggd_0_0_1), 0.);
    EXPECT_FLOAT_EQ(var_5->function(B_gd_0_0), 0.);
    EXPECT_FLOAT_EQ(var_5->function(B_gd_0_1), 0.);
    EXPECT_FLOAT_EQ(var_5->function(B_d_0), 1.);
    EXPECT_FLOAT_EQ(var_5->function(B_d_1), 1.);
    EXPECT_FLOAT_EQ(var_5->function(not_child), 0.);


    const Manager::Var* var_6 = Manager::Instance().getVariable("isDescendantOfList(D0:vartest, B:vartest, 2)");
    ASSERT_NE(var_6, nullptr);
    EXPECT_FLOAT_EQ(var_6->function(D_gd_0_0), 1.);
    EXPECT_FLOAT_EQ(var_6->function(D_gd_0_1), 1.);
    EXPECT_FLOAT_EQ(var_6->function(D_gd_1_0), 1.);
    EXPECT_FLOAT_EQ(var_6->function(D_gd_1_1), 1.);
    EXPECT_FLOAT_EQ(var_6->function(D_d_0), 0.);
    EXPECT_FLOAT_EQ(var_6->function(D_d_1), 0.);
    EXPECT_FLOAT_EQ(var_6->function(B_ggd_0_0_0), 0.);
    EXPECT_FLOAT_EQ(var_6->function(B_ggd_0_0_1), 0.);
    EXPECT_FLOAT_EQ(var_6->function(B_gd_0_0), 1.);
    EXPECT_FLOAT_EQ(var_6->function(B_gd_0_1), 1.);
    EXPECT_FLOAT_EQ(var_6->function(B_d_0), 0.);
    EXPECT_FLOAT_EQ(var_6->function(B_d_1), 0.);
    EXPECT_FLOAT_EQ(var_6->function(not_child), 0.);

    const Manager::Var* var_7 = Manager::Instance().getVariable("isDescendantOfList(D0:vartest, B:vartest, 3)");
    ASSERT_NE(var_7, nullptr);
    EXPECT_FLOAT_EQ(var_7->function(D_gd_0_0), 0.);
    EXPECT_FLOAT_EQ(var_7->function(D_gd_0_1), 0.);
    EXPECT_FLOAT_EQ(var_7->function(D_gd_1_0), 0.);
    EXPECT_FLOAT_EQ(var_7->function(D_gd_1_1), 0.);
    EXPECT_FLOAT_EQ(var_7->function(D_d_0), 0.);
    EXPECT_FLOAT_EQ(var_7->function(D_d_1), 0.);
    EXPECT_FLOAT_EQ(var_7->function(B_ggd_0_0_0), 1.);
    EXPECT_FLOAT_EQ(var_7->function(B_ggd_0_0_1), 1.);
    EXPECT_FLOAT_EQ(var_7->function(B_gd_0_0), 0.);
    EXPECT_FLOAT_EQ(var_7->function(B_gd_0_1), 0.);
    EXPECT_FLOAT_EQ(var_7->function(B_d_0), 0.);
    EXPECT_FLOAT_EQ(var_7->function(B_d_1), 0.);
    EXPECT_FLOAT_EQ(var_7->function(not_child), 0.);
=======
    EXPECT_FLOAT_EQ(int(Manager::Instance().getVariable("firstMCAncestorOfType(310, E)")->function(D_gd_0_0)), 10);
>>>>>>> 2f07f92e
  }


  TEST_F(MetaVariableTest, isMCDescendantOfList)
  {
    DataStore::Instance().setInitializeActive(true);
    StoreArray<MCParticle> mcParticles;
    StoreArray<Particle> particles;
    particles.registerInDataStore();
    mcParticles.registerInDataStore();
    particles.registerRelationTo(mcParticles);
    StoreObjPtr<ParticleList> BList("B:vartest");
    BList.registerInDataStore();
    BList.create();
    BList->initialize(521, "B:vartest");
    StoreObjPtr<ParticleList> DList("D0:vartest");
    DList.registerInDataStore();
    DList.create();
    DList->initialize(421, "D0:vartest");
    DataStore::Instance().setInitializeActive(false);
    TLorentzVector momentum;
    TLorentzVector momentum_0;
    TLorentzVector momentum_1;
    std::vector<int> daughterIndices;
    std::vector<int> grandDaughterIndices;
    std::vector<int> grandGrandDaughterIndices;
    std::vector<int> D_daughterIndices;
    std::vector<int> D_grandDaughterIndices_0;
    std::vector<int> D_grandDaughterIndices_1;


    // Create MC graph for B+ -> (D -> (K0s -> pi+ + pi-) pi-)  + pi+
    MCParticleGraph mcGraph;

    MCParticleGraph::GraphParticle& mcg_m = mcGraph.addParticle();
    MCParticleGraph::GraphParticle& mcg_d_0 = mcGraph.addParticle();
    MCParticleGraph::GraphParticle& mcg_d_1 = mcGraph.addParticle();
    MCParticleGraph::GraphParticle& mcg_gd_0_0 = mcGraph.addParticle();
    MCParticleGraph::GraphParticle& mcg_gd_0_1 = mcGraph.addParticle();
    MCParticleGraph::GraphParticle& mcg_ggd_0_0_0 = mcGraph.addParticle();
    MCParticleGraph::GraphParticle& mcg_ggd_0_0_1 = mcGraph.addParticle();
    MCParticleGraph::GraphParticle& mcg_not_child = mcGraph.addParticle();

    mcg_m.setPDG(521);
    mcg_d_0.setPDG(-411);
    mcg_d_1.setPDG(211);
    mcg_gd_0_0.setPDG(310);
    mcg_gd_0_1.setPDG(-211);
    mcg_ggd_0_0_0.setPDG(211);
    mcg_ggd_0_0_1.setPDG(-211);
    mcg_not_child.setPDG(211);

    mcg_d_0.comesFrom(mcg_m);
    mcg_d_1.comesFrom(mcg_m);
    mcg_gd_0_0.comesFrom(mcg_d_0);
    mcg_gd_0_1.comesFrom(mcg_d_0);
    mcg_ggd_0_0_0.comesFrom(mcg_gd_0_1);
    mcg_ggd_0_0_1.comesFrom(mcg_gd_0_1);

    mcGraph.generateList();

    // Get MC Particles from StoreArray
    auto* mc_m = mcParticles[0];
    auto* mc_d_0 = mcParticles[1];
    auto* mc_d_1 = mcParticles[2];
    auto* mc_gd_0_0 = mcParticles[3];
    auto* mc_gd_0_1 = mcParticles[4];
    auto* mc_ggd_0_0_0 = mcParticles[5];
    auto* mc_ggd_0_0_1 = mcParticles[6];
    auto* mc_not_child = mcParticles[7];

    mc_m->setStatus(MCParticle::c_PrimaryParticle);
    mc_d_0->setStatus(MCParticle::c_PrimaryParticle);
    mc_d_1->setStatus(MCParticle::c_PrimaryParticle);
    mc_gd_0_0->setStatus(MCParticle::c_PrimaryParticle);
    mc_gd_0_1->setStatus(MCParticle::c_PrimaryParticle);
    mc_ggd_0_0_0->setStatus(MCParticle::c_PrimaryParticle);
    mc_ggd_0_0_1->setStatus(MCParticle::c_PrimaryParticle);
    mc_not_child->setStatus(MCParticle::c_PrimaryParticle);

    // Creation of D decay: D->K0s(->pi pi) K0s(->pi pi) (not matched)

    const Particle* D_gd_0_0 = particles.appendNew(TLorentzVector(0.0, 1, 1, 1), 211);
    const Particle* D_gd_0_1 = particles.appendNew(TLorentzVector(1.0, 1, 1, 1), -211);
    const Particle* D_gd_1_0 = particles.appendNew(TLorentzVector(2.0, 1, 1, 1), 211);
    const Particle* D_gd_1_1 = particles.appendNew(TLorentzVector(3.0, 1, 1, 1), -211);

    D_grandDaughterIndices_0.push_back(D_gd_0_0->getArrayIndex());
    D_grandDaughterIndices_0.push_back(D_gd_0_1->getArrayIndex());
    D_grandDaughterIndices_1.push_back(D_gd_1_0->getArrayIndex());
    D_grandDaughterIndices_1.push_back(D_gd_1_1->getArrayIndex());
    momentum_0 = D_gd_0_0->get4Vector() + D_gd_0_1->get4Vector();
    momentum_1 = D_gd_1_0->get4Vector() + D_gd_1_1->get4Vector();


    const Particle* D_d_0 = particles.appendNew(momentum_0, 310, Particle::c_Unflavored, D_grandDaughterIndices_0);
    const Particle* D_d_1 = particles.appendNew(momentum_1, 310, Particle::c_Unflavored, D_grandDaughterIndices_1);


    momentum = D_d_0->get4Vector() + D_d_1->get4Vector();
    D_daughterIndices.push_back(D_d_0->getArrayIndex());
    D_daughterIndices.push_back(D_d_1->getArrayIndex());

    const Particle* D_m = particles.appendNew(momentum, 421, Particle::c_Unflavored, D_daughterIndices);
    DList->addParticle(D_m);

    // Creating B decay
    const Particle* d_1 = particles.appendNew(TLorentzVector(0.0, 1, 1, 1), 211);
    const Particle* gd_0_1 = particles.appendNew(TLorentzVector(1.0, 1, 1, 1), -211);
    const Particle* ggd_0_0_0 = particles.appendNew(TLorentzVector(2.0, 1, 1, 1), 211);
    const Particle* ggd_0_0_1 = particles.appendNew(TLorentzVector(3.0, 1, 1, 1), -211);

    grandGrandDaughterIndices.push_back(ggd_0_0_0->getArrayIndex());
    grandGrandDaughterIndices.push_back(ggd_0_0_1->getArrayIndex());
    momentum_0 = ggd_0_0_0->get4Vector() + ggd_0_0_1->get4Vector();
    const Particle* gd_0_0 = particles.appendNew(momentum_0, 310, Particle::c_Unflavored, grandGrandDaughterIndices);

    grandDaughterIndices.push_back(gd_0_0->getArrayIndex());
    grandDaughterIndices.push_back(gd_0_1->getArrayIndex());
    momentum_1 = gd_0_0->get4Vector() + gd_0_1->get4Vector();
    const Particle* d_0 = particles.appendNew(momentum_1, -411, Particle::c_Unflavored, grandDaughterIndices);

    daughterIndices.push_back(d_0->getArrayIndex());
    daughterIndices.push_back(d_1->getArrayIndex());
    momentum = d_0->get4Vector() + d_1->get4Vector();
    const Particle* m = particles.appendNew(momentum, 521, Particle::c_Unflavored, daughterIndices);
    BList->addParticle(m);

    // Particle that is not an child
    const Particle* not_child = particles.appendNew(TLorentzVector(5.0, 1, 1, 1), 211);

    // Particle that is not an child and doesn't have MC particle
    const Particle* not_child_2 = particles.appendNew(TLorentzVector(6.0, 1, 1, 1), 211);

    gd_0_0->addRelationTo(mc_gd_0_0);
    gd_0_1->addRelationTo(mc_gd_0_1);
    ggd_0_0_0->addRelationTo(mc_ggd_0_0_0);
    ggd_0_0_1->addRelationTo(mc_ggd_0_0_1);
    d_0->addRelationTo(mc_d_0);
    d_1->addRelationTo(mc_d_1);
    m->addRelationTo(mc_m);
    not_child->addRelationTo(mc_not_child);

    const Manager::Var* var_0 = Manager::Instance().getVariable("isMCDescendantOfList(B:vartest)");
    ASSERT_NE(var_0, nullptr);
    EXPECT_FLOAT_EQ(var_0->function(D_gd_0_0), 0.);
    EXPECT_FLOAT_EQ(var_0->function(D_gd_0_1), 0.);
    EXPECT_FLOAT_EQ(var_0->function(D_gd_1_0), 0.);
    EXPECT_FLOAT_EQ(var_0->function(D_gd_1_1), 0.);
    EXPECT_FLOAT_EQ(var_0->function(D_d_0), 0.);
    EXPECT_FLOAT_EQ(var_0->function(D_d_1), 0.);
    EXPECT_FLOAT_EQ(var_0->function(ggd_0_0_0), 1.);
    EXPECT_FLOAT_EQ(var_0->function(ggd_0_0_1), 1.);
    EXPECT_FLOAT_EQ(var_0->function(gd_0_0), 1.);
    EXPECT_FLOAT_EQ(var_0->function(gd_0_1), 1.);
    EXPECT_FLOAT_EQ(var_0->function(d_0), 1.);
    EXPECT_FLOAT_EQ(var_0->function(d_1), 1.);
    EXPECT_FLOAT_EQ(var_0->function(not_child), 0.);
    EXPECT_FLOAT_EQ(var_0->function(not_child_2), 0.);

    const Manager::Var* var_1 = Manager::Instance().getVariable("isMCDescendantOfList(B:vartest, D0:vartest)");
    ASSERT_NE(var_1, nullptr);
    EXPECT_FLOAT_EQ(var_1->function(D_gd_0_0), 0.);
    EXPECT_FLOAT_EQ(var_1->function(D_gd_0_1), 0.);
    EXPECT_FLOAT_EQ(var_1->function(D_gd_1_0), 0.);
    EXPECT_FLOAT_EQ(var_1->function(D_gd_1_1), 0.);
    EXPECT_FLOAT_EQ(var_1->function(D_d_0), 0.);
    EXPECT_FLOAT_EQ(var_1->function(D_d_1), 0.);
    EXPECT_FLOAT_EQ(var_1->function(ggd_0_0_0), 1.);
    EXPECT_FLOAT_EQ(var_1->function(ggd_0_0_1), 1.);
    EXPECT_FLOAT_EQ(var_1->function(gd_0_0), 1.);
    EXPECT_FLOAT_EQ(var_1->function(gd_0_1), 1.);
    EXPECT_FLOAT_EQ(var_1->function(d_0), 1.);
    EXPECT_FLOAT_EQ(var_1->function(d_1), 1.);
    EXPECT_FLOAT_EQ(var_1->function(not_child), 0.);
    EXPECT_FLOAT_EQ(var_1->function(not_child_2), 0.);

    const Manager::Var* var_2 = Manager::Instance().getVariable("isMCDescendantOfList(B:vartest, -1)");
    ASSERT_NE(var_2, nullptr);
    EXPECT_FLOAT_EQ(var_2->function(D_gd_0_0), 0.);
    EXPECT_FLOAT_EQ(var_2->function(D_gd_0_1), 0.);
    EXPECT_FLOAT_EQ(var_2->function(D_gd_1_0), 0.);
    EXPECT_FLOAT_EQ(var_2->function(D_gd_1_1), 0.);
    EXPECT_FLOAT_EQ(var_2->function(D_d_0), 0.);
    EXPECT_FLOAT_EQ(var_2->function(D_d_1), 0.);
    EXPECT_FLOAT_EQ(var_2->function(ggd_0_0_0), 1.);
    EXPECT_FLOAT_EQ(var_2->function(ggd_0_0_1), 1.);
    EXPECT_FLOAT_EQ(var_2->function(gd_0_0), 1.);
    EXPECT_FLOAT_EQ(var_2->function(gd_0_1), 1.);
    EXPECT_FLOAT_EQ(var_2->function(d_0), 1.);
    EXPECT_FLOAT_EQ(var_2->function(d_1), 1.);
    EXPECT_FLOAT_EQ(var_2->function(not_child), 0.);
    EXPECT_FLOAT_EQ(var_2->function(not_child_2), 0.);

    const Manager::Var* var_3 = Manager::Instance().getVariable("isMCDescendantOfList(B:vartest, 1)");
    ASSERT_NE(var_3, nullptr);
    EXPECT_FLOAT_EQ(var_3->function(D_gd_0_0), 0.);
    EXPECT_FLOAT_EQ(var_3->function(D_gd_0_1), 0.);
    EXPECT_FLOAT_EQ(var_3->function(D_gd_1_0), 0.);
    EXPECT_FLOAT_EQ(var_3->function(D_gd_1_1), 0.);
    EXPECT_FLOAT_EQ(var_3->function(D_d_0), 0.);
    EXPECT_FLOAT_EQ(var_3->function(D_d_1), 0.);
    EXPECT_FLOAT_EQ(var_3->function(ggd_0_0_0), 0.);
    EXPECT_FLOAT_EQ(var_3->function(ggd_0_0_1), 0.);
    EXPECT_FLOAT_EQ(var_3->function(gd_0_0), 0.);
    EXPECT_FLOAT_EQ(var_3->function(gd_0_1), 0.);
    EXPECT_FLOAT_EQ(var_3->function(d_0), 1.);
    EXPECT_FLOAT_EQ(var_3->function(d_1), 1.);
    EXPECT_FLOAT_EQ(var_3->function(not_child), 0.);
    EXPECT_FLOAT_EQ(var_3->function(not_child_2), 0.);

    const Manager::Var* var_4 = Manager::Instance().getVariable("isMCDescendantOfList(B:vartest, 2)");
    ASSERT_NE(var_4, nullptr);
    EXPECT_FLOAT_EQ(var_4->function(D_gd_0_0), 0.);
    EXPECT_FLOAT_EQ(var_4->function(D_gd_0_1), 0.);
    EXPECT_FLOAT_EQ(var_4->function(D_gd_1_0), 0.);
    EXPECT_FLOAT_EQ(var_4->function(D_gd_1_1), 0.);
    EXPECT_FLOAT_EQ(var_4->function(D_d_0), 0.);
    EXPECT_FLOAT_EQ(var_4->function(D_d_1), 0.);
    EXPECT_FLOAT_EQ(var_4->function(ggd_0_0_0), 0.);
    EXPECT_FLOAT_EQ(var_4->function(ggd_0_0_1), 0.);
    EXPECT_FLOAT_EQ(var_4->function(gd_0_0), 1.);
    EXPECT_FLOAT_EQ(var_4->function(gd_0_1), 1.);
    EXPECT_FLOAT_EQ(var_4->function(d_0), 0.);
    EXPECT_FLOAT_EQ(var_4->function(d_1), 0.);
    EXPECT_FLOAT_EQ(var_4->function(not_child), 0.);
    EXPECT_FLOAT_EQ(var_4->function(not_child_2), 0.);


    const Manager::Var* var_5 = Manager::Instance().getVariable("isMCDescendantOfList(B:vartest, 3)");
    ASSERT_NE(var_5, nullptr);
    EXPECT_FLOAT_EQ(var_5->function(D_gd_0_0), 0.);
    EXPECT_FLOAT_EQ(var_5->function(D_gd_0_1), 0.);
    EXPECT_FLOAT_EQ(var_5->function(D_gd_1_0), 0.);
    EXPECT_FLOAT_EQ(var_5->function(D_gd_1_1), 0.);
    EXPECT_FLOAT_EQ(var_5->function(D_d_0), 0.);
    EXPECT_FLOAT_EQ(var_5->function(D_d_1), 0.);
    EXPECT_FLOAT_EQ(var_5->function(ggd_0_0_0), 1.);
    EXPECT_FLOAT_EQ(var_5->function(ggd_0_0_1), 1.);
    EXPECT_FLOAT_EQ(var_5->function(gd_0_0), 0.);
    EXPECT_FLOAT_EQ(var_5->function(gd_0_1), 0.);
    EXPECT_FLOAT_EQ(var_5->function(d_0), 0.);
    EXPECT_FLOAT_EQ(var_5->function(d_1), 0.);
    EXPECT_FLOAT_EQ(var_5->function(not_child), 0.);
    EXPECT_FLOAT_EQ(var_5->function(not_child_2), 0.);
  }





  class PIDVariableTest : public ::testing::Test {
  protected:
    /** register Particle array + ParticleExtraInfoMap object. */
    void SetUp() override
    {
      DataStore::Instance().setInitializeActive(true);
      StoreObjPtr<ParticleExtraInfoMap> peim;
      StoreArray<TrackFitResult> tfrs;
      StoreArray<MCParticle> mcparticles;
      StoreArray<PIDLikelihood> likelihood;
      StoreArray<Particle> particles;
      StoreArray<Track> tracks;
      peim.registerInDataStore();
      tfrs.registerInDataStore();
      mcparticles.registerInDataStore();
      likelihood.registerInDataStore();
      particles.registerInDataStore();
      tracks.registerInDataStore();
      particles.registerRelationTo(likelihood);
      tracks.registerRelationTo(likelihood);
      DataStore::Instance().setInitializeActive(false);
    }

    /** clear datastore */
    void TearDown() override
    {
      DataStore::Instance().reset();
    }
  };

  TEST_F(PIDVariableTest, LogLikelihood)
  {
    StoreArray<PIDLikelihood> likelihood;
    StoreArray<Particle> particles;
    StoreArray<Track> tracks;
    StoreArray<TrackFitResult> tfrs;

    // create tracks and trackFitResutls
    TRandom3 generator;
    const float pValue = 0.5;
    const float bField = 1.5;
    const int charge = 1;
    TMatrixDSym cov6(6);
    // Generate a random put orthogonal pair of vectors in the r-phi plane
    TVector2 d(generator.Uniform(-1, 1), generator.Uniform(-1, 1));
    TVector2 pt(generator.Uniform(-1, 1), generator.Uniform(-1, 1));
    d.Set(d.X(), -(d.X()*pt.Px()) / pt.Py());
    // Add a random z component
    TVector3 position(d.X(), d.Y(), generator.Uniform(-1, 1));
    TVector3 momentum(pt.Px(), pt.Py(), generator.Uniform(-1, 1));

    auto CDCValue = static_cast<unsigned long long int>(0x300000000000000);
    tfrs.appendNew(position, momentum, cov6, charge, Const::electron, pValue, bField, CDCValue, 16777215);
    Track mytrack;
    mytrack.setTrackFitResultIndex(Const::electron, 0);
    Track* allTrack = tracks.appendNew(mytrack);
    Track* noPIDTrack = tracks.appendNew(mytrack);
    Track* dEdxTrack = tracks.appendNew(mytrack);

    // Fill by hand likelihood values for all the detectors and hypothesis
    // This is clearly not a phyisical case, since a particle cannot leave good
    // signals in both TOP and ARICH
    auto* lAll = likelihood.appendNew();
    lAll->setLogLikelihood(Const::TOP, Const::electron, 0.18);
    lAll->setLogLikelihood(Const::ARICH, Const::electron, 0.16);
    lAll->setLogLikelihood(Const::ECL, Const::electron, 0.14);
    lAll->setLogLikelihood(Const::CDC, Const::electron, 0.12);
    lAll->setLogLikelihood(Const::SVD, Const::electron, 0.1);

    lAll->setLogLikelihood(Const::TOP, Const::pion, 0.2);
    lAll->setLogLikelihood(Const::ARICH, Const::pion, 0.22);
    lAll->setLogLikelihood(Const::ECL, Const::pion, 0.24);
    lAll->setLogLikelihood(Const::CDC, Const::pion, 0.26);
    lAll->setLogLikelihood(Const::SVD, Const::pion, 0.28);

    lAll->setLogLikelihood(Const::TOP, Const::kaon, 0.3);
    lAll->setLogLikelihood(Const::ARICH, Const::kaon, 0.32);
    lAll->setLogLikelihood(Const::ECL, Const::kaon, 0.34);
    lAll->setLogLikelihood(Const::CDC, Const::kaon, 0.36);
    lAll->setLogLikelihood(Const::SVD, Const::kaon, 0.38);

    lAll->setLogLikelihood(Const::TOP, Const::proton, 0.4);
    lAll->setLogLikelihood(Const::ARICH, Const::proton, 0.42);
    lAll->setLogLikelihood(Const::ECL, Const::proton, 0.44);
    lAll->setLogLikelihood(Const::CDC, Const::proton, 0.46);
    lAll->setLogLikelihood(Const::SVD, Const::proton, 0.48);

    lAll->setLogLikelihood(Const::TOP, Const::muon, 0.5);
    lAll->setLogLikelihood(Const::ARICH, Const::muon, 0.52);
    lAll->setLogLikelihood(Const::ECL, Const::muon, 0.54);
    lAll->setLogLikelihood(Const::CDC, Const::muon, 0.56);
    lAll->setLogLikelihood(Const::SVD, Const::muon, 0.58);

    lAll->setLogLikelihood(Const::TOP, Const::deuteron, 0.6);
    lAll->setLogLikelihood(Const::ARICH, Const::deuteron, 0.62);
    lAll->setLogLikelihood(Const::ECL, Const::deuteron, 0.64);
    lAll->setLogLikelihood(Const::CDC, Const::deuteron, 0.66);
    lAll->setLogLikelihood(Const::SVD, Const::deuteron, 0.68);


    // Likelihoods for a dEdx only case
    auto* ldEdx = likelihood.appendNew();
    ldEdx->setLogLikelihood(Const::CDC, Const::electron, 0.12);
    ldEdx->setLogLikelihood(Const::SVD, Const::electron, 0.1);

    ldEdx->setLogLikelihood(Const::CDC, Const::pion, 0.26);
    ldEdx->setLogLikelihood(Const::SVD, Const::pion, 0.28);

    ldEdx->setLogLikelihood(Const::CDC, Const::kaon, 0.36);
    ldEdx->setLogLikelihood(Const::SVD, Const::kaon, 0.38);

    ldEdx->setLogLikelihood(Const::CDC, Const::proton, 0.46);
    ldEdx->setLogLikelihood(Const::SVD, Const::proton, 0.48);

    ldEdx->setLogLikelihood(Const::CDC, Const::muon, 0.56);
    ldEdx->setLogLikelihood(Const::SVD, Const::muon, 0.58);

    ldEdx->setLogLikelihood(Const::CDC, Const::deuteron, 0.66);
    ldEdx->setLogLikelihood(Const::SVD, Const::deuteron, 0.68);


    allTrack->addRelationTo(lAll);
    dEdxTrack->addRelationTo(ldEdx);

    // Table with the sum(LogL) for several cases
    //      All  dEdx
    // e    0.7  0.22
    // mu   2.7  1.14
    // pi   1.2  0.54
    // k    1.7  0.74
    // p    2.2  0.94
    // d    3.2  1.34

    auto* particleAll = particles.appendNew(allTrack, Const::pion);
    auto* particledEdx = particles.appendNew(dEdxTrack, Const::pion);
    auto* particleNoID = particles.appendNew(noPIDTrack, Const::pion);

    double numsumexp = std::exp(0.7) + std::exp(2.7) + std::exp(1.2) + std::exp(1.7) + std::exp(2.2) + std::exp(3.2);

    // Basic PID quantities. Currently just wrappers for global probability.
    EXPECT_FLOAT_EQ(electronID(particleAll), std::exp(0.7) / numsumexp);
    EXPECT_FLOAT_EQ(muonID(particleAll),     std::exp(2.7) / numsumexp);
    EXPECT_FLOAT_EQ(pionID(particleAll),     std::exp(1.2) / numsumexp);
    EXPECT_FLOAT_EQ(kaonID(particleAll),     std::exp(1.7) / numsumexp);
    EXPECT_FLOAT_EQ(protonID(particleAll),   std::exp(2.2) / numsumexp);
    EXPECT_FLOAT_EQ(deuteronID(particleAll), std::exp(3.2) / numsumexp);

    // smart PID that takes the hypothesis into account
    auto* particleMuonAll = particles.appendNew(allTrack, Const::muon);
    auto* particleKaonAll = particles.appendNew(allTrack, Const::kaon);
    auto* particleElectronAll = particles.appendNew(allTrack, Const::electron);
    auto* particleProtonAll = particles.appendNew(allTrack, Const::proton);
    auto* particleDeuteronAll = particles.appendNew(allTrack, Const::deuteron);
    EXPECT_FLOAT_EQ(particleID(particleAll), std::exp(1.2) / numsumexp); // there's already a pion
    EXPECT_FLOAT_EQ(particleID(particleMuonAll), std::exp(2.7) / numsumexp);
    EXPECT_FLOAT_EQ(particleID(particleKaonAll), std::exp(1.7) / numsumexp);
    EXPECT_FLOAT_EQ(particleID(particleElectronAll), std::exp(0.7) / numsumexp);
    EXPECT_FLOAT_EQ(particleID(particleProtonAll),   std::exp(2.2) / numsumexp);
    EXPECT_FLOAT_EQ(particleID(particleDeuteronAll), std::exp(3.2) / numsumexp);

    // Check what hapens if no Likelihood is available
    EXPECT_TRUE(std::isnan(electronID(particleNoID)));
    EXPECT_TRUE(std::isnan(muonID(particleNoID)));
    EXPECT_TRUE(std::isnan(pionID(particleNoID)));
    EXPECT_TRUE(std::isnan(kaonID(particleNoID)));
    EXPECT_TRUE(std::isnan(protonID(particleNoID)));
    EXPECT_TRUE(std::isnan(deuteronID(particleNoID)));

    //expert stuff: LogL values
    EXPECT_FLOAT_EQ(Manager::Instance().getVariable("pidLogLikelihoodValueExpert(11, TOP)")->function(particleAll), 0.18);
    EXPECT_FLOAT_EQ(Manager::Instance().getVariable("pidLogLikelihoodValueExpert(11, ALL)")->function(particleAll), 0.70);
    EXPECT_FLOAT_EQ(Manager::Instance().getVariable("pidLogLikelihoodValueExpert(2212, TOP, CDC)")->function(particleAll), 0.86);

    // global probability
    EXPECT_FLOAT_EQ(Manager::Instance().getVariable("pidProbabilityExpert(1000010020, ALL)")->function(particleAll),
                    std::exp(3.2) / numsumexp);
    EXPECT_FLOAT_EQ(Manager::Instance().getVariable("pidProbabilityExpert(2212, ALL)")->function(particleAll),
                    std::exp(2.2) / numsumexp);
    EXPECT_FLOAT_EQ(Manager::Instance().getVariable("pidProbabilityExpert(211, ALL)")->function(particleAll),
                    std::exp(1.2) / numsumexp);
    EXPECT_FLOAT_EQ(Manager::Instance().getVariable("pidProbabilityExpert(321, ALL)")->function(particleAll),
                    std::exp(1.7) / numsumexp);
    EXPECT_FLOAT_EQ(Manager::Instance().getVariable("pidProbabilityExpert(13, ALL)")->function(particleAll),
                    std::exp(2.7) / numsumexp);
    EXPECT_FLOAT_EQ(Manager::Instance().getVariable("pidProbabilityExpert(11, ALL)")->function(particleAll),
                    std::exp(0.7) / numsumexp);
    EXPECT_FLOAT_EQ(Manager::Instance().getVariable("pidProbabilityExpert(211, ALL)")->function(particledEdx),
                    std::exp(0.54) / (std::exp(0.22) + std::exp(1.14) + std::exp(0.54) + std::exp(0.74) + std::exp(0.94) + std::exp(1.34)));
    EXPECT_FLOAT_EQ(Manager::Instance().getVariable("pidProbabilityExpert(211, ALL)")->function(particledEdx),
                    Manager::Instance().getVariable("pidProbabilityExpert(211, CDC, SVD)")->function(particleAll));
    EXPECT_FLOAT_EQ(Manager::Instance().getVariable("pidProbabilityExpert(211, CDC)")->function(particledEdx),
                    Manager::Instance().getVariable("pidProbabilityExpert(211, CDC)")->function(particleAll));
    EXPECT_FLOAT_EQ(Manager::Instance().getVariable("pidProbabilityExpert(321, CDC)")->function(particleAll),
                    std::exp(0.36) / (std::exp(0.12) + std::exp(0.26) + std::exp(0.36) + std::exp(0.46) + std::exp(0.56) + std::exp(0.66)));

    // binary probability
    EXPECT_FLOAT_EQ(Manager::Instance().getVariable("pidPairProbabilityExpert(321, 2212, ALL)")->function(particleAll),
                    1.0 / (1.0 + std::exp(2.2 - 1.7)));
    EXPECT_FLOAT_EQ(Manager::Instance().getVariable("pidPairProbabilityExpert(321, 2212, ALL)")->function(particledEdx),
                    1.0 / (1.0 + std::exp(0.94 - 0.74)));
    EXPECT_FLOAT_EQ(Manager::Instance().getVariable("pidPairProbabilityExpert(321, 2212, CDC, SVD)")->function(particleAll),
                    1.0 / (1.0 + std::exp(0.94 - 0.74)));

    // No likelihood available
    EXPECT_TRUE(std::isnan(Manager::Instance().getVariable("pidPairProbabilityExpert(321, 2212, KLM)")->function(particledEdx)));
    EXPECT_TRUE(std::isnan(Manager::Instance().getVariable("pidLogLikelihoodValueExpert(11, TOP, CDC, SVD)")->function(particleNoID)));
    EXPECT_TRUE(std::isnan(Manager::Instance().getVariable("pidLogLikelihoodValueExpert(11, TOP)")->function(particledEdx)));
    EXPECT_TRUE(std::isnan(Manager::Instance().getVariable("pidPairProbabilityExpert(321, 2212, KLM)")->function(particledEdx)));
    EXPECT_TRUE(std::isnan(Manager::Instance().getVariable("pidPairProbabilityExpert(321, 2212, ECL, TOP, ARICH)")->function(
                             particledEdx)));
    EXPECT_FALSE(std::isnan(Manager::Instance().getVariable("pidPairProbabilityExpert(321, 2212, ECL, TOP, ARICH, SVD)")->function(
                              particledEdx)));
  }

  TEST_F(PIDVariableTest, MissingLikelihood)
  {
    StoreArray<PIDLikelihood> likelihood;
    StoreArray<Particle> particles;
    StoreArray<Track> tracks;
    StoreArray<TrackFitResult> tfrs;

    // create tracks and trackFitResutls
    TRandom3 generator;
    const float pValue = 0.5;
    const float bField = 1.5;
    const int charge = 1;
    TMatrixDSym cov6(6);
    // Generate a random put orthogonal pair of vectors in the r-phi plane
    TVector2 d(generator.Uniform(-1, 1), generator.Uniform(-1, 1));
    TVector2 pt(generator.Uniform(-1, 1), generator.Uniform(-1, 1));
    d.Set(d.X(), -(d.X()*pt.Px()) / pt.Py());
    // Add a random z component
    TVector3 position(d.X(), d.Y(), generator.Uniform(-1, 1));
    TVector3 momentum(pt.Px(), pt.Py(), generator.Uniform(-1, 1));

    auto CDCValue = static_cast<unsigned long long int>(0x300000000000000);
    tfrs.appendNew(position, momentum, cov6, charge, Const::electron, pValue, bField, CDCValue, 16777215);
    Track mytrack;
    mytrack.setTrackFitResultIndex(Const::electron, 0);
    Track* savedTrack1 = tracks.appendNew(mytrack);
    Track* savedTrack2 = tracks.appendNew(mytrack);
    Track* savedTrack3 = tracks.appendNew(mytrack);
    Track* savedTrack4 = tracks.appendNew(mytrack);

    auto* l1 = likelihood.appendNew();
    l1->setLogLikelihood(Const::TOP, Const::electron, 0.18);
    l1->setLogLikelihood(Const::ECL, Const::electron, 0.14);
    savedTrack1->addRelationTo(l1);

    auto* electron = particles.appendNew(savedTrack1, Const::electron);

    auto* l2 = likelihood.appendNew();
    l2->setLogLikelihood(Const::TOP, Const::pion, 0.2);
    l2->setLogLikelihood(Const::ARICH, Const::pion, 0.22);
    l2->setLogLikelihood(Const::ECL, Const::pion, 0.24);
    l2->setLogLikelihood(Const::CDC, Const::pion, 0.26);
    l2->setLogLikelihood(Const::SVD, Const::pion, 0.28);
    savedTrack2->addRelationTo(l2);

    auto* pion = particles.appendNew(savedTrack2, Const::pion);

    auto* l3 = likelihood.appendNew();
    l3->setLogLikelihood(Const::TOP, Const::kaon, 0.3);
    l3->setLogLikelihood(Const::ARICH, Const::kaon, 0.32);
    savedTrack3->addRelationTo(l3);

    auto* kaon = particles.appendNew(savedTrack3, Const::kaon);

    auto* l4 = likelihood.appendNew();
    l4->setLogLikelihood(Const::ARICH, Const::proton, 0.42);
    l4->setLogLikelihood(Const::ECL, Const::proton, 0.44);
    l4->setLogLikelihood(Const::CDC, Const::proton, 0.46);
    l4->setLogLikelihood(Const::SVD, Const::proton, 0.48);
    savedTrack4->addRelationTo(l4);

    auto* proton = particles.appendNew(savedTrack4, Const::proton);

    const Manager::Var* varMissECL = Manager::Instance().getVariable("pidMissingProbabilityExpert(ECL)");
    const Manager::Var* varMissTOP = Manager::Instance().getVariable("pidMissingProbabilityExpert(TOP)");
    const Manager::Var* varMissARICH = Manager::Instance().getVariable("pidMissingProbabilityExpert(ARICH)");


    EXPECT_FLOAT_EQ(varMissTOP->function(electron), 0.0);
    EXPECT_FLOAT_EQ(varMissTOP->function(pion), 0.0);
    EXPECT_FLOAT_EQ(varMissTOP->function(kaon), 0.0);
    EXPECT_FLOAT_EQ(varMissTOP->function(proton), 1.0);

    EXPECT_FLOAT_EQ(varMissARICH->function(electron), 1.0);
    EXPECT_FLOAT_EQ(varMissARICH->function(pion), 0.0);
    EXPECT_FLOAT_EQ(varMissARICH->function(kaon), 0.0);
    EXPECT_FLOAT_EQ(varMissARICH->function(proton), 0.0);

    EXPECT_FLOAT_EQ(varMissECL->function(electron), 0.0);
    EXPECT_FLOAT_EQ(varMissECL->function(pion), 0.0);
    EXPECT_FLOAT_EQ(varMissECL->function(kaon), 1.0);
    EXPECT_FLOAT_EQ(varMissECL->function(proton), 0.0);
  }

  class FlightInfoTest : public ::testing::Test {
  protected:
    /** register Particle array + ParticleExtraInfoMap object. */
    void SetUp() override
    {
      DataStore::Instance().setInitializeActive(true);
      StoreArray<Particle>().registerInDataStore();
      StoreArray<MCParticle>().registerInDataStore();
      StoreArray<MCParticle> mcParticles;
      StoreArray<Particle> particles;
      particles.registerRelationTo(mcParticles);
      StoreObjPtr<ParticleExtraInfoMap>().registerInDataStore();
      DataStore::Instance().setInitializeActive(false);


      // Insert MC particle logic here
      MCParticle mcKs;
      mcKs.setPDG(310);
      mcKs.setProductionVertex(1.0, 1.0, 0.0);
      mcKs.setDecayVertex(4.0, 5.0, 0.0);
      mcKs.setProductionTime(0);
      mcKs.setMassFromPDG();
      mcKs.setMomentum(1.164, 1.55200, 0);
      float decayTime = 5 * mcKs.getMass() / mcKs.getEnergy();
      mcKs.setDecayTime(decayTime);
      mcKs.setStatus(MCParticle::c_PrimaryParticle);
      MCParticle* newMCKs = mcParticles.appendNew(mcKs);



      MCParticle mcDp;
      mcDp.setPDG(411);
      mcDp.setDecayVertex(1.0, 1.0, 0.0);
      mcDp.setMassFromPDG();
      mcDp.setStatus(MCParticle::c_PrimaryParticle);
      MCParticle* newMCDp = mcParticles.appendNew(mcDp);

      // Insert Reco particle logic here
      TLorentzVector momentum;
      TMatrixFSym error(7);
      error.Zero();
      error(0, 0) = 0.05;
      error(1, 1) = 0.2;
      error(2, 2) = 0.4;
      error(3, 3) = 0.01;
      error(4, 4) = 0.04;
      error(5, 5) = 0.00875;
      error(6, 6) = 0.01;
      Particle pi(TLorentzVector(1.59607, 1.19705, 0, 2), 211);
      momentum += pi.get4Vector();
      Particle* newpi = particles.appendNew(pi);


      Particle Ks(TLorentzVector(1.164, 1.55200, 0, 2), 310, Particle::c_Unflavored, Particle::c_Composite, 0);
      Ks.setVertex(TVector3(4.0, 5.0, 0.0));
      Ks.setMomentumVertexErrorMatrix(error);   // (order: px,py,pz,E,x,y,z)
      momentum += Ks.get4Vector();
      Ks.addExtraInfo("prodVertX", 1.0);
      Ks.addExtraInfo("prodVertY", 1.0);
      Ks.addExtraInfo("prodVertZ", 0.0);
      Ks.addExtraInfo("prodVertSxx", 0.04);
      Ks.addExtraInfo("prodVertSxy", 0.0);
      Ks.addExtraInfo("prodVertSxz", 0.0);
      Ks.addExtraInfo("prodVertSyx", 0.0);
      Ks.addExtraInfo("prodVertSyy", 0.00875);
      Ks.addExtraInfo("prodVertSyz", 0.0);
      Ks.addExtraInfo("prodVertSzx", 0.0);
      Ks.addExtraInfo("prodVertSzy", 0.0);
      Ks.addExtraInfo("prodVertSzz", 0.01);
      Particle* newKs = particles.appendNew(Ks);
      newKs->addRelationTo(newMCKs);


      Particle Dp(momentum, 411, Particle::c_Flavored, Particle::c_Composite, 0);
      Dp.appendDaughter(newpi);
      Dp.appendDaughter(newKs);
      TVector3 motherVtx(1.0, 1.0, 0.0);
      Dp.setVertex(motherVtx);
      Dp.setMomentumVertexErrorMatrix(error);   // (order: px,py,pz,E,x,y,z)
      Dp.addExtraInfo("prodVertX", 0.0);
      Dp.addExtraInfo("prodVertY", 1.0);
      Dp.addExtraInfo("prodVertZ", -2.0);
      Dp.addExtraInfo("prodVertSxx", 0.04);
      Dp.addExtraInfo("prodVertSxy", 0.0);
      Dp.addExtraInfo("prodVertSxz", 0.0);
      Dp.addExtraInfo("prodVertSyx", 0.0);
      Dp.addExtraInfo("prodVertSyy", 0.01);
      Dp.addExtraInfo("prodVertSyz", 0.0);
      Dp.addExtraInfo("prodVertSzx", 0.0);
      Dp.addExtraInfo("prodVertSzy", 0.0);
      Dp.addExtraInfo("prodVertSzz", 0.1575);
      Particle* newDp = particles.appendNew(Dp);
      newDp->addRelationTo(newMCDp);

    }

    /** clear datastore */
    void TearDown() override
    {
      DataStore::Instance().reset();
    }
  };
  TEST_F(FlightInfoTest, flightDistance)
  {
    StoreArray<Particle> particles;
    const Particle* newKs = particles[1]; //  Ks had flight distance of 5 cm

    const Manager::Var* var = Manager::Instance().getVariable("flightDistance");
    ASSERT_NE(var, nullptr);
    EXPECT_FLOAT_EQ(var->function(newKs), 5.0);
  }
  TEST_F(FlightInfoTest, flightDistanceErr)
  {
    StoreArray<Particle> particles;
    const Particle* newKs = particles[1]; //  Ks had flight distance of 5 cm

    const Manager::Var* var = Manager::Instance().getVariable("flightDistanceErr");
    ASSERT_NE(var, nullptr);
    EXPECT_GT(var->function(newKs), 0.0);
  }
  TEST_F(FlightInfoTest, flightTime)
  {
    StoreArray<Particle> particles;
    const Particle* newKs = particles[1]; //  Ks had flight time of 0.0427 us (t = d/c * m/p)

    const Manager::Var* var = Manager::Instance().getVariable("flightTime");
    ASSERT_NE(var, nullptr);
    EXPECT_FLOAT_EQ(var->function(newKs), 5.0 / Const::speedOfLight * newKs->getPDGMass() / newKs->getP());
  }

  TEST_F(FlightInfoTest, flightTimeErr)
  {
    StoreArray<Particle> particles;
    const Particle* newKs = particles[1]; //  Ks should have positive flight distance uncertainty

    const Manager::Var* var = Manager::Instance().getVariable("flightTimeErr");
    ASSERT_NE(var, nullptr);
    EXPECT_GT(var->function(newKs), 0.0);
  }


  TEST_F(FlightInfoTest, flightDistanceOfDaughter)
  {
    StoreArray<Particle> particles;
    const Particle* newDp = particles[2]; // Get D+, its daughter Ks had flight distance of 5 cm

    const Manager::Var* var = Manager::Instance().getVariable("flightDistanceOfDaughter(1)");
    ASSERT_NE(var, nullptr);
    EXPECT_FLOAT_EQ(var->function(newDp), 5.0);

    var = Manager::Instance().getVariable("flightDistanceOfDaughter(3)");
    ASSERT_NE(var, nullptr);
    EXPECT_TRUE(std::isnan(var->function(newDp)));
  }
  TEST_F(FlightInfoTest, flightDistanceOfDaughterErr)
  {
    StoreArray<Particle> particles;
    const Particle* newDp = particles[2]; // Get D+, its daughter Ks should have positive flight distance uncertainty

    const Manager::Var* var = Manager::Instance().getVariable("flightDistanceOfDaughterErr(1)");
    ASSERT_NE(var, nullptr);
    EXPECT_GT(var->function(newDp), 0.0);

    var = Manager::Instance().getVariable("flightDistanceOfDaughterErr(3)");
    ASSERT_NE(var, nullptr);
    EXPECT_TRUE(std::isnan(var->function(newDp)));
  }
  TEST_F(FlightInfoTest, flightTimeOfDaughter)
  {
    StoreArray<Particle> particles;
    const Particle* newDp = particles[2]; // Get D+, its daughter Ks had flight time of 0.0427 us (t = d/c * m/p)

    const Manager::Var* var = Manager::Instance().getVariable("flightTimeOfDaughter(1)");
    ASSERT_NE(var, nullptr);
    const Particle* Ks = newDp->getDaughter(1);

    EXPECT_FLOAT_EQ(var->function(newDp), 5.0 / Const::speedOfLight * Ks->getPDGMass() / Ks->getP());

    var = Manager::Instance().getVariable("flightTimeOfDaughter(3)");
    ASSERT_NE(var, nullptr);
    EXPECT_TRUE(std::isnan(var->function(newDp)));
  }
  TEST_F(FlightInfoTest, flightTimeOfDaughterErr)
  {
    StoreArray<Particle> particles;
    const Particle* newDp = particles[2]; // Get D+, its daughter Ks should have positive flight time uncertainty

    const Manager::Var* var = Manager::Instance().getVariable("flightTimeOfDaughterErr(1)");
    ASSERT_NE(var, nullptr);
    EXPECT_GT(var->function(newDp), 0.0);

    var = Manager::Instance().getVariable("flightTimeOfDaughterErr(3)");
    ASSERT_NE(var, nullptr);
    EXPECT_TRUE(std::isnan(var->function(newDp)));
  }
  TEST_F(FlightInfoTest, mcFlightDistanceOfDaughter)
  {
    StoreArray<Particle> particles;
    const Particle* newDp = particles[2]; // Get D+, its daughter Ks had flight distance of 5 cm

    const Manager::Var* var = Manager::Instance().getVariable("mcFlightDistanceOfDaughter(1)");
    ASSERT_NE(var, nullptr);

    EXPECT_FLOAT_EQ(var->function(newDp), 5.0);

    var = Manager::Instance().getVariable("mcFlightDistanceOfDaughter(3)");
    ASSERT_NE(var, nullptr);
    EXPECT_TRUE(std::isnan(var->function(newDp)));
  }
  TEST_F(FlightInfoTest, mcFlightTimeOfDaughter)
  {
    StoreArray<Particle> particles;
    const Particle* newDp = particles[2]; // Get D+, its daughter Ks had flight time of 0.0427 us (t = d/c * m/p)

    const Manager::Var* var = Manager::Instance().getVariable("mcFlightTimeOfDaughter(1)");
    ASSERT_NE(var, nullptr);
    auto* Ks = newDp->getDaughter(1)->getRelatedTo<MCParticle>();
    //    double p = Ks->getMomentum().Mag();
    //    EXPECT_FLOAT_EQ(var->function(newDp), 5.0 / Const::speedOfLight * Ks->getMass() / p);

    EXPECT_FLOAT_EQ(var->function(newDp), Ks->getLifetime() / Ks->getEnergy()*Ks->getMass());

    var = Manager::Instance().getVariable("mcFlightTimeOfDaughter(3)");
    ASSERT_NE(var, nullptr);
    EXPECT_TRUE(std::isnan(var->function(newDp)));
  }

  TEST_F(FlightInfoTest, vertexDistance)
  {
    StoreArray<Particle> particles;
    const Particle* newKS = particles[1]; // Get KS, as it has both a production and decay vertex

    const Manager::Var* var = Manager::Instance().getVariable("vertexDistance");
    ASSERT_NE(var, nullptr);
    EXPECT_FLOAT_EQ(var->function(newKS), 5.0);
  }

  TEST_F(FlightInfoTest, vertexDistanceError)
  {
    StoreArray<Particle> particles;
    const Particle* newKS = particles[1]; // Get KS, as it has both a production and decay vertex

    const Manager::Var* var = Manager::Instance().getVariable("vertexDistanceErr");
    ASSERT_NE(var, nullptr);
    EXPECT_FLOAT_EQ(var->function(newKS), 0.2);
  }

  TEST_F(FlightInfoTest, vertexDistanceSignificance)
  {
    StoreArray<Particle> particles;
    const Particle* newKS = particles[1]; // Get KS, as it has both a production and decay vertex

    const Manager::Var* var = Manager::Instance().getVariable("vertexDistanceSignificance");
    ASSERT_NE(var, nullptr);
    EXPECT_FLOAT_EQ(var->function(newKS), 25);
  }

  TEST_F(FlightInfoTest, vertexDistanceOfDaughter)
  {
    StoreArray<Particle> particles;
    const Particle* newDp = particles[2]; // Get D+, its daughter KS has both a production and decay vertex

    const Manager::Var* var = Manager::Instance().getVariable("vertexDistanceOfDaughter(1, noIP)");
    ASSERT_NE(var, nullptr);
    EXPECT_FLOAT_EQ(var->function(newDp), 5.0);

    var = Manager::Instance().getVariable("vertexDistanceOfDaughter(1)");
    ASSERT_NE(var, nullptr);
    EXPECT_FLOAT_EQ(var->function(newDp), 6.0);

    var = Manager::Instance().getVariable("vertexDistanceOfDaughter(2)");
    ASSERT_NE(var, nullptr);
    EXPECT_TRUE(std::isnan(var->function(newDp)));
  }

  TEST_F(FlightInfoTest, vertexDistanceOfDaughterError)
  {
    StoreArray<Particle> particles;
    const Particle* newDp = particles[2]; // Get D+, its daughter KS has both a production and decay vertex

    const Manager::Var* var = Manager::Instance().getVariable("vertexDistanceOfDaughterErr(1, noIP)");
    ASSERT_NE(var, nullptr);
    EXPECT_FLOAT_EQ(var->function(newDp), 0.2);

    var = Manager::Instance().getVariable("vertexDistanceOfDaughterErr(1)");
    ASSERT_NE(var, nullptr);
    EXPECT_FLOAT_EQ(var->function(newDp), 0.25);
  }

  TEST_F(FlightInfoTest, vertexDistanceOfDaughterSignificance)
  {
    StoreArray<Particle> particles;
    const Particle* newDp = particles[2]; // Get D+, its daughter KS has both a production and decay vertex

    const Manager::Var* var = Manager::Instance().getVariable("vertexDistanceOfDaughterSignificance(1, noIP)");
    ASSERT_NE(var, nullptr);
    EXPECT_FLOAT_EQ(var->function(newDp), 25);

    var = Manager::Instance().getVariable("vertexDistanceOfDaughterSignificance(1)");
    ASSERT_NE(var, nullptr);
    EXPECT_FLOAT_EQ(var->function(newDp), 24);
  }

  class VertexVariablesTest : public ::testing::Test {
  protected:
    /** register Particle array + ParticleExtraInfoMap object. */
    void SetUp() override
    {
      DataStore::Instance().setInitializeActive(true);
      StoreArray<Particle>().registerInDataStore();
      StoreArray<MCParticle>().registerInDataStore();
      StoreArray<MCParticle> mcParticles;
      StoreArray<Particle> particles;
      particles.registerRelationTo(mcParticles);
      StoreObjPtr<ParticleExtraInfoMap>().registerInDataStore();
      DataStore::Instance().setInitializeActive(false);


      // Insert MC particle logic here
      MCParticle mcKs;
      mcKs.setPDG(310);
      mcKs.setDecayVertex(4.0, 5.0, 0.0);
      mcKs.setProductionVertex(TVector3(1.0, 2.0, 3.0));
      mcKs.setMassFromPDG();
      mcKs.setMomentum(1.164, 1.55200, 0);
      mcKs.setStatus(MCParticle::c_PrimaryParticle);
      MCParticle* newMCKs = mcParticles.appendNew(mcKs);

      Particle Ks(TLorentzVector(1.164, 1.55200, 0, 2), 310);
      Ks.setVertex(TVector3(4.0, 5.0, 0.0));
      Ks.addExtraInfo("prodVertX", 1.0);
      Ks.addExtraInfo("prodVertY", 2.0);
      Ks.addExtraInfo("prodVertZ", 3.0);
      Ks.addExtraInfo("prodVertSxx", 0.1);
      Ks.addExtraInfo("prodVertSxy", 0.2);
      Ks.addExtraInfo("prodVertSxz", 0.3);
      Ks.addExtraInfo("prodVertSyx", 0.4);
      Ks.addExtraInfo("prodVertSyy", 0.5);
      Ks.addExtraInfo("prodVertSyz", 0.6);
      Ks.addExtraInfo("prodVertSzx", 0.7);
      Ks.addExtraInfo("prodVertSzy", 0.8);
      Ks.addExtraInfo("prodVertSzz", 0.9);
      Particle* newKs = particles.appendNew(Ks);
      newKs->addRelationTo(newMCKs);
    }

    /** clear datastore */
    void TearDown() override
    {
      DataStore::Instance().reset();
    }
  };

  // MC vertex tests
  TEST_F(VertexVariablesTest, mcX)
  {
    StoreArray<Particle> particles;
    const Particle* newKs = particles[0]; //  Ks had truth decay x is 4.0

    const Manager::Var* var = Manager::Instance().getVariable("mcX");
    ASSERT_NE(var, nullptr);
    EXPECT_FLOAT_EQ(var->function(newKs), 4.0);
  }

  TEST_F(VertexVariablesTest, mcY)
  {
    StoreArray<Particle> particles;
    const Particle* newKs = particles[0]; //  Ks had truth decay y is 5.0

    const Manager::Var* var = Manager::Instance().getVariable("mcY");
    ASSERT_NE(var, nullptr);
    EXPECT_FLOAT_EQ(var->function(newKs), 5.0);
  }

  TEST_F(VertexVariablesTest, mcZ)
  {
    StoreArray<Particle> particles;
    const Particle* newKs = particles[0]; //  Ks had truth decay z is 0.0

    const Manager::Var* var = Manager::Instance().getVariable("mcZ");
    ASSERT_NE(var, nullptr);
    EXPECT_FLOAT_EQ(var->function(newKs), 0.0);
  }


  TEST_F(VertexVariablesTest, mcDistance)
  {
    StoreArray<Particle> particles;
    const Particle* newKs = particles[0]; //  Ks had truth distance of sqrt(41)

    const Manager::Var* var = Manager::Instance().getVariable("mcDistance");
    ASSERT_NE(var, nullptr);
    EXPECT_FLOAT_EQ(var->function(newKs), sqrt(4.0 * 4.0 + 5.0 * 5.0));
  }

  TEST_F(VertexVariablesTest, mcRho)
  {
    StoreArray<Particle> particles;
    const Particle* newKs = particles[0]; //  Ks had truth rho of sqrt(41)

    const Manager::Var* var = Manager::Instance().getVariable("mcRho");
    ASSERT_NE(var, nullptr);
    EXPECT_FLOAT_EQ(var->function(newKs), sqrt(4.0 * 4.0 + 5.0 * 5.0));
  }

  TEST_F(VertexVariablesTest, mcProdVertexX)
  {
    StoreArray<Particle> particles;
    const Particle* newKs = particles[0]; //  Ks had production vertex x of 1.0 cm

    const Manager::Var* var = Manager::Instance().getVariable("mcProdVertexX");
    ASSERT_NE(var, nullptr);
    EXPECT_FLOAT_EQ(var->function(newKs), 1.0);
  }

  TEST_F(VertexVariablesTest, mcProdVertexY)
  {
    StoreArray<Particle> particles;
    const Particle* newKs = particles[0]; //  Ks had production vertex y of 2.0 cm

    const Manager::Var* var = Manager::Instance().getVariable("mcProdVertexY");
    ASSERT_NE(var, nullptr);
    EXPECT_FLOAT_EQ(var->function(newKs), 2.0);
  }

  TEST_F(VertexVariablesTest, mcProdVertexZ)
  {
    StoreArray<Particle> particles;
    const Particle* newKs = particles[0]; //  Ks had production vertex z of 3.0 cm

    const Manager::Var* var = Manager::Instance().getVariable("mcProdVertexZ");
    ASSERT_NE(var, nullptr);
    EXPECT_FLOAT_EQ(var->function(newKs), 3.0);
  }

  // Production position tests

  TEST_F(VertexVariablesTest, prodVertexX)
  {
    StoreArray<Particle> particles;
    const Particle* newKs = particles[0]; //  Ks had production vertex x of 1.0 cm

    const Manager::Var* var = Manager::Instance().getVariable("prodVertexX");
    ASSERT_NE(var, nullptr);
    EXPECT_FLOAT_EQ(var->function(newKs), 1.0);
  }
  TEST_F(VertexVariablesTest, prodVertexY)
  {
    StoreArray<Particle> particles;
    const Particle* newKs = particles[0]; //  Ks had production vertex y of 2.0 cm

    const Manager::Var* var = Manager::Instance().getVariable("prodVertexY");
    ASSERT_NE(var, nullptr);
    EXPECT_FLOAT_EQ(var->function(newKs), 2.0);
  }
  TEST_F(VertexVariablesTest, prodVertexZ)
  {
    StoreArray<Particle> particles;
    const Particle* newKs = particles[0]; //  Ks had production vertex z of 3.0 cm

    const Manager::Var* var = Manager::Instance().getVariable("prodVertexZ");
    ASSERT_NE(var, nullptr);
    EXPECT_FLOAT_EQ(var->function(newKs), 3.0);
  }

  // Production Covariance tests

  TEST_F(VertexVariablesTest, prodVertexCov)
  {
    StoreArray<Particle> particles;
    const Particle* newKs = particles[0]; //  Ks had production vertex covariance xx of .1 cm

    //const Manager::Var* var = Manager::Instance().getVariable("prodVertexCovXX");
    const Manager::Var* var = Manager::Instance().getVariable("prodVertexCov(0,0)");
    ASSERT_NE(var, nullptr);
    EXPECT_FLOAT_EQ(var->function(newKs), 0.1);
    var = Manager::Instance().getVariable("prodVertexCov(0,1)");
    EXPECT_FLOAT_EQ(var->function(newKs), 0.2);
    var = Manager::Instance().getVariable("prodVertexCov(0,2)");
    EXPECT_FLOAT_EQ(var->function(newKs), 0.3);
    var = Manager::Instance().getVariable("prodVertexCov(1,0)");
    EXPECT_FLOAT_EQ(var->function(newKs), 0.4);
    var = Manager::Instance().getVariable("prodVertexCov(1,1)");
    EXPECT_FLOAT_EQ(var->function(newKs), 0.5);
    var = Manager::Instance().getVariable("prodVertexCov(1,2)");
    EXPECT_FLOAT_EQ(var->function(newKs), 0.6);
    var = Manager::Instance().getVariable("prodVertexCov(2,0)");
    EXPECT_FLOAT_EQ(var->function(newKs), 0.7);
    var = Manager::Instance().getVariable("prodVertexCov(2,1)");
    EXPECT_FLOAT_EQ(var->function(newKs), 0.8);
    var = Manager::Instance().getVariable("prodVertexCov(2,2)");
    EXPECT_FLOAT_EQ(var->function(newKs), 0.9);
    var = Manager::Instance().getVariable("prodVertexXErr");
    ASSERT_NE(var, nullptr);
    EXPECT_FLOAT_EQ(var->function(newKs), sqrt(0.1));
    var = Manager::Instance().getVariable("prodVertexYErr");
    ASSERT_NE(var, nullptr);
    EXPECT_FLOAT_EQ(var->function(newKs), sqrt(0.5));
    var = Manager::Instance().getVariable("prodVertexZErr");
    ASSERT_NE(var, nullptr);
    EXPECT_FLOAT_EQ(var->function(newKs), sqrt(0.9));
  }

}<|MERGE_RESOLUTION|>--- conflicted
+++ resolved
@@ -3312,11 +3312,8 @@
 
   }
 
-<<<<<<< HEAD
+
   TEST_F(MetaVariableTest, varForFirstMCAncestorOfType)
-=======
-  TEST_F(MetaVariableTest, firstMCAncestorOfType)
->>>>>>> 2f07f92e
   {
     DataStore::Instance().setInitializeActive(true);
     StoreArray<MCParticle> mcParticles;
@@ -3438,11 +3435,7 @@
     not_child->addRelationTo(mc_not_child);
 
     // All pions should have common D mother
-<<<<<<< HEAD
     const Manager::Var* var_d = Manager::Instance().getVariable("varForFirstMCAncestorOfType(D0, mdstIndex)");
-=======
-    const Manager::Var* var_d = Manager::Instance().getVariable("firstMCAncestorOfType(D0, mdstIndex)");
->>>>>>> 2f07f92e
     ASSERT_NE(var_d, nullptr);
     EXPECT_TRUE(var_d->function(D_gd_0_0) >= 0);
     EXPECT_FLOAT_EQ(var_d->function(D_gd_0_0), var_d->function(D_gd_0_1));
@@ -3454,11 +3447,7 @@
 
 
     // // All but they have differnt K0s mothers
-<<<<<<< HEAD
     const Manager::Var* var_310 = Manager::Instance().getVariable("varForFirstMCAncestorOfType(310, mdstIndex)");
-=======
-    const Manager::Var* var_310 = Manager::Instance().getVariable("firstMCAncestorOfType(310, mdstIndex)");
->>>>>>> 2f07f92e
     ASSERT_NE(var_310, nullptr);
     EXPECT_FLOAT_EQ(var_310->function(D_gd_0_0), var_310->function(D_gd_0_1));
     EXPECT_FLOAT_EQ(var_310->function(D_gd_1_0), var_310->function(D_gd_1_1));
@@ -3466,7 +3455,6 @@
     EXPECT_NE(var_310->function(D_gd_0_1), var_310->function(D_gd_1_1));
     EXPECT_TRUE(std::isnan(var_310->function(not_child)));
     EXPECT_TRUE(std::isnan(var_310->function(not_child_2)));
-<<<<<<< HEAD
     EXPECT_FLOAT_EQ(int(Manager::Instance().getVariable("varForFirstMCAncestorOfType(310, E)")->function(D_gd_0_0)), 10);
   }
 
@@ -3709,9 +3697,6 @@
     EXPECT_FLOAT_EQ(var_7->function(B_d_0), 0.);
     EXPECT_FLOAT_EQ(var_7->function(B_d_1), 0.);
     EXPECT_FLOAT_EQ(var_7->function(not_child), 0.);
-=======
-    EXPECT_FLOAT_EQ(int(Manager::Instance().getVariable("firstMCAncestorOfType(310, E)")->function(D_gd_0_0)), 10);
->>>>>>> 2f07f92e
   }
 
 
