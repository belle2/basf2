#include <analysis/VariableManager/Variables.h>
#include <analysis/VariableManager/EventVariables.h>
#include <analysis/VariableManager/FlightInfoVariables.h>
#include <analysis/VariableManager/PIDVariables.h>
#include <analysis/VariableManager/TrackVariables.h>
#include <analysis/VariableManager/ROEVariables.h>
#include <analysis/VariableManager/Manager.h>
#include <analysis/VariableManager/Utility.h>
#include <analysis/dataobjects/Particle.h>
#include <analysis/dataobjects/ParticleExtraInfoMap.h>
#include <analysis/dataobjects/ParticleList.h>
#include <analysis/dataobjects/EventExtraInfo.h>
#include <analysis/dataobjects/RestOfEvent.h>
#include <analysis/utility/ReferenceFrame.h>

#include <framework/datastore/StoreArray.h>
#include <framework/datastore/StoreObjPtr.h>
#include <framework/datastore/RelationsObject.h>
#include <framework/utilities/TestHelpers.h>
#include <framework/logging/Logger.h>
#include <framework/gearbox/Gearbox.h>

#include <mdst/dataobjects/MCParticle.h>
#include <mdst/dataobjects/PIDLikelihood.h>
#include <mdst/dataobjects/Track.h>
#include <mdst/dataobjects/ECLCluster.h>
#include <mdst/dataobjects/KLMCluster.h>

#include <gtest/gtest.h>

#include <TMatrixFSym.h>
#include <TRandom3.h>
#include <TLorentzVector.h>
#include <TMath.h>

using namespace std;
using namespace Belle2;
using namespace Belle2::Variable;

namespace {

  /** test kinematic Variable. */
  TEST(KinematicVariableTest, Variable)
  {

    // Connect gearbox for CMS variables

    Gearbox& gearbox = Gearbox::getInstance();
    gearbox.setBackends({std::string("file:")});
    gearbox.close();
    gearbox.open("geometry/Belle2.xml", false);

    {
      Particle p({ 0.1 , -0.4, 0.8, 1.0 }, 11);

      TMatrixFSym error(7);
      error.Zero();
      error(0, 0) = 0.05;
      error(1, 1) = 0.2;
      error(2, 2) = 0.4;
      error(0, 1) = -0.1;
      error(0, 2) = 0.9;
      p.setMomentumVertexErrorMatrix(error);

      EXPECT_FLOAT_EQ(0.9, particleP(&p));
      EXPECT_FLOAT_EQ(1.0, particleE(&p));
      EXPECT_FLOAT_EQ(0.1, particlePx(&p));
      EXPECT_FLOAT_EQ(-0.4, particlePy(&p));
      EXPECT_FLOAT_EQ(0.8, particlePz(&p));
      EXPECT_FLOAT_EQ(0.412310562, particlePt(&p));
      EXPECT_FLOAT_EQ(0.8 / 0.9, particleCosTheta(&p));
      EXPECT_FLOAT_EQ(-1.325817664, particlePhi(&p));

      EXPECT_FLOAT_EQ(0.737446378, particlePErr(&p));
      EXPECT_FLOAT_EQ(sqrt(0.05), particlePxErr(&p));
      EXPECT_FLOAT_EQ(sqrt(0.2), particlePyErr(&p));
      EXPECT_FLOAT_EQ(sqrt(0.4), particlePzErr(&p));
      EXPECT_FLOAT_EQ(0.488093530, particlePtErr(&p));
      EXPECT_FLOAT_EQ(0.156402664, particleCosThetaErr(&p));
      EXPECT_FLOAT_EQ(0.263066820, particlePhiErr(&p));


      {
        UseReferenceFrame<CMSFrame> dummy;
        EXPECT_FLOAT_EQ(0.68176979, particleP(&p));
        EXPECT_FLOAT_EQ(0.80920333, particleE(&p));
        EXPECT_FLOAT_EQ(0.058562335, particlePx(&p));
        EXPECT_FLOAT_EQ(-0.40000001, particlePy(&p));
        EXPECT_FLOAT_EQ(0.54898131, particlePz(&p));
        EXPECT_FLOAT_EQ(0.40426421, particlePt(&p));
        EXPECT_FLOAT_EQ(0.80522972, particleCosTheta(&p));
        EXPECT_FLOAT_EQ(-1.4254233, particlePhi(&p));

        EXPECT_FLOAT_EQ(sqrt(0.2), particlePyErr(&p));
      }

      {
        UseReferenceFrame<RestFrame> dummy(&p);
        EXPECT_ALL_NEAR(particleP(&p), 0.0, 1e-9);
        EXPECT_FLOAT_EQ(0.4358899, particleE(&p));
        EXPECT_ALL_NEAR(0.0, particlePx(&p), 1e-9);
        EXPECT_ALL_NEAR(0.0, particlePy(&p), 1e-9);
        EXPECT_ALL_NEAR(0.0, particlePz(&p), 1e-9);
        EXPECT_ALL_NEAR(0.0, particlePt(&p), 1e-9);

      }

      {
        UseReferenceFrame<LabFrame> dummy;
        EXPECT_FLOAT_EQ(0.9, particleP(&p));
        EXPECT_FLOAT_EQ(1.0, particleE(&p));
        EXPECT_FLOAT_EQ(0.1, particlePx(&p));
        EXPECT_FLOAT_EQ(-0.4, particlePy(&p));
        EXPECT_FLOAT_EQ(0.8, particlePz(&p));
        EXPECT_FLOAT_EQ(0.412310562, particlePt(&p));
        EXPECT_FLOAT_EQ(0.8 / 0.9, particleCosTheta(&p));
        EXPECT_FLOAT_EQ(-1.325817664, particlePhi(&p));

        EXPECT_FLOAT_EQ(0.737446378, particlePErr(&p));
        EXPECT_FLOAT_EQ(sqrt(0.05), particlePxErr(&p));
        EXPECT_FLOAT_EQ(sqrt(0.2), particlePyErr(&p));
        EXPECT_FLOAT_EQ(sqrt(0.4), particlePzErr(&p));
        EXPECT_FLOAT_EQ(0.488093530, particlePtErr(&p));
        EXPECT_FLOAT_EQ(0.156402664, particleCosThetaErr(&p));
        EXPECT_FLOAT_EQ(0.263066820, particlePhiErr(&p));
      }

      {
        UseReferenceFrame<RotationFrame> dummy(TVector3(1, 0, 0), TVector3(0, 1, 0), TVector3(0, 0, 1));
        EXPECT_FLOAT_EQ(0.9, particleP(&p));
        EXPECT_FLOAT_EQ(1.0, particleE(&p));
        EXPECT_FLOAT_EQ(0.1, particlePx(&p));
        EXPECT_FLOAT_EQ(-0.4, particlePy(&p));
        EXPECT_FLOAT_EQ(0.8, particlePz(&p));
        EXPECT_FLOAT_EQ(0.412310562, particlePt(&p));
        EXPECT_FLOAT_EQ(0.8 / 0.9, particleCosTheta(&p));
        EXPECT_FLOAT_EQ(-1.325817664, particlePhi(&p));

        EXPECT_FLOAT_EQ(0.737446378, particlePErr(&p));
        EXPECT_FLOAT_EQ(sqrt(0.05), particlePxErr(&p));
        EXPECT_FLOAT_EQ(sqrt(0.2), particlePyErr(&p));
        EXPECT_FLOAT_EQ(sqrt(0.4), particlePzErr(&p));
        EXPECT_FLOAT_EQ(0.488093530, particlePtErr(&p));
        EXPECT_FLOAT_EQ(0.156402664, particleCosThetaErr(&p));
        EXPECT_FLOAT_EQ(0.263066820, particlePhiErr(&p));

        const auto& frame = ReferenceFrame::GetCurrent();
        EXPECT_FLOAT_EQ(-0.1, frame.getMomentumErrorMatrix(&p)(0, 1));
        EXPECT_FLOAT_EQ(0.9, frame.getMomentumErrorMatrix(&p)(0, 2));
      }

      {
        UseReferenceFrame<RotationFrame> dummy(TVector3(1, 0, 0), TVector3(0, 0, -1), TVector3(0, 1, 0));
        EXPECT_FLOAT_EQ(0.9, particleP(&p));
        EXPECT_FLOAT_EQ(1.0, particleE(&p));
        EXPECT_FLOAT_EQ(0.1, particlePx(&p));
        EXPECT_FLOAT_EQ(-0.8, particlePy(&p));
        EXPECT_FLOAT_EQ(-0.4, particlePz(&p));

        EXPECT_FLOAT_EQ(0.737446378, particlePErr(&p));
        EXPECT_FLOAT_EQ(sqrt(0.05), particlePxErr(&p));
        EXPECT_FLOAT_EQ(sqrt(0.4), particlePyErr(&p));
        EXPECT_FLOAT_EQ(sqrt(0.2), particlePzErr(&p));

        const auto& frame = ReferenceFrame::GetCurrent();
        EXPECT_FLOAT_EQ(-0.9, frame.getMomentumErrorMatrix(&p)(0, 1));
        EXPECT_FLOAT_EQ(-0.1, frame.getMomentumErrorMatrix(&p)(0, 2));
      }

      {
        UseReferenceFrame<CMSRotationFrame> dummy(TVector3(1, 0, 0), TVector3(0, 1, 0), TVector3(0, 0, 1));
        EXPECT_FLOAT_EQ(0.68176979, particleP(&p));
        EXPECT_FLOAT_EQ(0.80920333, particleE(&p));
        EXPECT_FLOAT_EQ(0.058562335, particlePx(&p));
        EXPECT_FLOAT_EQ(-0.40000001, particlePy(&p));
        EXPECT_FLOAT_EQ(0.54898131, particlePz(&p));
        EXPECT_FLOAT_EQ(0.40426421, particlePt(&p));
        EXPECT_FLOAT_EQ(0.80522972, particleCosTheta(&p));
        EXPECT_FLOAT_EQ(-1.4254233, particlePhi(&p));

        EXPECT_FLOAT_EQ(sqrt(0.2), particlePyErr(&p));
      }

      {
        Particle pinv({ -0.1 , 0.4, -0.8, 1.0 }, 11);
        UseReferenceFrame<RestFrame> dummy(&pinv);
        Particle p2({ 0.0 , 0.0, 0.0, 0.4358899}, 11);
        EXPECT_FLOAT_EQ(0.9, particleP(&p2));
        EXPECT_FLOAT_EQ(1.0, particleE(&p2));
        EXPECT_FLOAT_EQ(0.1, particlePx(&p2));
        EXPECT_FLOAT_EQ(-0.4, particlePy(&p2));
        EXPECT_FLOAT_EQ(0.8, particlePz(&p2));
        EXPECT_FLOAT_EQ(0.412310562, particlePt(&p2));
        EXPECT_FLOAT_EQ(0.8 / 0.9, particleCosTheta(&p2));
        EXPECT_FLOAT_EQ(-1.325817664, particlePhi(&p2));
      }
    }

    {
      Particle p({ 0.0 , 0.0, 0.0, 0.0 }, 11);
      EXPECT_FLOAT_EQ(0.0, particleP(&p));
      EXPECT_FLOAT_EQ(0.0, particleE(&p));
      EXPECT_FLOAT_EQ(0.0, particlePx(&p));
      EXPECT_FLOAT_EQ(0.0, particlePy(&p));
      EXPECT_FLOAT_EQ(0.0, particlePz(&p));
      EXPECT_FLOAT_EQ(0.0, particlePt(&p));
      EXPECT_FLOAT_EQ(1.0, particleCosTheta(&p));
      EXPECT_FLOAT_EQ(0.0, particlePhi(&p));

      UseReferenceFrame<CMSFrame> dummy;
      EXPECT_FLOAT_EQ(0.0, particleP(&p));
      EXPECT_FLOAT_EQ(0.0, particleE(&p));
      EXPECT_FLOAT_EQ(0.0, particlePx(&p));
      EXPECT_FLOAT_EQ(0.0, particlePy(&p));
      EXPECT_FLOAT_EQ(0.0, particlePz(&p));
      EXPECT_FLOAT_EQ(0.0, particlePt(&p));
      EXPECT_FLOAT_EQ(1.0, particleCosTheta(&p));
      EXPECT_FLOAT_EQ(0.0, particlePhi(&p));
    }

    {
      DataStore::Instance().setInitializeActive(true);
      StoreArray<Particle> particles;
      particles.registerInDataStore();
      DataStore::Instance().setInitializeActive(false);
      PCmsLabTransform T;
      TLorentzVector vec0 = {0.0, 0.0, 0.0, T.getCMSEnergy()};
      TLorentzVector vec1 = {0.0, +0.332174566, 0.0, T.getCMSEnergy() / 2.};
      TLorentzVector vec2 = {0.0, -0.332174566, 0.0, T.getCMSEnergy() / 2.};
      Particle* p0 = particles.appendNew(Particle(T.rotateCmsToLab() * vec0, 22));
      Particle* p1 = particles.appendNew(Particle(T.rotateCmsToLab() * vec1, 22, Particle::c_Unflavored, Particle::c_Undefined, 1));
      Particle* p2 = particles.appendNew(Particle(T.rotateCmsToLab() * vec2, 22, Particle::c_Unflavored, Particle::c_Undefined, 2));

      p0->appendDaughter(p1->getArrayIndex());
      p0->appendDaughter(p2->getArrayIndex());

      EXPECT_ALL_NEAR(m2RecoilSignalSide(p0), 0.0, 1e-7);
    }


  }


  TEST(VertexVariableTest, Variable)
  {

    // Connect gearbox for CMS variables

    Gearbox& gearbox = Gearbox::getInstance();
    gearbox.setBackends({std::string("file:")});
    gearbox.close();
    gearbox.open("geometry/Belle2.xml", false);

    Particle p({ 0.1 , -0.4, 0.8, 1.0 }, 11);
    p.setPValue(0.5);
    p.setVertex(TVector3(1.0, 2.0, 2.0));

    EXPECT_FLOAT_EQ(1.0, particleDX(&p));
    EXPECT_FLOAT_EQ(2.0, particleDY(&p));
    EXPECT_FLOAT_EQ(2.0, particleDZ(&p));
    EXPECT_FLOAT_EQ(std::sqrt(5.0), particleDRho(&p));
    EXPECT_FLOAT_EQ(3.0, particleDistance(&p));
    EXPECT_FLOAT_EQ(0.5, particlePvalue(&p));

    {
      UseReferenceFrame<CMSFrame> dummy;
      EXPECT_FLOAT_EQ(1.0261739, particleDX(&p));
      EXPECT_FLOAT_EQ(2.0, particleDY(&p));
      EXPECT_FLOAT_EQ(2.256825, particleDZ(&p));
      EXPECT_FLOAT_EQ(std::sqrt(2.0 * 2.0 + 1.0261739 * 1.0261739), particleDRho(&p));
      EXPECT_FLOAT_EQ(3.1853244, particleDistance(&p));
      EXPECT_FLOAT_EQ(0.5, particlePvalue(&p));
    }

    {
      Particle p2({ 0.1 , -0.4, 0.8, 1.0 }, 11);
      p2.setPValue(0.5);
      p2.setVertex(TVector3(1.0, 2.0, 2.0));

      UseReferenceFrame<RestFrame> dummy(&p2);
      EXPECT_FLOAT_EQ(0.0, particleDX(&p));
      EXPECT_FLOAT_EQ(0.0, particleDY(&p));
      EXPECT_FLOAT_EQ(0.0, particleDZ(&p));
      EXPECT_FLOAT_EQ(0.0, particleDRho(&p));
      EXPECT_FLOAT_EQ(0.0, particleDistance(&p));
      EXPECT_FLOAT_EQ(0.5, particlePvalue(&p));
    }

    /* Test with a distance between mother and daughter vertex. One
     * has to calculate the result by hand to test the code....

    {
      Particle p2({ 0.0 , 1.0, 0.0, 1.0 }, 11);
      p2.setPValue(0.5);
      p2.setVertex(TVector3(1.0, 0.0, 2.0));

      UseReferenceFrame<RestFrame> dummy(&p2);
      EXPECT_FLOAT_EQ(0.0, particleDX(&p));
      EXPECT_FLOAT_EQ(2.0, particleDY(&p));
      EXPECT_FLOAT_EQ(0.0, particleDZ(&p));
      EXPECT_FLOAT_EQ(2.0, particleDRho(&p));
      EXPECT_FLOAT_EQ(2.0, particleDistance(&p));
      EXPECT_FLOAT_EQ(0.5, particlePvalue(&p));
    }
         */

  }

  TEST(TrackVariablesTest, Variable)
  {
    DataStore::Instance().setInitializeActive(true);
    StoreArray<TrackFitResult> myResults;
    StoreArray<Track> myTracks;
    StoreArray<Particle> myParticles;
    myResults.registerInDataStore();
    myTracks.registerInDataStore();
    myParticles.registerInDataStore();
    DataStore::Instance().setInitializeActive(false);

    TRandom3 generator;

    const float pValue = 0.5;
    const float bField = 1.5;
    const int charge = 1;
    TMatrixDSym cov6(6);

    // Generate a random put orthogonal pair of vectors in the r-phi plane
    TVector2 d(generator.Uniform(-1, 1), generator.Uniform(-1, 1));
    TVector2 pt(generator.Uniform(-1, 1), generator.Uniform(-1, 1));
    d.Set(d.X(), -(d.X()*pt.Px()) / pt.Py());

    // Add a random z component
    TVector3 position(d.X(), d.Y(), generator.Uniform(-1, 1));
    TVector3 momentum(pt.Px(), pt.Py(), generator.Uniform(-1, 1));

    unsigned long long int CDCValue = static_cast<unsigned long long int>(0x300000000000000);

    myResults.appendNew(position, momentum, cov6, charge, Const::electron, pValue, bField, CDCValue, 16777215);
    Track mytrack;
    mytrack.setTrackFitResultIndex(Const::electron, 0);
    Track* savedTrack = myTracks.appendNew(mytrack);

    Particle* part = myParticles.appendNew(savedTrack, Const::ChargedStable(11));

    EXPECT_FLOAT_EQ(0.5, trackPValue(part));
    EXPECT_FLOAT_EQ(position.Z(), trackZ0(part));
    EXPECT_FLOAT_EQ(sqrt(pow(position.X(), 2) + pow(position.Y(), 2)), trackD0(part));
    EXPECT_FLOAT_EQ(3, trackNCDCHits(part));
    EXPECT_FLOAT_EQ(24, trackNSVDHits(part));
    EXPECT_FLOAT_EQ(12, trackNPXDHits(part));

  }

  TEST(ROEVariablesTest, Variable)
  {

    StoreObjPtr<ParticleList> pi0ParticleList("pi0:vartest");
    DataStore::Instance().setInitializeActive(true);
    pi0ParticleList.registerInDataStore(DataStore::c_DontWriteOut);
    StoreArray<ECLCluster> myECLClusters;
    StoreArray<KLMCluster> myKLMClusters;
    StoreArray<TrackFitResult> myTFRs;
    StoreArray<Track> myTracks;
    StoreArray<Particle> myParticles;
    StoreArray<RestOfEvent> myROEs;
    StoreArray<PIDLikelihood> myPIDLikelihoods;
    myECLClusters.registerInDataStore();
    myKLMClusters.registerInDataStore();
    myTFRs.registerInDataStore();
    myTracks.registerInDataStore();
    myParticles.registerInDataStore();
    myROEs.registerInDataStore();
    myPIDLikelihoods.registerInDataStore();
    myParticles.registerRelationTo(myROEs);
    myTracks.registerRelationTo(myPIDLikelihoods);
    DataStore::Instance().setInitializeActive(false);

    pi0ParticleList.create();
    pi0ParticleList->initialize(111, "pi0:vartest");

    // Neutral ECLCluster on reconstructed side
    ECLCluster myECL;
    myECL.setIsTrack(false);
    float eclREC = 0.5;
    myECL.setEnergy(eclREC);
    myECL.setHypothesisId(5);
    ECLCluster* savedECL = myECLClusters.appendNew(myECL);

    // Particle on reconstructed side from ECLCluster
    Particle p(savedECL);
    Particle* part = myParticles.appendNew(p);

    // Create ECLCluster on ROE side
    ECLCluster myROEECL;
    myROEECL.setIsTrack(false);
    float eclROE = 1.0;
    myROEECL.setEnergy(eclROE);
    myROEECL.setHypothesisId(5);
    ECLCluster* savedROEECL = myECLClusters.appendNew(myROEECL);

    // Create KLMCluster on ROE side
    KLMCluster myROEKLM;
    KLMCluster* savedROEKLM = myKLMClusters.appendNew(myROEKLM);

    // Create Track on ROE side
    // - create TFR
    TRandom3 generator;

    const float pValue = 0.5;
    const float bField = 1.5;
    const int charge = 1;
    TMatrixDSym cov6(6);

    TVector3 position(1.0, 0, 0);
    TVector3 momentum(0, 1.0, 0);

    unsigned long long int CDCValue = static_cast<unsigned long long int>(0x300000000000000);

    myTFRs.appendNew(position, momentum, cov6, charge, Const::muon, pValue, bField, CDCValue, 16777215);

    // - create Track
    Track myROETrack;
    myROETrack.setTrackFitResultIndex(Const::muon, 1);
    Track* savedROETrack = myTracks.appendNew(myROETrack);

    // - create PID information, add relation
    PIDLikelihood myPID;
    myPID.setLogLikelihood(Const::TOP, Const::muon, 0.5);
    myPID.setLogLikelihood(Const::ARICH, Const::muon, 0.52);
    myPID.setLogLikelihood(Const::ECL, Const::muon, 0.54);
    myPID.setLogLikelihood(Const::CDC, Const::muon, 0.56);
    myPID.setLogLikelihood(Const::SVD, Const::muon, 0.58);
    PIDLikelihood* savedPID = myPIDLikelihoods.appendNew(myPID);

    savedROETrack->addRelationTo(savedPID);

    // Create ROE object, append tracks, clusters, add relation to particle
    RestOfEvent roe;
    roe.addTrack(savedROETrack);
    roe.addECLCluster(savedROEECL);
    roe.addKLMCluster(savedROEKLM);
    RestOfEvent* savedROE = myROEs.appendNew(roe);

    std::map<std::string, std::map<unsigned int, bool>> tMasks;
    std::map<std::string, std::map<unsigned int, bool>> cMasks;
    std::map<std::string, std::vector<double>> fracs;

    std::map<unsigned int, bool> tMask1;
    std::map<unsigned int, bool> tMask2;
    tMask1[savedROETrack->getArrayIndex()] = true;
    tMask2[savedROETrack->getArrayIndex()] = false;

    std::map<unsigned int, bool> cMask1;
    std::map<unsigned int, bool> cMask2;
    cMask1[savedROEECL->getArrayIndex()] = true;
    cMask2[savedROEECL->getArrayIndex()] = false;

    std::vector<double> frac1 = {0, 0, 1, 0, 0, 0};
    std::vector<double> frac2 = {1, 1, 1, 1, 1, 1};

    tMasks["mask1"] = tMask1;
    tMasks["mask2"] = tMask2;

    cMasks["mask1"] = cMask1;
    cMasks["mask2"] = cMask2;

    fracs["mask1"] = frac1;
    fracs["mask2"] = frac2;

    savedROE->appendTrackMasks(tMasks);
    savedROE->appendECLClusterMasks(cMasks);
    savedROE->appendChargedStableFractionsSet(fracs);

    part->addRelationTo(savedROE);

    // ROE variables
    PCmsLabTransform T;
    float E0 = T.getCMSEnergy() / 2;

    TLorentzVector pTrack_ROE_Lab(momentum, TMath::Sqrt(Const::pion.getMass()*Const::pion.getMass() + 1.0 /*momentum.Mag2()*/));
    TLorentzVector pECL_ROE_Lab(0, 0, eclROE, eclROE);
    TLorentzVector pECL_REC_Lab(0, 0, eclREC, eclREC);

    TLorentzVector rec4vec;
    rec4vec.SetE(pECL_REC_Lab.E());
    rec4vec.SetVect(pECL_REC_Lab.Vect());

    TLorentzVector roe4vec;
    roe4vec.SetE(pTrack_ROE_Lab.E() + pECL_ROE_Lab.E());
    roe4vec.SetVect(pTrack_ROE_Lab.Vect() + pECL_ROE_Lab.Vect());

    TLorentzVector rec4vecCMS = T.rotateLabToCms() * rec4vec;
    TLorentzVector roe4vecCMS = T.rotateLabToCms() * roe4vec;

    TVector3 pB = - roe4vecCMS.Vect();
    pB.SetMag(0.340);

    TLorentzVector m4v0;
    m4v0.SetE(2 * E0 - (rec4vecCMS.E() + roe4vecCMS.E()));
    m4v0.SetVect(- (rec4vecCMS.Vect() + roe4vecCMS.Vect()));

    TLorentzVector m4v1;
    m4v1.SetE(E0 - rec4vecCMS.E());
    m4v1.SetVect(- (rec4vecCMS.Vect() + roe4vecCMS.Vect()));

    TLorentzVector m4v2;
    m4v2.SetE(E0 - rec4vecCMS.E());
    m4v2.SetVect(- rec4vecCMS.Vect());

    TLorentzVector m4v3;
    m4v3.SetE(E0 - rec4vecCMS.E());
    m4v3.SetVect(pB - rec4vecCMS.Vect());

    TLorentzVector neutrino4vecCMS;
    neutrino4vecCMS.SetVect(- (roe4vecCMS.Vect() + rec4vecCMS.Vect()));
    neutrino4vecCMS.SetE(neutrino4vecCMS.Vect().Mag());

    TLorentzVector corrRec4vecCMS = rec4vecCMS + neutrino4vecCMS;

    // TESTS FOR ROE STRUCTURE
    EXPECT_B2FATAL(savedROE->getTrackMask("noSuchMask"));
    EXPECT_B2FATAL(savedROE->getECLClusterMask("noSuchMask"));
    double fArray[6];
    EXPECT_B2FATAL(savedROE->fillFractions(fArray, "noSuchMask"));

    // TESTS FOR ROE VARIABLES
    const Manager::Var* var = Manager::Instance().getVariable("nROE_Tracks(mask1)");
    ASSERT_NE(var, nullptr);
    EXPECT_FLOAT_EQ(var->function(part), 1.0);

    var = Manager::Instance().getVariable("nROE_Tracks(mask2)");
    ASSERT_NE(var, nullptr);
    EXPECT_FLOAT_EQ(var->function(part), 0.0);

    var = Manager::Instance().getVariable("nROE_ECLClusters(mask1)");
    ASSERT_NE(var, nullptr);
    EXPECT_FLOAT_EQ(var->function(part), 1.0);

    var = Manager::Instance().getVariable("nROE_ECLClusters(mask2)");
    ASSERT_NE(var, nullptr);
    EXPECT_FLOAT_EQ(var->function(part), 0.0);

    var = Manager::Instance().getVariable("nROE_NeutralECLClusters(mask1)");
    ASSERT_NE(var, nullptr);
    EXPECT_FLOAT_EQ(var->function(part), 1.0);

    var = Manager::Instance().getVariable("nROE_NeutralECLClusters(mask2)");
    ASSERT_NE(var, nullptr);
    EXPECT_FLOAT_EQ(var->function(part), 0.0);

    var = Manager::Instance().getVariable("nROE_ParticlesInList(pi0:vartest)");
    ASSERT_NE(var, nullptr);
    EXPECT_FLOAT_EQ(var->function(part), 0.0);

    var = Manager::Instance().getVariable("ROE_charge(mask1)");
    ASSERT_NE(var, nullptr);
    EXPECT_FLOAT_EQ(var->function(part), 1.0);

    var = Manager::Instance().getVariable("ROE_charge(mask2)");
    ASSERT_NE(var, nullptr);
    EXPECT_FLOAT_EQ(var->function(part), 0.0);

    var = Manager::Instance().getVariable("ROE_eextra(mask1)");
    ASSERT_NE(var, nullptr);
    EXPECT_FLOAT_EQ(var->function(part), savedROEECL->getEnergy());

    var = Manager::Instance().getVariable("ROE_eextra(mask2)");
    ASSERT_NE(var, nullptr);
    EXPECT_FLOAT_EQ(var->function(part), 0.0);

    var = Manager::Instance().getVariable("ROE_deltae(mask1)");
    ASSERT_NE(var, nullptr);
    EXPECT_FLOAT_EQ(var->function(part), roe4vecCMS.E() - E0);

    var = Manager::Instance().getVariable("ROE_deltae(mask2)");
    ASSERT_NE(var, nullptr);
    EXPECT_FLOAT_EQ(var->function(part), -E0);

    var = Manager::Instance().getVariable("ROE_mbc(mask1)");
    ASSERT_NE(var, nullptr);
    EXPECT_FLOAT_EQ(var->function(part), TMath::Sqrt(E0 * E0 - roe4vecCMS.Vect().Mag2()));

    var = Manager::Instance().getVariable("ROE_mbc(mask2)");
    ASSERT_NE(var, nullptr);
    EXPECT_FLOAT_EQ(var->function(part), E0);

    var = Manager::Instance().getVariable("WE_deltae(mask1,0)");
    ASSERT_NE(var, nullptr);
    EXPECT_FLOAT_EQ(var->function(part), corrRec4vecCMS.E() - E0);

    var = Manager::Instance().getVariable("WE_deltae(mask2,0)");
    ASSERT_NE(var, nullptr);
    EXPECT_FLOAT_EQ(var->function(part), rec4vecCMS.E() + rec4vecCMS.Vect().Mag() - E0);

    var = Manager::Instance().getVariable("WE_mbc(mask1,0)");
    ASSERT_NE(var, nullptr);
    EXPECT_FLOAT_EQ(var->function(part), TMath::Sqrt(E0 * E0 - corrRec4vecCMS.Vect().Mag2()));

    var = Manager::Instance().getVariable("WE_mbc(mask2,0)");
    ASSERT_NE(var, nullptr);
    EXPECT_FLOAT_EQ(var->function(part), E0);

    var = Manager::Instance().getVariable("WE_MissM2(mask1,0)");
    ASSERT_NE(var, nullptr);
    EXPECT_FLOAT_EQ(var->function(part), m4v0.Mag2());

    var = Manager::Instance().getVariable("WE_MissM2(mask2,0)");
    ASSERT_NE(var, nullptr);
    EXPECT_FLOAT_EQ(var->function(part), (2 * E0 - rec4vecCMS.E()) * (2 * E0 - rec4vecCMS.E()) - rec4vecCMS.Vect().Mag2());
  }


  class EventVariableTest : public ::testing::Test {
  protected:
    /** register Particle array + ParticleExtraInfoMap object. */
    virtual void SetUp()
    {
      DataStore::Instance().setInitializeActive(true);
      StoreArray<Particle>().registerInDataStore();
      StoreArray<MCParticle>().registerInDataStore();
      DataStore::Instance().setInitializeActive(false);

    }

    /** clear datastore */
    virtual void TearDown()
    {
      DataStore::Instance().reset();
    }
  };

<<<<<<< HEAD
  TEST_F(EventVariableTest, ExperimentRunEventDateAndTime)
  {
    const Manager::Var* exp = Manager::Instance().getVariable("expNum");
    const Manager::Var* run = Manager::Instance().getVariable("runNum");
    const Manager::Var* evt = Manager::Instance().getVariable("evtNum");
    const Manager::Var* date = Manager::Instance().getVariable("date");
    const Manager::Var* year = Manager::Instance().getVariable("year");
    const Manager::Var* time = Manager::Instance().getVariable("eventTimeSeconds");

    // there is no EventMetaData so expect nan
    EXPECT_FALSE(date->function(NULL) == date->function(NULL));
    EXPECT_FALSE(year->function(NULL) == year->function(NULL));
    EXPECT_FALSE(time->function(NULL) == time->function(NULL));

    DataStore::Instance().setInitializeActive(true);
    StoreObjPtr<EventMetaData> evtMetaData;
    evtMetaData.registerInDataStore();
    DataStore::Instance().setInitializeActive(false);
    evtMetaData.create();
    evtMetaData->setExperiment(1337);
    evtMetaData->setRun(12345);
    evtMetaData->setEvent(54321);
    evtMetaData->setTime(1288569600e9);
    // 01/11/2010 is the date TDR was uploaded to arXiv ... experiment's birthday?


    // -
    EXPECT_FLOAT_EQ(exp->function(NULL), 1337.);
    EXPECT_FLOAT_EQ(run->function(NULL), 12345.);
    EXPECT_FLOAT_EQ(evt->function(NULL), 54321.);
    EXPECT_FLOAT_EQ(date->function(NULL), 20101101.);
    EXPECT_FLOAT_EQ(year->function(NULL), 2010.);
    EXPECT_FLOAT_EQ(time->function(NULL), 1288569600);
=======
  TEST_F(EventVariableTest, TestGlobalCounters)
  {
    StoreArray<MCParticle> mcParticles; // empty
    const Manager::Var* var = Manager::Instance().getVariable("nMCParticles");
    EXPECT_FLOAT_EQ(var->function(NULL), 0.0);

    for (unsigned i = 0; i < 10; ++i)
      mcParticles.appendNew();

    EXPECT_FLOAT_EQ(var->function(NULL), 10.0);

    // TODO: add other counters nTracks etc in here
>>>>>>> 426dcb1c
  }

  TEST_F(EventVariableTest, TestIfContinuumEvent_ForContinuumEvent)
  {
    DataStore::Instance().setInitializeActive(true);
    StoreArray<MCParticle> mcParticles;
    StoreArray<Particle> particles;
    particles.registerRelationTo(mcParticles);
    DataStore::Instance().setInitializeActive(false);

    auto* mcParticle = mcParticles.appendNew();
    mcParticle->setPDG(11);
    mcParticle->setStatus(MCParticle::c_PrimaryParticle);
    auto* p1 = particles.appendNew(TLorentzVector({ 0.0 , -0.4, 0.8, 1.0}), 11);
    p1->addRelationTo(mcParticle);

    mcParticle = mcParticles.appendNew();
    mcParticle->setPDG(-11);
    mcParticle->setStatus(MCParticle::c_PrimaryParticle);
    auto* p2 = particles.appendNew(TLorentzVector({ 0.0 , -0.4, 0.8, 1.0}), 11);
    p2->addRelationTo(mcParticle);

    const Manager::Var* var = Manager::Instance().getVariable("isContinuumEvent");
    ASSERT_NE(var, nullptr);
    EXPECT_FLOAT_EQ(var->function(p1), 1.0);
    EXPECT_FLOAT_EQ(var->function(p2), 1.0);
    const Manager::Var* varN = Manager::Instance().getVariable("isNotContinuumEvent");
    ASSERT_NE(varN, nullptr);
    EXPECT_FLOAT_EQ(varN->function(p1), 0.0);
    EXPECT_FLOAT_EQ(varN->function(p2), 0.0);
  }

  TEST_F(EventVariableTest, TestIfContinuumEvent_ForUpsilon4SEvent)
  {
    DataStore::Instance().setInitializeActive(true);
    StoreArray<MCParticle> mcParticles2;
    StoreArray<Particle> particles2;
    particles2.registerRelationTo(mcParticles2);
    DataStore::Instance().setInitializeActive(false);

    auto* mcParticle = mcParticles2.appendNew();
    mcParticle->setPDG(22);
    mcParticle->setStatus(MCParticle::c_PrimaryParticle);
    auto* p3 = particles2.appendNew(TLorentzVector({ 0.0 , -0.4, 0.8, 1.0}), 11);
    p3->addRelationTo(mcParticle);

    mcParticle = mcParticles2.appendNew();
    mcParticle->setPDG(300553);
    mcParticle->setStatus(MCParticle::c_PrimaryParticle);
    auto* p4 = particles2.appendNew(TLorentzVector({ 0.0 , -0.4, 0.8, 1.0}), 300553);
    p4->addRelationTo(mcParticle);

    const Manager::Var* var2 = Manager::Instance().getVariable("isContinuumEvent");
    ASSERT_NE(var2, nullptr);
    EXPECT_FLOAT_EQ(var2->function(p3), 0.0);
    EXPECT_FLOAT_EQ(var2->function(p4), 0.0);
    const Manager::Var* var2N = Manager::Instance().getVariable("isNotContinuumEvent");
    ASSERT_NE(var2N, nullptr);
    EXPECT_FLOAT_EQ(var2N->function(p3), 1.0);
    EXPECT_FLOAT_EQ(var2N->function(p4), 1.0);
  }

  TEST_F(EventVariableTest, TestIfContinuumEvent_ForWrongReconstructedUpsilon4SEvent)
  {
    DataStore::Instance().setInitializeActive(true);
    StoreArray<MCParticle> mcParticles3;
    StoreArray<Particle> particles3;
    particles3.registerRelationTo(mcParticles3);
    DataStore::Instance().setInitializeActive(false);

    auto* mcParticle = mcParticles3.appendNew();
    mcParticle->setPDG(22);
    mcParticle->setStatus(MCParticle::c_PrimaryParticle);
    auto* p5 = particles3.appendNew(TLorentzVector({ 0.0 , -0.4, 0.8, 1.0}), 11);
    p5->addRelationTo(mcParticle);

    mcParticle = mcParticles3.appendNew();
    mcParticle->setPDG(300553);
    mcParticle->setStatus(MCParticle::c_PrimaryParticle);
    auto* p6 = particles3.appendNew(TLorentzVector({ 0.0 , -0.4, 0.8, 1.0}), 15);
    p6->addRelationTo(mcParticle);

    const Manager::Var* var3 = Manager::Instance().getVariable("isContinuumEvent");
    ASSERT_NE(var3, nullptr);
    EXPECT_FLOAT_EQ(var3->function(p5), 0.0);
    EXPECT_FLOAT_EQ(var3->function(p6), 0.0);
    const Manager::Var* var3N = Manager::Instance().getVariable("isNotContinuumEvent");
    ASSERT_NE(var3N, nullptr);
    EXPECT_FLOAT_EQ(var3N->function(p5), 1.0);
    EXPECT_FLOAT_EQ(var3N->function(p6), 1.0);
  }


  class MetaVariableTest : public ::testing::Test {
  protected:
    /** register Particle array + ParticleExtraInfoMap object. */
    virtual void SetUp()
    {
      DataStore::Instance().setInitializeActive(true);
      StoreObjPtr<ParticleExtraInfoMap>().registerInDataStore();
      StoreObjPtr<EventExtraInfo>().registerInDataStore();
      StoreArray<Particle>().registerInDataStore();
      StoreArray<MCParticle>().registerInDataStore();
      DataStore::Instance().setInitializeActive(false);
    }

    /** clear datastore */
    virtual void TearDown()
    {
      DataStore::Instance().reset();
    }
  };

  TEST_F(MetaVariableTest, countDaughters)
  {
    TLorentzVector momentum;
    const int nDaughters = 6;
    StoreArray<Particle> particles;
    std::vector<int> daughterIndices;
    for (int i = 0; i < nDaughters; i++) {
      Particle d(TLorentzVector(1, 0, 0, 3.0), (i % 2) ? 211 : -211);
      momentum += d.get4Vector();
      Particle* newDaughters = particles.appendNew(d);
      daughterIndices.push_back(newDaughters->getArrayIndex());
    }
    const Particle* p = particles.appendNew(momentum, 411, Particle::c_Unflavored, daughterIndices);

    const Manager::Var* var = Manager::Instance().getVariable("countDaughters(charge > 0)");
    ASSERT_NE(var, nullptr);
    EXPECT_DOUBLE_EQ(var->function(p), 3.0);

    var = Manager::Instance().getVariable("countDaughters(abs(charge) > 0)");
    ASSERT_NE(var, nullptr);
    EXPECT_DOUBLE_EQ(var->function(p), 6.0);

  }

  TEST_F(MetaVariableTest, useRestFrame)
  {
    Gearbox& gearbox = Gearbox::getInstance();
    gearbox.setBackends({std::string("file:")});
    gearbox.close();
    gearbox.open("geometry/Belle2.xml", false);

    Particle p({ 0.1 , -0.4, 0.8, 1.0 }, 11);
    p.setVertex(TVector3(1.0, 2.0, 2.0));

    const Manager::Var* var = Manager::Instance().getVariable("p");
    ASSERT_NE(var, nullptr);
    EXPECT_FLOAT_EQ(var->function(&p), 0.9);

    var = Manager::Instance().getVariable("E");
    ASSERT_NE(var, nullptr);
    EXPECT_FLOAT_EQ(var->function(&p), 1.0);

    var = Manager::Instance().getVariable("distance");
    ASSERT_NE(var, nullptr);
    EXPECT_FLOAT_EQ(var->function(&p), 3.0);

    var = Manager::Instance().getVariable("useRestFrame(p)");
    ASSERT_NE(var, nullptr);
    EXPECT_ALL_NEAR(var->function(&p), 0.0, 1e-9);

    var = Manager::Instance().getVariable("useRestFrame(E)");
    ASSERT_NE(var, nullptr);
    EXPECT_FLOAT_EQ(var->function(&p), 0.4358899);

    var = Manager::Instance().getVariable("useRestFrame(distance)");
    ASSERT_NE(var, nullptr);
    EXPECT_FLOAT_EQ(var->function(&p), 0.0);
  }

  TEST_F(MetaVariableTest, useLabFrame)
  {
    Particle p({ 0.1 , -0.4, 0.8, 1.0 }, 11);
    p.setVertex(TVector3(1.0, 2.0, 2.0));

    const Manager::Var* var = Manager::Instance().getVariable("p");
    ASSERT_NE(var, nullptr);
    EXPECT_FLOAT_EQ(var->function(&p), 0.9);

    var = Manager::Instance().getVariable("E");
    ASSERT_NE(var, nullptr);
    EXPECT_FLOAT_EQ(var->function(&p), 1.0);

    var = Manager::Instance().getVariable("distance");
    ASSERT_NE(var, nullptr);
    EXPECT_FLOAT_EQ(var->function(&p), 3.0);

    var = Manager::Instance().getVariable("useLabFrame(p)");
    ASSERT_NE(var, nullptr);
    EXPECT_FLOAT_EQ(var->function(&p), 0.9);

    var = Manager::Instance().getVariable("useLabFrame(E)");
    ASSERT_NE(var, nullptr);
    EXPECT_FLOAT_EQ(var->function(&p), 1.0);

    var = Manager::Instance().getVariable("useLabFrame(distance)");
    ASSERT_NE(var, nullptr);
    EXPECT_FLOAT_EQ(var->function(&p), 3.0);
  }

  TEST_F(MetaVariableTest, useCMSFrame)
  {
    Gearbox& gearbox = Gearbox::getInstance();
    gearbox.setBackends({std::string("file:")});
    gearbox.close();
    gearbox.open("geometry/Belle2.xml", false);

    Particle p({ 0.1 , -0.4, 0.8, 1.0 }, 11);
    p.setVertex(TVector3(1.0, 2.0, 2.0));

    const Manager::Var* var = Manager::Instance().getVariable("p");
    ASSERT_NE(var, nullptr);
    EXPECT_FLOAT_EQ(var->function(&p), 0.9);

    var = Manager::Instance().getVariable("E");
    ASSERT_NE(var, nullptr);
    EXPECT_FLOAT_EQ(var->function(&p), 1.0);

    var = Manager::Instance().getVariable("distance");
    ASSERT_NE(var, nullptr);
    EXPECT_FLOAT_EQ(var->function(&p), 3.0);

    var = Manager::Instance().getVariable("useCMSFrame(p)");
    ASSERT_NE(var, nullptr);
    EXPECT_FLOAT_EQ(var->function(&p), 0.68176979);

    var = Manager::Instance().getVariable("useCMSFrame(E)");
    ASSERT_NE(var, nullptr);
    EXPECT_FLOAT_EQ(var->function(&p), 0.80920333);

    var = Manager::Instance().getVariable("useCMSFrame(distance)");
    ASSERT_NE(var, nullptr);
    EXPECT_FLOAT_EQ(var->function(&p), 3.1853244);
  }

  TEST_F(MetaVariableTest, extraInfo)
  {
    Particle p({ 0.1 , -0.4, 0.8, 1.0 }, 11);
    p.addExtraInfo("pi", 3.14);

    const Manager::Var* var = Manager::Instance().getVariable("extraInfo(pi)");
    ASSERT_NE(var, nullptr);
    EXPECT_FLOAT_EQ(var->function(&p), 3.14);

    // If nullptr is given event extra info should be returned
    StoreObjPtr<EventExtraInfo> eventExtraInfo;
    if (not eventExtraInfo.isValid())
      eventExtraInfo.create();
    eventExtraInfo->addExtraInfo("pi", 3.15);
    EXPECT_FLOAT_EQ(var->function(nullptr), 3.15);
  }

  TEST_F(MetaVariableTest, eventExtraInfo)
  {
    StoreObjPtr<EventExtraInfo> eventExtraInfo;
    if (not eventExtraInfo.isValid())
      eventExtraInfo.create();
    eventExtraInfo->addExtraInfo("pi", 3.14);
    const Manager::Var* var = Manager::Instance().getVariable("eventExtraInfo(pi)");
    ASSERT_NE(var, nullptr);
    EXPECT_FLOAT_EQ(var->function(nullptr), 3.14);
  }

  TEST_F(MetaVariableTest, eventCached)
  {
    const Manager::Var* var = Manager::Instance().getVariable("eventCached(constant(3.14))");
    ASSERT_NE(var, nullptr);
    EXPECT_FLOAT_EQ(var->function(nullptr), 3.14);
    StoreObjPtr<EventExtraInfo> eventExtraInfo;
    EXPECT_TRUE(eventExtraInfo.isValid());
    EXPECT_TRUE(eventExtraInfo->hasExtraInfo("__constant__bo3__pt14__bc"));
    EXPECT_FLOAT_EQ(eventExtraInfo->getExtraInfo("__constant__bo3__pt14__bc"), 3.14);
    eventExtraInfo->addExtraInfo("__eventExtraInfo__bopi__bc", 3.14);
    var = Manager::Instance().getVariable("eventCached(eventExtraInfo(pi))");
    ASSERT_NE(var, nullptr);
    EXPECT_FLOAT_EQ(var->function(nullptr), 3.14);
  }

  TEST_F(MetaVariableTest, particleCached)
  {
    Particle p({ 0.1 , -0.4, 0.8, 2.0 }, 11);
    const Manager::Var* var = Manager::Instance().getVariable("particleCached(px)");
    ASSERT_NE(var, nullptr);
    EXPECT_FLOAT_EQ(var->function(&p), 0.1);
    EXPECT_TRUE(p.hasExtraInfo("__px"));
    EXPECT_FLOAT_EQ(p.getExtraInfo("__px"), 0.1);
    p.addExtraInfo("__py", -0.5); // NOT -0.4 because we want to see if the cache is used instead of py!
    var = Manager::Instance().getVariable("particleCached(py)");
    ASSERT_NE(var, nullptr);
    EXPECT_FLOAT_EQ(var->function(&p), -0.5);
  }

  TEST_F(MetaVariableTest, formula)
  {
    Particle p({ 0.1 , -0.4, 0.8, 2.0 }, 11);

    const Manager::Var* var = Manager::Instance().getVariable("formula(px + py)");
    ASSERT_NE(var, nullptr);
    EXPECT_FLOAT_EQ(var->function(&p), -0.3);

    var = Manager::Instance().getVariable("formula(px - py)");
    ASSERT_NE(var, nullptr);
    EXPECT_FLOAT_EQ(var->function(&p), 0.5);

    var = Manager::Instance().getVariable("formula(px * py)");
    ASSERT_NE(var, nullptr);
    EXPECT_FLOAT_EQ(var->function(&p), -0.04);

    var = Manager::Instance().getVariable("formula(py / px)");
    ASSERT_NE(var, nullptr);
    EXPECT_FLOAT_EQ(var->function(&p), -4.0);

    var = Manager::Instance().getVariable("formula(px ^ E)");
    ASSERT_NE(var, nullptr);
    EXPECT_FLOAT_EQ(var->function(&p), 0.01);

    var = Manager::Instance().getVariable("formula(px * py + pz)");
    ASSERT_NE(var, nullptr);
    EXPECT_ALL_NEAR(var->function(&p), 0.76, 1e-6);

    var = Manager::Instance().getVariable("formula(pz + px * py)");
    ASSERT_NE(var, nullptr);
    EXPECT_ALL_NEAR(var->function(&p), 0.76, 1e-6);
  }

  TEST_F(MetaVariableTest, passesCut)
  {
    Particle p({ 0.1 , -0.4, 0.8, 2.0 }, 11);
    Particle p2({ 0.1 , -0.4, 0.8, 4.0 }, 11);

    const Manager::Var* var = Manager::Instance().getVariable("passesCut(E < 3)");
    ASSERT_NE(var, nullptr);
    EXPECT_FLOAT_EQ(var->function(&p), 1);
    EXPECT_FLOAT_EQ(var->function(&p2), 0);
    EXPECT_FLOAT_EQ(var->function(nullptr), -999);

  }

  TEST_F(MetaVariableTest, nCleanedTracks)
  {
    DataStore::Instance().setInitializeActive(true);
    StoreArray<TrackFitResult> track_fit_results;
    StoreArray<Track> tracks;
    track_fit_results.registerInDataStore();
    tracks.registerInDataStore();
    DataStore::Instance().setInitializeActive(false);

    Particle p({ 0.1 , -0.4, 0.8, 2.0 }, 11);
    Particle p2({ 0.1 , -0.4, 0.8, 4.0 }, 11);

    track_fit_results.appendNew(TVector3(0.1, 0.1, 0.1), TVector3(0.1, 0.0, 0.0),
                                TMatrixDSym(6), 1, Const::pion, 0.01, 1.5, 0, 0);
    track_fit_results.appendNew(TVector3(0.1, 0.1, 0.1), TVector3(0.15, 0.0, 0.0),
                                TMatrixDSym(6), 1, Const::pion, 0.01, 1.5, 0, 0);
    track_fit_results.appendNew(TVector3(0.1, 0.1, 0.1), TVector3(0.4, 0.0, 0.0),
                                TMatrixDSym(6), 1, Const::pion, 0.01, 1.5, 0, 0);
    track_fit_results.appendNew(TVector3(0.1, 0.1, 0.1), TVector3(0.6, 0.0, 0.0),
                                TMatrixDSym(6), 1, Const::pion, 0.01, 1.5, 0, 0);

    tracks.appendNew()->setTrackFitResultIndex(Const::pion, 0);
    tracks.appendNew()->setTrackFitResultIndex(Const::pion, 1);
    tracks.appendNew()->setTrackFitResultIndex(Const::pion, 2);
    tracks.appendNew()->setTrackFitResultIndex(Const::pion, 3);

    const Manager::Var* var1 = Manager::Instance().getVariable("nCleanedTracks(p > 0.5)");
    EXPECT_FLOAT_EQ(var1->function(nullptr), 1);

    const Manager::Var* var2 = Manager::Instance().getVariable("nCleanedTracks(p > 0.2)");
    EXPECT_FLOAT_EQ(var2->function(nullptr), 2);

    const Manager::Var* var3 = Manager::Instance().getVariable("nCleanedTracks()");
    EXPECT_FLOAT_EQ(var3->function(nullptr), 4);


  }

  TEST_F(MetaVariableTest, NumberOfMCParticlesInEvent)
  {
    Particle p({ 0.1 , -0.4, 0.8, 2.0 }, 11);
    Particle p2({ 0.1 , -0.4, 0.8, 4.0 }, 11);

    StoreArray<MCParticle> mcParticles;
    auto* mcParticle = mcParticles.appendNew();
    mcParticle->setPDG(11);
    mcParticle->setStatus(MCParticle::c_PrimaryParticle);
    mcParticle = mcParticles.appendNew();
    mcParticle->setPDG(22);
    mcParticle->setStatus(MCParticle::c_PrimaryParticle);
    mcParticle = mcParticles.appendNew();
    mcParticle->setPDG(-11);
    mcParticle->setStatus(MCParticle::c_PrimaryParticle);
    mcParticle = mcParticles.appendNew();
    mcParticle->setPDG(11);


    const Manager::Var* var = Manager::Instance().getVariable("NumberOfMCParticlesInEvent(11)");
    ASSERT_NE(var, nullptr);
    EXPECT_FLOAT_EQ(var->function(nullptr), 2);

  }

  TEST_F(MetaVariableTest, daughterInvariantMass)
  {
    TLorentzVector momentum;
    const int nDaughters = 6;
    StoreArray<Particle> particles;
    std::vector<int> daughterIndices;
    for (int i = 0; i < nDaughters; i++) {
      Particle d(TLorentzVector(2, 2, 2, 4.0), (i % 2) ? 211 : -211);
      momentum += d.get4Vector();
      Particle* newDaughters = particles.appendNew(d);
      daughterIndices.push_back(newDaughters->getArrayIndex());
    }
    const Particle* p = particles.appendNew(momentum, 411, Particle::c_Unflavored, daughterIndices);

    const Manager::Var* var = Manager::Instance().getVariable("daughterInvariantMass(6)");
    ASSERT_NE(var, nullptr);
    EXPECT_FLOAT_EQ(var->function(p), -999.0);

    var = Manager::Instance().getVariable("daughterInvariantMass(0)");
    ASSERT_NE(var, nullptr);
    EXPECT_FLOAT_EQ(var->function(p), 2.0);

    var = Manager::Instance().getVariable("daughterInvariantMass(0, 1)");
    ASSERT_NE(var, nullptr);
    EXPECT_FLOAT_EQ(var->function(p), 4.0);

    var = Manager::Instance().getVariable("daughterInvariantMass(0, 1, 2)");
    ASSERT_NE(var, nullptr);
    EXPECT_FLOAT_EQ(var->function(p), 6.0);

  }

  TEST_F(MetaVariableTest, daughter)
  {
    TLorentzVector momentum;
    const int nDaughters = 6;
    StoreArray<Particle> particles;
    std::vector<int> daughterIndices;
    for (int i = 0; i < nDaughters; i++) {
      Particle d(TLorentzVector(i * 1.0, 1, 1, 1), (i % 2) ? 211 : -211);
      momentum += d.get4Vector();
      Particle* newDaughters = particles.appendNew(d);
      daughterIndices.push_back(newDaughters->getArrayIndex());
    }
    const Particle* p = particles.appendNew(momentum, 411, Particle::c_Unflavored, daughterIndices);

    const Manager::Var* var = Manager::Instance().getVariable("daughter(6, px)");
    ASSERT_NE(var, nullptr);
    EXPECT_FLOAT_EQ(var->function(p), -999.0);

    var = Manager::Instance().getVariable("daughter(0, px)");
    ASSERT_NE(var, nullptr);
    EXPECT_ALL_NEAR(var->function(p), 0.0, 1e-6);

    var = Manager::Instance().getVariable("daughter(1, px)");
    ASSERT_NE(var, nullptr);
    EXPECT_FLOAT_EQ(var->function(p), 1.0);

    var = Manager::Instance().getVariable("daughter(2, px)");
    ASSERT_NE(var, nullptr);
    EXPECT_FLOAT_EQ(var->function(p), 2.0);

  }

  TEST_F(MetaVariableTest, daughterProductOf)
  {
    TLorentzVector momentum;
    const int nDaughters = 4;
    StoreArray<Particle> particles;
    std::vector<int> daughterIndices;
    for (int i = 0; i < nDaughters; i++) {
      Particle d(TLorentzVector(1, 1, 1, i * 1.0 + 1.0), (i % 2) ? 211 : -211);
      momentum += d.get4Vector();
      Particle* newDaughters = particles.appendNew(d);
      daughterIndices.push_back(newDaughters->getArrayIndex());
    }
    const Particle* p = particles.appendNew(momentum, 411, Particle::c_Unflavored, daughterIndices);

    const Manager::Var* var = Manager::Instance().getVariable("daughterProductOf(E)");
    ASSERT_NE(var, nullptr);
    EXPECT_FLOAT_EQ(var->function(p), 24.0);

  }

  TEST_F(MetaVariableTest, daughterSumOf)
  {
    TLorentzVector momentum;
    const int nDaughters = 4;
    StoreArray<Particle> particles;
    std::vector<int> daughterIndices;
    for (int i = 0; i < nDaughters; i++) {
      Particle d(TLorentzVector(1, 1, 1, i * 1.0 + 1.0), (i % 2) ? 211 : -211);
      momentum += d.get4Vector();
      Particle* newDaughters = particles.appendNew(d);
      daughterIndices.push_back(newDaughters->getArrayIndex());
    }
    const Particle* p = particles.appendNew(momentum, 411, Particle::c_Unflavored, daughterIndices);

    const Manager::Var* var = Manager::Instance().getVariable("daughterSumOf(E)");
    ASSERT_NE(var, nullptr);
    EXPECT_FLOAT_EQ(var->function(p), 10.0);

  }

  TEST_F(MetaVariableTest, daughterDiffOf)
  {
    TLorentzVector momentum;
    const int nDaughters = 4;
    StoreArray<Particle> particles;
    std::vector<int> daughterIndices;
    for (int i = 0; i < nDaughters; i++) {
      Particle d(TLorentzVector(1, 1, 1, i * 1.0 + 1.0), (i % 2) ? -11 : 211);
      momentum += d.get4Vector();
      Particle* newDaughters = particles.appendNew(d);
      daughterIndices.push_back(newDaughters->getArrayIndex());
    }
    const Particle* p = particles.appendNew(momentum, 411, Particle::c_Unflavored, daughterIndices);

    const Manager::Var* var = Manager::Instance().getVariable("daughterDiffOf(0, 1, PDG)");
    ASSERT_NE(var, nullptr);
    EXPECT_FLOAT_EQ(var->function(p), -222);

    var = Manager::Instance().getVariable("daughterDiffOf(1, 0, PDG)");
    ASSERT_NE(var, nullptr);
    EXPECT_FLOAT_EQ(var->function(p), 222);

    var = Manager::Instance().getVariable("daughterDiffOf(0, 1, abs(PDG))");
    ASSERT_NE(var, nullptr);
    EXPECT_FLOAT_EQ(var->function(p), -200);

    var = Manager::Instance().getVariable("daughterDiffOf(1, 1, PDG)");
    ASSERT_NE(var, nullptr);
    EXPECT_FLOAT_EQ(var->function(p), 0);

    var = Manager::Instance().getVariable("daughterDiffOf(1, 3, abs(PDG))");
    ASSERT_NE(var, nullptr);
    EXPECT_FLOAT_EQ(var->function(p), 0);

    var = Manager::Instance().getVariable("daughterDiffOf(0, 2, PDG)");
    ASSERT_NE(var, nullptr);
    EXPECT_FLOAT_EQ(var->function(p), 0);

  }

  TEST_F(MetaVariableTest, daughterNormDiffOf)
  {
    TLorentzVector momentum;
    const int nDaughters = 4;
    StoreArray<Particle> particles;
    std::vector<int> daughterIndices;
    for (int i = 0; i < nDaughters; i++) {
      Particle d(TLorentzVector(1, 1, 1, i * 1.0 + 1.0), (i % 2) ? -11 : 211);
      momentum += d.get4Vector();
      Particle* newDaughters = particles.appendNew(d);
      daughterIndices.push_back(newDaughters->getArrayIndex());
    }
    const Particle* p = particles.appendNew(momentum, 411, Particle::c_Unflavored, daughterIndices);

    const Manager::Var* var = Manager::Instance().getVariable("daughterNormDiffOf(0, 1, PDG)");
    ASSERT_NE(var, nullptr);
    EXPECT_FLOAT_EQ(var->function(p), -222 / 200.);

    var = Manager::Instance().getVariable("daughterNormDiffOf(1, 0, PDG)");
    ASSERT_NE(var, nullptr);
    EXPECT_FLOAT_EQ(var->function(p), 222 / 200.);

    var = Manager::Instance().getVariable("daughterNormDiffOf(0, 1, abs(PDG))");
    ASSERT_NE(var, nullptr);
    EXPECT_FLOAT_EQ(var->function(p), -200 / 222.);

    var = Manager::Instance().getVariable("daughterNormDiffOf(1, 1, PDG)");
    ASSERT_NE(var, nullptr);
    EXPECT_FLOAT_EQ(var->function(p), -0 / 22.);

    var = Manager::Instance().getVariable("daughterNormDiffOf(1, 3, abs(PDG))");
    ASSERT_NE(var, nullptr);
    EXPECT_FLOAT_EQ(var->function(p), 0 / 22.);

    var = Manager::Instance().getVariable("daughterNormDiffOf(0, 2, PDG)");
    ASSERT_NE(var, nullptr);
    EXPECT_FLOAT_EQ(var->function(p), 0 / 422.);

  }

  TEST_F(MetaVariableTest, daughterMotherDiffOf)
  {
    TLorentzVector momentum;
    const int nDaughters = 4;
    StoreArray<Particle> particles;
    std::vector<int> daughterIndices;
    for (int i = 0; i < nDaughters; i++) {
      Particle d(TLorentzVector(1, 1, 1, i * 1.0 + 1.0), (i % 2) ? -11 : 211);
      momentum += d.get4Vector();
      Particle* newDaughters = particles.appendNew(d);
      daughterIndices.push_back(newDaughters->getArrayIndex());
    }
    const Particle* p = particles.appendNew(momentum, 411, Particle::c_Unflavored, daughterIndices);

    const Manager::Var* var = Manager::Instance().getVariable("daughterMotherDiffOf(1, PDG)");
    ASSERT_NE(var, nullptr);
    EXPECT_FLOAT_EQ(var->function(p), 422);

    var = Manager::Instance().getVariable("daughterMotherDiffOf(1, abs(PDG))");
    ASSERT_NE(var, nullptr);
    EXPECT_FLOAT_EQ(var->function(p), 400);

    var = Manager::Instance().getVariable("daughterMotherDiffOf(0, PDG)");
    ASSERT_NE(var, nullptr);
    EXPECT_FLOAT_EQ(var->function(p), 200);

  }

  TEST_F(MetaVariableTest, daughterMotherNormDiffOf)
  {
    TLorentzVector momentum;
    const int nDaughters = 4;
    StoreArray<Particle> particles;
    std::vector<int> daughterIndices;
    for (int i = 0; i < nDaughters; i++) {
      Particle d(TLorentzVector(1, 1, 1, i * 1.0 + 1.0), (i % 2) ? -11 : 211);
      momentum += d.get4Vector();
      Particle* newDaughters = particles.appendNew(d);
      daughterIndices.push_back(newDaughters->getArrayIndex());
    }
    const Particle* p = particles.appendNew(momentum, 411, Particle::c_Unflavored, daughterIndices);

    const Manager::Var* var = Manager::Instance().getVariable("daughterMotherNormDiffOf(1, PDG)");
    ASSERT_NE(var, nullptr);
    EXPECT_FLOAT_EQ(var->function(p), 422 / 400.);

    var = Manager::Instance().getVariable("daughterMotherNormDiffOf(1, abs(PDG))");
    ASSERT_NE(var, nullptr);
    EXPECT_FLOAT_EQ(var->function(p), 400 / 422.);

    var = Manager::Instance().getVariable("daughterMotherNormDiffOf(0, PDG)");
    ASSERT_NE(var, nullptr);
    EXPECT_FLOAT_EQ(var->function(p), 200 / 622.);

  }

  TEST_F(MetaVariableTest, constant)
  {

    const Manager::Var* var = Manager::Instance().getVariable("constant(1)");
    ASSERT_NE(var, nullptr);
    EXPECT_FLOAT_EQ(var->function(nullptr), 1.0);

    var = Manager::Instance().getVariable("constant(0)");
    ASSERT_NE(var, nullptr);
    EXPECT_FLOAT_EQ(var->function(nullptr), 0.0);

  }

  TEST_F(MetaVariableTest, abs)
  {
    Particle p({ 0.1 , -0.4, 0.8, 2.0 }, 11);
    Particle p2({ -0.1 , -0.4, 0.8, 4.0 }, -11);

    const Manager::Var* var = Manager::Instance().getVariable("abs(px)");
    ASSERT_NE(var, nullptr);
    EXPECT_FLOAT_EQ(var->function(&p), 0.1);
    EXPECT_FLOAT_EQ(var->function(&p2), 0.1);

  }

  TEST_F(MetaVariableTest, sin)
  {
    Particle p({ 3.14159265359 / 2.0 , -0.4, 0.8, 1.0}, 11);
    Particle p2({ 0.0 , -0.4, 0.8, 1.0 }, -11);

    const Manager::Var* var = Manager::Instance().getVariable("sin(px)");
    ASSERT_NE(var, nullptr);
    EXPECT_FLOAT_EQ(var->function(&p), 1.0);
    EXPECT_ALL_NEAR(var->function(&p2), 0.0, 1e-6);

  }

  TEST_F(MetaVariableTest, cos)
  {
    Particle p({ 3.14159265359 / 2.0 , -0.4, 0.8, 1.0}, 11);
    Particle p2({ 0.0 , -0.4, 0.8, 1.0 }, -11);

    const Manager::Var* var = Manager::Instance().getVariable("cos(px)");
    ASSERT_NE(var, nullptr);
    EXPECT_ALL_NEAR(var->function(&p), 0.0, 1e-6);
    EXPECT_FLOAT_EQ(var->function(&p2), 1.0);

  }

  TEST_F(MetaVariableTest, NBDeltaIfMissingDeathTest)
  {
    //Variable got removed, test for absence
    EXPECT_B2FATAL(Manager::Instance().getVariable("NBDeltaIfMissing(TOP, 11)"));
    EXPECT_B2FATAL(Manager::Instance().getVariable("NBDeltaIfMissing(ARICH, 11)"));
  }

  TEST_F(MetaVariableTest, matchedMC)
  {
    DataStore::Instance().setInitializeActive(true);
    StoreArray<MCParticle> mcParticles;
    StoreArray<Particle> particles;
    particles.registerRelationTo(mcParticles);
    DataStore::Instance().setInitializeActive(false);

    auto* mcParticle = mcParticles.appendNew();
    mcParticle->setPDG(11);
    mcParticle->setStatus(MCParticle::c_PrimaryParticle);
    auto* p1 = particles.appendNew(TLorentzVector({ 0.0 , -0.4, 0.8, 1.0}), 11);
    p1->addRelationTo(mcParticle);

    mcParticle = mcParticles.appendNew();
    mcParticle->setPDG(-11);
    mcParticle->setStatus(MCParticle::c_PrimaryParticle);
    auto* p2 = particles.appendNew(TLorentzVector({ 0.0 , -0.4, 0.8, 1.0}), 11);
    p2->addRelationTo(mcParticle);

    mcParticle = mcParticles.appendNew();
    mcParticle->setPDG(22);
    mcParticle->setStatus(MCParticle::c_PrimaryParticle);
    auto* p3 = particles.appendNew(TLorentzVector({ 0.0 , -0.4, 0.8, 1.0}), 11);
    p3->addRelationTo(mcParticle);

    const Manager::Var* var = Manager::Instance().getVariable("matchedMC(charge)");
    ASSERT_NE(var, nullptr);
    EXPECT_FLOAT_EQ(var->function(p1), -1);
    EXPECT_FLOAT_EQ(var->function(p2), 1);
    EXPECT_FLOAT_EQ(var->function(p3), 0);

  }

  TEST_F(MetaVariableTest, countInList)
  {
    StoreArray<Particle> particles;
    DataStore::EStoreFlags flags = DataStore::c_DontWriteOut;

    StoreObjPtr<ParticleList> outputList("pList1");
    DataStore::Instance().setInitializeActive(true);
    outputList.registerInDataStore(flags);
    DataStore::Instance().setInitializeActive(false);
    outputList.create();
    outputList->initialize(22, "pList1");

    particles.appendNew(Particle({0.5 , 0.4 , 0.5 , 0.8}, 22, Particle::c_Unflavored, Particle::c_Undefined, 2));
    particles.appendNew(Particle({0.5 , 0.2 , 0.7 , 0.9}, 22, Particle::c_Unflavored, Particle::c_Undefined, 3));
    particles.appendNew(Particle({0.4 , 0.2 , 0.7 , 0.9}, 22, Particle::c_Unflavored, Particle::c_Undefined, 4));
    particles.appendNew(Particle({0.5 , 0.4 , 0.8 , 1.1}, 22, Particle::c_Unflavored, Particle::c_Undefined, 5));
    particles.appendNew(Particle({0.3 , 0.3 , 0.4 , 0.6}, 22, Particle::c_Unflavored, Particle::c_Undefined, 6));

    outputList->addParticle(0, 22, Particle::c_Unflavored);
    outputList->addParticle(1, 22, Particle::c_Unflavored);
    outputList->addParticle(2, 22, Particle::c_Unflavored);
    outputList->addParticle(3, 22, Particle::c_Unflavored);
    outputList->addParticle(4, 22, Particle::c_Unflavored);

    const Manager::Var* var = Manager::Instance().getVariable("countInList(pList1, E < 0.85)");
    ASSERT_NE(var, nullptr);
    EXPECT_DOUBLE_EQ(var->function(nullptr), 2);

    var = Manager::Instance().getVariable("countInList(pList1)");
    ASSERT_NE(var, nullptr);
    EXPECT_DOUBLE_EQ(var->function(nullptr), 5);

    var = Manager::Instance().getVariable("countInList(pList1, E > 5)");
    ASSERT_NE(var, nullptr);
    EXPECT_DOUBLE_EQ(var->function(nullptr), 0);

    var = Manager::Instance().getVariable("countInList(pList1, E < 5)");
    ASSERT_NE(var, nullptr);
    EXPECT_DOUBLE_EQ(var->function(nullptr), 5);
  }

  TEST_F(MetaVariableTest, totalEnergyOfParticlesInList)
  {
    // we need the particles StoreArray
    StoreArray<Particle> particles;
    DataStore::EStoreFlags flags = DataStore::c_DontWriteOut;

    // create a photon list for testing
    StoreObjPtr<ParticleList> gammalist("testGammaList");
    DataStore::Instance().setInitializeActive(true);
    gammalist.registerInDataStore(flags);
    DataStore::Instance().setInitializeActive(false);
    gammalist.create();
    gammalist->initialize(22, "testGammaList");

    // create some photons in an stdvector
    std::vector<Particle> gammavector = {
      Particle({0.5 , 0.4 , 0.5 , 0.8}, 22, Particle::c_Unflavored, Particle::c_Undefined, 0),
      Particle({0.5 , 0.2 , 0.7 , 0.9}, 22, Particle::c_Unflavored, Particle::c_Undefined, 1),
      Particle({0.4 , 0.2 , 0.7 , 0.9}, 22, Particle::c_Unflavored, Particle::c_Undefined, 2),
      Particle({0.5 , 0.4 , 0.8 , 1.1}, 22, Particle::c_Unflavored, Particle::c_Undefined, 3),
      Particle({0.3 , 0.3 , 0.4 , 0.6}, 22, Particle::c_Unflavored, Particle::c_Undefined, 4)
    };

    // put the photons in the StoreArray
    for (const auto g : gammavector)
      particles.appendNew(g);

    // put the photons in the test list
    for (size_t i = 0; i < gammavector.size(); i++)
      gammalist->addParticle(i, 22, Particle::c_Unflavored);

    // get their total energy
    const Manager::Var* vnonsense = Manager::Instance().getVariable(
                                      "totalEnergyOfParticlesInList(NONEXISTANTLIST)");
    const Manager::Var* vsensible = Manager::Instance().getVariable(
                                      "totalEnergyOfParticlesInList(testGammaList)");

    // -
    EXPECT_B2FATAL(vnonsense->function(nullptr));
    EXPECT_FLOAT_EQ(vsensible->function(nullptr), 4.3);
  }


  TEST_F(MetaVariableTest, numberOfNonOverlappingParticles)
  {
    StoreArray<Particle> particles;
    DataStore::EStoreFlags flags = DataStore::c_DontWriteOut;

    StoreObjPtr<ParticleList> outputList("pList1");
    DataStore::Instance().setInitializeActive(true);
    outputList.registerInDataStore(flags);
    DataStore::Instance().setInitializeActive(false);
    outputList.create();
    outputList->initialize(22, "pList1");

    auto* p1 = particles.appendNew(Particle({0.5 , 0.4 , 0.5 , 0.8}, 22, Particle::c_Unflavored, Particle::c_Undefined, 2));
    auto* p2 = particles.appendNew(Particle({0.5 , 0.2 , 0.7 , 0.9}, 22, Particle::c_Unflavored, Particle::c_Undefined, 3));
    auto* p3 = particles.appendNew(Particle({0.5 , 0.2 , 0.7 , 0.9}, 22, Particle::c_Unflavored, Particle::c_Undefined, 4));

    outputList->addParticle(0, 22, Particle::c_Unflavored);
    outputList->addParticle(1, 22, Particle::c_Unflavored);

    const Manager::Var* var = Manager::Instance().getVariable("numberOfNonOverlappingParticles(pList1)");
    ASSERT_NE(var, nullptr);
    EXPECT_DOUBLE_EQ(var->function(p1), 1);
    EXPECT_DOUBLE_EQ(var->function(p2), 1);
    EXPECT_DOUBLE_EQ(var->function(p3), 2);

  }

  TEST_F(MetaVariableTest, veto)
  {
    StoreArray<Particle> particles;
    DataStore::EStoreFlags flags = DataStore::c_DontWriteOut;

    const Particle* p = particles.appendNew(Particle({0.8 , 0.8 , 1.131370849898476039041351 , 1.6}, 22,
                                                     Particle::c_Unflavored, Particle::c_Undefined, 1));

    StoreObjPtr<ParticleList> outputList("pList1");
    DataStore::Instance().setInitializeActive(true);
    outputList.registerInDataStore(flags);
    DataStore::Instance().setInitializeActive(false);
    outputList.create();
    outputList->initialize(22, "pList1");

    particles.appendNew(Particle({0.5 , 0.4953406774856531014212777 , 0.5609256753154148484773173 , 0.9}, 22,
                                 Particle::c_Unflavored, Particle::c_Undefined, 2));         //m=0.135
    particles.appendNew(Particle({0.5 , 0.2 , 0.72111 , 0.9}, 22, Particle::c_Unflavored, Particle::c_Undefined, 3));    //m=0.3582
    particles.appendNew(Particle({0.4 , 0.2 , 0.78102 , 0.9}, 22, Particle::c_Unflavored, Particle::c_Undefined, 4));    //m=0.3908
    particles.appendNew(Particle({0.5 , 0.4 , 0.89443 , 1.1}, 22, Particle::c_Unflavored, Particle::c_Undefined, 5));    //m=0.2369
    particles.appendNew(Particle({0.3 , 0.3 , 0.42426 , 0.6}, 22, Particle::c_Unflavored, Particle::c_Undefined, 6));    //m=0.0036

    outputList->addParticle(1, 22, Particle::c_Unflavored);
    outputList->addParticle(2, 22, Particle::c_Unflavored);
    outputList->addParticle(3, 22, Particle::c_Unflavored);
    outputList->addParticle(4, 22, Particle::c_Unflavored);
    outputList->addParticle(5, 22, Particle::c_Unflavored);

    StoreObjPtr<ParticleList> outputList2("pList2");
    DataStore::Instance().setInitializeActive(true);
    outputList2.registerInDataStore(flags);
    DataStore::Instance().setInitializeActive(false);
    outputList2.create();
    outputList2->initialize(22, "pList2");

    particles.appendNew(Particle({0.5 , -0.4 , 0.63246 , 0.9}, 22, Particle::c_Unflavored, Particle::c_Undefined, 7));    //m=1.1353
    particles.appendNew(Particle({0.5 , 0.2 , 0.72111 , 0.9}, 22, Particle::c_Unflavored, Particle::c_Undefined, 8));     //m=0.3582
    particles.appendNew(Particle({0.4 , 0.2 , 0.78102 , 0.9}, 22, Particle::c_Unflavored, Particle::c_Undefined, 9));     //m=0.3908
    particles.appendNew(Particle({0.5 , 0.4 , 0.89443 , 1.1}, 22, Particle::c_Unflavored, Particle::c_Undefined, 10));    //m=0.2369
    particles.appendNew(Particle({0.3 , 0.3 , 0.42426 , 0.6}, 22, Particle::c_Unflavored, Particle::c_Undefined, 11));    //m=0.0036

    outputList2->addParticle(6, 22, Particle::c_Unflavored);
    outputList2->addParticle(7, 22, Particle::c_Unflavored);
    outputList2->addParticle(8, 22, Particle::c_Unflavored);
    outputList2->addParticle(9, 22, Particle::c_Unflavored);
    outputList2->addParticle(10, 22, Particle::c_Unflavored);

    const Manager::Var* var = Manager::Instance().getVariable("veto(pList1, 0.130 < M < 0.140)");
    ASSERT_NE(var, nullptr);
    EXPECT_DOUBLE_EQ(var->function(p), 1);

    var = Manager::Instance().getVariable("veto(pList2, 0.130 < M < 0.140)");
    ASSERT_NE(var, nullptr);
    EXPECT_DOUBLE_EQ(var->function(p), 0);

  }

  class PIDVariableTest : public ::testing::Test {
  protected:
    /** register Particle array + ParticleExtraInfoMap object. */
    virtual void SetUp()
    {
      DataStore::Instance().setInitializeActive(true);
      StoreObjPtr<ParticleExtraInfoMap> peim;
      StoreArray<TrackFitResult> tfrs;
      StoreArray<MCParticle> mcparticles;
      StoreArray<PIDLikelihood> likelihood;
      StoreArray<Particle> particles;
      StoreArray<Track> tracks;
      peim.registerInDataStore();
      tfrs.registerInDataStore();
      mcparticles.registerInDataStore();
      likelihood.registerInDataStore();
      particles.registerInDataStore();
      tracks.registerInDataStore();
      particles.registerRelationTo(likelihood);
      tracks.registerRelationTo(likelihood);
      DataStore::Instance().setInitializeActive(false);
    }

    /** clear datastore */
    virtual void TearDown()
    {
      DataStore::Instance().reset();
    }
  };

  TEST_F(PIDVariableTest, LogLikelihood)
  {
    StoreArray<PIDLikelihood> likelihood;
    StoreArray<Particle> particles;
    StoreArray<Track> tracks;
    StoreArray<TrackFitResult> tfrs;

    // create tracks and trackFitResutls
    TRandom3 generator;
    const float pValue = 0.5;
    const float bField = 1.5;
    const int charge = 1;
    TMatrixDSym cov6(6);
    // Generate a random put orthogonal pair of vectors in the r-phi plane
    TVector2 d(generator.Uniform(-1, 1), generator.Uniform(-1, 1));
    TVector2 pt(generator.Uniform(-1, 1), generator.Uniform(-1, 1));
    d.Set(d.X(), -(d.X()*pt.Px()) / pt.Py());
    // Add a random z component
    TVector3 position(d.X(), d.Y(), generator.Uniform(-1, 1));
    TVector3 momentum(pt.Px(), pt.Py(), generator.Uniform(-1, 1));

    unsigned long long int CDCValue = static_cast<unsigned long long int>(0x300000000000000);
    tfrs.appendNew(position, momentum, cov6, charge, Const::electron, pValue, bField, CDCValue, 16777215);
    Track mytrack;
    mytrack.setTrackFitResultIndex(Const::electron, 0);
    Track* allTrack = tracks.appendNew(mytrack);
    Track* noPIDTrack = tracks.appendNew(mytrack);
    Track* dEdxTrack = tracks.appendNew(mytrack);

    // Fill by hand likelihood values for all the detectors and hypothesis
    // This is clearly not a phyisical case, since a particle cannot leave good
    // signals in both TOP and ARICH
    auto* lAll = likelihood.appendNew();
    lAll->setLogLikelihood(Const::TOP, Const::electron, 0.18);
    lAll->setLogLikelihood(Const::ARICH, Const::electron, 0.16);
    lAll->setLogLikelihood(Const::ECL, Const::electron, 0.14);
    lAll->setLogLikelihood(Const::CDC, Const::electron, 0.12);
    lAll->setLogLikelihood(Const::SVD, Const::electron, 0.1);

    lAll->setLogLikelihood(Const::TOP, Const::pion, 0.2);
    lAll->setLogLikelihood(Const::ARICH, Const::pion, 0.22);
    lAll->setLogLikelihood(Const::ECL, Const::pion, 0.24);
    lAll->setLogLikelihood(Const::CDC, Const::pion, 0.26);
    lAll->setLogLikelihood(Const::SVD, Const::pion, 0.28);

    lAll->setLogLikelihood(Const::TOP, Const::kaon, 0.3);
    lAll->setLogLikelihood(Const::ARICH, Const::kaon, 0.32);
    lAll->setLogLikelihood(Const::ECL, Const::kaon, 0.34);
    lAll->setLogLikelihood(Const::CDC, Const::kaon, 0.36);
    lAll->setLogLikelihood(Const::SVD, Const::kaon, 0.38);

    lAll->setLogLikelihood(Const::TOP, Const::proton, 0.4);
    lAll->setLogLikelihood(Const::ARICH, Const::proton, 0.42);
    lAll->setLogLikelihood(Const::ECL, Const::proton, 0.44);
    lAll->setLogLikelihood(Const::CDC, Const::proton, 0.46);
    lAll->setLogLikelihood(Const::SVD, Const::proton, 0.48);

    lAll->setLogLikelihood(Const::TOP, Const::muon, 0.5);
    lAll->setLogLikelihood(Const::ARICH, Const::muon, 0.52);
    lAll->setLogLikelihood(Const::ECL, Const::muon, 0.54);
    lAll->setLogLikelihood(Const::CDC, Const::muon, 0.56);
    lAll->setLogLikelihood(Const::SVD, Const::muon, 0.58);

    lAll->setLogLikelihood(Const::TOP, Const::deuteron, 0.6);
    lAll->setLogLikelihood(Const::ARICH, Const::deuteron, 0.62);
    lAll->setLogLikelihood(Const::ECL, Const::deuteron, 0.64);
    lAll->setLogLikelihood(Const::CDC, Const::deuteron, 0.66);
    lAll->setLogLikelihood(Const::SVD, Const::deuteron, 0.68);


    // Likelihoods for a dEdx only case
    auto* ldEdx = likelihood.appendNew();
    ldEdx->setLogLikelihood(Const::CDC, Const::electron, 0.12);
    ldEdx->setLogLikelihood(Const::SVD, Const::electron, 0.1);

    ldEdx->setLogLikelihood(Const::CDC, Const::pion, 0.26);
    ldEdx->setLogLikelihood(Const::SVD, Const::pion, 0.28);

    ldEdx->setLogLikelihood(Const::CDC, Const::kaon, 0.36);
    ldEdx->setLogLikelihood(Const::SVD, Const::kaon, 0.38);

    ldEdx->setLogLikelihood(Const::CDC, Const::proton, 0.46);
    ldEdx->setLogLikelihood(Const::SVD, Const::proton, 0.48);

    ldEdx->setLogLikelihood(Const::CDC, Const::muon, 0.56);
    ldEdx->setLogLikelihood(Const::SVD, Const::muon, 0.58);

    ldEdx->setLogLikelihood(Const::CDC, Const::deuteron, 0.66);
    ldEdx->setLogLikelihood(Const::SVD, Const::deuteron, 0.68);


    allTrack->addRelationTo(lAll);
    dEdxTrack->addRelationTo(ldEdx);

    // Table with the sum(LogL) for several cases
    //      All  dEdx
    // e    0.7  0.22
    // mu   2.7  1.14
    // pi   1.2  0.54
    // k    1.7  0.74
    // p    2.2  0.94
    // d    3.2  1.34

    auto* particleAll = particles.appendNew(allTrack, Const::pion);
    auto* particledEdx = particles.appendNew(dEdxTrack, Const::pion);
    auto* particleNoID = particles.appendNew(noPIDTrack, Const::pion);

    double numsumexp = std::exp(0.7) + std::exp(2.7) + std::exp(1.2) + std::exp(1.7) + std::exp(2.2) + std::exp(3.2);

    // Basic PID quantities. Currently just wrappers for global probability.
    EXPECT_FLOAT_EQ(electronID(particleAll), std::exp(0.7) / numsumexp);
    EXPECT_FLOAT_EQ(muonID(particleAll),     std::exp(2.7) / numsumexp);
    EXPECT_FLOAT_EQ(pionID(particleAll),     std::exp(1.2) / numsumexp);
    EXPECT_FLOAT_EQ(kaonID(particleAll),     std::exp(1.7) / numsumexp);
    EXPECT_FLOAT_EQ(protonID(particleAll),   std::exp(2.2) / numsumexp);
    EXPECT_FLOAT_EQ(deuteronID(particleAll), std::exp(3.2) / numsumexp);

    // smart PID that takes the hypothesis into account
    auto* particleMuonAll = particles.appendNew(allTrack, Const::muon);
    auto* particleKaonAll = particles.appendNew(allTrack, Const::kaon);
    auto* particleElectronAll = particles.appendNew(allTrack, Const::electron);
    auto* particleProtonAll = particles.appendNew(allTrack, Const::proton);
    auto* particleDeuteronAll = particles.appendNew(allTrack, Const::deuteron);
    EXPECT_FLOAT_EQ(particleID(particleAll), std::exp(1.2) / numsumexp); // there's already a pion
    EXPECT_FLOAT_EQ(particleID(particleMuonAll), std::exp(2.7) / numsumexp);
    EXPECT_FLOAT_EQ(particleID(particleKaonAll), std::exp(1.7) / numsumexp);
    EXPECT_FLOAT_EQ(particleID(particleElectronAll), std::exp(0.7) / numsumexp);
    EXPECT_FLOAT_EQ(particleID(particleProtonAll),   std::exp(2.2) / numsumexp);
    EXPECT_FLOAT_EQ(particleID(particleDeuteronAll), std::exp(3.2) / numsumexp);

    // Check what hapens if no Likelihood is available
    EXPECT_TRUE(std::isnan(electronID(particleNoID)));
    EXPECT_TRUE(std::isnan(muonID(particleNoID)));
    EXPECT_TRUE(std::isnan(pionID(particleNoID)));
    EXPECT_TRUE(std::isnan(kaonID(particleNoID)));
    EXPECT_TRUE(std::isnan(protonID(particleNoID)));
    EXPECT_TRUE(std::isnan(deuteronID(particleNoID)));

    //expert stuff: LogL values
    EXPECT_FLOAT_EQ(Manager::Instance().getVariable("pidLogLikelihoodValueExpert(11, TOP)")->function(particleAll), 0.18);
    EXPECT_FLOAT_EQ(Manager::Instance().getVariable("pidLogLikelihoodValueExpert(11, ALL)")->function(particleAll), 0.70);
    EXPECT_FLOAT_EQ(Manager::Instance().getVariable("pidLogLikelihoodValueExpert(2212, TOP, CDC)")->function(particleAll), 0.86);

    // global probability
    EXPECT_FLOAT_EQ(Manager::Instance().getVariable("pidProbabilityExpert(1000010020, ALL)")->function(particleAll),
                    std::exp(3.2) / numsumexp);
    EXPECT_FLOAT_EQ(Manager::Instance().getVariable("pidProbabilityExpert(2212, ALL)")->function(particleAll),
                    std::exp(2.2) / numsumexp);
    EXPECT_FLOAT_EQ(Manager::Instance().getVariable("pidProbabilityExpert(211, ALL)")->function(particleAll),
                    std::exp(1.2) / numsumexp);
    EXPECT_FLOAT_EQ(Manager::Instance().getVariable("pidProbabilityExpert(321, ALL)")->function(particleAll),
                    std::exp(1.7) / numsumexp);
    EXPECT_FLOAT_EQ(Manager::Instance().getVariable("pidProbabilityExpert(13, ALL)")->function(particleAll),
                    std::exp(2.7) / numsumexp);
    EXPECT_FLOAT_EQ(Manager::Instance().getVariable("pidProbabilityExpert(11, ALL)")->function(particleAll),
                    std::exp(0.7) / numsumexp);
    EXPECT_FLOAT_EQ(Manager::Instance().getVariable("pidProbabilityExpert(211, ALL)")->function(particledEdx),
                    std::exp(0.54) / (std::exp(0.22) + std::exp(1.14) + std::exp(0.54) + std::exp(0.74) + std::exp(0.94) + std::exp(1.34)));
    EXPECT_FLOAT_EQ(Manager::Instance().getVariable("pidProbabilityExpert(211, ALL)")->function(particledEdx),
                    Manager::Instance().getVariable("pidProbabilityExpert(211, CDC, SVD)")->function(particleAll));
    EXPECT_FLOAT_EQ(Manager::Instance().getVariable("pidProbabilityExpert(211, CDC)")->function(particledEdx),
                    Manager::Instance().getVariable("pidProbabilityExpert(211, CDC)")->function(particleAll));
    EXPECT_FLOAT_EQ(Manager::Instance().getVariable("pidProbabilityExpert(321, CDC)")->function(particleAll),
                    std::exp(0.36) / (std::exp(0.12) + std::exp(0.26) + std::exp(0.36) + std::exp(0.46) + std::exp(0.56) + std::exp(0.66)));

    // binary probability
    EXPECT_FLOAT_EQ(Manager::Instance().getVariable("pidPairProbabilityExpert(321, 2212, ALL)")->function(particleAll),
                    1.0 / (1.0 + std::exp(2.2 - 1.7)));
    EXPECT_FLOAT_EQ(Manager::Instance().getVariable("pidPairProbabilityExpert(321, 2212, ALL)")->function(particledEdx),
                    1.0 / (1.0 + std::exp(0.94 - 0.74)));
    EXPECT_FLOAT_EQ(Manager::Instance().getVariable("pidPairProbabilityExpert(321, 2212, CDC, SVD)")->function(particleAll),
                    1.0 / (1.0 + std::exp(0.94 - 0.74)));

    // No likelihood available
    EXPECT_TRUE(std::isnan(Manager::Instance().getVariable("pidPairProbabilityExpert(321, 2212, KLM)")->function(particledEdx)));
    EXPECT_TRUE(std::isnan(Manager::Instance().getVariable("pidLogLikelihoodValueExpert(11, TOP, CDC, SVD)")->function(particleNoID)));
    EXPECT_TRUE(std::isnan(Manager::Instance().getVariable("pidLogLikelihoodValueExpert(11, TOP)")->function(particledEdx)));
    EXPECT_TRUE(std::isnan(Manager::Instance().getVariable("pidPairProbabilityExpert(321, 2212, KLM)")->function(particledEdx)));
    EXPECT_TRUE(std::isnan(Manager::Instance().getVariable("pidPairProbabilityExpert(321, 2212, ECL, TOP, ARICH)")->function(
                             particledEdx)));
    EXPECT_FALSE(std::isnan(Manager::Instance().getVariable("pidPairProbabilityExpert(321, 2212, ECL, TOP, ARICH, SVD)")->function(
                              particledEdx)));
  }

  TEST_F(PIDVariableTest, MissingLikelihood)
  {
    StoreArray<PIDLikelihood> likelihood;
    StoreArray<Particle> particles;
    StoreArray<Track> tracks;
    StoreArray<TrackFitResult> tfrs;

    // create tracks and trackFitResutls
    TRandom3 generator;
    const float pValue = 0.5;
    const float bField = 1.5;
    const int charge = 1;
    TMatrixDSym cov6(6);
    // Generate a random put orthogonal pair of vectors in the r-phi plane
    TVector2 d(generator.Uniform(-1, 1), generator.Uniform(-1, 1));
    TVector2 pt(generator.Uniform(-1, 1), generator.Uniform(-1, 1));
    d.Set(d.X(), -(d.X()*pt.Px()) / pt.Py());
    // Add a random z component
    TVector3 position(d.X(), d.Y(), generator.Uniform(-1, 1));
    TVector3 momentum(pt.Px(), pt.Py(), generator.Uniform(-1, 1));

    unsigned long long int CDCValue = static_cast<unsigned long long int>(0x300000000000000);
    tfrs.appendNew(position, momentum, cov6, charge, Const::electron, pValue, bField, CDCValue, 16777215);
    Track mytrack;
    mytrack.setTrackFitResultIndex(Const::electron, 0);
    Track* savedTrack1 = tracks.appendNew(mytrack);
    Track* savedTrack2 = tracks.appendNew(mytrack);
    Track* savedTrack3 = tracks.appendNew(mytrack);
    Track* savedTrack4 = tracks.appendNew(mytrack);

    auto* l1 = likelihood.appendNew();
    l1->setLogLikelihood(Const::TOP, Const::electron, 0.18);
    l1->setLogLikelihood(Const::ECL, Const::electron, 0.14);
    savedTrack1->addRelationTo(l1);

    auto* electron = particles.appendNew(savedTrack1, Const::electron);

    auto* l2 = likelihood.appendNew();
    l2->setLogLikelihood(Const::TOP, Const::pion, 0.2);
    l2->setLogLikelihood(Const::ARICH, Const::pion, 0.22);
    l2->setLogLikelihood(Const::ECL, Const::pion, 0.24);
    l2->setLogLikelihood(Const::CDC, Const::pion, 0.26);
    l2->setLogLikelihood(Const::SVD, Const::pion, 0.28);
    savedTrack2->addRelationTo(l2);

    auto* pion = particles.appendNew(savedTrack2, Const::pion);

    auto* l3 = likelihood.appendNew();
    l3->setLogLikelihood(Const::TOP, Const::kaon, 0.3);
    l3->setLogLikelihood(Const::ARICH, Const::kaon, 0.32);
    savedTrack3->addRelationTo(l3);

    auto* kaon = particles.appendNew(savedTrack3, Const::kaon);

    auto* l4 = likelihood.appendNew();
    l4->setLogLikelihood(Const::ARICH, Const::proton, 0.42);
    l4->setLogLikelihood(Const::ECL, Const::proton, 0.44);
    l4->setLogLikelihood(Const::CDC, Const::proton, 0.46);
    l4->setLogLikelihood(Const::SVD, Const::proton, 0.48);
    savedTrack4->addRelationTo(l4);

    auto* proton = particles.appendNew(savedTrack4, Const::proton);

    const Manager::Var* varMissECL = Manager::Instance().getVariable("pidMissingProbabilityExpert(ECL)");
    const Manager::Var* varMissTOP = Manager::Instance().getVariable("pidMissingProbabilityExpert(TOP)");
    const Manager::Var* varMissARICH = Manager::Instance().getVariable("pidMissingProbabilityExpert(ARICH)");


    EXPECT_FLOAT_EQ(varMissTOP->function(electron), 0.0);
    EXPECT_FLOAT_EQ(varMissTOP->function(pion), 0.0);
    EXPECT_FLOAT_EQ(varMissTOP->function(kaon), 0.0);
    EXPECT_FLOAT_EQ(varMissTOP->function(proton), 1.0);

    EXPECT_FLOAT_EQ(varMissARICH->function(electron), 1.0);
    EXPECT_FLOAT_EQ(varMissARICH->function(pion), 0.0);
    EXPECT_FLOAT_EQ(varMissARICH->function(kaon), 0.0);
    EXPECT_FLOAT_EQ(varMissARICH->function(proton), 0.0);

    EXPECT_FLOAT_EQ(varMissECL->function(electron), 0.0);
    EXPECT_FLOAT_EQ(varMissECL->function(pion), 0.0);
    EXPECT_FLOAT_EQ(varMissECL->function(kaon), 1.0);
    EXPECT_FLOAT_EQ(varMissECL->function(proton), 0.0);
  }


  class ECLVariableTest : public ::testing::Test {
  protected:
    /** register Particle and ECLCluster arrays. */
    virtual void SetUp()
    {
      // setup the DataStore
      DataStore::Instance().setInitializeActive(true);

      // particles (to be filled)
      StoreArray<Particle> particles;
      particles.registerInDataStore();

      // mock up mdst objects
      StoreArray<Track> tracks;
      tracks.registerInDataStore();
      StoreArray<TrackFitResult> trackFits;
      trackFits.registerInDataStore();
      StoreArray<ECLCluster> eclclusters;
      eclclusters.registerInDataStore();

      // tracks can be matched to clusters
      tracks.registerRelationTo(eclclusters);

      // we're done setting up the datastore
      DataStore::Instance().setInitializeActive(false);

      // add some tracks
      const Track* t1 = tracks.appendNew(Track());
      const Track* t2 = tracks.appendNew(Track());
      const Track* t3 = tracks.appendNew(Track());
      const Track* t4 = tracks.appendNew(Track());
      tracks.appendNew(Track());
      tracks.appendNew(Track());

      // mock up some TrackFits for them (all pions)
      TRandom3 generator;
      TMatrixDSym cov6(6);
      unsigned long long int CDCValue = static_cast<unsigned long long int>(0x300000000000000);

      for (int i = 0; i < tracks.getEntries(); ++i) {
        int charge = (i % 2 == 0) ? +1 : -1;
        TVector2 d(generator.Uniform(-1, 1), generator.Uniform(-1, 1));
        TVector2 pt(generator.Uniform(-1, 1), generator.Uniform(-1, 1));
        d.Set(d.X(), -(d.X()*pt.Px()) / pt.Py());
        TVector3 position(d.X(), d.Y(), generator.Uniform(-1, 1));
        TVector3 momentum(pt.Px(), pt.Py(), generator.Uniform(-1, 1));
        trackFits.appendNew(position, momentum, cov6, charge, Const::pion, 0.5, 1.5, CDCValue, 16777215);
        tracks[i]->setTrackFitResultIndex(Const::pion, i);
      }

      // add some ECL clusters
      ECLCluster* e1 = eclclusters.appendNew(ECLCluster());
      e1->setEnergy(0.3);
      e1->setHypothesisId(ECLCluster::Hypothesis::c_nPhotons);
      e1->setClusterId(1);
      ECLCluster* e2 = eclclusters.appendNew(ECLCluster());
      e2->setEnergy(0.6);
      e2->setHypothesisId(ECLCluster::Hypothesis::c_nPhotons);
      e2->setClusterId(2);
      ECLCluster* e3 = eclclusters.appendNew(ECLCluster());
      e3->setEnergy(0.15);
      e3->setHypothesisId(ECLCluster::Hypothesis::c_nPhotons);
      e3->setClusterId(3);

      // aaand add clusters related to the tracks
      ECLCluster* e4 = eclclusters.appendNew(ECLCluster());
      e4->setEnergy(0.2);
      e4->setHypothesisId(ECLCluster::Hypothesis::c_nPhotons);
      e4->setClusterId(4);
      t1->addRelationTo(e4);
      e4->setIsTrack(true);

      ECLCluster* e5 = eclclusters.appendNew(ECLCluster());
      e5->setEnergy(0.3);
      e5->setHypothesisId(ECLCluster::Hypothesis::c_nPhotons);
      e5->setClusterId(5);
      t2->addRelationTo(e5);
      e5->setIsTrack(true);

      ECLCluster* e6 = eclclusters.appendNew(ECLCluster());
      e6->setEnergy(0.2);
      e6->setHypothesisId(ECLCluster::Hypothesis::c_nPhotons);
      e6->setClusterId(6);
      t3->addRelationTo(e6);
      t4->addRelationTo(e6);
      // two tracks are related to this cluster this can happen due to real
      // physics and we should be able to cope
      e6->setIsTrack(true);

    }

    /** clear datastore */
    virtual void TearDown()
    {
      DataStore::Instance().reset();
    }
  };

  TEST_F(ECLVariableTest, WholeEventClosure)
  {
    // we need the particles, tracks, and ECLClusters StoreArrays
    StoreArray<Particle> particles;
    StoreArray<Track> tracks; StoreArray<ECLCluster> eclclusters;

    // create a photon (clusters) and pion (tracks) lists
    StoreObjPtr<ParticleList> gammalist("gamma:testGammaAllList");
    StoreObjPtr<ParticleList> pionslist("pi+:testPionAllList");
    StoreObjPtr<ParticleList> apionslist("pi-:testPionAllList");

    // register the lists in the datastore
    DataStore::Instance().setInitializeActive(true);
    gammalist.registerInDataStore(DataStore::c_DontWriteOut);
    pionslist.registerInDataStore(DataStore::c_DontWriteOut);
    apionslist.registerInDataStore(DataStore::c_DontWriteOut);
    DataStore::Instance().setInitializeActive(false);

    // initialise the lists
    gammalist.create();
    gammalist->initialize(22, gammalist.getName());
    pionslist.create();
    pionslist->initialize(211, pionslist.getName());
    apionslist.create();
    apionslist->initialize(-211, apionslist.getName());
    apionslist->bindAntiParticleList(*(pionslist));

    // make the photons from clusters (and sum up the total ecl energy)
    double eclEnergy = 0.0;
    for (int i = 0; i < eclclusters.getEntries(); ++i) {
      eclEnergy += eclclusters[i]->getEnergy();
      if (!eclclusters[i]->isTrack()) {
        const Particle* p = particles.appendNew(Particle(eclclusters[i]));
        gammalist->addParticle(p);
      }
    }

    // make the pions from tracks
    for (int i = 0; i < tracks.getEntries(); ++i) {
      const Particle* p = particles.appendNew(Particle(tracks[i], Const::pion));
      pionslist->addParticle(p);
    }

    // grab variables
    const Manager::Var* vClusterE = Manager::Instance().getVariable("clusterE");
    const Manager::Var* vClNTrack = Manager::Instance().getVariable("nECLClusterTrackMatches");

    // calculate the total neutral energy from the particle list --> VM
    double totalNeutralClusterE = 0.0;
    for (size_t i = 0; i < gammalist->getListSize(); ++i)
      totalNeutralClusterE += vClusterE->function(gammalist->getParticle(i));

    // calculate the total track-matched cluster energy from the particle list --> VM
    double totalTrackClusterE = 0.0;
    for (size_t i = 0; i < pionslist->getListSize(); ++i) { // includes antiparticles
      double clusterE = vClusterE->function(pionslist->getParticle(i));
      double nOtherCl = vClNTrack->function(pionslist->getParticle(i));
      if (nOtherCl > 0)
        totalTrackClusterE += clusterE / nOtherCl;
    }

    EXPECT_FLOAT_EQ(totalNeutralClusterE + totalTrackClusterE, eclEnergy);
  }


  class FlightInfoTest : public ::testing::Test {
  protected:
    /** register Particle array + ParticleExtraInfoMap object. */
    virtual void SetUp()
    {
      DataStore::Instance().setInitializeActive(true);
      StoreArray<Particle>().registerInDataStore();
      StoreArray<MCParticle>().registerInDataStore();
      StoreArray<MCParticle> mcParticles;
      StoreArray<Particle> particles;
      particles.registerRelationTo(mcParticles);
      StoreObjPtr<ParticleExtraInfoMap>().registerInDataStore();
      DataStore::Instance().setInitializeActive(false);


      // Insert MC particle logic here
      MCParticle mcKs;
      mcKs.setPDG(310);
      mcKs.setDecayVertex(4.0, 5.0, 0.0);
      mcKs.setMassFromPDG();
      mcKs.setMomentum(1.164, 1.55200, 0);
      mcKs.setStatus(MCParticle::c_PrimaryParticle);
      MCParticle* newMCKs = mcParticles.appendNew(mcKs);



      MCParticle mcDp;
      mcDp.setPDG(411);
      mcDp.setDecayVertex(1.0, 1.0, 0.0);
      mcDp.setMassFromPDG();
      mcDp.setStatus(MCParticle::c_PrimaryParticle);
      MCParticle* newMCDp = mcParticles.appendNew(mcDp);

      // Insert Reco particle logic here
      TLorentzVector momentum;
      TMatrixFSym error(7);
      error.Zero();
      error(0, 0) = 0.05;
      error(1, 1) = 0.2;
      error(2, 2) = 0.4;
      error(3, 3) = 0.01;
      error(4, 4) = 0.09;
      error(5, 5) = 0.01;
      error(6, 6) = 0.01;
      Particle pi(TLorentzVector(1.59607, 1.19705, 0, 2), 211);
      momentum += pi.get4Vector();
      Particle* newpi = particles.appendNew(pi);


      Particle Ks(TLorentzVector(1.164, 1.55200, 0, 2), 310);
      Ks.setVertex(TVector3(4.0, 5.0, 0.0));
      Ks.setMomentumVertexErrorMatrix(error);   // (order: px,py,pz,E,x,y,z)
      momentum += Ks.get4Vector();
      Ks.addExtraInfo("prodVertX", 1.0);
      Ks.addExtraInfo("prodVertY", 1.0);
      Ks.addExtraInfo("prodVertZ", 0.0);
      Ks.addExtraInfo("prodVertSxx", 0.09);
      Ks.addExtraInfo("prodVertSxy", 0.0);
      Ks.addExtraInfo("prodVertSxz", 0.0);
      Ks.addExtraInfo("prodVertSyx", 0.0);
      Ks.addExtraInfo("prodVertSyy", 0.01);
      Ks.addExtraInfo("prodVertSyz", 0.0);
      Ks.addExtraInfo("prodVertSzx", 0.0);
      Ks.addExtraInfo("prodVertSzy", 0.0);
      Ks.addExtraInfo("prodVertSzz", 0.01);
      Particle* newKs = particles.appendNew(Ks);
      newKs->addRelationTo(newMCKs);


      Particle Dp(momentum, 411);
      Dp.appendDaughter(newpi);
      Dp.appendDaughter(newKs);
      TVector3 motherVtx(1.0, 1.0, 0.0);
      Dp.setVertex(motherVtx);
      Dp.setMomentumVertexErrorMatrix(error);   // (order: px,py,pz,E,x,y,z)
      Particle* newDp = particles.appendNew(Dp);
      newDp->addRelationTo(newMCDp);

    }

    /** clear datastore */
    virtual void TearDown()
    {
      DataStore::Instance().reset();
    }
  };
  TEST_F(FlightInfoTest, flightDistance)
  {
    StoreArray<Particle> particles;
    const Particle* newKs = particles[1]; //  Ks had flight distance of 5 cm

    const Manager::Var* var = Manager::Instance().getVariable("flightDistance");
    ASSERT_NE(var, nullptr);
    EXPECT_FLOAT_EQ(var->function(newKs), 5.0);
  }
  TEST_F(FlightInfoTest, flightDistanceErr)
  {
    StoreArray<Particle> particles;
    const Particle* newKs = particles[1]; //  Ks had flight distance of 5 cm

    const Manager::Var* var = Manager::Instance().getVariable("flightDistanceErr");
    ASSERT_NE(var, nullptr);
    EXPECT_GT(var->function(newKs), 0.0);
  }
  TEST_F(FlightInfoTest, flightTime)
  {
    StoreArray<Particle> particles;
    const Particle* newKs = particles[1]; //  Ks had flight time of 0.0427 us (t = d/c * m/p)

    const Manager::Var* var = Manager::Instance().getVariable("flightTime");
    ASSERT_NE(var, nullptr);
    EXPECT_FLOAT_EQ(var->function(newKs), 5.0 / Const::speedOfLight * newKs->getPDGMass() / newKs->getP());
  }

  TEST_F(FlightInfoTest, flightTimeErr)
  {
    StoreArray<Particle> particles;
    const Particle* newKs = particles[1]; //  Ks should have positive flight distance uncertainty

    const Manager::Var* var = Manager::Instance().getVariable("flightTimeErr");
    ASSERT_NE(var, nullptr);
    EXPECT_GT(var->function(newKs), 0.0);
  }


  TEST_F(FlightInfoTest, flightDistanceOfDaughter)
  {
    StoreArray<Particle> particles;
    const Particle* newDp = particles[2]; // Get D+, its daughter Ks had flight distance of 5 cm

    const Manager::Var* var = Manager::Instance().getVariable("flightDistanceOfDaughter(1)");
    ASSERT_NE(var, nullptr);
    EXPECT_FLOAT_EQ(var->function(newDp), 5.0);

    var = Manager::Instance().getVariable("flightDistanceOfDaughter(3)");
    ASSERT_NE(var, nullptr);
    EXPECT_FLOAT_EQ(var->function(newDp), -999.0);
  }
  TEST_F(FlightInfoTest, flightDistanceOfDaughterErr)
  {
    StoreArray<Particle> particles;
    const Particle* newDp = particles[2]; // Get D+, its daughter Ks should have positive flight distance uncertainty

    const Manager::Var* var = Manager::Instance().getVariable("flightDistanceOfDaughterErr(1)");
    ASSERT_NE(var, nullptr);
    EXPECT_GT(var->function(newDp), 0.0);

    var = Manager::Instance().getVariable("flightDistanceOfDaughterErr(3)");
    ASSERT_NE(var, nullptr);
    EXPECT_FLOAT_EQ(var->function(newDp), -999.0);
  }
  TEST_F(FlightInfoTest, flightTimeOfDaughter)
  {
    StoreArray<Particle> particles;
    const Particle* newDp = particles[2]; // Get D+, its daughter Ks had flight time of 0.0427 us (t = d/c * m/p)

    const Manager::Var* var = Manager::Instance().getVariable("flightTimeOfDaughter(1)");
    ASSERT_NE(var, nullptr);
    const Particle* Ks = newDp->getDaughter(1);

    EXPECT_FLOAT_EQ(var->function(newDp), 5.0 / Const::speedOfLight * Ks->getPDGMass() / Ks->getP());

    var = Manager::Instance().getVariable("flightTimeOfDaughter(3)");
    ASSERT_NE(var, nullptr);
    EXPECT_FLOAT_EQ(var->function(newDp), -999.0);
  }
  TEST_F(FlightInfoTest, flightTimeOfDaughterErr)
  {
    StoreArray<Particle> particles;
    const Particle* newDp = particles[2]; // Get D+, its daughter Ks should have positive flight time uncertainty

    const Manager::Var* var = Manager::Instance().getVariable("flightTimeOfDaughterErr(1)");
    ASSERT_NE(var, nullptr);
    EXPECT_GT(var->function(newDp), 0.0);

    var = Manager::Instance().getVariable("flightTimeOfDaughterErr(3)");
    ASSERT_NE(var, nullptr);
    EXPECT_FLOAT_EQ(var->function(newDp), -999.0);
  }
  TEST_F(FlightInfoTest, mcFlightDistanceOfDaughter)
  {
    StoreArray<Particle> particles;
    const Particle* newDp = particles[2]; // Get D+, its daughter Ks had flight distance of 5 cm

    const Manager::Var* var = Manager::Instance().getVariable("mcFlightDistanceOfDaughter(1)");
    ASSERT_NE(var, nullptr);

    EXPECT_FLOAT_EQ(var->function(newDp), 5.0);

    var = Manager::Instance().getVariable("mcFlightDistanceOfDaughter(3)");
    ASSERT_NE(var, nullptr);
    EXPECT_FLOAT_EQ(var->function(newDp), -999.0);
  }
  TEST_F(FlightInfoTest, mcFlightTimeOfDaughter)
  {
    StoreArray<Particle> particles;
    const Particle* newDp = particles[2]; // Get D+, its daughter Ks had flight time of 0.0427 us (t = d/c * m/p)

    const Manager::Var* var = Manager::Instance().getVariable("mcFlightTimeOfDaughter(1)");
    ASSERT_NE(var, nullptr);
    auto* Ks = newDp->getDaughter(1)->getRelatedTo<MCParticle>();
    double p = sqrt(Ks->getMomentum().X() * Ks->getMomentum().X() + Ks->getMomentum().Y() *
                    Ks->getMomentum().Y() + Ks->getMomentum().Z() * Ks->getMomentum().Z());
    EXPECT_FLOAT_EQ(var->function(newDp), 5.0 / Const::speedOfLight * Ks->getMass() / p);

    var = Manager::Instance().getVariable("mcFlightTimeOfDaughter(3)");
    ASSERT_NE(var, nullptr);
    EXPECT_FLOAT_EQ(var->function(newDp), -999.0);
  }
}<|MERGE_RESOLUTION|>--- conflicted
+++ resolved
@@ -629,7 +629,6 @@
     }
   };
 
-<<<<<<< HEAD
   TEST_F(EventVariableTest, ExperimentRunEventDateAndTime)
   {
     const Manager::Var* exp = Manager::Instance().getVariable("expNum");
@@ -663,7 +662,8 @@
     EXPECT_FLOAT_EQ(date->function(NULL), 20101101.);
     EXPECT_FLOAT_EQ(year->function(NULL), 2010.);
     EXPECT_FLOAT_EQ(time->function(NULL), 1288569600);
-=======
+  }
+
   TEST_F(EventVariableTest, TestGlobalCounters)
   {
     StoreArray<MCParticle> mcParticles; // empty
@@ -676,7 +676,6 @@
     EXPECT_FLOAT_EQ(var->function(NULL), 10.0);
 
     // TODO: add other counters nTracks etc in here
->>>>>>> 426dcb1c
   }
 
   TEST_F(EventVariableTest, TestIfContinuumEvent_ForContinuumEvent)
