/**************************************************************************
 * basf2 (Belle II Analysis Software Framework)                           *
 * Author: The Belle II Collaboration                                     *
 *                                                                        *
 * See git log for contributors and copyright holders.                    *
 * This file is licensed under LGPL-3.0, see LICENSE.md.                  *
 **************************************************************************/

#include <analysis/variables/Variables.h>
#include <analysis/variables/BasicParticleInformation.h>
#include <analysis/variables/VertexVariables.h>
#include <analysis/variables/PIDVariables.h>
#include <analysis/variables/TrackVariables.h>

#include <analysis/VariableManager/Manager.h>
#include <analysis/VariableManager/Utility.h>

#include <analysis/dataobjects/Particle.h>
#include <analysis/dataobjects/ParticleExtraInfoMap.h>
#include <analysis/dataobjects/ParticleList.h>
#include <analysis/dataobjects/EventExtraInfo.h>
#include <analysis/dataobjects/RestOfEvent.h>
#include <analysis/utility/ReferenceFrame.h>

#include <framework/datastore/StoreArray.h>
#include <framework/datastore/StoreObjPtr.h>
#include <framework/utilities/TestHelpers.h>
#include <framework/logging/Logger.h>
#include <framework/gearbox/Gearbox.h>
#include <framework/gearbox/Const.h>

#include <mdst/dataobjects/MCParticle.h>
#include <mdst/dataobjects/MCParticleGraph.h>
#include <mdst/dataobjects/PIDLikelihood.h>
#include <mdst/dataobjects/Track.h>
#include <mdst/dataobjects/V0.h>
#include <mdst/dataobjects/ECLCluster.h>
#include <mdst/dataobjects/KLMCluster.h>

#include <gtest/gtest.h>

#include <TMatrixFSym.h>
#include <TRandom3.h>
#include <TLorentzVector.h>
#include <TMath.h>
#include <utility>

using namespace std;
using namespace Belle2;
using namespace Belle2::Variable;

namespace {

  /** test kinematic Variable. */
  TEST(KinematicVariableTest, Variable)
  {

    // Connect gearbox for CMS variables

    Gearbox& gearbox = Gearbox::getInstance();
    gearbox.setBackends({std::string("file:")});
    gearbox.close();
    gearbox.open("geometry/Belle2.xml", false);

    {
      Particle p({ 0.1 , -0.4, 0.8, 1.0 }, 11);

      TMatrixFSym error(7);
      error.Zero();
      error(0, 0) = 0.05;
      error(1, 1) = 0.2;
      error(2, 2) = 0.4;
      error(0, 1) = -0.1;
      error(0, 2) = 0.9;
      p.setMomentumVertexErrorMatrix(error);

      EXPECT_FLOAT_EQ(0.9, particleP(&p));
      EXPECT_FLOAT_EQ(1.0, particleE(&p));
      EXPECT_FLOAT_EQ(0.1, particlePx(&p));
      EXPECT_FLOAT_EQ(-0.4, particlePy(&p));
      EXPECT_FLOAT_EQ(0.8, particlePz(&p));
      EXPECT_FLOAT_EQ(0.412310562, particlePt(&p));
      EXPECT_FLOAT_EQ(0.8 / 0.9, particleCosTheta(&p));
      EXPECT_FLOAT_EQ(-1.325817664, particlePhi(&p));

      EXPECT_FLOAT_EQ(0.737446378, particlePErr(&p));
      EXPECT_FLOAT_EQ(sqrt(0.05), particlePxErr(&p));
      EXPECT_FLOAT_EQ(sqrt(0.2), particlePyErr(&p));
      EXPECT_FLOAT_EQ(sqrt(0.4), particlePzErr(&p));
      EXPECT_FLOAT_EQ(0.488093530, particlePtErr(&p));
      EXPECT_FLOAT_EQ(0.156402664, particleCosThetaErr(&p));
      EXPECT_FLOAT_EQ(0.263066820, particlePhiErr(&p));


      {
        UseReferenceFrame<CMSFrame> dummy;
        EXPECT_FLOAT_EQ(0.68176979, particleP(&p));
        EXPECT_FLOAT_EQ(0.80920333, particleE(&p));
        EXPECT_FLOAT_EQ(0.061728548, particlePx(&p));
        EXPECT_FLOAT_EQ(-0.40000001, particlePy(&p));
        EXPECT_FLOAT_EQ(0.54863429, particlePz(&p));
        EXPECT_FLOAT_EQ(0.404735, particlePt(&p));
        EXPECT_FLOAT_EQ(0.80472076, particleCosTheta(&p));
        EXPECT_FLOAT_EQ(-1.4176828, particlePhi(&p));

        EXPECT_FLOAT_EQ(sqrt(0.2), particlePyErr(&p));
      }

      {
        UseReferenceFrame<RestFrame> dummy(&p);
        EXPECT_ALL_NEAR(particleP(&p), 0.0, 1e-9);
        EXPECT_FLOAT_EQ(0.4358899, particleE(&p));
        EXPECT_ALL_NEAR(0.0, particlePx(&p), 1e-9);
        EXPECT_ALL_NEAR(0.0, particlePy(&p), 1e-9);
        EXPECT_ALL_NEAR(0.0, particlePz(&p), 1e-9);
        EXPECT_ALL_NEAR(0.0, particlePt(&p), 1e-9);

      }

      {
        UseReferenceFrame<LabFrame> dummy;
        EXPECT_FLOAT_EQ(0.9, particleP(&p));
        EXPECT_FLOAT_EQ(1.0, particleE(&p));
        EXPECT_FLOAT_EQ(0.1, particlePx(&p));
        EXPECT_FLOAT_EQ(-0.4, particlePy(&p));
        EXPECT_FLOAT_EQ(0.8, particlePz(&p));
        EXPECT_FLOAT_EQ(0.412310562, particlePt(&p));
        EXPECT_FLOAT_EQ(0.8 / 0.9, particleCosTheta(&p));
        EXPECT_FLOAT_EQ(-1.325817664, particlePhi(&p));

        EXPECT_FLOAT_EQ(0.737446378, particlePErr(&p));
        EXPECT_FLOAT_EQ(sqrt(0.05), particlePxErr(&p));
        EXPECT_FLOAT_EQ(sqrt(0.2), particlePyErr(&p));
        EXPECT_FLOAT_EQ(sqrt(0.4), particlePzErr(&p));
        EXPECT_FLOAT_EQ(0.488093530, particlePtErr(&p));
        EXPECT_FLOAT_EQ(0.156402664, particleCosThetaErr(&p));
        EXPECT_FLOAT_EQ(0.263066820, particlePhiErr(&p));
      }

      {
        UseReferenceFrame<RotationFrame> dummy(TVector3(1, 0, 0), TVector3(0, 1, 0), TVector3(0, 0, 1));
        EXPECT_FLOAT_EQ(0.9, particleP(&p));
        EXPECT_FLOAT_EQ(1.0, particleE(&p));
        EXPECT_FLOAT_EQ(0.1, particlePx(&p));
        EXPECT_FLOAT_EQ(-0.4, particlePy(&p));
        EXPECT_FLOAT_EQ(0.8, particlePz(&p));
        EXPECT_FLOAT_EQ(0.412310562, particlePt(&p));
        EXPECT_FLOAT_EQ(0.8 / 0.9, particleCosTheta(&p));
        EXPECT_FLOAT_EQ(-1.325817664, particlePhi(&p));

        EXPECT_FLOAT_EQ(0.737446378, particlePErr(&p));
        EXPECT_FLOAT_EQ(sqrt(0.05), particlePxErr(&p));
        EXPECT_FLOAT_EQ(sqrt(0.2), particlePyErr(&p));
        EXPECT_FLOAT_EQ(sqrt(0.4), particlePzErr(&p));
        EXPECT_FLOAT_EQ(0.488093530, particlePtErr(&p));
        EXPECT_FLOAT_EQ(0.156402664, particleCosThetaErr(&p));
        EXPECT_FLOAT_EQ(0.263066820, particlePhiErr(&p));

        const auto& frame = ReferenceFrame::GetCurrent();
        EXPECT_FLOAT_EQ(-0.1, frame.getMomentumErrorMatrix(&p)(0, 1));
        EXPECT_FLOAT_EQ(0.9, frame.getMomentumErrorMatrix(&p)(0, 2));
      }

      {
        UseReferenceFrame<RotationFrame> dummy(TVector3(1, 0, 0), TVector3(0, 0, -1), TVector3(0, 1, 0));
        EXPECT_FLOAT_EQ(0.9, particleP(&p));
        EXPECT_FLOAT_EQ(1.0, particleE(&p));
        EXPECT_FLOAT_EQ(0.1, particlePx(&p));
        EXPECT_FLOAT_EQ(-0.8, particlePy(&p));
        EXPECT_FLOAT_EQ(-0.4, particlePz(&p));

        EXPECT_FLOAT_EQ(0.737446378, particlePErr(&p));
        EXPECT_FLOAT_EQ(sqrt(0.05), particlePxErr(&p));
        EXPECT_FLOAT_EQ(sqrt(0.4), particlePyErr(&p));
        EXPECT_FLOAT_EQ(sqrt(0.2), particlePzErr(&p));

        const auto& frame = ReferenceFrame::GetCurrent();
        EXPECT_FLOAT_EQ(-0.9, frame.getMomentumErrorMatrix(&p)(0, 1));
        EXPECT_FLOAT_EQ(-0.1, frame.getMomentumErrorMatrix(&p)(0, 2));
      }

      {
        UseReferenceFrame<CMSRotationFrame> dummy(TVector3(1, 0, 0), TVector3(0, 1, 0), TVector3(0, 0, 1));
        EXPECT_FLOAT_EQ(0.68176979, particleP(&p));
        EXPECT_FLOAT_EQ(0.80920333, particleE(&p));
        EXPECT_FLOAT_EQ(0.061728548, particlePx(&p));
        EXPECT_FLOAT_EQ(-0.40000001, particlePy(&p));
        EXPECT_FLOAT_EQ(0.54863429, particlePz(&p));
        EXPECT_FLOAT_EQ(0.404735, particlePt(&p));
        EXPECT_FLOAT_EQ(0.80472076, particleCosTheta(&p));
        EXPECT_FLOAT_EQ(-1.4176828, particlePhi(&p));

        EXPECT_FLOAT_EQ(sqrt(0.2), particlePyErr(&p));
      }

      {
        Particle pinv({ -0.1 , 0.4, -0.8, 1.0 }, 11);
        UseReferenceFrame<RestFrame> dummy(&pinv);
        Particle p2({ 0.0 , 0.0, 0.0, 0.4358899}, 11);
        EXPECT_FLOAT_EQ(0.9, particleP(&p2));
        EXPECT_FLOAT_EQ(1.0, particleE(&p2));
        EXPECT_FLOAT_EQ(0.1, particlePx(&p2));
        EXPECT_FLOAT_EQ(-0.4, particlePy(&p2));
        EXPECT_FLOAT_EQ(0.8, particlePz(&p2));
        EXPECT_FLOAT_EQ(0.412310562, particlePt(&p2));
        EXPECT_FLOAT_EQ(0.8 / 0.9, particleCosTheta(&p2));
        EXPECT_FLOAT_EQ(-1.325817664, particlePhi(&p2));
      }
    }

    {
      Particle p({ 0.0 , 0.0, 0.0, 0.0 }, 11);
      EXPECT_FLOAT_EQ(0.0, particleP(&p));
      EXPECT_FLOAT_EQ(0.0, particleE(&p));
      EXPECT_FLOAT_EQ(0.0, particlePx(&p));
      EXPECT_FLOAT_EQ(0.0, particlePy(&p));
      EXPECT_FLOAT_EQ(0.0, particlePz(&p));
      EXPECT_FLOAT_EQ(0.0, particlePt(&p));
      EXPECT_FLOAT_EQ(1.0, particleCosTheta(&p));
      EXPECT_FLOAT_EQ(0.0, particlePhi(&p));

      UseReferenceFrame<CMSFrame> dummy;
      EXPECT_FLOAT_EQ(0.0, particleP(&p));
      EXPECT_FLOAT_EQ(0.0, particleE(&p));
      EXPECT_FLOAT_EQ(0.0, particlePx(&p));
      EXPECT_FLOAT_EQ(0.0, particlePy(&p));
      EXPECT_FLOAT_EQ(0.0, particlePz(&p));
      EXPECT_FLOAT_EQ(0.0, particlePt(&p));
      EXPECT_FLOAT_EQ(1.0, particleCosTheta(&p));
      EXPECT_FLOAT_EQ(0.0, particlePhi(&p));
    }

    {
      DataStore::Instance().setInitializeActive(true);
      StoreArray<Particle> particles;
      particles.registerInDataStore();
      DataStore::Instance().setInitializeActive(false);
      PCmsLabTransform T;
      TLorentzVector vec0 = {0.0, 0.0, 0.0, T.getCMSEnergy()};
      TLorentzVector vec1 = {0.0, +0.332174566, 0.0, T.getCMSEnergy() / 2.};
      TLorentzVector vec2 = {0.0, -0.332174566, 0.0, T.getCMSEnergy() / 2.};
      Particle* p0 = particles.appendNew(Particle(T.rotateCmsToLab() * vec0, 22));
      Particle* p1 = particles.appendNew(Particle(T.rotateCmsToLab() * vec1, 22, Particle::c_Unflavored, Particle::c_Undefined, 1));
      Particle* p2 = particles.appendNew(Particle(T.rotateCmsToLab() * vec2, 22, Particle::c_Unflavored, Particle::c_Undefined, 2));

      p0->appendDaughter(p1->getArrayIndex());
      p0->appendDaughter(p2->getArrayIndex());

      EXPECT_ALL_NEAR(m2RecoilSignalSide(p0), 0.0, 1e-7);
    }


  }


  TEST(VertexVariableTest, Variable)
  {

    // Connect gearbox for CMS variables

    Gearbox& gearbox = Gearbox::getInstance();
    gearbox.setBackends({std::string("file:")});
    gearbox.close();
    gearbox.open("geometry/Belle2.xml", false);

    Particle p({ 0.1 , -0.4, 0.8, 1.0 }, 11);
    p.setPValue(0.5);
    p.setVertex(TVector3(1.0, 2.0, 2.0));

    EXPECT_FLOAT_EQ(1.0, particleDX(&p));
    EXPECT_FLOAT_EQ(2.0, particleDY(&p));
    EXPECT_FLOAT_EQ(2.0, particleDZ(&p));
    EXPECT_FLOAT_EQ(std::sqrt(5.0), particleDRho(&p));
    EXPECT_FLOAT_EQ(3.0, particleDistance(&p));
    EXPECT_FLOAT_EQ(0.5, particlePvalue(&p));

    {
      UseReferenceFrame<CMSFrame> dummy;
      EXPECT_FLOAT_EQ(1.0382183, particleDX(&p));
      EXPECT_FLOAT_EQ(2.0, particleDY(&p));
      EXPECT_FLOAT_EQ(2.2510159, particleDZ(&p));
      EXPECT_FLOAT_EQ(std::sqrt(2.0 * 2.0 + 1.0382183 * 1.0382183), particleDRho(&p));
      EXPECT_FLOAT_EQ(3.185117, particleDistance(&p));
      EXPECT_FLOAT_EQ(0.5, particlePvalue(&p));
    }

    {
      Particle p2({ 0.1 , -0.4, 0.8, 1.0 }, 11);
      p2.setPValue(0.5);
      p2.setVertex(TVector3(1.0, 2.0, 2.0));

      UseReferenceFrame<RestFrame> dummy(&p2);
      EXPECT_FLOAT_EQ(0.0, particleDX(&p));
      EXPECT_FLOAT_EQ(0.0, particleDY(&p));
      EXPECT_FLOAT_EQ(0.0, particleDZ(&p));
      EXPECT_FLOAT_EQ(0.0, particleDRho(&p));
      EXPECT_FLOAT_EQ(0.0, particleDistance(&p));
      EXPECT_FLOAT_EQ(0.5, particlePvalue(&p));
    }

    /* Test with a distance between mother and daughter vertex. One
     * has to calculate the result by hand to test the code....

    {
      Particle p2({ 0.0 , 1.0, 0.0, 1.0 }, 11);
      p2.setPValue(0.5);
      p2.setVertex(TVector3(1.0, 0.0, 2.0));

      UseReferenceFrame<RestFrame> dummy(&p2);
      EXPECT_FLOAT_EQ(0.0, particleDX(&p));
      EXPECT_FLOAT_EQ(2.0, particleDY(&p));
      EXPECT_FLOAT_EQ(0.0, particleDZ(&p));
      EXPECT_FLOAT_EQ(2.0, particleDRho(&p));
      EXPECT_FLOAT_EQ(2.0, particleDistance(&p));
      EXPECT_FLOAT_EQ(0.5, particlePvalue(&p));
    }
         */

  }

  TEST(TrackVariablesTest, Variable)
  {
    DataStore::Instance().setInitializeActive(true);
    StoreArray<TrackFitResult> myResults;
    StoreArray<Track> myTracks;
    StoreArray<V0> myV0s;
    StoreArray<Particle> myParticles;
    myResults.registerInDataStore();
    myTracks.registerInDataStore();
    myV0s.registerInDataStore();
    myParticles.registerInDataStore();
    DataStore::Instance().setInitializeActive(false);

    TRandom3 generator;

    const float pValue = 0.5;
    const float bField = 1.5;
    const int charge = 1;
    TMatrixDSym cov6(6);

    // Generate a random put orthogonal pair of vectors in the r-phi plane
    TVector2 d(generator.Uniform(-1, 1), generator.Uniform(-1, 1));
    TVector2 pt(generator.Uniform(-1, 1), generator.Uniform(-1, 1));
    d.Set(d.X(), -(d.X()*pt.Px()) / pt.Py());

    // Add a random z component
    TVector3 position(d.X(), d.Y(), generator.Uniform(-1, 1));
    TVector3 momentum(pt.Px(), pt.Py(), generator.Uniform(-1, 1));

    auto CDCValue = static_cast<unsigned long long int>(0x300000000000000);

    myResults.appendNew(position, momentum, cov6, charge, Const::electron, pValue, bField, CDCValue, 16777215, 0);
    Track mytrack;
    mytrack.setTrackFitResultIndex(Const::electron, 0);
    Track* savedTrack = myTracks.appendNew(mytrack);

    Particle* part = myParticles.appendNew(savedTrack, Const::ChargedStable(11));

    const Manager::Var* vIsFromECL = Manager::Instance().getVariable("isFromECL");
    const Manager::Var* vIsFromKLM = Manager::Instance().getVariable("isFromKLM");
    const Manager::Var* vIsFromTrack = Manager::Instance().getVariable("isFromTrack");
    const Manager::Var* vIsFromV0 = Manager::Instance().getVariable("isFromV0");

    EXPECT_TRUE(std::get<bool>(vIsFromTrack->function(part)));
    EXPECT_FALSE(std::get<bool>(vIsFromECL->function(part)));
    EXPECT_FALSE(std::get<bool>(vIsFromKLM->function(part)));
    EXPECT_FALSE(std::get<bool>(vIsFromV0->function(part)));
    EXPECT_FLOAT_EQ(0.5, trackPValue(part));
    EXPECT_FLOAT_EQ(position.Z(), trackZ0(part));
    EXPECT_FLOAT_EQ(sqrt(pow(position.X(), 2) + pow(position.Y(), 2)), trackD0(part));
    EXPECT_FLOAT_EQ(3, trackNCDCHits(part));
    EXPECT_FLOAT_EQ(24, trackNSVDHits(part));
    EXPECT_FLOAT_EQ(12, trackNPXDHits(part));

    //-----------------------------------------------------------------------
    // now add another track and mock up a V0 and a V0-based particle
    myResults.appendNew(position, momentum, cov6, charge * -1,
                        Const::electron, pValue, bField, CDCValue, 16777215, 0);
    Track secondTrack;
    secondTrack.setTrackFitResultIndex(Const::electron, 1);
    Track* savedTrack2 = myTracks.appendNew(secondTrack);
    myParticles.appendNew(savedTrack2, Const::ChargedStable(11));
    myV0s.appendNew(V0(std::pair(savedTrack, myResults[0]), std::pair(savedTrack2, myResults[1])));
    const TLorentzVector v0Momentum(momentum * 2, (momentum * 2).Mag());
    auto v0particle = myParticles.appendNew(v0Momentum, 22,
                                            Particle::c_Unflavored, Particle::c_V0, 0);
    v0particle->appendDaughter(0, false);
    v0particle->appendDaughter(1, false);
    //-----------------------------------------------------------------------

    EXPECT_FALSE(std::get<bool>(vIsFromTrack->function(v0particle)));
    EXPECT_FALSE(std::get<bool>(vIsFromECL->function(v0particle)));
    EXPECT_FALSE(std::get<bool>(vIsFromKLM->function(v0particle)));
    EXPECT_TRUE(std::get<bool>(vIsFromV0->function(v0particle)));

    const Manager::Var* vNDaughters = Manager::Instance().getVariable("nDaughters");
    EXPECT_EQ(std::get<int>(vNDaughters->function(v0particle)), 2);
  }

  class MCTruthVariablesTest : public ::testing::Test {
  protected:
    virtual void SetUp()
    {
      // datastore things
      DataStore::Instance().reset();
      DataStore::Instance().setInitializeActive(true);

      // needed to mock up
      StoreArray<ECLCluster> clusters;
      StoreArray<MCParticle> mcparticles;
      StoreArray<Track> tracks;
      StoreArray<TrackFitResult> trackfits;
      StoreArray<Particle> particles;

      // register the arrays
      clusters.registerInDataStore();
      mcparticles.registerInDataStore();
      tracks.registerInDataStore();
      trackfits.registerInDataStore();
      particles.registerInDataStore();

      // register the relations for mock up mcmatching
      clusters.registerRelationTo(mcparticles);
      tracks.registerRelationTo(mcparticles);
      particles.registerRelationTo(mcparticles);

      // register the relation for mock up track <--> cluster matching
      //clusters.registerRelationTo(tracks);
      tracks.registerRelationTo(clusters);

      // end datastore things
      DataStore::Instance().setInitializeActive(false);

      /* mock up an electron (track with a cluster AND a track-cluster match)
       * and a photon (cluster, no track) and MCParticles for both
       *
       * this assumes that everything (tracking, clustering, track-cluster
       * matching *and* mcmatching all worked)
       *
       * this can be extended to pions, kaons, etc but leave it simple for now
       */

      // create the true underlying mcparticles
      auto* true_photon = mcparticles.appendNew(MCParticle());
      true_photon->setPDG(Const::photon.getPDGCode());
      auto* true_electron = mcparticles.appendNew(MCParticle());
      true_electron->setPDG(Const::electron.getPDGCode());
      auto* true_pion = mcparticles.appendNew(MCParticle());
      true_pion->setPDG(-Const::pion.getPDGCode());

      // create the reco clusters
      auto* cl0 = clusters.appendNew(ECLCluster());
      cl0->setEnergy(1.0);
      cl0->setHypothesis(ECLCluster::EHypothesisBit::c_nPhotons);
      cl0->setClusterId(0);

      auto* cl1 = clusters.appendNew(ECLCluster());
      cl1->setEnergy(0.5);
      cl1->setHypothesis(ECLCluster::EHypothesisBit::c_nPhotons);
      cl1->setClusterId(1);

      // create a reco track (one has to also mock up a track fit result)
      TMatrixDSym cov(6);
      trackfits.appendNew(
        TVector3(), TVector3(), cov, -1, Const::electron, 0.5, 1.5,
        static_cast<unsigned long long int>(0x300000000000000), 16777215, 0);
      auto* electron_tr = tracks.appendNew(Track());
      electron_tr->setTrackFitResultIndex(Const::electron, 0);
      electron_tr->addRelationTo(cl1);  // a track <--> cluster match

      TMatrixDSym cov1(6);
      trackfits.appendNew(
        TVector3(), TVector3(), cov1, -1, Const::pion, 0.51, 1.5,
        static_cast<unsigned long long int>(0x300000000000000), 16777215, 0);
      auto* pion_tr = tracks.appendNew(Track());
      pion_tr->setTrackFitResultIndex(Const::pion, 0);
      pion_tr->addRelationTo(cl1);  // a track <--> cluster match

      // now set mcmatch relations
      cl0->addRelationTo(true_photon,   12.3);
      cl0->addRelationTo(true_electron,  2.3);
      cl1->addRelationTo(true_electron, 45.6);
      cl1->addRelationTo(true_photon,    5.6);
      cl1->addRelationTo(true_pion,     15.6);

      electron_tr->addRelationTo(true_electron);
      pion_tr->addRelationTo(true_pion);

      // create belle2::Particles from the mdst objects
      const auto* photon = particles.appendNew(Particle(cl0));
      const auto* electron = particles.appendNew(Particle(electron_tr, Const::electron));
      const auto* pion = particles.appendNew(Particle(pion_tr, Const::pion));
      const auto* misid_photon = particles.appendNew(Particle(cl1));

      // now set mcmatch relations
      photon->addRelationTo(true_photon);
      electron->addRelationTo(true_electron);
      pion->addRelationTo(true_pion);
      misid_photon->addRelationTo(true_electron); // assume MC matching caught this
    }

    virtual void TearDown()
    {
      DataStore::Instance().reset();
    }
  };

  TEST_F(MCTruthVariablesTest, mcCosThetaBetweenParticleAndNominalB)
  {
    DataStore::Instance().reset();
    DataStore::Instance().setInitializeActive(true);
    StoreArray<MCParticle> mcParticles;
    StoreArray<Particle> particles;
    particles.registerInDataStore();
    mcParticles.registerInDataStore();
    particles.registerRelationTo(mcParticles);
    DataStore::Instance().setInitializeActive(false);

    // Create MC graph for B- -> (D0 ->  K- e+ nu_e) pi-
    MCParticleGraph mcGraph;

    MCParticleGraph::GraphParticle& graphParticleMother = mcGraph.addParticle();
    MCParticleGraph::GraphParticle& graphParticleDaughter1 = mcGraph.addParticle();
    MCParticleGraph::GraphParticle& graphParticleDaughter2 = mcGraph.addParticle();
    MCParticleGraph::GraphParticle& graphParticleGranddaughter1 = mcGraph.addParticle();
    MCParticleGraph::GraphParticle& graphParticleGranddaughter2 = mcGraph.addParticle();
    MCParticleGraph::GraphParticle& graphParticleGranddaughter3 = mcGraph.addParticle();

    graphParticleDaughter1.comesFrom(graphParticleMother);
    graphParticleDaughter2.comesFrom(graphParticleMother);
    graphParticleGranddaughter1.comesFrom(graphParticleDaughter1);
    graphParticleGranddaughter2.comesFrom(graphParticleDaughter1);
    graphParticleGranddaughter3.comesFrom(graphParticleDaughter1);

    graphParticleMother.setPDG(-521);
    graphParticleDaughter1.setPDG(421);
    graphParticleDaughter2.setPDG(-Const::pion.getPDGCode());
    graphParticleGranddaughter1.setPDG(-Const::kaon.getPDGCode());
    graphParticleGranddaughter2.setPDG(-Const::electron.getPDGCode());
    graphParticleGranddaughter3.setPDG(12);

    // Create the two 4-vectors that will factor into calculation, and set a mass that corresponds
    // to the length of the 4-vector
    PCmsLabTransform T;
    graphParticleMother.set4Vector(T.rotateCmsToLab() * TLorentzVector({ 3.0, 4.0, 5.0, 18.0 }));
    graphParticleGranddaughter3.set4Vector(T.rotateCmsToLab() * TLorentzVector({ 0.0, 0.0, 5.0, 5.0 }));
    graphParticleMother.setMass(16.55294535724685);

    // The following masses and momenta do not factor into the calculation, but we will set them non-zero
    TLorentzVector dummyP4(1, 2, 1, 5);
    double dummyM = 4.3589;
    graphParticleDaughter1.set4Vector(dummyP4);
    graphParticleDaughter1.setMass(dummyM);
    graphParticleDaughter2.set4Vector(dummyP4);
    graphParticleDaughter2.setMass(dummyM);
    graphParticleGranddaughter1.set4Vector(dummyP4);
    graphParticleGranddaughter1.setMass(dummyM);
    graphParticleGranddaughter2.set4Vector(dummyP4);
    graphParticleGranddaughter2.setMass(dummyM);

    mcGraph.generateList();

    // Create mockup particles and add relations to MC particles
    auto* pMother = particles.appendNew(dummyP4, -521);
    pMother->addRelationTo(mcParticles[0]);

    particles.appendNew(dummyP4, 421)->addRelationTo(mcParticles[1]);
    particles.appendNew(dummyP4, -211)->addRelationTo(mcParticles[2]);
    particles.appendNew(dummyP4, -321)->addRelationTo(mcParticles[3]);
    particles.appendNew(dummyP4, -11)->addRelationTo(mcParticles[4]);
    particles.appendNew(dummyP4, 12)->addRelationTo(mcParticles[5]);

    double E_B = T.getCMSEnergy() / 2.0;
    double M_B = pMother->getPDGMass();
    double p_B = std::sqrt(E_B * E_B - M_B * M_B);

    TLorentzVector p4_Y_CMS = T.rotateLabToCms() * (graphParticleMother.get4Vector() - graphParticleGranddaughter3.get4Vector());
    double E_Y = p4_Y_CMS.E(); // E_Mother - E_Granddaughter3
    double p_Y = p4_Y_CMS.Rho(); // |p_Mother - p_Granddaughter3|
    double M_Y = p4_Y_CMS.M(); // sqrt((p4_Mother - p4_Granddaughter3)^2)

    double expectedCosBY = (2 * E_B * E_Y - M_B * M_B - M_Y * M_Y) / (2 * p_B * p_Y);

    const auto* mcCosBY = Manager::Instance().getVariable("mcCosThetaBetweenParticleAndNominalB");

    EXPECT_NEAR(std::get<double>(mcCosBY->function(pMother)), expectedCosBY, 1e-4);
  }

  TEST_F(MCTruthVariablesTest, ECLMCMatchWeightVariable)
  {
    StoreArray<Particle> particles{};
    const auto* photon = particles[0];
    const auto* electron = particles[1];
    const auto* pion = particles[2];

    const auto* weight = Manager::Instance().getVariable("clusterMCMatchWeight");
    EXPECT_FLOAT_EQ(std::get<double>(weight->function(photon)),   12.3);
    EXPECT_FLOAT_EQ(std::get<double>(weight->function(electron)), 45.6);
    EXPECT_FLOAT_EQ(std::get<double>(weight->function(pion)), 15.6);
  }

  TEST_F(MCTruthVariablesTest, ECLBestMCMatchVariables)
  {
    StoreArray<Particle> particles{};
    const auto* photon = particles[0];
    const auto* electron = particles[1];
    const auto* pion = particles[2];
    const auto* misid_photon = particles[3];


    const auto* pdgcode = Manager::Instance().getVariable("clusterBestMCPDG");
    EXPECT_EQ(std::get<double>(pdgcode->function(photon)),       Const::photon.getPDGCode());
    EXPECT_EQ(std::get<double>(pdgcode->function(electron)),     Const::electron.getPDGCode());
    EXPECT_EQ(std::get<double>(pdgcode->function(pion)),     Const::electron.getPDGCode());
    EXPECT_EQ(std::get<double>(pdgcode->function(misid_photon)), Const::electron.getPDGCode());

    const auto* weight = Manager::Instance().getVariable("clusterBestMCMatchWeight");
    EXPECT_FLOAT_EQ(std::get<double>(weight->function(photon)),       12.3);
    EXPECT_FLOAT_EQ(std::get<double>(weight->function(electron)),     45.6);
    EXPECT_FLOAT_EQ(std::get<double>(weight->function(pion)),     45.6);
    EXPECT_FLOAT_EQ(std::get<double>(weight->function(misid_photon)), 45.6);
  }


  class EventVariableTest : public ::testing::Test {
  protected:
    /** register Particle array + ParticleExtraInfoMap object. */
    void SetUp() override
    {
      DataStore::Instance().setInitializeActive(true);
      StoreArray<Particle>().registerInDataStore();
      StoreArray<MCParticle>().registerInDataStore();
      DataStore::Instance().setInitializeActive(false);

    }

    /** clear datastore */
    void TearDown() override
    {
      DataStore::Instance().reset();
    }
  };

  TEST_F(EventVariableTest, ExperimentRunEventDateAndTime)
  {
    const Manager::Var* exp = Manager::Instance().getVariable("expNum");
    const Manager::Var* run = Manager::Instance().getVariable("runNum");
    const Manager::Var* evt = Manager::Instance().getVariable("evtNum");
    const Manager::Var* date = Manager::Instance().getVariable("date");
    const Manager::Var* year = Manager::Instance().getVariable("year");
    const Manager::Var* time = Manager::Instance().getVariable("eventTimeSeconds");

    // there is no EventMetaData so expect nan
    EXPECT_FALSE(std::get<double>(date->function(nullptr)) == std::get<double>(date->function(nullptr)));
    EXPECT_FALSE(std::get<double>(year->function(nullptr)) == std::get<double>(year->function(nullptr)));
    EXPECT_FALSE(std::get<double>(time->function(nullptr)) == std::get<double>(time->function(nullptr)));

    DataStore::Instance().setInitializeActive(true);
    StoreObjPtr<EventMetaData> evtMetaData;
    evtMetaData.registerInDataStore();
    DataStore::Instance().setInitializeActive(false);
    evtMetaData.create();
    evtMetaData->setExperiment(1337);
    evtMetaData->setRun(12345);
    evtMetaData->setEvent(54321);
    evtMetaData->setTime(1288569600e9);
    // 01/11/2010 is the date TDR was uploaded to arXiv ... experiment's birthday?


    // -
    EXPECT_EQ(std::get<int>(exp->function(nullptr)), 1337);
    EXPECT_EQ(std::get<int>(run->function(nullptr)), 12345);
    EXPECT_EQ(std::get<int>(evt->function(nullptr)), 54321);
    EXPECT_FLOAT_EQ(std::get<double>(date->function(nullptr)), 20101101.);
    EXPECT_FLOAT_EQ(std::get<double>(year->function(nullptr)), 2010.);
    EXPECT_FLOAT_EQ(std::get<double>(time->function(nullptr)), 1288569600);
  }

  TEST_F(EventVariableTest, TestGlobalCounters)
  {
    StoreArray<MCParticle> mcParticles; // empty
    const Manager::Var* var = Manager::Instance().getVariable("nMCParticles");
    EXPECT_EQ(std::get<int>(var->function(nullptr)), 0);

    for (unsigned i = 0; i < 10; ++i)
      mcParticles.appendNew();

    EXPECT_EQ(std::get<int>(var->function(nullptr)), 10);

    // TODO: add other counters nTracks etc in here
  }

  TEST_F(EventVariableTest, TestIfContinuumEvent_ForContinuumEvent)
  {
    DataStore::Instance().setInitializeActive(true);
    StoreArray<MCParticle> mcParticles;
    StoreArray<Particle> particles;
    particles.registerRelationTo(mcParticles);
    DataStore::Instance().setInitializeActive(false);

    auto* mcParticle = mcParticles.appendNew();
    mcParticle->setPDG(Const::electron.getPDGCode());
    mcParticle->setStatus(MCParticle::c_PrimaryParticle);
    auto* p1 = particles.appendNew(TLorentzVector({ 0.0 , -0.4, 0.8, 1.0}), 11);
    p1->addRelationTo(mcParticle);

    mcParticle = mcParticles.appendNew();
    mcParticle->setPDG(-Const::electron.getPDGCode());
    mcParticle->setStatus(MCParticle::c_PrimaryParticle);
    auto* p2 = particles.appendNew(TLorentzVector({ 0.0 , -0.4, 0.8, 1.0}), 11);
    p2->addRelationTo(mcParticle);

    const Manager::Var* var = Manager::Instance().getVariable("isContinuumEvent");
    ASSERT_NE(var, nullptr);
    EXPECT_TRUE(std::get<bool>(var->function(p1)));
    EXPECT_TRUE(std::get<bool>(var->function(p2)));
    const Manager::Var* varN = Manager::Instance().getVariable("isNotContinuumEvent");
    ASSERT_NE(varN, nullptr);
    EXPECT_FALSE(std::get<bool>(varN->function(p1)));
    EXPECT_FALSE(std::get<bool>(varN->function(p2)));
  }

  TEST_F(EventVariableTest, TestIfContinuumEvent_ForUpsilon4SEvent)
  {
    DataStore::Instance().setInitializeActive(true);
    StoreArray<MCParticle> mcParticles2;
    StoreArray<Particle> particles2;
    particles2.registerRelationTo(mcParticles2);
    DataStore::Instance().setInitializeActive(false);

    auto* mcParticle = mcParticles2.appendNew();
    mcParticle->setPDG(Const::photon.getPDGCode());
    mcParticle->setStatus(MCParticle::c_PrimaryParticle);
    auto* p3 = particles2.appendNew(TLorentzVector({ 0.0 , -0.4, 0.8, 1.0}), 11);
    p3->addRelationTo(mcParticle);

    mcParticle = mcParticles2.appendNew();
    mcParticle->setPDG(300553);
    mcParticle->setStatus(MCParticle::c_PrimaryParticle);
    auto* p4 = particles2.appendNew(TLorentzVector({ 0.0 , -0.4, 0.8, 1.0}), 300553);
    p4->addRelationTo(mcParticle);

    const Manager::Var* var2 = Manager::Instance().getVariable("isContinuumEvent");
    ASSERT_NE(var2, nullptr);
    EXPECT_FALSE(std::get<bool>(var2->function(p3)));
    EXPECT_FALSE(std::get<bool>(var2->function(p4)));
    const Manager::Var* var2N = Manager::Instance().getVariable("isNotContinuumEvent");
    ASSERT_NE(var2N, nullptr);
    EXPECT_TRUE(std::get<bool>(var2N->function(p3)));
    EXPECT_TRUE(std::get<bool>(var2N->function(p4)));
  }

  TEST_F(EventVariableTest, TestIfContinuumEvent_ForWrongReconstructedUpsilon4SEvent)
  {
    DataStore::Instance().setInitializeActive(true);
    StoreArray<MCParticle> mcParticles3;
    StoreArray<Particle> particles3;
    particles3.registerRelationTo(mcParticles3);
    DataStore::Instance().setInitializeActive(false);

    auto* mcParticle = mcParticles3.appendNew();
    mcParticle->setPDG(Const::photon.getPDGCode());
    mcParticle->setStatus(MCParticle::c_PrimaryParticle);
    auto* p5 = particles3.appendNew(TLorentzVector({ 0.0 , -0.4, 0.8, 1.0}), 11);
    p5->addRelationTo(mcParticle);

    mcParticle = mcParticles3.appendNew();
    mcParticle->setPDG(300553);
    mcParticle->setStatus(MCParticle::c_PrimaryParticle);
    auto* p6 = particles3.appendNew(TLorentzVector({ 0.0 , -0.4, 0.8, 1.0}), 15);
    p6->addRelationTo(mcParticle);

    const Manager::Var* var3 = Manager::Instance().getVariable("isContinuumEvent");
    ASSERT_NE(var3, nullptr);
    EXPECT_FALSE(std::get<bool>(var3->function(p5)));
    EXPECT_FALSE(std::get<bool>(var3->function(p6)));
    const Manager::Var* var3N = Manager::Instance().getVariable("isNotContinuumEvent");
    ASSERT_NE(var3N, nullptr);
    EXPECT_TRUE(std::get<bool>(var3N->function(p5)));
    EXPECT_TRUE(std::get<bool>(var3N->function(p6)));
  }


  class MetaVariableTest : public ::testing::Test {
  protected:
    /** register Particle array + ParticleExtraInfoMap object. */
    void SetUp() override
    {
      DataStore::Instance().setInitializeActive(true);
      StoreObjPtr<ParticleExtraInfoMap>().registerInDataStore();
      StoreObjPtr<EventExtraInfo>().registerInDataStore();
      StoreArray<Particle>().registerInDataStore();
      StoreArray<MCParticle>().registerInDataStore();
      DataStore::Instance().setInitializeActive(false);
    }

    /** clear datastore */
    void TearDown() override
    {
      DataStore::Instance().reset();
    }
  };

  TEST_F(MetaVariableTest, countDaughters)
  {
    TLorentzVector momentum;
    const int nDaughters = 6;
    StoreArray<Particle> particles;
    std::vector<int> daughterIndices;
    for (int i = 0; i < nDaughters; i++) {
      Particle d(TLorentzVector(1, 0, 0, 3.0), (i % 2) ? 211 : -211);
      momentum += d.get4Vector();
      Particle* newDaughters = particles.appendNew(d);
      daughterIndices.push_back(newDaughters->getArrayIndex());
    }
    const Particle* p = particles.appendNew(momentum, 411, Particle::c_Unflavored, daughterIndices);

    const Manager::Var* var = Manager::Instance().getVariable("countDaughters(charge > 0)");
    ASSERT_NE(var, nullptr);
    EXPECT_EQ(std::get<int>(var->function(p)), 3);

    var = Manager::Instance().getVariable("countDaughters(abs(charge) > 0)");
    ASSERT_NE(var, nullptr);
    EXPECT_EQ(std::get<int>(var->function(p)), 6);

  }

  TEST_F(MetaVariableTest, useRestFrame)
  {
    Gearbox& gearbox = Gearbox::getInstance();
    gearbox.setBackends({std::string("file:")});
    gearbox.close();
    gearbox.open("geometry/Belle2.xml", false);

    Particle p({ 0.1 , -0.4, 0.8, 1.0 }, 11);
    p.setVertex(TVector3(1.0, 2.0, 2.0));

    const Manager::Var* var = Manager::Instance().getVariable("p");
    ASSERT_NE(var, nullptr);
    EXPECT_FLOAT_EQ(std::get<double>(var->function(&p)), 0.9);

    var = Manager::Instance().getVariable("E");
    ASSERT_NE(var, nullptr);
    EXPECT_FLOAT_EQ(std::get<double>(var->function(&p)), 1.0);

    var = Manager::Instance().getVariable("distance");
    ASSERT_NE(var, nullptr);
    EXPECT_FLOAT_EQ(std::get<double>(var->function(&p)), 3.0);

    var = Manager::Instance().getVariable("useRestFrame(p)");
    ASSERT_NE(var, nullptr);
    EXPECT_NEAR(std::get<double>(var->function(&p)), 0.0, 1e-9);

    var = Manager::Instance().getVariable("useRestFrame(E)");
    ASSERT_NE(var, nullptr);
    EXPECT_FLOAT_EQ(std::get<double>(var->function(&p)), 0.4358899);

    var = Manager::Instance().getVariable("useRestFrame(distance)");
    ASSERT_NE(var, nullptr);
    EXPECT_FLOAT_EQ(std::get<double>(var->function(&p)), 0.0);
  }

  TEST_F(MetaVariableTest, useLabFrame)
  {
    Particle p({ 0.1 , -0.4, 0.8, 1.0 }, 11);
    p.setVertex(TVector3(1.0, 2.0, 2.0));

    const Manager::Var* var = Manager::Instance().getVariable("p");
    ASSERT_NE(var, nullptr);
    EXPECT_FLOAT_EQ(std::get<double>(var->function(&p)), 0.9);

    var = Manager::Instance().getVariable("E");
    ASSERT_NE(var, nullptr);
    EXPECT_FLOAT_EQ(std::get<double>(var->function(&p)), 1.0);

    var = Manager::Instance().getVariable("distance");
    ASSERT_NE(var, nullptr);
    EXPECT_FLOAT_EQ(std::get<double>(var->function(&p)), 3.0);

    var = Manager::Instance().getVariable("useLabFrame(p)");
    ASSERT_NE(var, nullptr);
    EXPECT_FLOAT_EQ(std::get<double>(var->function(&p)), 0.9);

    var = Manager::Instance().getVariable("useLabFrame(E)");
    ASSERT_NE(var, nullptr);
    EXPECT_FLOAT_EQ(std::get<double>(var->function(&p)), 1.0);

    var = Manager::Instance().getVariable("useLabFrame(distance)");
    ASSERT_NE(var, nullptr);
    EXPECT_FLOAT_EQ(std::get<double>(var->function(&p)), 3.0);
  }

  TEST_F(MetaVariableTest, useCMSFrame)
  {
    Gearbox& gearbox = Gearbox::getInstance();
    gearbox.setBackends({std::string("file:")});
    gearbox.close();
    gearbox.open("geometry/Belle2.xml", false);

    Particle p({ 0.1 , -0.4, 0.8, 1.0 }, 11);
    p.setVertex(TVector3(1.0, 2.0, 2.0));

    const Manager::Var* var = Manager::Instance().getVariable("p");
    ASSERT_NE(var, nullptr);
    EXPECT_FLOAT_EQ(std::get<double>(var->function(&p)), 0.9);

    var = Manager::Instance().getVariable("E");
    ASSERT_NE(var, nullptr);
    EXPECT_FLOAT_EQ(std::get<double>(var->function(&p)), 1.0);

    var = Manager::Instance().getVariable("distance");
    ASSERT_NE(var, nullptr);
    EXPECT_FLOAT_EQ(std::get<double>(var->function(&p)), 3.0);

    var = Manager::Instance().getVariable("useCMSFrame(p)");
    ASSERT_NE(var, nullptr);
    EXPECT_FLOAT_EQ(std::get<double>(var->function(&p)), 0.68176979);

    var = Manager::Instance().getVariable("useCMSFrame(E)");
    ASSERT_NE(var, nullptr);
    EXPECT_FLOAT_EQ(std::get<double>(var->function(&p)), 0.80920333);

    var = Manager::Instance().getVariable("useCMSFrame(distance)");
    ASSERT_NE(var, nullptr);
    EXPECT_FLOAT_EQ(std::get<double>(var->function(&p)), 3.185117);
  }

  TEST_F(MetaVariableTest, useTagSideRecoilRestFrame)
  {
    DataStore::Instance().setInitializeActive(true);
    StoreArray<Particle> particles;
    particles.registerInDataStore();
    DataStore::Instance().setInitializeActive(false);
    PCmsLabTransform T;
    TLorentzVector vec0 = {0.0, 0.0, 0.0, T.getCMSEnergy()};
    TLorentzVector vec1 = {0.0, +0.332174566, 0.0, T.getCMSEnergy() / 2.};
    TLorentzVector vec2 = {0.0, -0.332174566, 0.0, T.getCMSEnergy() / 2.};
    Particle* p0 = particles.appendNew(Particle(T.rotateCmsToLab() * vec0, 300553));
    Particle* p1 = particles.appendNew(Particle(T.rotateCmsToLab() * vec1, 511, Particle::c_Unflavored, Particle::c_Undefined, 1));
    Particle* p2 = particles.appendNew(Particle(T.rotateCmsToLab() * vec2, -511, Particle::c_Unflavored, Particle::c_Undefined, 2));

    p0->appendDaughter(p1->getArrayIndex());
    p0->appendDaughter(p2->getArrayIndex());

    const Manager::Var* var = Manager::Instance().getVariable("useTagSideRecoilRestFrame(daughter(1, p), 0)");
    ASSERT_NE(var, nullptr);
    EXPECT_NEAR(std::get<double>(var->function(p0)), 0., 1e-6);

    var = Manager::Instance().getVariable("useTagSideRecoilRestFrame(daughter(1, px), 0)");
    ASSERT_NE(var, nullptr);
    EXPECT_NEAR(std::get<double>(var->function(p0)), 0., 1e-6);

    var = Manager::Instance().getVariable("useTagSideRecoilRestFrame(daughter(1, py), 0)");
    ASSERT_NE(var, nullptr);
    EXPECT_NEAR(std::get<double>(var->function(p0)), 0., 1e-6);

    var = Manager::Instance().getVariable("useTagSideRecoilRestFrame(daughter(1, pz), 0)");
    ASSERT_NE(var, nullptr);
    EXPECT_NEAR(std::get<double>(var->function(p0)), 0., 1e-6);

    var = Manager::Instance().getVariable("useTagSideRecoilRestFrame(daughter(1, E), 0)");
    ASSERT_NE(var, nullptr);
    EXPECT_NEAR(std::get<double>(var->function(p0)), p1->getMass(), 1e-6);
  }


  TEST_F(MetaVariableTest, extraInfo)
  {
    Particle p({ 0.1 , -0.4, 0.8, 1.0 }, 11);
    p.addExtraInfo("pi", 3.14);

    const Manager::Var* var = Manager::Instance().getVariable("extraInfo(pi)");
    ASSERT_NE(var, nullptr);
    EXPECT_FLOAT_EQ(std::get<double>(var->function(&p)), 3.14);

    // If nullptr is given, NaN is returned
    EXPECT_TRUE(std::isnan(std::get<double>(var->function(nullptr))));
  }

  TEST_F(MetaVariableTest, eventExtraInfo)
  {
    StoreObjPtr<EventExtraInfo> eventExtraInfo;
    if (not eventExtraInfo.isValid())
      eventExtraInfo.create();
    eventExtraInfo->addExtraInfo("pi", 3.14);
    const Manager::Var* var = Manager::Instance().getVariable("eventExtraInfo(pi)");
    ASSERT_NE(var, nullptr);
    EXPECT_FLOAT_EQ(std::get<double>(var->function(nullptr)), 3.14);
  }

  TEST_F(MetaVariableTest, eventCached)
  {
    const Manager::Var* var = Manager::Instance().getVariable("eventCached(constant(3.14))");
    ASSERT_NE(var, nullptr);
    EXPECT_FLOAT_EQ(std::get<double>(var->function(nullptr)), 3.14);
    StoreObjPtr<EventExtraInfo> eventExtraInfo;
    EXPECT_TRUE(eventExtraInfo.isValid());
    EXPECT_TRUE(eventExtraInfo->hasExtraInfo("__constant__bo3__pt14__bc"));
    EXPECT_FLOAT_EQ(eventExtraInfo->getExtraInfo("__constant__bo3__pt14__bc"), 3.14);
    eventExtraInfo->addExtraInfo("__eventExtraInfo__bopi__bc", 3.14);
    var = Manager::Instance().getVariable("eventCached(eventExtraInfo(pi))");
    ASSERT_NE(var, nullptr);
    EXPECT_FLOAT_EQ(std::get<double>(var->function(nullptr)), 3.14);
  }

  TEST_F(MetaVariableTest, particleCached)
  {
    Particle p({ 0.1 , -0.4, 0.8, 2.0 }, 11);
    const Manager::Var* var = Manager::Instance().getVariable("particleCached(px)");
    ASSERT_NE(var, nullptr);
    EXPECT_FLOAT_EQ(std::get<double>(var->function(&p)), 0.1);
    EXPECT_TRUE(p.hasExtraInfo("__px"));
    EXPECT_FLOAT_EQ(p.getExtraInfo("__px"), 0.1);
    p.addExtraInfo("__py", -0.5); // NOT -0.4 because we want to see if the cache is used instead of py!
    var = Manager::Instance().getVariable("particleCached(py)");
    ASSERT_NE(var, nullptr);
    EXPECT_FLOAT_EQ(std::get<double>(var->function(&p)), -0.5);
  }

  TEST_F(MetaVariableTest, basicMathTest)
  {
    Particle p({ 0.1 , -0.4, 0.8, 2.0 }, 11);

    const Manager::Var* var = Manager::Instance().getVariable("abs(py)");
    ASSERT_NE(var, nullptr);
    EXPECT_FLOAT_EQ(std::get<double>(var->function(&p)), 0.4);

    var = Manager::Instance().getVariable("min(E, pz)");
    ASSERT_NE(var, nullptr);
    EXPECT_FLOAT_EQ(std::get<double>(var->function(&p)), 0.8);

    var = Manager::Instance().getVariable("max(E, pz)");
    ASSERT_NE(var, nullptr);
    EXPECT_FLOAT_EQ(std::get<double>(var->function(&p)), 2.0);

    var = Manager::Instance().getVariable("log10(px)");
    ASSERT_NE(var, nullptr);
    EXPECT_FLOAT_EQ(std::get<double>(var->function(&p)), -1.0);

    // sin 30 = 0.5
    var = Manager::Instance().getVariable("sin(0.5235987755983)");
    ASSERT_NE(var, nullptr);
    EXPECT_FLOAT_EQ(std::get<double>(var->function(&p)), 0.5);

    // sin 90 = 1
    var = Manager::Instance().getVariable("sin(1.5707963267948966)");
    ASSERT_NE(var, nullptr);
    EXPECT_FLOAT_EQ(std::get<double>(var->function(&p)), 1.0);

    // asin 1 = 90
    var = Manager::Instance().getVariable("asin(1.0)");
    ASSERT_NE(var, nullptr);
    EXPECT_FLOAT_EQ(std::get<double>(var->function(&p)), 1.5707963267948966);

    // cos 60 = 0.5
    var = Manager::Instance().getVariable("cos(1.0471975511965976)");
    ASSERT_NE(var, nullptr);
    EXPECT_FLOAT_EQ(std::get<double>(var->function(&p)), 0.5);

    // acos 0 = 90
    var = Manager::Instance().getVariable("acos(0)");
    ASSERT_NE(var, nullptr);
    EXPECT_FLOAT_EQ(std::get<double>(var->function(&p)), 1.5707963267948966);

  }

  TEST_F(MetaVariableTest, formula)
  {
    // see also unit tests in framework/formula_parser.cc
    //
    // keep particle-based tests here, and operator precedence tests (etc) in
    // framework with the parser itself

    Particle p({ 0.1 , -0.4, 0.8, 2.0 }, 11);

    const Manager::Var* var = Manager::Instance().getVariable("formula(px + py)");
    ASSERT_NE(var, nullptr);
    EXPECT_FLOAT_EQ(std::get<double>(var->function(&p)), -0.3);

    var = Manager::Instance().getVariable("formula(px - py)");
    ASSERT_NE(var, nullptr);
    EXPECT_FLOAT_EQ(std::get<double>(var->function(&p)), 0.5);

    var = Manager::Instance().getVariable("formula(px * py)");
    ASSERT_NE(var, nullptr);
    EXPECT_FLOAT_EQ(std::get<double>(var->function(&p)), -0.04);

    var = Manager::Instance().getVariable("formula(py / px)");
    ASSERT_NE(var, nullptr);
    EXPECT_FLOAT_EQ(std::get<double>(var->function(&p)), -4.0);

    var = Manager::Instance().getVariable("formula(px ^ E)");
    ASSERT_NE(var, nullptr);
    EXPECT_FLOAT_EQ(std::get<double>(var->function(&p)), 0.01);

    var = Manager::Instance().getVariable("formula(px * py + pz)");
    ASSERT_NE(var, nullptr);
    EXPECT_NEAR(std::get<double>(var->function(&p)), 0.76, 1e-6);

    var = Manager::Instance().getVariable("formula(pz + px * py)");
    ASSERT_NE(var, nullptr);
    EXPECT_NEAR(std::get<double>(var->function(&p)), 0.76, 1e-6);

    var = Manager::Instance().getVariable("formula(pt)");
    ASSERT_NE(var, nullptr);
    EXPECT_FLOAT_EQ(std::get<double>(var->function(&p)), 0.41231057);
    double pt = std::get<double>(var->function(&p));

    var = Manager::Instance().getVariable("formula((px**2 + py**2)**(1/2))");
    ASSERT_NE(var, nullptr);
    EXPECT_FLOAT_EQ(std::get<double>(var->function(&p)), pt);

    var = Manager::Instance().getVariable("formula(charge)");
    ASSERT_NE(var, nullptr);
    EXPECT_FLOAT_EQ(std::get<double>(var->function(&p)), -1.0);

    var = Manager::Instance().getVariable("formula(charge**2)");
    ASSERT_NE(var, nullptr);
    EXPECT_FLOAT_EQ(std::get<double>(var->function(&p)), 1.0);

    var = Manager::Instance().getVariable("formula(charge^2)");
    ASSERT_NE(var, nullptr);
    EXPECT_FLOAT_EQ(std::get<double>(var->function(&p)), 1.0);

    var = Manager::Instance().getVariable("formula(PDG * charge)");
    ASSERT_NE(var, nullptr);
    EXPECT_FLOAT_EQ(std::get<double>(var->function(&p)), -11.0);

    var = Manager::Instance().getVariable("formula(PDG**2 * charge)");
    ASSERT_NE(var, nullptr);
    EXPECT_FLOAT_EQ(std::get<double>(var->function(&p)), -121.0);

    var = Manager::Instance().getVariable("formula(10.58 - (px + py + pz - E)**2)");
    ASSERT_NE(var, nullptr);
    EXPECT_FLOAT_EQ(std::get<double>(var->function(&p)), 8.33);

    var = Manager::Instance().getVariable("formula(-10.58 + (px + py + pz - E)**2)");
    ASSERT_NE(var, nullptr);
    EXPECT_FLOAT_EQ(std::get<double>(var->function(&p)), -8.33);

    var = Manager::Instance().getVariable("formula(-1.0 * PDG)");
    ASSERT_NE(var, nullptr);
    EXPECT_FLOAT_EQ(std::get<double>(var->function(&p)), -11);
  }

  TEST_F(MetaVariableTest, passesCut)
  {
    Particle p({ 0.1 , -0.4, 0.8, 2.0 }, 11);
    Particle p2({ 0.1 , -0.4, 0.8, 4.0 }, 11);

    const Manager::Var* var = Manager::Instance().getVariable("passesCut(E < 3)");
    ASSERT_NE(var, nullptr);
    EXPECT_TRUE(std::get<bool>(var->function(&p)));
    EXPECT_FALSE(std::get<bool>(var->function(&p2)));
    // EXPECT_TRUE(std::isnan(std::get<double>(var->function(nullptr)))); // Check that particle is present has been removed to allow change to bool as return type

  }

  TEST_F(MetaVariableTest, unmask)
  {
    DataStore::Instance().setInitializeActive(true);
    StoreArray<MCParticle> mcParticles;
    StoreArray<Particle> particles;
    particles.registerInDataStore();
    mcParticles.registerInDataStore();
    particles.registerRelationTo(mcParticles);
    DataStore::Instance().setInitializeActive(false);

    // Create MC graph for B -> (muon -> electron + muon_neutrino) + anti_muon_neutrino
    MCParticleGraph mcGraph;

    MCParticleGraph::GraphParticle& graphParticleGrandMother = mcGraph.addParticle();

    MCParticleGraph::GraphParticle& graphParticleMother = mcGraph.addParticle();
    MCParticleGraph::GraphParticle& graphParticleAunt = mcGraph.addParticle();

    MCParticleGraph::GraphParticle& graphParticleDaughter1 = mcGraph.addParticle();
    MCParticleGraph::GraphParticle& graphParticleDaughter2 = mcGraph.addParticle();

    graphParticleGrandMother.setPDG(-521);
    graphParticleMother.setPDG(Const::muon.getPDGCode());
    graphParticleAunt.setPDG(-14);
    graphParticleDaughter1.setPDG(Const::electron.getPDGCode());
    graphParticleDaughter2.setPDG(14);

    graphParticleMother.comesFrom(graphParticleGrandMother);
    graphParticleAunt.comesFrom(graphParticleGrandMother);
    graphParticleDaughter1.comesFrom(graphParticleMother);
    graphParticleDaughter2.comesFrom(graphParticleMother);
    mcGraph.generateList();


    // Get MC Particles from StoreArray
    auto* mcGrandMother = mcParticles[0];
    mcGrandMother->setStatus(MCParticle::c_PrimaryParticle);

    auto* mcMother = mcParticles[1];
    mcMother->setStatus(MCParticle::c_PrimaryParticle);

    auto* mcAunt = mcParticles[2];
    mcAunt->setStatus(MCParticle::c_PrimaryParticle);

    auto* mcDaughter1 = mcParticles[3];
    mcDaughter1->setStatus(MCParticle::c_PrimaryParticle);

    auto* mcDaughter2 = mcParticles[4];
    mcDaughter2->setStatus(MCParticle::c_PrimaryParticle);

    auto* pGrandMother = particles.appendNew(TLorentzVector({ 0.0 , -0.4, 0.8, 1.0}), -521);
    pGrandMother->addRelationTo(mcGrandMother);

    auto* pMother = particles.appendNew(TLorentzVector({ 0.0 , -0.4, 0.8, 1.0}), 13);
    pMother->addRelationTo(mcMother);


    pMother->writeExtraInfo("mcErrors", 8);
    pGrandMother->writeExtraInfo("mcErrors", 8 | 16);
    const Manager::Var* var1 = Manager::Instance().getVariable("unmask(mcErrors, 8)");
    const Manager::Var* var2 = Manager::Instance().getVariable("unmask(mcErrors, 8, 16, 32, 64)");
    ASSERT_NE(var1, nullptr);
    EXPECT_FLOAT_EQ(std::get<double>(var1->function(pMother)), 0);
    EXPECT_FLOAT_EQ(std::get<double>(var1->function(pGrandMother)), 16);
    ASSERT_NE(var2, nullptr);
    EXPECT_FLOAT_EQ(std::get<double>(var2->function(pMother)), 0);
    EXPECT_FLOAT_EQ(std::get<double>(var2->function(pGrandMother)), 0);


    pMother->writeExtraInfo("mcErrors", 8 | 128);
    pGrandMother->writeExtraInfo("mcErrors", 8 | 16 | 512);
    ASSERT_NE(var1, nullptr);
    EXPECT_FLOAT_EQ(std::get<double>(var1->function(pMother)), 128);
    EXPECT_FLOAT_EQ(std::get<double>(var1->function(pGrandMother)), 16 | 512);
    ASSERT_NE(var2, nullptr);
    EXPECT_FLOAT_EQ(std::get<double>(var2->function(pMother)), 128);
    EXPECT_FLOAT_EQ(std::get<double>(var2->function(pGrandMother)), 512);

    // unmask variable needs at least two arguments
    EXPECT_B2FATAL(Manager::Instance().getVariable("unmask(mcErrors)"));

    // all but the first argument have to be integers
    EXPECT_B2FATAL(Manager::Instance().getVariable("unmask(mcErrors, NOTINT)"));
  }

  TEST_F(MetaVariableTest, conditionalVariableSelector)
  {
    Particle p({ 0.1, -0.4, 0.8, 2.0 }, 11);

    const Manager::Var* var = Manager::Instance().getVariable("conditionalVariableSelector(E>1, px, py)");
    ASSERT_NE(var, nullptr);
    EXPECT_FLOAT_EQ(std::get<double>(var->function(&p)), 0.1);

    var = Manager::Instance().getVariable("conditionalVariableSelector(E<1, px, py)");
    ASSERT_NE(var, nullptr);
    EXPECT_FLOAT_EQ(std::get<double>(var->function(&p)), -0.4);

  }

  TEST_F(MetaVariableTest, nCleanedTracks)
  {
    DataStore::Instance().setInitializeActive(true);
    StoreArray<TrackFitResult> track_fit_results;
    StoreArray<Track> tracks;
    track_fit_results.registerInDataStore();
    tracks.registerInDataStore();
    DataStore::Instance().setInitializeActive(false);

    Particle p({ 0.1 , -0.4, 0.8, 2.0 }, 11);
    Particle p2({ 0.1 , -0.4, 0.8, 4.0 }, 11);

    track_fit_results.appendNew(TVector3(0.1, 0.1, 0.1), TVector3(0.1, 0.0, 0.0),
                                TMatrixDSym(6), 1, Const::pion, 0.01, 1.5, 0, 0, 0);
    track_fit_results.appendNew(TVector3(0.1, 0.1, 0.1), TVector3(0.15, 0.0, 0.0),
                                TMatrixDSym(6), 1, Const::pion, 0.01, 1.5, 0, 0, 0);
    track_fit_results.appendNew(TVector3(0.1, 0.1, 0.1), TVector3(0.4, 0.0, 0.0),
                                TMatrixDSym(6), 1, Const::pion, 0.01, 1.5, 0, 0, 0);
    track_fit_results.appendNew(TVector3(0.1, 0.1, 0.1), TVector3(0.6, 0.0, 0.0),
                                TMatrixDSym(6), 1, Const::pion, 0.01, 1.5, 0, 0, 0);

    tracks.appendNew()->setTrackFitResultIndex(Const::pion, 0);
    tracks.appendNew()->setTrackFitResultIndex(Const::pion, 1);
    tracks.appendNew()->setTrackFitResultIndex(Const::pion, 2);
    tracks.appendNew()->setTrackFitResultIndex(Const::pion, 3);

    const Manager::Var* var1 = Manager::Instance().getVariable("nCleanedTracks(p > 0.5)");
    EXPECT_FLOAT_EQ(std::get<int>(var1->function(nullptr)), 1);

    const Manager::Var* var2 = Manager::Instance().getVariable("nCleanedTracks(p > 0.2)");
    EXPECT_FLOAT_EQ(std::get<int>(var2->function(nullptr)), 2);

    const Manager::Var* var3 = Manager::Instance().getVariable("nCleanedTracks()");
    EXPECT_FLOAT_EQ(std::get<int>(var3->function(nullptr)), 4);


  }

  TEST_F(MetaVariableTest, NumberOfMCParticlesInEvent)
  {
    Particle p({ 0.1 , -0.4, 0.8, 2.0 }, 11);
    Particle p2({ 0.1 , -0.4, 0.8, 4.0 }, 11);

    StoreArray<MCParticle> mcParticles;
    auto* mcParticle = mcParticles.appendNew();
    mcParticle->setPDG(Const::electron.getPDGCode());
    mcParticle->setStatus(MCParticle::c_PrimaryParticle);
    mcParticle = mcParticles.appendNew();
    mcParticle->setPDG(Const::photon.getPDGCode());
    mcParticle->setStatus(MCParticle::c_PrimaryParticle);
    mcParticle = mcParticles.appendNew();
    mcParticle->setPDG(-Const::electron.getPDGCode());
    mcParticle->setStatus(MCParticle::c_PrimaryParticle);
    mcParticle = mcParticles.appendNew();
    mcParticle->setPDG(Const::electron.getPDGCode());


    const Manager::Var* var = Manager::Instance().getVariable("NumberOfMCParticlesInEvent(11)");
    ASSERT_NE(var, nullptr);
    EXPECT_EQ(std::get<int>(var->function(nullptr)), 2);

  }

  TEST_F(MetaVariableTest, daughterInvM)
  {
    TLorentzVector momentum;
    const int nDaughters = 6;
    StoreArray<Particle> particles;
    std::vector<int> daughterIndices;
    for (int i = 0; i < nDaughters; i++) {
      Particle d(TLorentzVector(2, 2, 2, 4.0), (i % 2) ? 211 : -211);
      momentum += d.get4Vector();
      Particle* newDaughters = particles.appendNew(d);
      daughterIndices.push_back(newDaughters->getArrayIndex());
    }
    const Particle* p = particles.appendNew(momentum, 411, Particle::c_Unflavored, daughterIndices);

    const Manager::Var* var = Manager::Instance().getVariable("daughterInvM(6,5)");
    ASSERT_NE(var, nullptr);
    EXPECT_TRUE(std::isnan(std::get<double>(var->function(p))));

    var = Manager::Instance().getVariable("daughterInvM(0, 1)");
    ASSERT_NE(var, nullptr);
    EXPECT_FLOAT_EQ(std::get<double>(var->function(p)), 4.0);

    var = Manager::Instance().getVariable("daughterInvM(0, 1, 2)");
    ASSERT_NE(var, nullptr);
    EXPECT_FLOAT_EQ(std::get<double>(var->function(p)), 6.0);
  }

  TEST_F(MetaVariableTest, daughter)
  {
    TLorentzVector momentum;
    const int nDaughters = 6;
    StoreArray<Particle> particles;
    std::vector<int> daughterIndices;
    for (int i = 0; i < nDaughters; i++) {
      Particle d(TLorentzVector(i * 1.0, 1, 1, 1), (i % 2) ? 211 : -211);
      momentum += d.get4Vector();
      Particle* newDaughters = particles.appendNew(d);
      daughterIndices.push_back(newDaughters->getArrayIndex());
    }
    const Particle* p = particles.appendNew(momentum, 411, Particle::c_Unflavored, daughterIndices);

    const Manager::Var* var = Manager::Instance().getVariable("daughter(6, px)");
    ASSERT_NE(var, nullptr);
    EXPECT_TRUE(std::isnan(std::get<double>(var->function(p))));

    var = Manager::Instance().getVariable("daughter(0, px)");
    ASSERT_NE(var, nullptr);
    EXPECT_NEAR(std::get<double>(var->function(p)), 0.0, 1e-6);

    var = Manager::Instance().getVariable("daughter(1, px)");
    ASSERT_NE(var, nullptr);
    EXPECT_FLOAT_EQ(std::get<double>(var->function(p)), 1.0);

    var = Manager::Instance().getVariable("daughter(2, px)");
    ASSERT_NE(var, nullptr);
    EXPECT_FLOAT_EQ(std::get<double>(var->function(p)), 2.0);
  }

  TEST_F(MetaVariableTest, mcDaughter)
  {
    DataStore::Instance().setInitializeActive(true);
    StoreArray<MCParticle> mcParticles;
    StoreArray<Particle> particles;
    particles.registerInDataStore();
    mcParticles.registerInDataStore();
    particles.registerRelationTo(mcParticles);
    DataStore::Instance().setInitializeActive(false);

    // Create MC graph for B -> (muon -> electron + muon_neutrino) + anti_muon_neutrino
    MCParticleGraph mcGraph;

    MCParticleGraph::GraphParticle& graphParticleGrandMother = mcGraph.addParticle();

    MCParticleGraph::GraphParticle& graphParticleMother = mcGraph.addParticle();
    MCParticleGraph::GraphParticle& graphParticleAunt = mcGraph.addParticle();

    MCParticleGraph::GraphParticle& graphParticleDaughter1 = mcGraph.addParticle();
    MCParticleGraph::GraphParticle& graphParticleDaughter2 = mcGraph.addParticle();

    graphParticleGrandMother.setPDG(-521);
    graphParticleMother.setPDG(Const::muon.getPDGCode());
    graphParticleAunt.setPDG(-14);
    graphParticleDaughter1.setPDG(Const::electron.getPDGCode());
    graphParticleDaughter2.setPDG(14);

    graphParticleMother.comesFrom(graphParticleGrandMother);
    graphParticleAunt.comesFrom(graphParticleGrandMother);
    graphParticleDaughter1.comesFrom(graphParticleMother);
    graphParticleDaughter2.comesFrom(graphParticleMother);
    mcGraph.generateList();

    // Get MC Particles from StoreArray
    auto* mcGrandMother = mcParticles[0];
    mcGrandMother->setStatus(MCParticle::c_PrimaryParticle);

    auto* mcMother = mcParticles[1];
    mcMother->setStatus(MCParticle::c_PrimaryParticle);

    auto* mcAunt = mcParticles[2];
    mcAunt->setStatus(MCParticle::c_PrimaryParticle);

    auto* mcDaughter1 = mcParticles[3];
    mcDaughter1->setStatus(MCParticle::c_PrimaryParticle);

    auto* mcDaughter2 = mcParticles[4];
    mcDaughter2->setStatus(MCParticle::c_PrimaryParticle);

    auto* pGrandMother = particles.appendNew(TLorentzVector({ 0.0 , -0.4, 0.8, 1.0}), -521);
    pGrandMother->addRelationTo(mcGrandMother);

    auto* pMother = particles.appendNew(TLorentzVector({ 0.0 , -0.4, 0.8, 1.0}), 13);
    pMother->addRelationTo(mcMother);

    // Test for particle that has no MC match
    auto* p_noMC = particles.appendNew(TLorentzVector({ 0.0 , -0.4, 0.8, 1.0}), 13);

    // Test for particle that has MC match, but MC match has no daughter
    auto* p_noDaughter = particles.appendNew(TLorentzVector({ 0.0 , -0.4, 0.8, 1.0}), 11);
    p_noDaughter->addRelationTo(mcDaughter1);

    const Manager::Var* var = Manager::Instance().getVariable("mcDaughter(0, PDG)");
    ASSERT_NE(var, nullptr);
    EXPECT_FLOAT_EQ(std::get<double>(var->function(pGrandMother)), 13);
    EXPECT_FLOAT_EQ(std::get<double>(var->function(pMother)), 11);
    EXPECT_TRUE(std::isnan(std::get<double>(var->function(p_noMC))));
    EXPECT_TRUE(std::isnan(std::get<double>(var->function(p_noDaughter))));
    var = Manager::Instance().getVariable("mcDaughter(1, PDG)");
    EXPECT_FLOAT_EQ(std::get<double>(var->function(pGrandMother)), -14);
    EXPECT_FLOAT_EQ(std::get<double>(var->function(pMother)), 14);
    // Test for particle where mc daughter index is out of range of mc daughters
    var = Manager::Instance().getVariable("mcDaughter(2, PDG)");
    EXPECT_TRUE(std::isnan(std::get<double>(var->function(pGrandMother))));
    EXPECT_TRUE(std::isnan(std::get<double>(var->function(pMother))));
    // Test nested application of mcDaughter
    var = Manager::Instance().getVariable("mcDaughter(0, mcDaughter(0, PDG))");
    EXPECT_FLOAT_EQ(std::get<double>(var->function(pGrandMother)), 11);
    EXPECT_TRUE(std::isnan(std::get<double>(var->function(pMother))));
    var = Manager::Instance().getVariable("mcDaughter(0, mcDaughter(1, PDG))");
    EXPECT_FLOAT_EQ(std::get<double>(var->function(pGrandMother)), 14);
    var = Manager::Instance().getVariable("mcDaughter(0, mcDaughter(2, PDG))");
    EXPECT_TRUE(std::isnan(std::get<double>(var->function(pGrandMother))));
    var = Manager::Instance().getVariable("mcDaughter(1, mcDaughter(0, PDG))");
    EXPECT_TRUE(std::isnan(std::get<double>(var->function(pGrandMother))));
  }

  TEST_F(MetaVariableTest, mcMother)
  {
    DataStore::Instance().setInitializeActive(true);
    StoreArray<MCParticle> mcParticles;
    StoreArray<Particle> particles;
    particles.registerInDataStore();
    mcParticles.registerInDataStore();
    particles.registerRelationTo(mcParticles);
    DataStore::Instance().setInitializeActive(false);

    // Create MC graph for B -> (muon -> electron + muon_neutrino) + anti_muon_neutrino
    MCParticleGraph mcGraph;

    MCParticleGraph::GraphParticle& graphParticleGrandMother = mcGraph.addParticle();

    MCParticleGraph::GraphParticle& graphParticleMother = mcGraph.addParticle();
    MCParticleGraph::GraphParticle& graphParticleAunt = mcGraph.addParticle();

    MCParticleGraph::GraphParticle& graphParticleDaughter1 = mcGraph.addParticle();
    MCParticleGraph::GraphParticle& graphParticleDaughter2 = mcGraph.addParticle();

    graphParticleGrandMother.setPDG(-521);
    graphParticleMother.setPDG(Const::muon.getPDGCode());
    graphParticleAunt.setPDG(-14);
    graphParticleDaughter1.setPDG(Const::electron.getPDGCode());
    graphParticleDaughter2.setPDG(14);

    graphParticleMother.comesFrom(graphParticleGrandMother);
    graphParticleAunt.comesFrom(graphParticleGrandMother);
    graphParticleDaughter1.comesFrom(graphParticleMother);
    graphParticleDaughter2.comesFrom(graphParticleMother);

    mcGraph.generateList();

    // Get MC Particles from StoreArray
    auto* mcGrandMother = mcParticles[0];
    mcGrandMother->setStatus(MCParticle::c_PrimaryParticle);

    auto* mcMother = mcParticles[1];
    mcMother->setStatus(MCParticle::c_PrimaryParticle);

    auto* mcAunt = mcParticles[2];
    mcAunt->setStatus(MCParticle::c_PrimaryParticle);

    auto* mcDaughter1 = mcParticles[3];
    mcDaughter1->setStatus(MCParticle::c_PrimaryParticle);

    auto* mcDaughter2 = mcParticles[4];
    mcDaughter2->setStatus(MCParticle::c_PrimaryParticle);

    auto* p1 = particles.appendNew(TLorentzVector({ 0.0 , -0.4, 0.8, 1.0}), 11);
    p1->addRelationTo(mcDaughter1);

    auto* p2 = particles.appendNew(TLorentzVector({ 0.0 , -0.4, 0.8, 1.0}), 14);
    p2->addRelationTo(mcDaughter2);

    auto* pMother = particles.appendNew(TLorentzVector({ 0.0 , -0.4, 0.8, 1.0}), 13);
    pMother->addRelationTo(mcMother);

    // For test of particle that has no MC match
    auto* p_noMC = particles.appendNew(TLorentzVector({ 0.0 , -0.4, 0.8, 1.0}), 11);

    // For test of particle that has MC match, but MC match has no mother
    auto* p_noMother = particles.appendNew(TLorentzVector({ 0.0 , -0.4, 0.8, 1.0}), -521);
    p_noMother->addRelationTo(mcGrandMother);

    const Manager::Var* var = Manager::Instance().getVariable("mcMother(PDG)");
    ASSERT_NE(var, nullptr);
    EXPECT_FLOAT_EQ(std::get<double>(var->function(p1)), 13);
    EXPECT_FLOAT_EQ(std::get<double>(var->function(p2)), 13);
    EXPECT_FLOAT_EQ(std::get<double>(var->function(pMother)), -521);
    EXPECT_TRUE(std::isnan(std::get<double>(var->function(p_noMC))));
    EXPECT_TRUE(std::isnan(std::get<double>(var->function(p_noMother))));

    // Test if nested calls of mcMother work correctly
    var = Manager::Instance().getVariable("mcMother(mcMother(PDG))");
    EXPECT_FLOAT_EQ(std::get<double>(var->function(p1)), -521);
  }

  TEST_F(MetaVariableTest, genParticle)
  {
    DataStore::Instance().setInitializeActive(true);
    StoreArray<MCParticle> mcParticles;
    StoreArray<Particle> particles;
    particles.registerInDataStore();
    mcParticles.registerInDataStore();
    particles.registerRelationTo(mcParticles);
    DataStore::Instance().setInitializeActive(false);

    // Create MC graph for Upsilon(4S) -> (B^- -> electron + anti_electron_neutrino) + B^+
    MCParticleGraph mcGraph;

    MCParticleGraph::GraphParticle& graphParticleGrandMother = mcGraph.addParticle();

    MCParticleGraph::GraphParticle& graphParticleMother = mcGraph.addParticle();
    MCParticleGraph::GraphParticle& graphParticleAunt = mcGraph.addParticle();

    MCParticleGraph::GraphParticle& graphParticleDaughter1 = mcGraph.addParticle();
    MCParticleGraph::GraphParticle& graphParticleDaughter2 = mcGraph.addParticle();

    graphParticleGrandMother.setPDG(300553);
    graphParticleMother.setPDG(-521);
    graphParticleAunt.setPDG(521);
    graphParticleDaughter1.setPDG(Const::electron.getPDGCode());
    graphParticleDaughter2.setPDG(-12);

    graphParticleGrandMother.setMomentum(0.0, 0.0, 0.4);
    graphParticleMother.setMomentum(1.1, 1.3, 1.5);

    graphParticleMother.comesFrom(graphParticleGrandMother);
    graphParticleAunt.comesFrom(graphParticleGrandMother);
    graphParticleDaughter1.comesFrom(graphParticleMother);
    graphParticleDaughter2.comesFrom(graphParticleMother);

    mcGraph.generateList();

    // Get MC Particles from StoreArray
    auto* mcGrandMother = mcParticles[0];
    mcGrandMother->setStatus(MCParticle::c_PrimaryParticle);

    auto* mcMother = mcParticles[1];
    mcMother->setStatus(MCParticle::c_PrimaryParticle);

    auto* mcAunt = mcParticles[2];
    mcAunt->setStatus(MCParticle::c_PrimaryParticle);

    auto* mcDaughter1 = mcParticles[3];
    mcDaughter1->setStatus(MCParticle::c_PrimaryParticle);

    auto* mcDaughter2 = mcParticles[4];
    mcDaughter2->setStatus(MCParticle::c_PrimaryParticle);

    auto* p1 = particles.appendNew(TLorentzVector({ 0.0 , -0.4, 0.8, 1.0}), 11);
    p1->addRelationTo(mcDaughter1);

    // For test of particle that has no MC match
    auto* p_noMC = particles.appendNew(TLorentzVector({ 0.0 , -0.4, 0.8, 1.0}), 211);

    const Manager::Var* var = Manager::Instance().getVariable("genParticle(0, PDG)");
    ASSERT_NE(var, nullptr);
    EXPECT_FLOAT_EQ(std::get<double>(var->function(p1)), 300553);
    EXPECT_FLOAT_EQ(std::get<double>(var->function(p_noMC)), 300553);

    var = Manager::Instance().getVariable("genParticle(0, matchedMC(pz))");
    ASSERT_NE(var, nullptr);
    EXPECT_FLOAT_EQ(std::get<double>(var->function(p1)), 0.4);
    EXPECT_FLOAT_EQ(std::get<double>(var->function(p_noMC)), 0.4);

    var = Manager::Instance().getVariable("genParticle(0, mcDaughter(0, PDG))");
    ASSERT_NE(var, nullptr);
    EXPECT_FLOAT_EQ(std::get<double>(var->function(p1)), -521);
    EXPECT_FLOAT_EQ(std::get<double>(var->function(p_noMC)), -521);

    var = Manager::Instance().getVariable("genParticle(0, mcDaughter(0, matchedMC(px)))");
    ASSERT_NE(var, nullptr);
    EXPECT_FLOAT_EQ(std::get<double>(var->function(p1)), 1.1);
    EXPECT_FLOAT_EQ(std::get<double>(var->function(p_noMC)), 1.1);

    var = Manager::Instance().getVariable("genParticle(1, PDG)");
    ASSERT_NE(var, nullptr);
    EXPECT_FLOAT_EQ(std::get<double>(var->function(p1)), -521);
    EXPECT_FLOAT_EQ(std::get<double>(var->function(p_noMC)), -521);

    var = Manager::Instance().getVariable("genParticle(4, PDG)");
    ASSERT_NE(var, nullptr);
    EXPECT_FLOAT_EQ(std::get<double>(var->function(p1)), -12);
    EXPECT_FLOAT_EQ(std::get<double>(var->function(p_noMC)), -12);

    var = Manager::Instance().getVariable("genParticle(5, PDG)");
    ASSERT_NE(var, nullptr);
    EXPECT_TRUE(std::isnan(std::get<double>(var->function(p1))));
    EXPECT_TRUE(std::isnan(std::get<double>(var->function(p_noMC))));
  }

  TEST_F(MetaVariableTest, genUpsilon4S)
  {
    DataStore::Instance().setInitializeActive(true);
    StoreArray<MCParticle> mcParticles;
    StoreArray<Particle> particles;
    particles.registerInDataStore();
    mcParticles.registerInDataStore();
    particles.registerRelationTo(mcParticles);
    DataStore::Instance().setInitializeActive(false);

    // Create MC graph for Upsilon(4S) -> (B^- -> electron + anti_electron_neutrino) + B^+
    MCParticleGraph mcGraph;

    MCParticleGraph::GraphParticle& graphParticleGrandMother = mcGraph.addParticle();

    MCParticleGraph::GraphParticle& graphParticleMother = mcGraph.addParticle();
    MCParticleGraph::GraphParticle& graphParticleAunt = mcGraph.addParticle();

    MCParticleGraph::GraphParticle& graphParticleDaughter1 = mcGraph.addParticle();
    MCParticleGraph::GraphParticle& graphParticleDaughter2 = mcGraph.addParticle();

    graphParticleGrandMother.setPDG(300553);
    graphParticleMother.setPDG(-521);
    graphParticleAunt.setPDG(521);
    graphParticleDaughter1.setPDG(Const::electron.getPDGCode());
    graphParticleDaughter2.setPDG(-12);

    graphParticleGrandMother.setMomentum(0.0, 0.0, 0.4);
    graphParticleMother.setMomentum(1.1, 1.3, 1.5);

    graphParticleMother.comesFrom(graphParticleGrandMother);
    graphParticleAunt.comesFrom(graphParticleGrandMother);
    graphParticleDaughter1.comesFrom(graphParticleMother);
    graphParticleDaughter2.comesFrom(graphParticleMother);

    mcGraph.generateList();

    // Get MC Particles from StoreArray
    auto* mcGrandMother = mcParticles[0];
    mcGrandMother->setStatus(MCParticle::c_PrimaryParticle);

    auto* mcMother = mcParticles[1];
    mcMother->setStatus(MCParticle::c_PrimaryParticle);

    auto* mcAunt = mcParticles[2];
    mcAunt->setStatus(MCParticle::c_PrimaryParticle);

    auto* mcDaughter1 = mcParticles[3];
    mcDaughter1->setStatus(MCParticle::c_PrimaryParticle);

    auto* mcDaughter2 = mcParticles[4];
    mcDaughter2->setStatus(MCParticle::c_PrimaryParticle);

    auto* p1 = particles.appendNew(TLorentzVector({ 0.0 , -0.4, 0.8, 1.0}), 11);
    p1->addRelationTo(mcDaughter1);

    // For test of particle that has no MC match
    auto* p_noMC = particles.appendNew(TLorentzVector({ 0.0 , -0.4, 0.8, 1.0}), 211);

    const Manager::Var* var = Manager::Instance().getVariable("genUpsilon4S(PDG)");
    ASSERT_NE(var, nullptr);
    EXPECT_FLOAT_EQ(std::get<double>(var->function(p1)), 300553);
    EXPECT_FLOAT_EQ(std::get<double>(var->function(p_noMC)), 300553);

    var = Manager::Instance().getVariable("genUpsilon4S(matchedMC(pz))");
    ASSERT_NE(var, nullptr);
    EXPECT_FLOAT_EQ(std::get<double>(var->function(p1)), 0.4);
    EXPECT_FLOAT_EQ(std::get<double>(var->function(p_noMC)), 0.4);

    var = Manager::Instance().getVariable("genUpsilon4S(mcDaughter(0, PDG))");
    ASSERT_NE(var, nullptr);
    EXPECT_FLOAT_EQ(std::get<double>(var->function(p1)), -521);
    EXPECT_FLOAT_EQ(std::get<double>(var->function(p_noMC)), -521);

    var = Manager::Instance().getVariable("genUpsilon4S(mcDaughter(0, matchedMC(px)))");
    ASSERT_NE(var, nullptr);
    EXPECT_FLOAT_EQ(std::get<double>(var->function(p1)), 1.1);
    EXPECT_FLOAT_EQ(std::get<double>(var->function(p_noMC)), 1.1);

    /// Test for event without generator level Upsilon(4S)
    mcParticles.clear();
    particles.clear();
    MCParticleGraph mcGraph2;

    MCParticleGraph::GraphParticle& graphParticle1 = mcGraph2.addParticle();
    MCParticleGraph::GraphParticle& graphParticle2 = mcGraph2.addParticle();

    graphParticle1.setPDG(Const::electron.getPDGCode());
    graphParticle2.setPDG(-Const::electron.getPDGCode());

    graphParticle1.setMomentum(1.1, 1.3, 1.4);
    graphParticle1.setMomentum(-1.1, -1.3, 1.4);

    mcGraph2.generateList();

    auto* mcP1 = mcParticles[0];
    mcP1->setStatus(MCParticle::c_PrimaryParticle);

    auto* mcP2 = mcParticles[1];
    mcP2->setStatus(MCParticle::c_PrimaryParticle);

    auto* someParticle = particles.appendNew(TLorentzVector({ 0.0 , -0.4, 0.8, 1.0}), 11);
    someParticle->addRelationTo(mcP1);

    var = Manager::Instance().getVariable("genUpsilon4S(PDG)");
    ASSERT_NE(var, nullptr);
    EXPECT_TRUE(std::isnan(std::get<double>(var->function(someParticle))));
  }

  TEST_F(MetaVariableTest, daughterProductOf)
  {
    TLorentzVector momentum;
    const int nDaughters = 4;
    StoreArray<Particle> particles;
    std::vector<int> daughterIndices;
    for (int i = 0; i < nDaughters; i++) {
      Particle d(TLorentzVector(1, 1, 1, i * 1.0 + 1.0), (i % 2) ? 211 : -211);
      momentum += d.get4Vector();
      Particle* newDaughters = particles.appendNew(d);
      daughterIndices.push_back(newDaughters->getArrayIndex());
    }
    const Particle* p = particles.appendNew(momentum, 411, Particle::c_Unflavored, daughterIndices);

    const Manager::Var* var = Manager::Instance().getVariable("daughterProductOf(E)");
    ASSERT_NE(var, nullptr);
    EXPECT_FLOAT_EQ(std::get<double>(var->function(p)), 24.0);
  }

  TEST_F(MetaVariableTest, daughterSumOf)
  {
    TLorentzVector momentum;
    const int nDaughters = 4;
    StoreArray<Particle> particles;
    std::vector<int> daughterIndices;
    for (int i = 0; i < nDaughters; i++) {
      Particle d(TLorentzVector(1, 1, 1, i * 1.0 + 1.0), (i % 2) ? 211 : -211);
      momentum += d.get4Vector();
      Particle* newDaughters = particles.appendNew(d);
      daughterIndices.push_back(newDaughters->getArrayIndex());
    }
    const Particle* p = particles.appendNew(momentum, 411, Particle::c_Unflavored, daughterIndices);

    const Manager::Var* var = Manager::Instance().getVariable("daughterSumOf(E)");
    ASSERT_NE(var, nullptr);
    EXPECT_FLOAT_EQ(std::get<double>(var->function(p)), 10.0);

  }

  TEST_F(MetaVariableTest, daughterLowest)
  {
    TLorentzVector momentum;
    const int nDaughters = 4;
    StoreArray<Particle> particles;
    std::vector<int> daughterIndices;
    for (int i = 0; i < nDaughters; i++) {
      Particle d(TLorentzVector(1, 1, 1, i * 1.0 + 1.0), (i % 2) ? 211 : -211);
      momentum += d.get4Vector();
      Particle* newDaughters = particles.appendNew(d);
      daughterIndices.push_back(newDaughters->getArrayIndex());
    }
    const Particle* p = particles.appendNew(momentum, 411, Particle::c_Unflavored, daughterIndices);

    const Manager::Var* var = Manager::Instance().getVariable("daughterLowest(E)");
    ASSERT_NE(var, nullptr);
    EXPECT_FLOAT_EQ(std::get<double>(var->function(p)), 1.0);
  }

  TEST_F(MetaVariableTest, daughterHighest)
  {
    TLorentzVector momentum;
    const int nDaughters = 4;
    StoreArray<Particle> particles;
    std::vector<int> daughterIndices;
    for (int i = 0; i < nDaughters; i++) {
      Particle d(TLorentzVector(1, 1, 1, i * 1.0 + 1.0), (i % 2) ? 211 : -211);
      momentum += d.get4Vector();
      Particle* newDaughters = particles.appendNew(d);
      daughterIndices.push_back(newDaughters->getArrayIndex());
    }
    const Particle* p = particles.appendNew(momentum, 411, Particle::c_Unflavored, daughterIndices);

    const Manager::Var* var = Manager::Instance().getVariable("daughterHighest(E)");
    ASSERT_NE(var, nullptr);
    EXPECT_FLOAT_EQ(std::get<double>(var->function(p)), 4.0);
  }

  TEST_F(MetaVariableTest, daughterDiffOf)
  {
    TLorentzVector momentum;
    const int nDaughters = 4;
    StoreArray<Particle> particles;
    std::vector<int> daughterIndices;
    for (int i = 0; i < nDaughters; i++) {
      Particle d(TLorentzVector(-1, 1.0 - 2 * (i % 2), 1, i * 1.0 + 1.0), (i % 2) ? -11 : 211);
      momentum += d.get4Vector();
      Particle* newDaughters = particles.appendNew(d);
      daughterIndices.push_back(newDaughters->getArrayIndex());
    }
    const Particle* p = particles.appendNew(momentum, 411, Particle::c_Unflavored, daughterIndices);

    const Manager::Var* var = Manager::Instance().getVariable("daughterDiffOf(0, 1, PDG)");
    ASSERT_NE(var, nullptr);
    EXPECT_FLOAT_EQ(std::get<double>(var->function(p)), -222);

    var = Manager::Instance().getVariable("daughterDiffOf(1, 0, PDG)");
    ASSERT_NE(var, nullptr);
    EXPECT_FLOAT_EQ(std::get<double>(var->function(p)), 222);

    var = Manager::Instance().getVariable("daughterDiffOf(0, 1, abs(PDG))");
    ASSERT_NE(var, nullptr);
    EXPECT_FLOAT_EQ(std::get<double>(var->function(p)), -200);

    var = Manager::Instance().getVariable("daughterDiffOf(1, 1, PDG)");
    ASSERT_NE(var, nullptr);
    EXPECT_FLOAT_EQ(std::get<double>(var->function(p)), 0);

    var = Manager::Instance().getVariable("daughterDiffOf(1, 3, abs(PDG))");
    ASSERT_NE(var, nullptr);
    EXPECT_FLOAT_EQ(std::get<double>(var->function(p)), 0);

    var = Manager::Instance().getVariable("daughterDiffOf(0, 2, PDG)");
    ASSERT_NE(var, nullptr);
    EXPECT_FLOAT_EQ(std::get<double>(var->function(p)), 0);

    var = Manager::Instance().getVariable("daughterDiffOf(1, 0, phi)");
    ASSERT_NE(var, nullptr);
    EXPECT_FLOAT_EQ(std::get<double>(var->function(p)), -1.5707964);

    var = Manager::Instance().getVariable("daughterDiffOf(1, 0, useCMSFrame(phi))");
    ASSERT_NE(var, nullptr);
    EXPECT_FLOAT_EQ(std::get<double>(var->function(p)), -1.513103);

    EXPECT_B2FATAL(Manager::Instance().getVariable("daughterDiffOf(0, NOTINT, PDG)"));
  }


  TEST_F(MetaVariableTest, mcDaughterDiffOf)
  {
    DataStore::Instance().setInitializeActive(true);
    TLorentzVector momentum;
    const int nDaughters = 4;
    StoreArray<Particle> particles;
    StoreArray<MCParticle> mcParticles;
    particles.registerRelationTo(mcParticles);
    std::vector<int> daughterIndices;
    DataStore::Instance().setInitializeActive(false);

    for (int i = 0; i < nDaughters; i++) {
      Particle d(TLorentzVector(1, 1, 1, i * 1.0 + 1.0), (i % 2) ? -11 : 211);
      momentum += d.get4Vector();
      Particle* newDaughters = particles.appendNew(d);
      daughterIndices.push_back(newDaughters->getArrayIndex());
      auto* mcParticle = mcParticles.appendNew();
      mcParticle->setPDG((i % 2) ? -Const::electron.getPDGCode() : Const::pion.getPDGCode());
      mcParticle->setStatus(MCParticle::c_PrimaryParticle);
      newDaughters->addRelationTo(mcParticle);
    }
    const Particle* p = particles.appendNew(momentum, 411, Particle::c_Unflavored, daughterIndices);

    const Manager::Var* var = Manager::Instance().getVariable("mcDaughterDiffOf(0, 1, PDG)");
    ASSERT_NE(var, nullptr);
    EXPECT_FLOAT_EQ(std::get<double>(var->function(p)), -222);

    var = Manager::Instance().getVariable("mcDaughterDiffOf(1, 0, PDG)");
    ASSERT_NE(var, nullptr);
    EXPECT_FLOAT_EQ(std::get<double>(var->function(p)), 222);

    var = Manager::Instance().getVariable("mcDaughterDiffOf(0, 1, abs(PDG))");
    ASSERT_NE(var, nullptr);
    EXPECT_FLOAT_EQ(std::get<double>(var->function(p)), -200);

    var = Manager::Instance().getVariable("mcDaughterDiffOf(1, 1, PDG)");
    ASSERT_NE(var, nullptr);
    EXPECT_FLOAT_EQ(std::get<double>(var->function(p)), 0);

    var = Manager::Instance().getVariable("mcDaughterDiffOf(1, 3, abs(PDG))");
    ASSERT_NE(var, nullptr);
    EXPECT_FLOAT_EQ(std::get<double>(var->function(p)), 0);

    var = Manager::Instance().getVariable("mcDaughterDiffOf(0, 2, PDG)");
    ASSERT_NE(var, nullptr);
    EXPECT_FLOAT_EQ(std::get<double>(var->function(p)), 0);

    EXPECT_B2FATAL(Manager::Instance().getVariable("mcDaughterDiffOf(0, NOTINT, PDG)"));
  }



  TEST_F(MetaVariableTest, daughterClusterAngleInBetween)
  {
    // declare all the array we need
    StoreArray<Particle> particles;
    std::vector<int> daughterIndices, daughterIndices_noclst;

    //proxy initialize where to declare the needed array
    DataStore::Instance().setInitializeActive(true);
    StoreArray<ECLCluster> eclclusters;
    eclclusters.registerInDataStore();
    particles.registerRelationTo(eclclusters);
    DataStore::Instance().setInitializeActive(false);

    // create two Lorentz vectors that are back to back in the CMS and boost them to the Lab frame
    const float px_CM = 2.;
    const float py_CM = 1.;
    const float pz_CM = 3.;
    float E_CM;
    E_CM = sqrt(pow(px_CM, 2) + pow(py_CM, 2) + pow(pz_CM, 2));
    TLorentzVector momentum, momentum_noclst;
    TLorentzVector dau0_4vec_CM(px_CM, py_CM, pz_CM, E_CM), dau1_4vec_CM(-px_CM, -py_CM, -pz_CM, E_CM);
    TLorentzVector dau0_4vec_Lab, dau1_4vec_Lab;
    dau0_4vec_Lab = PCmsLabTransform::cmsToLab(
                      dau0_4vec_CM); //why is everybody using the extended method when there are the functions that do all the steps for us?
    dau1_4vec_Lab = PCmsLabTransform::cmsToLab(dau1_4vec_CM);

    // add the two photons (now in the Lab frame) as the two daughters of some particle and create the latter
    Particle dau0_noclst(dau0_4vec_Lab, 22);
    momentum += dau0_noclst.get4Vector();
    Particle* newDaughter0_noclst = particles.appendNew(dau0_noclst);
    daughterIndices_noclst.push_back(newDaughter0_noclst->getArrayIndex());
    Particle dau1_noclst(dau1_4vec_Lab, 22);
    momentum += dau1_noclst.get4Vector();
    Particle* newDaughter1_noclst = particles.appendNew(dau1_noclst);
    daughterIndices_noclst.push_back(newDaughter1_noclst->getArrayIndex());
    const Particle* par_noclst = particles.appendNew(momentum, 111, Particle::c_Unflavored, daughterIndices_noclst);

    // grab variables
    const Manager::Var* var = Manager::Instance().getVariable("daughterClusterAngleInBetween(0, 1)");
    const Manager::Var* varCMS = Manager::Instance().getVariable("useCMSFrame(daughterClusterAngleInBetween(0, 1))");

    // when no relations are set between the particles and the eclClusters, nan is expected to be returned
    ASSERT_NE(var, nullptr);
    EXPECT_TRUE(std::isnan(std::get<double>(var->function(par_noclst))));

    // set relations between particles and eclClusters
    ECLCluster* eclst0 = eclclusters.appendNew(ECLCluster());
    eclst0->setEnergy(dau0_4vec_Lab.E());
    eclst0->setHypothesis(ECLCluster::EHypothesisBit::c_nPhotons);
    eclst0->setClusterId(1);
    eclst0->setTheta(dau0_4vec_Lab.Theta());
    eclst0->setPhi(dau0_4vec_Lab.Phi());
    eclst0->setR(148.4);
    ECLCluster* eclst1 = eclclusters.appendNew(ECLCluster());
    eclst1->setEnergy(dau1_4vec_Lab.E());
    eclst1->setHypothesis(ECLCluster::EHypothesisBit::c_nPhotons);
    eclst1->setClusterId(2);
    eclst1->setTheta(dau1_4vec_Lab.Theta());
    eclst1->setPhi(dau1_4vec_Lab.Phi());
    eclst1->setR(148.5);

    const Particle* newDaughter0 = particles.appendNew(Particle(eclclusters[0]));
    daughterIndices.push_back(newDaughter0->getArrayIndex());
    const Particle* newDaughter1 = particles.appendNew(Particle(eclclusters[1]));
    daughterIndices.push_back(newDaughter1->getArrayIndex());

    const Particle* par = particles.appendNew(momentum, 111, Particle::c_Unflavored, daughterIndices);

    //now we expect non-nan results
    EXPECT_FLOAT_EQ(std::get<double>(var->function(par)), 2.8638029);
    EXPECT_FLOAT_EQ(std::get<double>(varCMS->function(par)), M_PI);
  }

  TEST_F(MetaVariableTest, grandDaughterDiffOfs)
  {
    // declare all the array we need
    StoreArray<Particle> particles;
    std::vector<int> daughterIndices0_noclst, daughterIndices1_noclst, daughterIndices2_noclst;
    std::vector<int> daughterIndices0, daughterIndices1, daughterIndices2;

    //proxy initialize where to declare the needed array
    DataStore::Instance().setInitializeActive(true);
    StoreArray<ECLCluster> eclclusters;
    eclclusters.registerInDataStore();
    particles.registerRelationTo(eclclusters);
    DataStore::Instance().setInitializeActive(false);

    // create two Lorentz vectors
    const float px_0 = 2.;
    const float py_0 = 1.;
    const float pz_0 = 3.;
    const float px_1 = 1.5;
    const float py_1 = 1.5;
    const float pz_1 = 2.5;
    float E_0, E_1;
    E_0 = sqrt(pow(px_0, 2) + pow(py_0, 2) + pow(pz_0, 2));
    E_1 = sqrt(pow(px_1, 2) + pow(py_1, 2) + pow(pz_1, 2));
    TLorentzVector momentum_0, momentum_1, momentum;
    TLorentzVector dau0_4vec(px_0, py_0, pz_0, E_0), dau1_4vec(px_1, py_1, pz_1, E_1);

    // add the two photons as the two daughters of some particle and create the latter
    // Particle dau0_noclst(dau0_4vec, 22);
    // momentum += dau0_noclst.get4Vector();
    // Particle* newDaughter0_noclst = particles.appendNew(dau0_noclst);
    // daughterIndices_noclst.push_back(newDaughter0_noclst->getArrayIndex());
    // Particle dau1_noclst(dau1_4vec, 22);
    // momentum += dau1_noclst.get4Vector();
    // Particle* newDaughter1_noclst = particles.appendNew(dau1_noclst);
    // daughterIndices_noclst.push_back(newDaughter1_noclst->getArrayIndex());
    // const Particle* par_noclst = particles.appendNew(momentum, 111, Particle::c_Unflavored, daughterIndices_noclst);

    Particle dau0_noclst(dau0_4vec, 22);
    momentum_0 = dau0_4vec;
    Particle* newDaughter0_noclst = particles.appendNew(dau0_noclst);
    daughterIndices0_noclst.push_back(newDaughter0_noclst->getArrayIndex());
    const Particle* par0_noclst = particles.appendNew(momentum_0, 111, Particle::c_Unflavored, daughterIndices0_noclst);
    Particle dau1_noclst(dau1_4vec, 22);
    momentum_1 = dau1_4vec;
    Particle* newDaughter1_noclst = particles.appendNew(dau1_noclst);
    daughterIndices1_noclst.push_back(newDaughter1_noclst->getArrayIndex());
    const Particle* par1_noclst = particles.appendNew(momentum_1, 111, Particle::c_Unflavored, daughterIndices1_noclst);

    momentum = momentum_0 + momentum_1;
    daughterIndices2_noclst.push_back(par0_noclst->getArrayIndex());
    daughterIndices2_noclst.push_back(par1_noclst->getArrayIndex());
    const Particle* parGranny_noclst = particles.appendNew(momentum, 111, Particle::c_Unflavored, daughterIndices2_noclst);

    // grab variables
    const Manager::Var* var_Theta = Manager::Instance().getVariable("grandDaughterDiffOf(0,1,0,0,theta)");
    const Manager::Var* var_ClusterTheta = Manager::Instance().getVariable("grandDaughterDiffOf(0,1,0,0,clusterTheta)");
    const Manager::Var* var_E = Manager::Instance().getVariable("grandDaughterDiffOf(0,1,0,0,E)");
    const Manager::Var* var_ClusterE = Manager::Instance().getVariable("grandDaughterDiffOf(0,1,0,0,clusterE)");
    const Manager::Var* var_E_wrongIndexes = Manager::Instance().getVariable("grandDaughterDiffOf(0,1,2,3,E)");
    const Manager::Var* var_ClusterE_wrongIndexes = Manager::Instance().getVariable("grandDaughterDiffOf(0,1,2,3,clusterE)");

    const Manager::Var* var_ClusterPhi = Manager::Instance().getVariable("grandDaughterDiffOf(0,1,0,0,clusterPhi)");
    const Manager::Var* var_Phi = Manager::Instance().getVariable("grandDaughterDiffOf(0,1,0,0,phi)");
    const Manager::Var* var_ClusterPhi_wrongIndexes = Manager::Instance().getVariable("grandDaughterDiffOf(0,1,2,3,clusterPhi)");
    const Manager::Var* var_Phi_wrongIndexes = Manager::Instance().getVariable("grandDaughterDiffOf(0,1,2,3,phi)");

    // when no relations are set between the particles and the eclClusters, nan is expected to be returned for the Cluster- vars
    // no problems are supposed to happen for non-Cluster- vars
    // also, we expect NaN when we pass wrong indexes
    ASSERT_NE(var_ClusterPhi, nullptr);
    EXPECT_TRUE(std::isnan(std::get<double>(var_ClusterPhi->function(parGranny_noclst))));
    EXPECT_TRUE(std::isnan(std::get<double>(var_ClusterTheta->function(parGranny_noclst))));
    EXPECT_TRUE(std::isnan(std::get<double>(var_ClusterE->function(parGranny_noclst))));
    EXPECT_FLOAT_EQ(std::get<double>(var_Phi->function(parGranny_noclst)), 0.32175055);
    EXPECT_FLOAT_EQ(std::get<double>(var_Theta->function(parGranny_noclst)), 0.06311664);
    EXPECT_FLOAT_EQ(std::get<double>(var_E->function(parGranny_noclst)), -0.46293831);
    EXPECT_TRUE(std::isnan(std::get<double>(var_ClusterPhi_wrongIndexes->function(parGranny_noclst))));
    EXPECT_TRUE(std::isnan(std::get<double>(var_Phi_wrongIndexes->function(parGranny_noclst))));
    EXPECT_TRUE(std::isnan(std::get<double>(var_ClusterE_wrongIndexes->function(parGranny_noclst))));
    EXPECT_TRUE(std::isnan(std::get<double>(var_E_wrongIndexes->function(parGranny_noclst))));

    // set relations between particles and eclClusters
    ECLCluster* eclst0 = eclclusters.appendNew(ECLCluster());
    eclst0->setEnergy(dau0_4vec.E());
    eclst0->setHypothesis(ECLCluster::EHypothesisBit::c_nPhotons);
    eclst0->setClusterId(1);
    eclst0->setTheta(dau0_4vec.Theta());
    eclst0->setPhi(dau0_4vec.Phi());
    eclst0->setR(148.4);
    ECLCluster* eclst1 = eclclusters.appendNew(ECLCluster());
    eclst1->setEnergy(dau1_4vec.E());
    eclst1->setHypothesis(ECLCluster::EHypothesisBit::c_nPhotons);
    eclst1->setClusterId(2);
    eclst1->setTheta(dau1_4vec.Theta());
    eclst1->setPhi(dau1_4vec.Phi());
    eclst1->setR(148.5);

    const Particle* newDaughter0 = particles.appendNew(Particle(eclclusters[0]));
    daughterIndices0.push_back(newDaughter0->getArrayIndex());
    const Particle* par0 = particles.appendNew(momentum_0, 111, Particle::c_Unflavored, daughterIndices0);

    const Particle* newDaughter1 = particles.appendNew(Particle(eclclusters[1]));
    daughterIndices1.push_back(newDaughter1->getArrayIndex());
    const Particle* par1 = particles.appendNew(momentum_1, 111, Particle::c_Unflavored, daughterIndices1);

    daughterIndices2.push_back(par0->getArrayIndex());
    daughterIndices2.push_back(par1->getArrayIndex());
    const Particle* parGranny = particles.appendNew(momentum, 111, Particle::c_Unflavored, daughterIndices2);
    //const Particle* par = particles.appendNew(momentum, 111, Particle::c_Unflavored, daughterIndices);

    //now we expect non-nan results
    EXPECT_FLOAT_EQ(std::get<double>(var_ClusterPhi->function(parGranny)), 0.32175055);
    EXPECT_FLOAT_EQ(std::get<double>(var_Phi->function(parGranny)), 0.32175055);
    EXPECT_FLOAT_EQ(std::get<double>(var_ClusterTheta->function(parGranny)), 0.06311664);
    EXPECT_FLOAT_EQ(std::get<double>(var_Theta->function(parGranny)), 0.06311664);
    EXPECT_FLOAT_EQ(std::get<double>(var_ClusterE->function(parGranny)), -0.46293831);
    EXPECT_FLOAT_EQ(std::get<double>(var_E->function(parGranny)), -0.46293813);
  }

  TEST_F(MetaVariableTest, daughterNormDiffOf)
  {
    TLorentzVector momentum;
    const int nDaughters = 4;
    StoreArray<Particle> particles;
    std::vector<int> daughterIndices;
    for (int i = 0; i < nDaughters; i++) {
      Particle d(TLorentzVector(1, 1, 1, i * 1.0 + 1.0), (i % 2) ? -11 : 211);
      momentum += d.get4Vector();
      Particle* newDaughters = particles.appendNew(d);
      daughterIndices.push_back(newDaughters->getArrayIndex());
    }
    const Particle* p = particles.appendNew(momentum, 411, Particle::c_Unflavored, daughterIndices);

    const Manager::Var* var = Manager::Instance().getVariable("daughterNormDiffOf(0, 1, PDG)");
    ASSERT_NE(var, nullptr);
    EXPECT_FLOAT_EQ(std::get<double>(var->function(p)), -222 / 200.);

    var = Manager::Instance().getVariable("daughterNormDiffOf(1, 0, PDG)");
    ASSERT_NE(var, nullptr);
    EXPECT_FLOAT_EQ(std::get<double>(var->function(p)), 222 / 200.);

    var = Manager::Instance().getVariable("daughterNormDiffOf(0, 1, abs(PDG))");
    ASSERT_NE(var, nullptr);
    EXPECT_FLOAT_EQ(std::get<double>(var->function(p)), -200 / 222.);

    var = Manager::Instance().getVariable("daughterNormDiffOf(1, 1, PDG)");
    ASSERT_NE(var, nullptr);
    EXPECT_FLOAT_EQ(std::get<double>(var->function(p)), -0 / 22.);

    var = Manager::Instance().getVariable("daughterNormDiffOf(1, 3, abs(PDG))");
    ASSERT_NE(var, nullptr);
    EXPECT_FLOAT_EQ(std::get<double>(var->function(p)), 0 / 22.);

    var = Manager::Instance().getVariable("daughterNormDiffOf(0, 2, PDG)");
    ASSERT_NE(var, nullptr);
    EXPECT_FLOAT_EQ(std::get<double>(var->function(p)), 0 / 422.);

  }

  TEST_F(MetaVariableTest, daughterMotherDiffOf)
  {
    TLorentzVector momentum;
    const int nDaughters = 4;
    StoreArray<Particle> particles;
    std::vector<int> daughterIndices;
    for (int i = 0; i < nDaughters; i++) {
      Particle d(TLorentzVector(1, 1, 1, i * 1.0 + 1.0), (i % 2) ? -11 : 211);
      momentum += d.get4Vector();
      Particle* newDaughters = particles.appendNew(d);
      daughterIndices.push_back(newDaughters->getArrayIndex());
    }
    const Particle* p = particles.appendNew(momentum, 411, Particle::c_Unflavored, daughterIndices);

    const Manager::Var* var = Manager::Instance().getVariable("daughterMotherDiffOf(1, PDG)");
    ASSERT_NE(var, nullptr);
    EXPECT_FLOAT_EQ(std::get<double>(var->function(p)), 422);

    var = Manager::Instance().getVariable("daughterMotherDiffOf(1, abs(PDG))");
    ASSERT_NE(var, nullptr);
    EXPECT_FLOAT_EQ(std::get<double>(var->function(p)), 400);

    var = Manager::Instance().getVariable("daughterMotherDiffOf(0, PDG)");
    ASSERT_NE(var, nullptr);
    EXPECT_FLOAT_EQ(std::get<double>(var->function(p)), 200);

  }

  TEST_F(MetaVariableTest, daughterMotherNormDiffOf)
  {
    TLorentzVector momentum;
    const int nDaughters = 4;
    StoreArray<Particle> particles;
    std::vector<int> daughterIndices;
    for (int i = 0; i < nDaughters; i++) {
      Particle d(TLorentzVector(1, 1, 1, i * 1.0 + 1.0), (i % 2) ? -11 : 211);
      momentum += d.get4Vector();
      Particle* newDaughters = particles.appendNew(d);
      daughterIndices.push_back(newDaughters->getArrayIndex());
    }
    const Particle* p = particles.appendNew(momentum, 411, Particle::c_Unflavored, daughterIndices);

    const Manager::Var* var = Manager::Instance().getVariable("daughterMotherNormDiffOf(1, PDG)");
    ASSERT_NE(var, nullptr);
    EXPECT_FLOAT_EQ(std::get<double>(var->function(p)), 422 / 400.);

    var = Manager::Instance().getVariable("daughterMotherNormDiffOf(1, abs(PDG))");
    ASSERT_NE(var, nullptr);
    EXPECT_FLOAT_EQ(std::get<double>(var->function(p)), 400 / 422.);

    var = Manager::Instance().getVariable("daughterMotherNormDiffOf(0, PDG)");
    ASSERT_NE(var, nullptr);
    EXPECT_FLOAT_EQ(std::get<double>(var->function(p)), 200 / 622.);

  }

  TEST_F(MetaVariableTest, constant)
  {

    const Manager::Var* var = Manager::Instance().getVariable("constant(1)");
    ASSERT_NE(var, nullptr);
    EXPECT_FLOAT_EQ(std::get<double>(var->function(nullptr)), 1.0);

    var = Manager::Instance().getVariable("constant(0)");
    ASSERT_NE(var, nullptr);
    EXPECT_FLOAT_EQ(std::get<double>(var->function(nullptr)), 0.0);

  }

  TEST_F(MetaVariableTest, abs)
  {
    Particle p({ 0.1 , -0.4, 0.8, 2.0 }, 11);
    Particle p2({ -0.1 , -0.4, 0.8, 4.0 }, -11);

    const Manager::Var* var = Manager::Instance().getVariable("abs(px)");
    ASSERT_NE(var, nullptr);
    EXPECT_FLOAT_EQ(std::get<double>(var->function(&p)), 0.1);
    EXPECT_FLOAT_EQ(std::get<double>(var->function(&p2)), 0.1);

  }

  TEST_F(MetaVariableTest, sin)
  {
    Particle p({ 3.14159265359 / 2.0 , -0.4, 0.8, 1.0}, 11);
    Particle p2({ 0.0 , -0.4, 0.8, 1.0 }, -11);

    const Manager::Var* var = Manager::Instance().getVariable("sin(px)");
    ASSERT_NE(var, nullptr);
    EXPECT_FLOAT_EQ(std::get<double>(var->function(&p)), 1.0);
    EXPECT_NEAR(std::get<double>(var->function(&p2)), 0.0, 1e-6);

  }

  TEST_F(MetaVariableTest, cos)
  {
    Particle p({ 3.14159265359 / 2.0 , -0.4, 0.8, 1.0}, 11);
    Particle p2({ 0.0 , -0.4, 0.8, 1.0 }, -11);

    const Manager::Var* var = Manager::Instance().getVariable("cos(px)");
    ASSERT_NE(var, nullptr);
    EXPECT_NEAR(std::get<double>(var->function(&p)), 0.0, 1e-6);
    EXPECT_FLOAT_EQ(std::get<double>(var->function(&p2)), 1.0);

  }

  TEST_F(MetaVariableTest, NBDeltaIfMissingDeathTest)
  {
    //Variable got removed, test for absence
    EXPECT_B2FATAL(Manager::Instance().getVariable("NBDeltaIfMissing(TOP, 11)"));
    EXPECT_B2FATAL(Manager::Instance().getVariable("NBDeltaIfMissing(ARICH, 11)"));
  }

  TEST_F(MetaVariableTest, matchedMC)
  {
    DataStore::Instance().setInitializeActive(true);
    StoreArray<MCParticle> mcParticles;
    StoreArray<Particle> particles;
    particles.registerRelationTo(mcParticles);
    DataStore::Instance().setInitializeActive(false);

    auto* mcParticle = mcParticles.appendNew();
    mcParticle->setPDG(Const::electron.getPDGCode());
    mcParticle->setStatus(MCParticle::c_PrimaryParticle);
    auto* p1 = particles.appendNew(TLorentzVector({ 0.0 , -0.4, 0.8, 1.0}), 11);
    p1->addRelationTo(mcParticle);

    mcParticle = mcParticles.appendNew();
    mcParticle->setPDG(-Const::electron.getPDGCode());
    mcParticle->setStatus(MCParticle::c_PrimaryParticle);
    auto* p2 = particles.appendNew(TLorentzVector({ 0.0 , -0.4, 0.8, 1.0}), 11);
    p2->addRelationTo(mcParticle);

    mcParticle = mcParticles.appendNew();
    mcParticle->setPDG(Const::photon.getPDGCode());
    mcParticle->setStatus(MCParticle::c_PrimaryParticle);
    auto* p3 = particles.appendNew(TLorentzVector({ 0.0 , -0.4, 0.8, 1.0}), 11);
    p3->addRelationTo(mcParticle);

    // Test if matchedMC also works for particle which already is an MCParticle.
    auto* p4 = particles.appendNew(mcParticle);

    const Manager::Var* var = Manager::Instance().getVariable("matchedMC(charge)");
    ASSERT_NE(var, nullptr);
    EXPECT_FLOAT_EQ(std::get<double>(var->function(p1)), -1);
    EXPECT_FLOAT_EQ(std::get<double>(var->function(p2)), 1);
    EXPECT_FLOAT_EQ(std::get<double>(var->function(p3)), 0);
    EXPECT_FLOAT_EQ(std::get<double>(var->function(p4)), 0);
  }

  TEST_F(MetaVariableTest, countInList)
  {
    StoreArray<Particle> particles;
    DataStore::EStoreFlags flags = DataStore::c_DontWriteOut;

    StoreObjPtr<ParticleList> outputList("pList1");
    DataStore::Instance().setInitializeActive(true);
    outputList.registerInDataStore(flags);
    DataStore::Instance().setInitializeActive(false);
    outputList.create();
    outputList->initialize(22, "pList1");

    particles.appendNew(Particle({0.5 , 0.4 , 0.5 , 0.8}, 22, Particle::c_Unflavored, Particle::c_Undefined, 2));
    particles.appendNew(Particle({0.5 , 0.2 , 0.7 , 0.9}, 22, Particle::c_Unflavored, Particle::c_Undefined, 3));
    particles.appendNew(Particle({0.4 , 0.2 , 0.7 , 0.9}, 22, Particle::c_Unflavored, Particle::c_Undefined, 4));
    particles.appendNew(Particle({0.5 , 0.4 , 0.8 , 1.1}, 22, Particle::c_Unflavored, Particle::c_Undefined, 5));
    particles.appendNew(Particle({0.3 , 0.3 , 0.4 , 0.6}, 22, Particle::c_Unflavored, Particle::c_Undefined, 6));

    outputList->addParticle(0, 22, Particle::c_Unflavored);
    outputList->addParticle(1, 22, Particle::c_Unflavored);
    outputList->addParticle(2, 22, Particle::c_Unflavored);
    outputList->addParticle(3, 22, Particle::c_Unflavored);
    outputList->addParticle(4, 22, Particle::c_Unflavored);

    const Manager::Var* var = Manager::Instance().getVariable("countInList(pList1, E < 0.85)");
    ASSERT_NE(var, nullptr);
    EXPECT_EQ(std::get<int>(var->function(nullptr)), 2);

    var = Manager::Instance().getVariable("countInList(pList1)");
    ASSERT_NE(var, nullptr);
    EXPECT_EQ(std::get<int>(var->function(nullptr)), 5);

    var = Manager::Instance().getVariable("countInList(pList1, E > 5)");
    ASSERT_NE(var, nullptr);
    EXPECT_EQ(std::get<int>(var->function(nullptr)), 0);

    var = Manager::Instance().getVariable("countInList(pList1, E < 5)");
    ASSERT_NE(var, nullptr);
    EXPECT_EQ(std::get<int>(var->function(nullptr)), 5);
  }

  TEST_F(MetaVariableTest, isInList)
  {
    // we need the particles StoreArray
    StoreArray<Particle> particles;
    DataStore::EStoreFlags flags = DataStore::c_DontWriteOut;

    // create a photon list for testing
    StoreObjPtr<ParticleList> gammalist("testGammaList");
    DataStore::Instance().setInitializeActive(true);
    gammalist.registerInDataStore(flags);
    DataStore::Instance().setInitializeActive(false);
    gammalist.create();
    gammalist->initialize(22, "testGammaList");

    // mock up two photons
    Particle goingin({0.5 , 0.4 , 0.5 , 0.8}, 22, Particle::c_Unflavored, Particle::c_Undefined, 0);
    Particle notgoingin({0.3 , 0.3 , 0.4 , 0.6}, 22, Particle::c_Unflavored, Particle::c_Undefined, 1);
    auto* inthelist = particles.appendNew(goingin);
    auto* notinthelist = particles.appendNew(notgoingin);

    // put the the zeroth one in the list the first on not in the list
    gammalist->addParticle(0, 22, Particle::c_Unflavored);

    // get the variables
    const Manager::Var* vnonsense = Manager::Instance().getVariable("isInList(NONEXISTANTLIST)");
    const Manager::Var* vsensible = Manager::Instance().getVariable("isInList(testGammaList)");

    // -
    EXPECT_B2FATAL(std::get<bool>(vnonsense->function(notinthelist)));
    EXPECT_TRUE(std::get<bool>(vsensible->function(inthelist)));
    EXPECT_FALSE(std::get<bool>(vsensible->function(notinthelist)));
  }

  TEST_F(MetaVariableTest, sourceObjectIsInList)
  {
    // datastore things
    DataStore::Instance().reset();
    DataStore::Instance().setInitializeActive(true);

    // needed to mock up
    StoreArray<ECLCluster> clusters;
    StoreArray<Particle> particles;
    StoreObjPtr<ParticleList> gammalist("testGammaList");

    clusters.registerInDataStore();
    particles.registerInDataStore();
    DataStore::EStoreFlags flags = DataStore::c_DontWriteOut;
    gammalist.registerInDataStore(flags);

    // end datastore things
    DataStore::Instance().setInitializeActive(false);

    // of course we have to create the list...
    gammalist.create();
    gammalist->initialize(22, "testGammaList");

    // mock up two clusters from the ECL let's say they both came from true Klongs
    // but one looked a little bit photon-like
    auto* cl0 = clusters.appendNew(ECLCluster());
    cl0->setEnergy(1.0);
    cl0->setHypothesis(ECLCluster::EHypothesisBit::c_nPhotons);
    cl0->addHypothesis(ECLCluster::EHypothesisBit::c_neutralHadron);
    cl0->setClusterId(0);
    auto* cl1 = clusters.appendNew(ECLCluster());
    cl1->setEnergy(1.0);
    cl1->setHypothesis(ECLCluster::EHypothesisBit::c_neutralHadron);
    cl1->setClusterId(1);

    // create particles from the clusters
    Particle myphoton(cl0, Const::photon);
    Particle iscopiedin(cl0, Const::Klong);
    Particle notcopiedin(cl1, Const::Klong);

    // add the particle created from cluster zero to the gamma list
    auto* myphoton_ = particles.appendNew(myphoton);
    gammalist->addParticle(myphoton_);

    auto* iscopied = particles.appendNew(iscopiedin); // a clone of this guy is now in the gamma list
    auto* notcopied = particles.appendNew(notcopiedin);

    // get the variables
    const Manager::Var* vnonsense = Manager::Instance().getVariable("sourceObjectIsInList(NONEXISTANTLIST)");
    const Manager::Var* vsensible = Manager::Instance().getVariable("sourceObjectIsInList(testGammaList)");

    // -
    EXPECT_B2FATAL(std::get<int>(vnonsense->function(iscopied)));
    EXPECT_EQ(std::get<int>(vsensible->function(iscopied)), 1);
    EXPECT_EQ(std::get<int>(vsensible->function(notcopied)), 0);

    // now mock up some other type particles
    Particle composite({0.5 , 0.4 , 0.5 , 0.8}, 512, Particle::c_Unflavored, Particle::c_Composite, 0);
    Particle undefined({0.3 , 0.3 , 0.4 , 0.6}, 22, Particle::c_Unflavored, Particle::c_Undefined, 1);
    auto* composite_ = particles.appendNew(undefined);
    auto* undefined_ = particles.appendNew(composite);
    EXPECT_EQ(std::get<int>(vsensible->function(composite_)), -1);
    EXPECT_EQ(std::get<int>(vsensible->function(undefined_)), -1);
  }

  TEST_F(MetaVariableTest, mcParticleIsInMCList)
  {
    // datastore things
    DataStore::Instance().reset();
    DataStore::Instance().setInitializeActive(true);

    // needed to mock up
    StoreArray<MCParticle> mcparticles;
    StoreArray<Particle> particles;
    StoreObjPtr<ParticleList> list("testList");
    StoreObjPtr<ParticleList> anotherlist("supplimentaryList");

    mcparticles.registerInDataStore();
    particles.registerInDataStore();
    particles.registerRelationTo(mcparticles);
    DataStore::EStoreFlags flags = DataStore::c_DontWriteOut;
    list.registerInDataStore(flags);
    anotherlist.registerInDataStore(flags);

    DataStore::Instance().setInitializeActive(false);
    // end datastore setup

    list.create();
    list->initialize(22, "testList");

    anotherlist.create();
    anotherlist->initialize(22, "supplimentaryList");

    // MCParticles
    auto* mcphoton = mcparticles.appendNew();
    mcphoton->setPDG(Const::photon.getPDGCode());
    mcphoton->setStatus(MCParticle::c_PrimaryParticle);

    auto* mcelectron = mcparticles.appendNew();
    mcelectron->setPDG(Const::electron.getPDGCode());
    mcelectron->setStatus(MCParticle::c_PrimaryParticle);

    auto* mcanotherelectron = mcparticles.appendNew();
    mcanotherelectron->setPDG(Const::photon.getPDGCode());
    mcanotherelectron->setStatus(MCParticle::c_PrimaryParticle);

    auto* mcyetanotherelectron = mcparticles.appendNew();
    mcyetanotherelectron->setPDG(Const::photon.getPDGCode());
    mcyetanotherelectron->setStatus(MCParticle::c_PrimaryParticle);

    // particles
    auto* photon = particles.appendNew(TLorentzVector({ 0.0 , -0.4, 0.8, 1.0}), 22);
    photon->addRelationTo(mcphoton);
    list->addParticle(photon);

    auto* electron = particles.appendNew(TLorentzVector({ 0.0 , -0.4, 0.8, 1.0}), 22);
    electron->addRelationTo(mcelectron);
    list->addParticle(electron);

    auto* other = particles.appendNew(TLorentzVector({ 0.0 , -0.4, 0.8, 1.0}), 22);
    other->addRelationTo(mcanotherelectron);

    auto* yetanotherelectron = particles.appendNew(TLorentzVector({ 0.0 , -0.4, 0.8, 1.0}), 22);
    yetanotherelectron->addRelationTo(mcyetanotherelectron);
    anotherlist->addParticle(yetanotherelectron);
    // not in the list

    // get the variable
    const Manager::Var* vnonsense = Manager::Instance().getVariable("mcParticleIsInMCList(NONEXISTANTLIST)");
    const Manager::Var* vsensible = Manager::Instance().getVariable("mcParticleIsInMCList(testList)");

    // -
    EXPECT_B2FATAL(std::get<bool>(vnonsense->function(photon)));
    EXPECT_TRUE(std::get<bool>(vsensible->function(photon)));
    EXPECT_TRUE(std::get<bool>(vsensible->function(electron)));
    EXPECT_FALSE(std::get<bool>(vsensible->function(other)));
    EXPECT_FALSE(std::get<bool>(vsensible->function(yetanotherelectron)));

    // now mock up some other type particles
    Particle composite({0.5 , 0.4 , 0.5 , 0.8}, 512, Particle::c_Unflavored, Particle::c_Composite, 0);
    Particle undefined({0.3 , 0.3 , 0.4 , 0.6}, 22, Particle::c_Unflavored, Particle::c_Undefined, 1);
    auto* composite_ = particles.appendNew(undefined);
    auto* undefined_ = particles.appendNew(composite);
    EXPECT_FALSE(std::get<bool>(vsensible->function(composite_)));
    EXPECT_FALSE(std::get<bool>(vsensible->function(undefined_)));
  }

  TEST_F(MetaVariableTest, mostB2BAndClosestParticles)
  {
    /* Mock up an event with a "photon" and an "electron" which are nearly back to
     * back, and second "photon" which is close-ish to the "electron".
     *
     * Other test of non-existent / empty lists and variables also included.
     */

    // Connect gearbox for CMS variables
    Gearbox& gearbox = Gearbox::getInstance();
    gearbox.setBackends({std::string("file:")});
    gearbox.close();
    gearbox.open("geometry/Belle2.xml", false);

    // we need the particles StoreArray
    StoreArray<Particle> particles;
    DataStore::EStoreFlags flags = DataStore::c_DontWriteOut;

    // create a photon list for testing
    StoreObjPtr<ParticleList> gammalist("testGammaList");
    StoreObjPtr<ParticleList> emptylist("testEmptyList");
    DataStore::Instance().setInitializeActive(true);
    gammalist.registerInDataStore(flags);
    emptylist.registerInDataStore(flags);
    DataStore::Instance().setInitializeActive(false);
    gammalist.create();
    gammalist->initialize(22, "testGammaList");
    emptylist.create();
    emptylist->initialize(22, "testEmptyList");

    // create some photons in an stdvector
    std::vector<Particle> gammavector = {
      Particle({ -1.0 , -1.0 , 0.8, 1.2}, // this should be the most b2b to our reference particle
      22, Particle::c_Unflavored, Particle::c_Undefined, 0),
      Particle({0.2 , 0.7 , 0.9, 3.4},    // should be the closest
      22, Particle::c_Unflavored, Particle::c_Undefined, 1),
    };
    // put the photons in the StoreArray
    for (const auto& g : gammavector)
      particles.appendNew(g);

    // put the photons in the test list
    for (size_t i = 0; i < gammavector.size(); i++)
      gammalist->addParticle(i, 22, Particle::c_Unflavored);

    // add the reference particle (electron) to the StoreArray
    const auto* electron = particles.appendNew(
                             Particle({1.0 , 1.0 , 0.5, 0.8},  // somewhere in the +ve quarter of the detector
                                      11, Particle::c_Unflavored, Particle::c_Undefined, 2) // needs to be incremented if we add to gamma vector
                           );

    {
      EXPECT_B2FATAL(Manager::Instance().getVariable("angleToClosestInList"));
      EXPECT_B2FATAL(Manager::Instance().getVariable("angleToClosestInList(A, B)"));

      const auto* nonexistent = Manager::Instance().getVariable("angleToClosestInList(NONEXISTANTLIST)");
      EXPECT_B2FATAL(std::get<double>(nonexistent->function(electron)));

      const auto* empty = Manager::Instance().getVariable("angleToClosestInList(testEmptyList)");
      EXPECT_TRUE(std::isnan(std::get<double>(empty->function(electron))));

      const auto* closest = Manager::Instance().getVariable("angleToClosestInList(testGammaList)");
      EXPECT_FLOAT_EQ(std::get<double>(closest->function(electron)), 0.68014491);

      const auto* closestCMS = Manager::Instance().getVariable("useCMSFrame(angleToClosestInList(testGammaList))");
      EXPECT_FLOAT_EQ(std::get<double>(closestCMS->function(electron)), 0.72592634);
    }

    {
      EXPECT_B2FATAL(Manager::Instance().getVariable("closestInList"));
      EXPECT_B2FATAL(Manager::Instance().getVariable("closestInList(A, B, C)"));

      const auto* nonexistent = Manager::Instance().getVariable("closestInList(NONEXISTANTLIST, E)");
      EXPECT_B2FATAL(std::get<double>(nonexistent->function(electron)));

      const auto* empty = Manager::Instance().getVariable("closestInList(testEmptyList, E)");
      EXPECT_TRUE(std::isnan(std::get<double>(empty->function(electron))));

      const auto* closest = Manager::Instance().getVariable("closestInList(testGammaList, E)");
      EXPECT_FLOAT_EQ(std::get<double>(closest->function(electron)), 3.4);

      const auto* closestCMS = Manager::Instance().getVariable("useCMSFrame(closestInList(testGammaList, E))");
      EXPECT_FLOAT_EQ(std::get<double>(closestCMS->function(electron)), 3.2732551); // the energy gets smeared because of boost

      const auto* closestCMSLabE = Manager::Instance().getVariable("useCMSFrame(closestInList(testGammaList, useLabFrame(E)))");
      EXPECT_FLOAT_EQ(std::get<double>(closestCMSLabE->function(electron)), 3.4); // aaand should be back to the lab frame value
    }

    {
      EXPECT_B2FATAL(Manager::Instance().getVariable("angleToMostB2BInList"));
      EXPECT_B2FATAL(Manager::Instance().getVariable("angleToMostB2BInList(A, B)"));

      const auto* nonexistent = Manager::Instance().getVariable("angleToMostB2BInList(NONEXISTANTLIST)");
      EXPECT_B2FATAL(std::get<double>(nonexistent->function(electron)));

      const auto* empty = Manager::Instance().getVariable("angleToMostB2BInList(testEmptyList)");
      EXPECT_TRUE(std::isnan(std::get<double>(empty->function(electron))));

      const auto* mostB2B = Manager::Instance().getVariable("angleToMostB2BInList(testGammaList)");
      EXPECT_FLOAT_EQ(std::get<double>(mostB2B->function(electron)), 2.2869499);

      const auto* mostB2BCMS = Manager::Instance().getVariable("useCMSFrame(angleToMostB2BInList(testGammaList))");
      EXPECT_FLOAT_EQ(std::get<double>(mostB2BCMS->function(electron)), 2.6054888);
    }

    {
      EXPECT_B2FATAL(Manager::Instance().getVariable("mostB2BInList"));
      EXPECT_B2FATAL(Manager::Instance().getVariable("mostB2BInList(A, B, C)"));

      const auto* nonexistent = Manager::Instance().getVariable("mostB2BInList(NONEXISTANTLIST, E)");
      EXPECT_B2FATAL(std::get<double>(nonexistent->function(electron)));

      const auto* empty = Manager::Instance().getVariable("mostB2BInList(testEmptyList, E)");
      EXPECT_TRUE(std::isnan(std::get<double>(empty->function(electron))));

      const auto* mostB2B = Manager::Instance().getVariable("mostB2BInList(testGammaList, E)");
      EXPECT_FLOAT_EQ(std::get<double>(mostB2B->function(electron)), 1.2);

      const auto* mostB2BCMS = Manager::Instance().getVariable("useCMSFrame(mostB2BInList(testGammaList, E))");
      EXPECT_FLOAT_EQ(std::get<double>(mostB2BCMS->function(electron)), 1.0647389); // the energy gets smeared because of boost

      const auto* mostB2BCMSLabE = Manager::Instance().getVariable("useCMSFrame(mostB2BInList(testGammaList, useLabFrame(E)))");
      EXPECT_FLOAT_EQ(std::get<double>(mostB2BCMSLabE->function(electron)), 1.2); // aaand should be back to the lab frame value
    }
  }

  TEST_F(MetaVariableTest, totalEnergyOfParticlesInList)
  {
    // we need the particles StoreArray
    StoreArray<Particle> particles;
    DataStore::EStoreFlags flags = DataStore::c_DontWriteOut;

    // create a photon list for testing
    StoreObjPtr<ParticleList> gammalist("testGammaList");
    DataStore::Instance().setInitializeActive(true);
    gammalist.registerInDataStore(flags);
    DataStore::Instance().setInitializeActive(false);
    gammalist.create();
    gammalist->initialize(22, "testGammaList");

    // create some photons in an stdvector
    std::vector<Particle> gammavector = {
      Particle({0.5 , 0.4 , 0.5 , 0.8}, 22, Particle::c_Unflavored, Particle::c_Undefined, 0),
      Particle({0.5 , 0.2 , 0.7 , 0.9}, 22, Particle::c_Unflavored, Particle::c_Undefined, 1),
      Particle({0.4 , 0.2 , 0.7 , 0.9}, 22, Particle::c_Unflavored, Particle::c_Undefined, 2),
      Particle({0.5 , 0.4 , 0.8 , 1.1}, 22, Particle::c_Unflavored, Particle::c_Undefined, 3),
      Particle({0.3 , 0.3 , 0.4 , 0.6}, 22, Particle::c_Unflavored, Particle::c_Undefined, 4)
    };

    // put the photons in the StoreArray
    for (const auto& g : gammavector)
      particles.appendNew(g);

    // put the photons in the test list
    for (size_t i = 0; i < gammavector.size(); i++)
      gammalist->addParticle(i, 22, Particle::c_Unflavored);

    // get their total energy
    const Manager::Var* vnonsense = Manager::Instance().getVariable(
                                      "totalEnergyOfParticlesInList(NONEXISTANTLIST)");
    const Manager::Var* vsensible = Manager::Instance().getVariable(
                                      "totalEnergyOfParticlesInList(testGammaList)");

    // -
    EXPECT_B2FATAL(std::get<double>(vnonsense->function(nullptr)));
    EXPECT_FLOAT_EQ(std::get<double>(vsensible->function(nullptr)), 4.3);
  }
  TEST_F(MetaVariableTest, totalPxOfParticlesInList)
  {
    // we need the particles StoreArray
    StoreArray<Particle> particles;
    DataStore::EStoreFlags flags = DataStore::c_DontWriteOut;

    // create a photon list for testing
    StoreObjPtr<ParticleList> gammalist("testGammaList");
    DataStore::Instance().setInitializeActive(true);
    gammalist.registerInDataStore(flags);
    DataStore::Instance().setInitializeActive(false);
    gammalist.create();
    gammalist->initialize(22, "testGammaList");

    // create some photons in an stdvector
    std::vector<Particle> gammavector = {
      Particle({0.5 , 0.4 , 0.5 , 0.8}, 22, Particle::c_Unflavored, Particle::c_Undefined, 0),
      Particle({0.5 , 0.2 , 0.7 , 0.9}, 22, Particle::c_Unflavored, Particle::c_Undefined, 1),
      Particle({0.4 , 0.2 , 0.7 , 0.9}, 22, Particle::c_Unflavored, Particle::c_Undefined, 2),
      Particle({0.5 , 0.4 , 0.8 , 1.1}, 22, Particle::c_Unflavored, Particle::c_Undefined, 3),
      Particle({0.3 , 0.3 , 0.4 , 0.6}, 22, Particle::c_Unflavored, Particle::c_Undefined, 4)
    };

    // put the photons in the StoreArray
    for (const auto& g : gammavector)
      particles.appendNew(g);

    // put the photons in the test list
    for (size_t i = 0; i < gammavector.size(); i++)
      gammalist->addParticle(i, 22, Particle::c_Unflavored);

    // get their total energy
    const Manager::Var* vnonsense = Manager::Instance().getVariable(
                                      "totalPxOfParticlesInList(NONEXISTANTLIST)");
    const Manager::Var* vsensible = Manager::Instance().getVariable(
                                      "totalPxOfParticlesInList(testGammaList)");

    // -
    EXPECT_B2FATAL(std::get<double>(vnonsense->function(nullptr)));
    EXPECT_FLOAT_EQ(std::get<double>(vsensible->function(nullptr)), 2.2);
  }
  TEST_F(MetaVariableTest, totalPyOfParticlesInList)
  {
    // we need the particles StoreArray
    StoreArray<Particle> particles;
    DataStore::EStoreFlags flags = DataStore::c_DontWriteOut;

    // create a photon list for testing
    StoreObjPtr<ParticleList> gammalist("testGammaList");
    DataStore::Instance().setInitializeActive(true);
    gammalist.registerInDataStore(flags);
    DataStore::Instance().setInitializeActive(false);
    gammalist.create();
    gammalist->initialize(22, "testGammaList");

    // create some photons in an stdvector
    std::vector<Particle> gammavector = {
      Particle({0.5 , 0.4 , 0.5 , 0.8}, 22, Particle::c_Unflavored, Particle::c_Undefined, 0),
      Particle({0.5 , 0.2 , 0.7 , 0.9}, 22, Particle::c_Unflavored, Particle::c_Undefined, 1),
      Particle({0.4 , 0.2 , 0.7 , 0.9}, 22, Particle::c_Unflavored, Particle::c_Undefined, 2),
      Particle({0.5 , 0.4 , 0.8 , 1.1}, 22, Particle::c_Unflavored, Particle::c_Undefined, 3),
      Particle({0.3 , 0.3 , 0.4 , 0.6}, 22, Particle::c_Unflavored, Particle::c_Undefined, 4)
    };

    // put the photons in the StoreArray
    for (const auto& g : gammavector)
      particles.appendNew(g);

    // put the photons in the test list
    for (size_t i = 0; i < gammavector.size(); i++)
      gammalist->addParticle(i, 22, Particle::c_Unflavored);

    // get their total energy
    const Manager::Var* vnonsense = Manager::Instance().getVariable(
                                      "totalPyOfParticlesInList(NONEXISTANTLIST)");
    const Manager::Var* vsensible = Manager::Instance().getVariable(
                                      "totalPyOfParticlesInList(testGammaList)");

    // -
    EXPECT_B2FATAL(std::get<double>(vnonsense->function(nullptr)));
    EXPECT_FLOAT_EQ(std::get<double>(vsensible->function(nullptr)), 1.5);
  }
  TEST_F(MetaVariableTest, totalPzOfParticlesInList)
  {
    // we need the particles StoreArray
    StoreArray<Particle> particles;
    DataStore::EStoreFlags flags = DataStore::c_DontWriteOut;

    // create a photon list for testing
    StoreObjPtr<ParticleList> gammalist("testGammaList");
    DataStore::Instance().setInitializeActive(true);
    gammalist.registerInDataStore(flags);
    DataStore::Instance().setInitializeActive(false);
    gammalist.create();
    gammalist->initialize(22, "testGammaList");

    // create some photons in an stdvector
    std::vector<Particle> gammavector = {
      Particle({0.5 , 0.4 , 0.5 , 0.8}, 22, Particle::c_Unflavored, Particle::c_Undefined, 0),
      Particle({0.5 , 0.2 , 0.7 , 0.9}, 22, Particle::c_Unflavored, Particle::c_Undefined, 1),
      Particle({0.4 , 0.2 , 0.7 , 0.9}, 22, Particle::c_Unflavored, Particle::c_Undefined, 2),
      Particle({0.5 , 0.4 , 0.8 , 1.1}, 22, Particle::c_Unflavored, Particle::c_Undefined, 3),
      Particle({0.3 , 0.3 , 0.4 , 0.6}, 22, Particle::c_Unflavored, Particle::c_Undefined, 4)
    };

    // put the photons in the StoreArray
    for (const auto& g : gammavector)
      particles.appendNew(g);

    // put the photons in the test list
    for (size_t i = 0; i < gammavector.size(); i++)
      gammalist->addParticle(i, 22, Particle::c_Unflavored);

    // get their total energy
    const Manager::Var* vnonsense = Manager::Instance().getVariable(
                                      "totalPzOfParticlesInList(NONEXISTANTLIST)");
    const Manager::Var* vsensible = Manager::Instance().getVariable(
                                      "totalPzOfParticlesInList(testGammaList)");

    // -
    EXPECT_B2FATAL(std::get<double>(vnonsense->function(nullptr)));
    EXPECT_FLOAT_EQ(std::get<double>(vsensible->function(nullptr)), 3.1);
  }
  TEST_F(MetaVariableTest, maxPtInList)
  {
    // we need the particles StoreArray
    StoreArray<Particle> particles;
    DataStore::EStoreFlags flags = DataStore::c_DontWriteOut;

    // create a photon list for testing
    StoreObjPtr<ParticleList> gammalist("testGammaList");
    DataStore::Instance().setInitializeActive(true);
    gammalist.registerInDataStore(flags);
    DataStore::Instance().setInitializeActive(false);
    gammalist.create();
    gammalist->initialize(22, "testGammaList");

    // create some photons in an stdvector
    std::vector<Particle> gammavector = {
      Particle({0.5 , 0.4 , 0.5 , 0.8}, 22, Particle::c_Unflavored, Particle::c_Undefined, 0),
      Particle({0.5 , 0.2 , 0.7 , 0.9}, 22, Particle::c_Unflavored, Particle::c_Undefined, 1),
      Particle({0.4 , 0.2 , 0.7 , 0.9}, 22, Particle::c_Unflavored, Particle::c_Undefined, 2),
      Particle({0.5 , 0.4 , 0.8 , 1.1}, 22, Particle::c_Unflavored, Particle::c_Undefined, 3),
      Particle({0.3 , 0.3 , 0.4 , 0.6}, 22, Particle::c_Unflavored, Particle::c_Undefined, 4)
    };

    // put the photons in the StoreArray
    for (const auto& g : gammavector)
      particles.appendNew(g);

    // put the photons in the test list
    for (size_t i = 0; i < gammavector.size(); i++)
      gammalist->addParticle(i, 22, Particle::c_Unflavored);

    // get their total energy
    const Manager::Var* vnonsense = Manager::Instance().getVariable(
                                      "maxPtInList(NONEXISTANTLIST)");
    const Manager::Var* vsensible = Manager::Instance().getVariable(
                                      "maxPtInList(testGammaList)");

    // -
    EXPECT_B2FATAL(std::get<double>(vnonsense->function(nullptr)));
    EXPECT_FLOAT_EQ(std::get<double>(vsensible->function(nullptr)), sqrt(0.5 * 0.5 + 0.4 * 0.4));
  }


  TEST_F(MetaVariableTest, numberOfNonOverlappingParticles)
  {
    StoreArray<Particle> particles;
    DataStore::EStoreFlags flags = DataStore::c_DontWriteOut;

    StoreObjPtr<ParticleList> outputList("pList1");
    DataStore::Instance().setInitializeActive(true);
    outputList.registerInDataStore(flags);
    DataStore::Instance().setInitializeActive(false);
    outputList.create();
    outputList->initialize(22, "pList1");

    auto* p1 = particles.appendNew(Particle({0.5 , 0.4 , 0.5 , 0.8}, 22, Particle::c_Unflavored, Particle::c_Undefined, 2));
    auto* p2 = particles.appendNew(Particle({0.5 , 0.2 , 0.7 , 0.9}, 22, Particle::c_Unflavored, Particle::c_Undefined, 3));
    auto* p3 = particles.appendNew(Particle({0.5 , 0.2 , 0.7 , 0.9}, 22, Particle::c_Unflavored, Particle::c_Undefined, 4));

    outputList->addParticle(0, 22, Particle::c_Unflavored);
    outputList->addParticle(1, 22, Particle::c_Unflavored);

    const Manager::Var* var = Manager::Instance().getVariable("numberOfNonOverlappingParticles(pList1)");
    ASSERT_NE(var, nullptr);
    EXPECT_EQ(std::get<int>(var->function(p1)), 1);
    EXPECT_EQ(std::get<int>(var->function(p2)), 1);
    EXPECT_EQ(std::get<int>(var->function(p3)), 2);

  }

  TEST_F(MetaVariableTest, veto)
  {
    StoreArray<Particle> particles;
    DataStore::EStoreFlags flags = DataStore::c_DontWriteOut;

    const Particle* p = particles.appendNew(Particle({0.8 , 0.8 , 1.131370849898476039041351 , 1.6}, 22,
                                                     Particle::c_Unflavored, Particle::c_Undefined, 1));

    StoreObjPtr<ParticleList> outputList("pList1");
    DataStore::Instance().setInitializeActive(true);
    outputList.registerInDataStore(flags);
    DataStore::Instance().setInitializeActive(false);
    outputList.create();
    outputList->initialize(22, "pList1");

    particles.appendNew(Particle({0.5 , 0.4953406774856531014212777 , 0.5609256753154148484773173 , 0.9}, 22,
                                 Particle::c_Unflavored, Particle::c_Undefined, 2));         //m=0.135
    particles.appendNew(Particle({0.5 , 0.2 , 0.72111 , 0.9}, 22, Particle::c_Unflavored, Particle::c_Undefined, 3));    //m=0.3582
    particles.appendNew(Particle({0.4 , 0.2 , 0.78102 , 0.9}, 22, Particle::c_Unflavored, Particle::c_Undefined, 4));    //m=0.3908
    particles.appendNew(Particle({0.5 , 0.4 , 0.89443 , 1.1}, 22, Particle::c_Unflavored, Particle::c_Undefined, 5));    //m=0.2369
    particles.appendNew(Particle({0.3 , 0.3 , 0.42426 , 0.6}, 22, Particle::c_Unflavored, Particle::c_Undefined, 6));    //m=0.0036

    outputList->addParticle(1, 22, Particle::c_Unflavored);
    outputList->addParticle(2, 22, Particle::c_Unflavored);
    outputList->addParticle(3, 22, Particle::c_Unflavored);
    outputList->addParticle(4, 22, Particle::c_Unflavored);
    outputList->addParticle(5, 22, Particle::c_Unflavored);

    StoreObjPtr<ParticleList> outputList2("pList2");
    DataStore::Instance().setInitializeActive(true);
    outputList2.registerInDataStore(flags);
    DataStore::Instance().setInitializeActive(false);
    outputList2.create();
    outputList2->initialize(22, "pList2");

    particles.appendNew(Particle({0.5 , -0.4 , 0.63246 , 0.9}, 22, Particle::c_Unflavored, Particle::c_Undefined, 7));    //m=1.1353
    particles.appendNew(Particle({0.5 , 0.2 , 0.72111 , 0.9}, 22, Particle::c_Unflavored, Particle::c_Undefined, 8));     //m=0.3582
    particles.appendNew(Particle({0.4 , 0.2 , 0.78102 , 0.9}, 22, Particle::c_Unflavored, Particle::c_Undefined, 9));     //m=0.3908
    particles.appendNew(Particle({0.5 , 0.4 , 0.89443 , 1.1}, 22, Particle::c_Unflavored, Particle::c_Undefined, 10));    //m=0.2369
    particles.appendNew(Particle({0.3 , 0.3 , 0.42426 , 0.6}, 22, Particle::c_Unflavored, Particle::c_Undefined, 11));    //m=0.0036

    outputList2->addParticle(6, 22, Particle::c_Unflavored);
    outputList2->addParticle(7, 22, Particle::c_Unflavored);
    outputList2->addParticle(8, 22, Particle::c_Unflavored);
    outputList2->addParticle(9, 22, Particle::c_Unflavored);
    outputList2->addParticle(10, 22, Particle::c_Unflavored);

    const Manager::Var* var = Manager::Instance().getVariable("veto(pList1, 0.130 < M < 0.140)");
    ASSERT_NE(var, nullptr);
    EXPECT_TRUE(std::get<bool>(var->function(p)));

    var = Manager::Instance().getVariable("veto(pList2, 0.130 < M < 0.140)");
    ASSERT_NE(var, nullptr);
    EXPECT_FALSE(std::get<bool>(var->function(p)));

  }

  TEST_F(MetaVariableTest, averageValueInList)
  {
    // we need the particles StoreArray
    StoreArray<Particle> particles;
    DataStore::EStoreFlags flags = DataStore::c_DontWriteOut;

    // create a photon list for testing
    StoreObjPtr<ParticleList> gammalist("testGammaList");
    DataStore::Instance().setInitializeActive(true);
    gammalist.registerInDataStore(flags);
    DataStore::Instance().setInitializeActive(false);
    gammalist.create();
    gammalist->initialize(22, "testGammaList");

    // create some photons in an stdvector
    std::vector<Particle> gammavector = {
      Particle({0.5 , 0.4 , 0.5 , 0.8}, 22, Particle::c_Unflavored, Particle::c_Undefined, 0),
      Particle({0.5 , 0.2 , 0.7 , 0.9}, 22, Particle::c_Unflavored, Particle::c_Undefined, 1),
      Particle({0.4 , 0.2 , 0.7 , 0.9}, 22, Particle::c_Unflavored, Particle::c_Undefined, 2),
      Particle({0.5 , 0.4 , 0.8 , 1.1}, 22, Particle::c_Unflavored, Particle::c_Undefined, 3),
      Particle({0.3 , 0.3 , 0.4 , 0.6}, 22, Particle::c_Unflavored, Particle::c_Undefined, 4)
    };

    // put the photons in the StoreArray
    for (const auto& g : gammavector)
      particles.appendNew(g);

    // put the photons in the test list
    for (size_t i = 0; i < gammavector.size(); i++)
      gammalist->addParticle(i, 22, Particle::c_Unflavored);

    // get the average px, py, pz, E of the gammas in the list
    const Manager::Var* vmeanpx = Manager::Instance().getVariable(
                                    "averageValueInList(testGammaList, px)");
    const Manager::Var* vmeanpy = Manager::Instance().getVariable(
                                    "averageValueInList(testGammaList, py)");
    const Manager::Var* vmeanpz = Manager::Instance().getVariable(
                                    "averageValueInList(testGammaList, pz)");
    const Manager::Var* vmeanE = Manager::Instance().getVariable(
                                   "averageValueInList(testGammaList, E)");

    EXPECT_FLOAT_EQ(std::get<double>(vmeanpx->function(nullptr)), 0.44);
    EXPECT_FLOAT_EQ(std::get<double>(vmeanpy->function(nullptr)), 0.3);
    EXPECT_FLOAT_EQ(std::get<double>(vmeanpz->function(nullptr)), 0.62);
    EXPECT_FLOAT_EQ(std::get<double>(vmeanE->function(nullptr)), 0.86);

    // wrong number of arguments (no variable provided)
    EXPECT_B2FATAL(Manager::Instance().getVariable("averageValueInList(testGammaList)"));

    // non-existing variable
    EXPECT_B2FATAL(Manager::Instance().getVariable("averageValueInList(testGammaList, NONEXISTANTVARIABLE)"));

    // non-existing list
    const Manager::Var* vnolist = Manager::Instance().getVariable(
                                    "averageValueInList(NONEXISTANTLIST, px)");

    EXPECT_B2FATAL(std::get<double>(vnolist->function(nullptr)));
  }

  TEST_F(MetaVariableTest, medianValueInList)
  {
    // we need the particles StoreArray
    StoreArray<Particle> particles;
    DataStore::EStoreFlags flags = DataStore::c_DontWriteOut;

    // create two photon lists for testing (one with odd and one with even number of particles)
    StoreObjPtr<ParticleList> oddgammalist("oddGammaList");
    DataStore::Instance().setInitializeActive(true);
    oddgammalist.registerInDataStore(flags);
    DataStore::Instance().setInitializeActive(false);
    oddgammalist.create();
    oddgammalist->initialize(22, "oddGammaList");
    StoreObjPtr<ParticleList> evengammalist("evenGammaList");
    DataStore::Instance().setInitializeActive(true);
    evengammalist.registerInDataStore(flags);
    DataStore::Instance().setInitializeActive(false);
    evengammalist.create();
    evengammalist->initialize(22, "evenGammaList");

    // create some photons in an stdvector
    std::vector<Particle> gammavector = {
      Particle({0.5 , 0.4 , 0.5 , 0.8}, 22, Particle::c_Unflavored, Particle::c_Undefined, 0),
      Particle({0.5 , 0.2 , 0.7 , 0.9}, 22, Particle::c_Unflavored, Particle::c_Undefined, 1),
      Particle({0.4 , 0.2 , 0.7 , 0.9}, 22, Particle::c_Unflavored, Particle::c_Undefined, 2),
      Particle({0.5 , 0.4 , 0.8 , 1.1}, 22, Particle::c_Unflavored, Particle::c_Undefined, 3),
      Particle({0.3 , 0.3 , 0.4 , 0.6}, 22, Particle::c_Unflavored, Particle::c_Undefined, 4)
    };

    // put the photons in the StoreArray
    for (const auto& g : gammavector)
      particles.appendNew(g);

    // put the photons in the test lists
    if (gammavector.size() % 2 == 0) {
      evengammalist->addParticle(0, 22, Particle::c_Unflavored);
    } else
      oddgammalist->addParticle(0, 22, Particle::c_Unflavored);
    for (size_t i = 1; i < gammavector.size(); i++) {
      oddgammalist->addParticle(i, 22, Particle::c_Unflavored);
      evengammalist->addParticle(i, 22, Particle::c_Unflavored);
    }

    // get the median px, py, pz, E of the gammas in the list with odd number of particles
    const Manager::Var* voddmedianpx = Manager::Instance().getVariable(
                                         "medianValueInList(oddGammaList, px)");
    const Manager::Var* voddmedianpy = Manager::Instance().getVariable(
                                         "medianValueInList(oddGammaList, py)");
    const Manager::Var* voddmedianpz = Manager::Instance().getVariable(
                                         "medianValueInList(oddGammaList, pz)");
    const Manager::Var* voddmedianE = Manager::Instance().getVariable(
                                        "medianValueInList(oddGammaList, E)");

    EXPECT_FLOAT_EQ(std::get<double>(voddmedianpx->function(nullptr)), 0.5);
    EXPECT_FLOAT_EQ(std::get<double>(voddmedianpy->function(nullptr)), 0.3);
    EXPECT_FLOAT_EQ(std::get<double>(voddmedianpz->function(nullptr)), 0.7);
    EXPECT_FLOAT_EQ(std::get<double>(voddmedianE->function(nullptr)), 0.9);

    // get the median px, py, pz, E of the gammas in the list with odd number of particles
    const Manager::Var* vevenmedianpx = Manager::Instance().getVariable(
                                          "medianValueInList(evenGammaList, px)");
    const Manager::Var* vevenmedianpy = Manager::Instance().getVariable(
                                          "medianValueInList(evenGammaList, py)");
    const Manager::Var* vevenmedianpz = Manager::Instance().getVariable(
                                          "medianValueInList(evenGammaList, pz)");
    const Manager::Var* vevenmedianE = Manager::Instance().getVariable(
                                         "medianValueInList(evenGammaList, E)");

    EXPECT_FLOAT_EQ(std::get<double>(vevenmedianpx->function(nullptr)), 0.45);
    EXPECT_FLOAT_EQ(std::get<double>(vevenmedianpy->function(nullptr)), 0.25);
    EXPECT_FLOAT_EQ(std::get<double>(vevenmedianpz->function(nullptr)), 0.7);
    EXPECT_FLOAT_EQ(std::get<double>(vevenmedianE->function(nullptr)), 0.9);

    // wrong number of arguments (no variable provided)
    EXPECT_B2FATAL(Manager::Instance().getVariable("medianValueInList(oddGammaList)"));

    // non-existing variable
    EXPECT_B2FATAL(Manager::Instance().getVariable("medianValueInList(oddGammaList, NONEXISTANTVARIABLE)"));

    // non-existing list
    const Manager::Var* vnolist = Manager::Instance().getVariable(
                                    "medianValueInList(NONEXISTANTLIST, px)");

    EXPECT_B2FATAL(std::get<double>(vnolist->function(nullptr)));
  }

  TEST_F(MetaVariableTest, pValueCombination)
  {
    TLorentzVector momentum;
    StoreArray<Particle> particles;
    std::vector<int> daughterIndices;
    Particle KS(TLorentzVector(1.164, 1.55200, 0, 2), 310, Particle::c_Unflavored, Particle::c_Composite, 0);
    KS.setPValue(0.1);
    momentum += KS.get4Vector();
    Particle* newDaughters = particles.appendNew(KS);
    daughterIndices.push_back(newDaughters->getArrayIndex());
    Particle Jpsi(TLorentzVector(-1, 1, 1, 3.548), 443, Particle::c_Unflavored, Particle::c_Composite, 1);
    Jpsi.setPValue(0.9);
    momentum += Jpsi.get4Vector();
    newDaughters = particles.appendNew(Jpsi);
    daughterIndices.push_back(newDaughters->getArrayIndex());
    Particle* B = particles.appendNew(momentum, 521, Particle::c_Flavored, daughterIndices);
    B->setPValue(0.5);

    const Manager::Var* singlePvalue = Manager::Instance().getVariable("pValueCombination(chiProb)");
    ASSERT_NE(singlePvalue, nullptr);
    EXPECT_FLOAT_EQ(std::get<double>(singlePvalue->function(B)), 0.5);

    const Manager::Var* twoPvalues = Manager::Instance().getVariable("pValueCombination(chiProb, daughter(0, chiProb))");
    ASSERT_NE(twoPvalues, nullptr);
    EXPECT_FLOAT_EQ(std::get<double>(twoPvalues->function(B)), 0.05 * (1 - log(0.05)));

    const Manager::Var* threePvalues =
      Manager::Instance().getVariable("pValueCombination(chiProb, daughter(0, chiProb), daughter(1, chiProb))");
    ASSERT_NE(threePvalues, nullptr);
    EXPECT_FLOAT_EQ(std::get<double>(threePvalues->function(B)), 0.045 * (1 - log(0.045) + 0.5 * log(0.045) * log(0.045)));

    // wrong number of arguments
    EXPECT_B2FATAL(Manager::Instance().getVariable("pValueCombination()"));

    // non-existing variable
    EXPECT_B2FATAL(Manager::Instance().getVariable("pValueCombination(chiProb, NONEXISTANTVARIABLE)"));
  }


  TEST_F(MetaVariableTest, daughterCombinationOneGeneration)
  {
    const int nDaughters = 5;
    TLorentzVector momentum(0, 0, 0, 0);
    StoreArray<Particle> particles;
    std::vector<int> daughterIndices;
    std::vector<TLorentzVector> daughterMomenta;

    for (int i = 0; i < nDaughters; i++) {
      TLorentzVector mom(1, i * 0.5, 1, i * 1.0 + 2.0);
      Particle d(mom, (i % 2) ? -11 : 211);
      Particle* newDaughters = particles.appendNew(d);
      daughterIndices.push_back(newDaughters->getArrayIndex());
      daughterMomenta.push_back(mom);
      momentum = momentum + mom;
    }
    const Particle* p = particles.appendNew(momentum, 411, Particle::c_Flavored, daughterIndices);

    // Test the invariant mass of several combinations
    const Manager::Var* var = Manager::Instance().getVariable("daughterCombination(M, 0,1,2)");
    double M_test = (daughterMomenta[0] + daughterMomenta[1] + daughterMomenta[2]).Mag();
    EXPECT_FLOAT_EQ(std::get<double>(var->function(p)), M_test);

    var = Manager::Instance().getVariable("daughterCombination(M, 0,4)");
    M_test = (daughterMomenta[0] + daughterMomenta[4]).Mag();
    EXPECT_FLOAT_EQ(std::get<double>(var->function(p)), M_test);


    // Try with a non-lorentz invariant quantity
    var = Manager::Instance().getVariable("daughterCombination(p, 1, 0, 4)");
    double p_test = (daughterMomenta[0] + daughterMomenta[1] + daughterMomenta[4]).Vect().Mag();
    EXPECT_FLOAT_EQ(std::get<double>(var->function(p)), p_test);


    // errors and bad stuff
    EXPECT_B2FATAL(Manager::Instance().getVariable("daughterCombination(aVeryNonExistingVariableSillyName, 1, 0, 4)"));

    var = Manager::Instance().getVariable("daughterCombination(M, 1, 0, 100)");
    EXPECT_B2WARNING(std::get<double>(var->function(p)));
    EXPECT_TRUE(std::isnan(std::get<double>(var->function(p))));


    var = Manager::Instance().getVariable("daughterCombination(M, 1, -1)");
    EXPECT_B2WARNING(std::get<double>(var->function(p)));
    EXPECT_TRUE(std::isnan(std::get<double>(var->function(p))));


    var = Manager::Instance().getVariable("daughterCombination(M, 1, 0:1:0:0:1)");
    EXPECT_B2WARNING(std::get<double>(var->function(p)));
    EXPECT_TRUE(std::isnan(std::get<double>(var->function(p))));

  }


  TEST_F(MetaVariableTest, daughterCombinationTwoGenerations)
  {
    StoreArray<Particle> particles;

    // make a 1 -> 3 particle

    TLorentzVector momentum_1(0, 0, 0, 0);
    std::vector<TLorentzVector> daughterMomenta_1;
    std::vector<int> daughterIndices_1;

    for (int i = 0; i < 3; i++) {
      TLorentzVector mom(i * 0.2, 1, 1, i * 1.0 + 2.0);
      Particle d(mom, (i % 2) ? -11 : 211);
      Particle* newDaughters = particles.appendNew(d);
      daughterIndices_1.push_back(newDaughters->getArrayIndex());
      daughterMomenta_1.push_back(mom);
      momentum_1 = momentum_1 + mom;
    }

    const Particle* compositeDau_1 = particles.appendNew(momentum_1, 411, Particle::c_Flavored, daughterIndices_1);


    // make a 1 -> 2 particle

    TLorentzVector momentum_2(0, 0, 0, 0);
    std::vector<TLorentzVector> daughterMomenta_2;
    std::vector<int> daughterIndices_2;

    for (int i = 0; i < 2; i++) {
      TLorentzVector mom(1, 1, i * 0.3, i * 1.0 + 2.0);
      Particle d(mom, (i % 2) ? -11 : 211);
      Particle* newDaughters = particles.appendNew(d);
      daughterIndices_2.push_back(newDaughters->getArrayIndex());
      daughterMomenta_2.push_back(mom);
      momentum_2 = momentum_2 + mom;
    }

    const Particle* compositeDau_2 = particles.appendNew(momentum_2, 411, Particle::c_Flavored, daughterIndices_2);


    // make the composite particle
    std::vector<int> daughterIndices = {compositeDau_1->getArrayIndex(), compositeDau_2->getArrayIndex()};
    const Particle* p = particles.appendNew(momentum_2 + momentum_1, 111, Particle::c_Unflavored, daughterIndices);


    // Test the invariant mass of several combinations
    const Manager::Var* var = Manager::Instance().getVariable("daughterCombination(M, 0,1)");
    double M_test = (momentum_1 + momentum_2).Mag();
    EXPECT_FLOAT_EQ(std::get<double>(var->function(p)), M_test);

    // this should be the mass of the first daughter
    var = Manager::Instance().getVariable("daughterCombination(M, 0:0, 0:1, 0:2)");
    M_test = (momentum_1).Mag();
    EXPECT_FLOAT_EQ(std::get<double>(var->function(p)), M_test);

    // this should be a generic combinations
    var = Manager::Instance().getVariable("daughterCombination(M, 0:0, 0:1, 1:0)");
    M_test = (daughterMomenta_1[0] + daughterMomenta_1[1] + daughterMomenta_2[0]).Mag();
    EXPECT_FLOAT_EQ(std::get<double>(var->function(p)), M_test);

  }


  TEST_F(MetaVariableTest, useAlternativeDaughterHypothesis)
  {
    const int nDaughters = 5;
    StoreArray<Particle> particles;

    // Build a first Particle
    TLorentzVector momentum(0, 0, 0, 0);
    std::vector<int> daughterIndices;
    for (int i = 0; i < nDaughters; i++) {
      double px =  i * 0.1;
      double py =  i * 0.3;
      double pz =  -i * 0.1 - 0.2;

      TLorentzVector mom(px, py, pz, 1);
      // all pions
      int pdgCode = Const::pion.getPDGCode();
      Particle d(mom, pdgCode);
      d.updateMass(pdgCode);
      mom.SetXYZM(px, py, pz, d.getMass());

      Particle* daughters = particles.appendNew(d);
      daughterIndices.push_back(daughters->getArrayIndex());
      momentum = momentum + mom;
    }
    const Particle* p = particles.appendNew(momentum, 411, Particle::c_Flavored, daughterIndices);


    // Build a second Particle with same momenta, but different mass hyp.
    TLorentzVector momentumAlt(0, 0, 0, 0);
    std::vector<int> daughterIndicesAlt;
    for (int i = 0; i < nDaughters; i++) {
      double px =  i * 0.1;
      double py =  i * 0.3;
      double pz =  -i * 0.1 - 0.2;

      TLorentzVector mom(px, py, pz, 1);
      // all pions but the first two
      int pdgCode = Const::pion.getPDGCode();
      if (i == 0)
        pdgCode = Const::proton.getPDGCode(); // a proton
      if (i == 1)
        pdgCode = Const::kaon.getPDGCode(); // a K
      Particle d(mom, pdgCode);
      d.updateMass(pdgCode);
      mom.SetXYZM(px, py, pz, d.getMass());

      Particle* daughters = particles.appendNew(d);
      daughterIndicesAlt.push_back(daughters->getArrayIndex());
      momentumAlt = momentumAlt + mom;
    }
    const Particle* pAlt = particles.appendNew(momentumAlt, 411, Particle::c_Flavored, daughterIndicesAlt);


    // Test the invariant mass under the alternative hypothesis
    std::cout << "mass test" << std::endl;
    const Manager::Var* var = Manager::Instance().getVariable("useAlternativeDaughterHypothesis(M, 0:p+,1:K+)");
    const Manager::Var* varAlt = Manager::Instance().getVariable("M");
    EXPECT_FLOAT_EQ(std::get<double>(var->function(p)), std::get<double>(varAlt->function(pAlt)));

    // check it's really charge-insensitive...
    std::cout << "charge test" << std::endl;
    var = Manager::Instance().getVariable("useAlternativeDaughterHypothesis(M, 0:p+,1:K-)");
    EXPECT_FLOAT_EQ(std::get<double>(var->function(p)), std::get<double>(varAlt->function(pAlt)));

    // check the variable is not changing the 3-momentum
    std::cout << "momentum test" << std::endl;
    var = Manager::Instance().getVariable("useAlternativeDaughterHypothesis(p, 0:p+,1:K-)");
    varAlt = Manager::Instance().getVariable("p");
    EXPECT_FLOAT_EQ(std::get<double>(var->function(p)), std::get<double>(varAlt->function(pAlt)));
    EXPECT_FLOAT_EQ(std::get<double>(var->function(p)), std::get<double>(varAlt->function(p)));
    EXPECT_FLOAT_EQ(std::get<double>(var->function(pAlt)), std::get<double>(varAlt->function(pAlt)));
  }




  TEST_F(MetaVariableTest, daughterAngle)
  {
    StoreArray<Particle> particles;

    // make a 1 -> 3 particle

    TLorentzVector momentum_1(0, 0, 0, 0);
    std::vector<TLorentzVector> daughterMomenta_1;
    std::vector<int> daughterIndices_1;

    for (int i = 0; i < 3; i++) {
      TLorentzVector mom(i * 0.2, 1, 1, i * 1.0 + 2.0);
      Particle d(mom, (i % 2) ? -11 : 211);
      Particle* newDaughters = particles.appendNew(d);
      daughterIndices_1.push_back(newDaughters->getArrayIndex());
      daughterMomenta_1.push_back(mom);
      momentum_1 = momentum_1 + mom;
    }

    const Particle* compositeDau_1 = particles.appendNew(momentum_1, 411, Particle::c_Flavored, daughterIndices_1);


    // make a 1 -> 2 particle

    TLorentzVector momentum_2(0, 0, 0, 0);
    std::vector<TLorentzVector> daughterMomenta_2;
    std::vector<int> daughterIndices_2;

    for (int i = 0; i < 2; i++) {
      TLorentzVector mom(1, 1, i * 0.3, i * 1.0 + 2.0);
      Particle d(mom, (i % 2) ? -11 : 211);
      Particle* newDaughters = particles.appendNew(d);
      daughterIndices_2.push_back(newDaughters->getArrayIndex());
      daughterMomenta_2.push_back(mom);
      momentum_2 = momentum_2 + mom;
    }

    const Particle* compositeDau_2 = particles.appendNew(momentum_2, 411, Particle::c_Flavored, daughterIndices_2);


    // make the composite particle
    std::vector<int> daughterIndices = {compositeDau_1->getArrayIndex(), compositeDau_2->getArrayIndex()};
    const Particle* p = particles.appendNew(momentum_2 + momentum_1, 111, Particle::c_Unflavored, daughterIndices);


    // Test the invariant mass of several combinations
    const Manager::Var* var = Manager::Instance().getVariable("daughterAngle(0, 1)");
    double v_test = momentum_1.Vect().Angle(momentum_2.Vect());
    EXPECT_FLOAT_EQ(std::get<double>(var->function(p)), v_test);

    // this should be a generic combinations
    var = Manager::Instance().getVariable("daughterAngle(0:0, 1:0)");
    v_test = daughterMomenta_1[0].Vect().Angle(daughterMomenta_2[0].Vect());
    EXPECT_FLOAT_EQ(std::get<double>(var->function(p)), v_test);

    var = Manager::Instance().getVariable("daughterAngle( 1, -1)");
    EXPECT_B2WARNING(std::get<double>(var->function(p)));
    EXPECT_TRUE(std::isnan(std::get<double>(var->function(p))));

    var = Manager::Instance().getVariable("daughterAngle(1, 0:1:0:0:1)");
    EXPECT_B2WARNING(std::get<double>(var->function(p)));
    EXPECT_TRUE(std::isnan(std::get<double>(var->function(p))));

  }

  TEST_F(MetaVariableTest, mcDaughterVariables)
  {

    DataStore::Instance().setInitializeActive(true);
    StoreArray<Particle> particles;
    StoreArray<MCParticle> mcParticles;
    particles.registerRelationTo(mcParticles);
    DataStore::Instance().setInitializeActive(true);
    // make a 1 -> 3 particle

    TLorentzVector momentum_1(0, 0, 0, 0);
    std::vector<TLorentzVector> daughterMomenta_1;
    std::vector<int> daughterIndices_1;

    for (int i = 0; i < 3; i++) {
      TLorentzVector mom(i * 0.2, 1, 1, i * 1.0 + 2.0);
      Particle d(mom, (i % 2) ? -11 : 211);
      Particle* newDaughters = particles.appendNew(d);
      daughterIndices_1.push_back(newDaughters->getArrayIndex());
      daughterMomenta_1.push_back(mom);
      momentum_1 = momentum_1 + mom;

      auto* mcParticle = mcParticles.appendNew();
      mcParticle->setPDG((i % 2) ? -Const::electron.getPDGCode() : Const::pion.getPDGCode());
      mcParticle->setStatus(MCParticle::c_PrimaryParticle);
      mcParticle->set4Vector(mom);
      newDaughters->addRelationTo(mcParticle);
    }

    const Particle* compositeDau_1 = particles.appendNew(momentum_1, 411, Particle::c_Flavored, daughterIndices_1);
    auto* mcCompositeDau_1 = mcParticles.appendNew();
    mcCompositeDau_1->setPDG(411);
    mcCompositeDau_1->setStatus(MCParticle::c_PrimaryParticle);
    mcCompositeDau_1->set4Vector(momentum_1);
    compositeDau_1->addRelationTo(mcCompositeDau_1);

    // make a 1 -> 2 particle

    TLorentzVector momentum_2(0, 0, 0, 0);
    std::vector<TLorentzVector> daughterMomenta_2;
    std::vector<int> daughterIndices_2;

    for (int i = 0; i < 2; i++) {
      TLorentzVector mom(1, 1, i * 0.3, i * 1.0 + 2.0);
      Particle d(mom, (i % 2) ? -11 : 211);
      Particle* newDaughters = particles.appendNew(d);
      daughterIndices_2.push_back(newDaughters->getArrayIndex());
      daughterMomenta_2.push_back(mom);
      momentum_2 = momentum_2 + mom;

      auto* mcParticle = mcParticles.appendNew();
      mcParticle->setPDG((i % 2) ? -Const::electron.getPDGCode() : Const::pion.getPDGCode());
      mcParticle->setStatus(MCParticle::c_PrimaryParticle);
      mcParticle->set4Vector(mom);
      newDaughters->addRelationTo(mcParticle);
    }

    const Particle* compositeDau_2 = particles.appendNew(momentum_2, 411, Particle::c_Flavored, daughterIndices_2);
    auto* mcCompositeDau_2 = mcParticles.appendNew();
    mcCompositeDau_2->setPDG(411);
    mcCompositeDau_2->setStatus(MCParticle::c_PrimaryParticle);
    mcCompositeDau_2->set4Vector(momentum_2);
    compositeDau_2->addRelationTo(mcCompositeDau_2);

    // make the composite particle
    std::vector<int> daughterIndices = {compositeDau_1->getArrayIndex(), compositeDau_2->getArrayIndex()};
    const Particle* p = particles.appendNew(momentum_2 + momentum_1, 111, Particle::c_Unflavored, daughterIndices);


    // Test mcDaughterAngle
    const Manager::Var* var = Manager::Instance().getVariable("mcDaughterAngle(0, 1)");
    double v_test = momentum_1.Vect().Angle(momentum_2.Vect());
    EXPECT_FLOAT_EQ(std::get<double>(var->function(p)), v_test);

    var = Manager::Instance().getVariable("mcDaughterAngle(0:0, 1:0)");
    v_test = daughterMomenta_1[0].Vect().Angle(daughterMomenta_2[0].Vect());
    EXPECT_FLOAT_EQ(std::get<double>(var->function(p)), v_test);

    var = Manager::Instance().getVariable("mcDaughterAngle( 1, -1)");
    EXPECT_B2WARNING(std::get<double>(var->function(p)));
    EXPECT_TRUE(std::isnan(std::get<double>(var->function(p))));

    var = Manager::Instance().getVariable("mcDaughterAngle(1, 0:1:0:0:1)");
    EXPECT_B2WARNING(std::get<double>(var->function(p)));
    EXPECT_TRUE(std::isnan(std::get<double>(var->function(p))));

    // Test mcDaughterDiffOf
    var = Manager::Instance().getVariable("mcDaughterDiffOf(0, 1, PDG)");
    ASSERT_NE(var, nullptr);
    EXPECT_FLOAT_EQ(std::get<double>(var->function(p)), 0);

    EXPECT_B2FATAL(Manager::Instance().getVariable("mcDaughterDiffOf(0, NOTINT, PDG)"));

    // Test azimuthal angle as well
    var = Manager::Instance().getVariable("mcDaughterDiffOf(0, 1, phi)");
    ASSERT_NE(var, nullptr);
    v_test = momentum_2.Vect().DeltaPhi(momentum_1.Vect());
    EXPECT_FLOAT_EQ(std::get<double>(var->function(p)), v_test);

  }

  TEST_F(MetaVariableTest, varForFirstMCAncestorOfType)
  {
    DataStore::Instance().setInitializeActive(true);
    StoreArray<MCParticle> mcParticles;
    StoreArray<Particle> particles;
    particles.registerInDataStore();
    mcParticles.registerInDataStore();
    particles.registerRelationTo(mcParticles);
    StoreObjPtr<ParticleList> DList("D0:vartest");
    DList.registerInDataStore();
    DList.create();
    DList->initialize(421, "D0:vartest");
    DataStore::Instance().setInitializeActive(false);
    TLorentzVector momentum;
    TLorentzVector momentum_0;
    TLorentzVector momentum_1;
    std::vector<int> D_daughterIndices;
    std::vector<int> D_grandDaughterIndices_0;
    std::vector<int> D_grandDaughterIndices_1;


    // Create MC graph for D -> (K0s -> pi+ + pi-) (K0s -> pi+ + pi-)
    MCParticleGraph mcGraph;

    MCParticleGraph::GraphParticle& mcg_m = mcGraph.addParticle();
    MCParticleGraph::GraphParticle& mcg_d_0 = mcGraph.addParticle();
    MCParticleGraph::GraphParticle& mcg_d_1 = mcGraph.addParticle();
    MCParticleGraph::GraphParticle& mcg_gd_0_0 = mcGraph.addParticle();
    MCParticleGraph::GraphParticle& mcg_gd_0_1 = mcGraph.addParticle();
    MCParticleGraph::GraphParticle& mcg_gd_1_0 = mcGraph.addParticle();
    MCParticleGraph::GraphParticle& mcg_gd_1_1 = mcGraph.addParticle();
    MCParticleGraph::GraphParticle& mcg_not_child = mcGraph.addParticle();

    mcg_m.setPDG(421);
    mcg_m.set4Vector(TLorentzVector(7, 7, 7, 7));
    mcg_d_0.setPDG(-Const::Kshort.getPDGCode());
    mcg_d_0.set4Vector(TLorentzVector(6, 6, 6, 6));
    mcg_d_1.setPDG(Const::Kshort.getPDGCode());
    mcg_d_1.set4Vector(TLorentzVector(5, 5, 5, 5));
    mcg_gd_0_0.setPDG(Const::pion.getPDGCode());
    mcg_gd_0_0.set4Vector(TLorentzVector(4, 4, 4, 4));
    mcg_gd_0_1.setPDG(-Const::pion.getPDGCode());
    mcg_gd_0_1.set4Vector(TLorentzVector(3, 3, 3, 3));
    mcg_gd_1_0.setPDG(Const::pion.getPDGCode());
    mcg_gd_1_0.set4Vector(TLorentzVector(2, 1, 2, 2));
    mcg_gd_1_1.setPDG(-Const::pion.getPDGCode());
    mcg_gd_1_1.set4Vector(TLorentzVector(1, 1, 1, 1));
    mcg_not_child.setPDG(Const::pion.getPDGCode());
    mcg_not_child.set4Vector(TLorentzVector(10, 10, 10, 10));

    mcg_d_0.comesFrom(mcg_m);
    mcg_d_1.comesFrom(mcg_m);
    mcg_gd_0_0.comesFrom(mcg_d_0);
    mcg_gd_0_1.comesFrom(mcg_d_0);
    mcg_gd_1_0.comesFrom(mcg_d_1);
    mcg_gd_1_1.comesFrom(mcg_d_1);

    mcGraph.generateList();

    // Get MC Particles from StoreArray
    auto* mc_not_child = mcParticles[0];
    auto* mc_m = mcParticles[1];
    auto* mc_d_0 = mcParticles[2];
    auto* mc_d_1 = mcParticles[3];
    auto* mc_gd_0_0 = mcParticles[4];
    auto* mc_gd_0_1 = mcParticles[5];
    auto* mc_gd_1_0 = mcParticles[6];
    auto* mc_gd_1_1 = mcParticles[7];


    mc_m->setStatus(MCParticle::c_PrimaryParticle);
    mc_d_0->setStatus(MCParticle::c_PrimaryParticle);
    mc_d_1->setStatus(MCParticle::c_PrimaryParticle);
    mc_gd_0_0->setStatus(MCParticle::c_PrimaryParticle);
    mc_gd_0_1->setStatus(MCParticle::c_PrimaryParticle);
    mc_gd_1_0->setStatus(MCParticle::c_PrimaryParticle);
    mc_gd_1_1->setStatus(MCParticle::c_PrimaryParticle);
    mc_not_child->setStatus(MCParticle::c_PrimaryParticle);

    // Creation of D decay: D->K0s(->pi pi) K0s(->pi pi)

    const Particle* D_gd_0_0 = particles.appendNew(TLorentzVector(0.0, 1, 1, 1), 211);
    const Particle* D_gd_0_1 = particles.appendNew(TLorentzVector(1.0, 1, 1, 1), -211);
    const Particle* D_gd_1_0 = particles.appendNew(TLorentzVector(2.0, 1, 1, 1), 211);
    const Particle* D_gd_1_1 = particles.appendNew(TLorentzVector(3.0, 1, 1, 1), -211);

    D_grandDaughterIndices_0.push_back(D_gd_0_0->getArrayIndex());
    D_grandDaughterIndices_0.push_back(D_gd_0_1->getArrayIndex());
    D_grandDaughterIndices_1.push_back(D_gd_1_0->getArrayIndex());
    D_grandDaughterIndices_1.push_back(D_gd_1_1->getArrayIndex());
    momentum_0 = D_gd_0_0->get4Vector() + D_gd_0_1->get4Vector();
    momentum_1 = D_gd_1_0->get4Vector() + D_gd_1_1->get4Vector();


    const Particle* D_d_0 = particles.appendNew(momentum_0, 310, Particle::c_Unflavored, D_grandDaughterIndices_0);
    const Particle* D_d_1 = particles.appendNew(momentum_1, 310, Particle::c_Unflavored, D_grandDaughterIndices_1);


    momentum = D_d_0->get4Vector() + D_d_1->get4Vector();
    D_daughterIndices.push_back(D_d_0->getArrayIndex());
    D_daughterIndices.push_back(D_d_1->getArrayIndex());

    const Particle* D_m = particles.appendNew(momentum, 421, Particle::c_Unflavored, D_daughterIndices);
    DList->addParticle(D_m);

    // Particle that is not an child
    const Particle* not_child = particles.appendNew(TLorentzVector(5.0, 1, 1, 1), 211);

    // Particle that is not an child and doesn't have MC particle
    const Particle* not_child_2 = particles.appendNew(TLorentzVector(6.0, 1, 1, 1), 211);

    // MC matching
    D_gd_0_0->addRelationTo(mc_gd_0_0);
    D_gd_0_1->addRelationTo(mc_gd_0_1);
    D_gd_1_0->addRelationTo(mc_gd_1_0);
    D_gd_1_1->addRelationTo(mc_gd_1_1);
    D_d_0->addRelationTo(mc_d_0);
    D_d_1->addRelationTo(mc_d_1);
    D_m->addRelationTo(mc_m);
    not_child->addRelationTo(mc_not_child);

    // All pions should have common D mother
    const Manager::Var* var_d = Manager::Instance().getVariable("varForFirstMCAncestorOfType(D0, mdstIndex)");
    ASSERT_NE(var_d, nullptr);
    EXPECT_TRUE(std::get<double>(var_d->function(D_gd_0_0)) >= 0);
    EXPECT_FLOAT_EQ(std::get<double>(var_d->function(D_gd_0_0)), std::get<double>(var_d->function(D_gd_0_1)));
    EXPECT_FLOAT_EQ(std::get<double>(var_d->function(D_gd_1_0)), std::get<double>(var_d->function(D_gd_1_1)));
    EXPECT_FLOAT_EQ(std::get<double>(var_d->function(D_gd_0_0)), std::get<double>(var_d->function(D_gd_1_0)));
    EXPECT_FLOAT_EQ(std::get<double>(var_d->function(D_gd_0_1)), std::get<double>(var_d->function(D_gd_1_1)));
    EXPECT_TRUE(std::isnan(std::get<double>(var_d->function(not_child))));
    EXPECT_TRUE(std::isnan(std::get<double>(var_d->function(not_child_2))));


    // // All but they have different K0s mothers
    const Manager::Var* var_310 = Manager::Instance().getVariable("varForFirstMCAncestorOfType(310, mdstIndex)");
    ASSERT_NE(var_310, nullptr);
    EXPECT_FLOAT_EQ(std::get<double>(var_310->function(D_gd_0_0)), std::get<double>(var_310->function(D_gd_0_1)));
    EXPECT_FLOAT_EQ(std::get<double>(var_310->function(D_gd_1_0)), std::get<double>(var_310->function(D_gd_1_1)));
    EXPECT_NE(std::get<double>(var_310->function(D_gd_0_0)), std::get<double>(var_310->function(D_gd_1_0)));
    EXPECT_NE(std::get<double>(var_310->function(D_gd_0_1)), std::get<double>(var_310->function(D_gd_1_1)));
    EXPECT_TRUE(std::isnan(std::get<double>(var_310->function(not_child))));
    EXPECT_TRUE(std::isnan(std::get<double>(var_310->function(not_child_2))));
    EXPECT_FLOAT_EQ(int(std::get<double>(Manager::Instance().getVariable("varForFirstMCAncestorOfType(310, E)")->function(D_gd_0_0))),
                    10);
  }

  TEST_F(MetaVariableTest, isDescendantOfList)
  {
    DataStore::Instance().setInitializeActive(true);
    StoreObjPtr<ParticleList> DList("D0:vartest");
    DList.registerInDataStore();
    DList.create();
    DList->initialize(421, "D0:vartest");
    StoreObjPtr<ParticleList> BList("B:vartest");
    BList.registerInDataStore();
    BList.create();
    BList->initialize(521, "B:vartest");
    DataStore::Instance().setInitializeActive(false);

    TLorentzVector momentum;
    TLorentzVector momentum_0;
    TLorentzVector momentum_1;
    StoreArray<Particle> particles;
    std::vector<int> D_daughterIndices;
    std::vector<int> D_grandDaughterIndices_0;
    std::vector<int> D_grandDaughterIndices_1;
    std::vector<int> B_daughterIndices;
    std::vector<int> B_grandDaughterIndices;
    std::vector<int> B_grandGrandDaughterIndices;

    // Creation of D decay: D->K0s(->pi pi) K0s(->pi pi)

    const Particle* D_gd_0_0 = particles.appendNew(TLorentzVector(0.0, 1, 1, 1), 211, Particle::c_Flavored, Particle::c_Track, 0);
    const Particle* D_gd_0_1 = particles.appendNew(TLorentzVector(1.0, 1, 1, 1), -211, Particle::c_Flavored, Particle::c_Track, 1);
    const Particle* D_gd_1_0 = particles.appendNew(TLorentzVector(2.0, 1, 1, 1), 211, Particle::c_Flavored, Particle::c_Track, 2);
    const Particle* D_gd_1_1 = particles.appendNew(TLorentzVector(3.0, 1, 1, 1), -211, Particle::c_Flavored, Particle::c_Track, 3);

    D_grandDaughterIndices_0.push_back(D_gd_0_0->getArrayIndex());
    D_grandDaughterIndices_0.push_back(D_gd_0_1->getArrayIndex());
    D_grandDaughterIndices_1.push_back(D_gd_1_0->getArrayIndex());
    D_grandDaughterIndices_1.push_back(D_gd_1_1->getArrayIndex());
    momentum_0 = D_gd_0_0->get4Vector() + D_gd_0_1->get4Vector();
    momentum_1 = D_gd_1_0->get4Vector() + D_gd_1_1->get4Vector();


    const Particle* D_d_0 = particles.appendNew(momentum_0, 310, Particle::c_Unflavored, D_grandDaughterIndices_0);
    const Particle* D_d_1 = particles.appendNew(momentum_1, 310, Particle::c_Unflavored, D_grandDaughterIndices_1);


    momentum = D_d_0->get4Vector() + D_d_1->get4Vector();
    D_daughterIndices.push_back(D_d_0->getArrayIndex());
    D_daughterIndices.push_back(D_d_1->getArrayIndex());

    const Particle* D_m = particles.appendNew(momentum, 421, Particle::c_Unflavored, D_daughterIndices);
    DList->addParticle(D_m);

    // Creation of B decay B -> D(->K0s(->pi pi) pi) pi

    const Particle* B_d_1 = particles.appendNew(TLorentzVector(0.0, 1, 1, 1), 211, Particle::c_Flavored, Particle::c_Track, 4);
    const Particle* B_gd_0_1 = particles.appendNew(TLorentzVector(1.0, 1, 1, 1), -211, Particle::c_Flavored, Particle::c_Track, 5);
    const Particle* B_ggd_0_0_0 = particles.appendNew(TLorentzVector(2.0, 1, 1, 1), 211, Particle::c_Flavored, Particle::c_Track, 6);
    const Particle* B_ggd_0_0_1 = particles.appendNew(TLorentzVector(3.0, 1, 1, 1), -211, Particle::c_Flavored, Particle::c_Track, 7);

    B_grandGrandDaughterIndices.push_back(B_ggd_0_0_0->getArrayIndex());
    B_grandGrandDaughterIndices.push_back(B_ggd_0_0_1->getArrayIndex());
    momentum_0 = B_ggd_0_0_0->get4Vector() + B_ggd_0_0_1->get4Vector();
    const Particle* B_gd_0_0 = particles.appendNew(momentum_0, 310, Particle::c_Unflavored, B_grandGrandDaughterIndices);

    B_grandDaughterIndices.push_back(B_gd_0_0->getArrayIndex());
    B_grandDaughterIndices.push_back(B_gd_0_1->getArrayIndex());
    momentum_1 = B_gd_0_0->get4Vector() + B_gd_0_1->get4Vector();
    const Particle* B_d_0 = particles.appendNew(momentum_1, -411, Particle::c_Unflavored, B_grandDaughterIndices);

    B_daughterIndices.push_back(B_d_0->getArrayIndex());
    B_daughterIndices.push_back(B_d_1->getArrayIndex());
    momentum = B_d_0->get4Vector() + B_d_1->get4Vector();
    const Particle* B_m = particles.appendNew(momentum, 521, Particle::c_Unflavored, B_daughterIndices);
    BList->addParticle(B_m);

    // Particle that is not an child
    const Particle* not_child = particles.appendNew(TLorentzVector(5.0, 1, 1, 1), 211, Particle::c_Flavored, Particle::c_Track, 8);


    const Manager::Var* var_0 = Manager::Instance().getVariable("isDescendantOfList(D0:vartest)");
    ASSERT_NE(var_0, nullptr);
    EXPECT_TRUE(std::get<bool>(var_0->function(D_gd_0_0)));
    EXPECT_TRUE(std::get<bool>(var_0->function(D_gd_0_1)));
    EXPECT_TRUE(std::get<bool>(var_0->function(D_gd_1_0)));
    EXPECT_TRUE(std::get<bool>(var_0->function(D_gd_1_1)));
    EXPECT_TRUE(std::get<bool>(var_0->function(D_d_0)));
    EXPECT_TRUE(std::get<bool>(var_0->function(D_d_1)));
    EXPECT_FALSE(std::get<bool>(var_0->function(B_ggd_0_0_0)));
    EXPECT_FALSE(std::get<bool>(var_0->function(B_ggd_0_0_1)));
    EXPECT_FALSE(std::get<bool>(var_0->function(B_gd_0_0)));
    EXPECT_FALSE(std::get<bool>(var_0->function(B_gd_0_1)));
    EXPECT_FALSE(std::get<bool>(var_0->function(B_d_0)));
    EXPECT_FALSE(std::get<bool>(var_0->function(B_d_1)));
    EXPECT_FALSE(std::get<bool>(var_0->function(not_child)));

    const Manager::Var* var_0a = Manager::Instance().getVariable("isDaughterOfList(D0:vartest)");
    ASSERT_NE(var_0a, nullptr);
    EXPECT_FALSE(std::get<bool>(var_0a->function(D_gd_0_0)));
    EXPECT_FALSE(std::get<bool>(var_0a->function(D_gd_0_1)));
    EXPECT_FALSE(std::get<bool>(var_0a->function(D_gd_1_0)));
    EXPECT_FALSE(std::get<bool>(var_0a->function(D_gd_1_1)));
    EXPECT_TRUE(std::get<bool>(var_0a->function(D_d_0)));
    EXPECT_TRUE(std::get<bool>(var_0a->function(D_d_1)));
    EXPECT_FALSE(std::get<bool>(var_0a->function(B_ggd_0_0_0)));
    EXPECT_FALSE(std::get<bool>(var_0a->function(B_ggd_0_0_1)));
    EXPECT_FALSE(std::get<bool>(var_0a->function(B_gd_0_0)));
    EXPECT_FALSE(std::get<bool>(var_0a->function(B_gd_0_1)));
    EXPECT_FALSE(std::get<bool>(var_0a->function(B_d_0)));
    EXPECT_FALSE(std::get<bool>(var_0a->function(B_d_1)));
    EXPECT_FALSE(std::get<bool>(var_0a->function(not_child)));

    const Manager::Var* var_0b = Manager::Instance().getVariable("isGrandDaughterOfList(D0:vartest)");
    ASSERT_NE(var_0b, nullptr);
    EXPECT_TRUE(std::get<bool>(var_0b->function(D_gd_0_0)));
    EXPECT_TRUE(std::get<bool>(var_0b->function(D_gd_0_1)));
    EXPECT_TRUE(std::get<bool>(var_0b->function(D_gd_1_0)));
    EXPECT_TRUE(std::get<bool>(var_0b->function(D_gd_1_1)));
    EXPECT_FALSE(std::get<bool>(var_0b->function(D_d_0)));
    EXPECT_FALSE(std::get<bool>(var_0b->function(D_d_1)));
    EXPECT_FALSE(std::get<bool>(var_0b->function(B_ggd_0_0_0)));
    EXPECT_FALSE(std::get<bool>(var_0b->function(B_ggd_0_0_1)));
    EXPECT_FALSE(std::get<bool>(var_0b->function(B_gd_0_0)));
    EXPECT_FALSE(std::get<bool>(var_0b->function(B_gd_0_1)));
    EXPECT_FALSE(std::get<bool>(var_0b->function(B_d_0)));
    EXPECT_FALSE(std::get<bool>(var_0b->function(B_d_1)));
    EXPECT_FALSE(std::get<bool>(var_0b->function(not_child)));

    const Manager::Var* var_1 = Manager::Instance().getVariable("isDescendantOfList(D0:vartest, 1)");
    ASSERT_NE(var_1, nullptr);
    EXPECT_FALSE(std::get<bool>(var_1->function(D_gd_0_0)));
    EXPECT_FALSE(std::get<bool>(var_1->function(D_gd_0_1)));
    EXPECT_FALSE(std::get<bool>(var_1->function(D_gd_1_0)));
    EXPECT_FALSE(std::get<bool>(var_1->function(D_gd_1_1)));
    EXPECT_TRUE(std::get<bool>(var_1->function(D_d_0)));
    EXPECT_TRUE(std::get<bool>(var_1->function(D_d_1)));
    EXPECT_FALSE(std::get<bool>(var_1->function(B_ggd_0_0_0)));
    EXPECT_FALSE(std::get<bool>(var_1->function(B_ggd_0_0_1)));
    EXPECT_FALSE(std::get<bool>(var_1->function(B_gd_0_0)));
    EXPECT_FALSE(std::get<bool>(var_1->function(B_gd_0_1)));
    EXPECT_FALSE(std::get<bool>(var_1->function(B_d_0)));
    EXPECT_FALSE(std::get<bool>(var_1->function(B_d_1)));
    EXPECT_FALSE(std::get<bool>(var_1->function(not_child)));

    const Manager::Var* var_2 = Manager::Instance().getVariable("isDescendantOfList(D0:vartest, 2)");
    ASSERT_NE(var_2, nullptr);
    EXPECT_TRUE(std::get<bool>(var_2->function(D_gd_0_0)));
    EXPECT_TRUE(std::get<bool>(var_2->function(D_gd_0_1)));
    EXPECT_TRUE(std::get<bool>(var_2->function(D_gd_1_0)));
    EXPECT_TRUE(std::get<bool>(var_2->function(D_gd_1_1)));
    EXPECT_FALSE(std::get<bool>(var_2->function(D_d_0)));
    EXPECT_FALSE(std::get<bool>(var_2->function(D_d_1)));
    EXPECT_FALSE(std::get<bool>(var_2->function(B_ggd_0_0_0)));
    EXPECT_FALSE(std::get<bool>(var_2->function(B_ggd_0_0_1)));
    EXPECT_FALSE(std::get<bool>(var_2->function(B_gd_0_0)));
    EXPECT_FALSE(std::get<bool>(var_2->function(B_gd_0_1)));
    EXPECT_FALSE(std::get<bool>(var_2->function(B_d_0)));
    EXPECT_FALSE(std::get<bool>(var_2->function(B_d_1)));
    EXPECT_FALSE(std::get<bool>(var_2->function(not_child)));

    const Manager::Var* var_3 = Manager::Instance().getVariable("isDescendantOfList(D0:vartest, B:vartest)");
    ASSERT_NE(var_3, nullptr);
    EXPECT_TRUE(std::get<bool>(var_3->function(D_gd_0_0)));
    EXPECT_TRUE(std::get<bool>(var_3->function(D_gd_0_1)));
    EXPECT_TRUE(std::get<bool>(var_3->function(D_gd_1_0)));
    EXPECT_TRUE(std::get<bool>(var_3->function(D_gd_1_1)));
    EXPECT_TRUE(std::get<bool>(var_3->function(D_d_0)));
    EXPECT_TRUE(std::get<bool>(var_3->function(D_d_1)));
    EXPECT_TRUE(std::get<bool>(var_3->function(B_ggd_0_0_0)));
    EXPECT_TRUE(std::get<bool>(var_3->function(B_ggd_0_0_1)));
    EXPECT_TRUE(std::get<bool>(var_3->function(B_gd_0_0)));
    EXPECT_TRUE(std::get<bool>(var_3->function(B_gd_0_1)));
    EXPECT_TRUE(std::get<bool>(var_3->function(B_d_0)));
    EXPECT_TRUE(std::get<bool>(var_3->function(B_d_1)));
    EXPECT_FALSE(std::get<bool>(var_3->function(not_child)));

    const Manager::Var* var_4 = Manager::Instance().getVariable("isDescendantOfList(D0:vartest, B:vartest, -1)");
    ASSERT_NE(var_4, nullptr);
    EXPECT_TRUE(std::get<bool>(var_4->function(D_gd_0_0)));
    EXPECT_TRUE(std::get<bool>(var_4->function(D_gd_0_1)));
    EXPECT_TRUE(std::get<bool>(var_4->function(D_gd_1_0)));
    EXPECT_TRUE(std::get<bool>(var_4->function(D_gd_1_1)));
    EXPECT_TRUE(std::get<bool>(var_4->function(D_d_0)));
    EXPECT_TRUE(std::get<bool>(var_4->function(D_d_1)));
    EXPECT_TRUE(std::get<bool>(var_4->function(B_ggd_0_0_0)));
    EXPECT_TRUE(std::get<bool>(var_4->function(B_ggd_0_0_1)));
    EXPECT_TRUE(std::get<bool>(var_4->function(B_gd_0_0)));
    EXPECT_TRUE(std::get<bool>(var_4->function(B_gd_0_1)));
    EXPECT_TRUE(std::get<bool>(var_4->function(B_d_0)));
    EXPECT_TRUE(std::get<bool>(var_4->function(B_d_1)));
    EXPECT_FALSE(std::get<bool>(var_4->function(not_child)));

    const Manager::Var* var_5 = Manager::Instance().getVariable("isDescendantOfList(D0:vartest, B:vartest, 1)");
    ASSERT_NE(var_5, nullptr);
    EXPECT_FALSE(std::get<bool>(var_5->function(D_gd_0_0)));
    EXPECT_FALSE(std::get<bool>(var_5->function(D_gd_0_1)));
    EXPECT_FALSE(std::get<bool>(var_5->function(D_gd_1_0)));
    EXPECT_FALSE(std::get<bool>(var_5->function(D_gd_1_1)));
    EXPECT_TRUE(std::get<bool>(var_5->function(D_d_0)));
    EXPECT_TRUE(std::get<bool>(var_5->function(D_d_1)));
    EXPECT_FALSE(std::get<bool>(var_5->function(B_ggd_0_0_0)));
    EXPECT_FALSE(std::get<bool>(var_5->function(B_ggd_0_0_1)));
    EXPECT_FALSE(std::get<bool>(var_5->function(B_gd_0_0)));
    EXPECT_FALSE(std::get<bool>(var_5->function(B_gd_0_1)));
    EXPECT_TRUE(std::get<bool>(var_5->function(B_d_0)));
    EXPECT_TRUE(std::get<bool>(var_5->function(B_d_1)));
    EXPECT_FALSE(std::get<bool>(var_5->function(not_child)));

    const Manager::Var* var_6 = Manager::Instance().getVariable("isDescendantOfList(D0:vartest, B:vartest, 2)");
    ASSERT_NE(var_6, nullptr);
    EXPECT_TRUE(std::get<bool>(var_6->function(D_gd_0_0)));
    EXPECT_TRUE(std::get<bool>(var_6->function(D_gd_0_1)));
    EXPECT_TRUE(std::get<bool>(var_6->function(D_gd_1_0)));
    EXPECT_TRUE(std::get<bool>(var_6->function(D_gd_1_1)));
    EXPECT_FALSE(std::get<bool>(var_6->function(D_d_0)));
    EXPECT_FALSE(std::get<bool>(var_6->function(D_d_1)));
    EXPECT_FALSE(std::get<bool>(var_6->function(B_ggd_0_0_0)));
    EXPECT_FALSE(std::get<bool>(var_6->function(B_ggd_0_0_1)));
    EXPECT_TRUE(std::get<bool>(var_6->function(B_gd_0_0)));
    EXPECT_TRUE(std::get<bool>(var_6->function(B_gd_0_1)));
    EXPECT_FALSE(std::get<bool>(var_6->function(B_d_0)));
    EXPECT_FALSE(std::get<bool>(var_6->function(B_d_1)));
    EXPECT_FALSE(std::get<bool>(var_6->function(not_child)));

    const Manager::Var* var_7 = Manager::Instance().getVariable("isDescendantOfList(D0:vartest, B:vartest, 3)");
    ASSERT_NE(var_7, nullptr);
    EXPECT_FALSE(std::get<bool>(var_7->function(D_gd_0_0)));
    EXPECT_FALSE(std::get<bool>(var_7->function(D_gd_0_1)));
    EXPECT_FALSE(std::get<bool>(var_7->function(D_gd_1_0)));
    EXPECT_FALSE(std::get<bool>(var_7->function(D_gd_1_1)));
    EXPECT_FALSE(std::get<bool>(var_7->function(D_d_0)));
    EXPECT_FALSE(std::get<bool>(var_7->function(D_d_1)));
    EXPECT_TRUE(std::get<bool>(var_7->function(B_ggd_0_0_0)));
    EXPECT_TRUE(std::get<bool>(var_7->function(B_ggd_0_0_1)));
    EXPECT_FALSE(std::get<bool>(var_7->function(B_gd_0_0)));
    EXPECT_FALSE(std::get<bool>(var_7->function(B_gd_0_1)));
    EXPECT_FALSE(std::get<bool>(var_7->function(B_d_0)));
    EXPECT_FALSE(std::get<bool>(var_7->function(B_d_1)));
    EXPECT_FALSE(std::get<bool>(var_7->function(not_child)));
  }


  TEST_F(MetaVariableTest, isMCDescendantOfList)
  {
    DataStore::Instance().setInitializeActive(true);
    StoreArray<MCParticle> mcParticles;
    StoreArray<Particle> particles;
    particles.registerInDataStore();
    mcParticles.registerInDataStore();
    particles.registerRelationTo(mcParticles);
    StoreObjPtr<ParticleList> BList("B:vartest");
    BList.registerInDataStore();
    BList.create();
    BList->initialize(521, "B:vartest");
    StoreObjPtr<ParticleList> DList("D0:vartest");
    DList.registerInDataStore();
    DList.create();
    DList->initialize(421, "D0:vartest");
    DataStore::Instance().setInitializeActive(false);
    TLorentzVector momentum;
    TLorentzVector momentum_0;
    TLorentzVector momentum_1;
    std::vector<int> daughterIndices;
    std::vector<int> grandDaughterIndices;
    std::vector<int> grandGrandDaughterIndices;
    std::vector<int> D_daughterIndices;
    std::vector<int> D_grandDaughterIndices_0;
    std::vector<int> D_grandDaughterIndices_1;


    // Create MC graph for B+ -> (D -> (K0s -> pi+ + pi-) pi-)  + pi+
    MCParticleGraph mcGraph;

    MCParticleGraph::GraphParticle& mcg_m = mcGraph.addParticle();
    MCParticleGraph::GraphParticle& mcg_d_0 = mcGraph.addParticle();
    MCParticleGraph::GraphParticle& mcg_d_1 = mcGraph.addParticle();
    MCParticleGraph::GraphParticle& mcg_gd_0_0 = mcGraph.addParticle();
    MCParticleGraph::GraphParticle& mcg_gd_0_1 = mcGraph.addParticle();
    MCParticleGraph::GraphParticle& mcg_ggd_0_0_0 = mcGraph.addParticle();
    MCParticleGraph::GraphParticle& mcg_ggd_0_0_1 = mcGraph.addParticle();
    MCParticleGraph::GraphParticle& mcg_not_child = mcGraph.addParticle();

    mcg_m.setPDG(521);
    mcg_d_0.setPDG(-411);
    mcg_d_1.setPDG(Const::pion.getPDGCode());
    mcg_gd_0_0.setPDG(Const::Kshort.getPDGCode());
    mcg_gd_0_1.setPDG(-Const::pion.getPDGCode());
    mcg_ggd_0_0_0.setPDG(Const::pion.getPDGCode());
    mcg_ggd_0_0_1.setPDG(-Const::pion.getPDGCode());
    mcg_not_child.setPDG(Const::pion.getPDGCode());

    mcg_d_0.comesFrom(mcg_m);
    mcg_d_1.comesFrom(mcg_m);
    mcg_gd_0_0.comesFrom(mcg_d_0);
    mcg_gd_0_1.comesFrom(mcg_d_0);
    mcg_ggd_0_0_0.comesFrom(mcg_gd_0_1);
    mcg_ggd_0_0_1.comesFrom(mcg_gd_0_1);

    mcGraph.generateList();

    // Get MC Particles from StoreArray
    auto* mc_m = mcParticles[0];
    auto* mc_d_0 = mcParticles[1];
    auto* mc_d_1 = mcParticles[2];
    auto* mc_gd_0_0 = mcParticles[3];
    auto* mc_gd_0_1 = mcParticles[4];
    auto* mc_ggd_0_0_0 = mcParticles[5];
    auto* mc_ggd_0_0_1 = mcParticles[6];
    auto* mc_not_child = mcParticles[7];

    mc_m->setStatus(MCParticle::c_PrimaryParticle);
    mc_d_0->setStatus(MCParticle::c_PrimaryParticle);
    mc_d_1->setStatus(MCParticle::c_PrimaryParticle);
    mc_gd_0_0->setStatus(MCParticle::c_PrimaryParticle);
    mc_gd_0_1->setStatus(MCParticle::c_PrimaryParticle);
    mc_ggd_0_0_0->setStatus(MCParticle::c_PrimaryParticle);
    mc_ggd_0_0_1->setStatus(MCParticle::c_PrimaryParticle);
    mc_not_child->setStatus(MCParticle::c_PrimaryParticle);

    // Creation of D decay: D->K0s(->pi pi) K0s(->pi pi) (not matched)

    const Particle* D_gd_0_0 = particles.appendNew(TLorentzVector(0.0, 1, 1, 1), 211);
    const Particle* D_gd_0_1 = particles.appendNew(TLorentzVector(1.0, 1, 1, 1), -211);
    const Particle* D_gd_1_0 = particles.appendNew(TLorentzVector(2.0, 1, 1, 1), 211);
    const Particle* D_gd_1_1 = particles.appendNew(TLorentzVector(3.0, 1, 1, 1), -211);

    D_grandDaughterIndices_0.push_back(D_gd_0_0->getArrayIndex());
    D_grandDaughterIndices_0.push_back(D_gd_0_1->getArrayIndex());
    D_grandDaughterIndices_1.push_back(D_gd_1_0->getArrayIndex());
    D_grandDaughterIndices_1.push_back(D_gd_1_1->getArrayIndex());
    momentum_0 = D_gd_0_0->get4Vector() + D_gd_0_1->get4Vector();
    momentum_1 = D_gd_1_0->get4Vector() + D_gd_1_1->get4Vector();


    const Particle* D_d_0 = particles.appendNew(momentum_0, 310, Particle::c_Unflavored, D_grandDaughterIndices_0);
    const Particle* D_d_1 = particles.appendNew(momentum_1, 310, Particle::c_Unflavored, D_grandDaughterIndices_1);


    momentum = D_d_0->get4Vector() + D_d_1->get4Vector();
    D_daughterIndices.push_back(D_d_0->getArrayIndex());
    D_daughterIndices.push_back(D_d_1->getArrayIndex());

    const Particle* D_m = particles.appendNew(momentum, 421, Particle::c_Unflavored, D_daughterIndices);
    DList->addParticle(D_m);

    // Creating B decay
    const Particle* d_1 = particles.appendNew(TLorentzVector(0.0, 1, 1, 1), 211);
    const Particle* gd_0_1 = particles.appendNew(TLorentzVector(1.0, 1, 1, 1), -211);
    const Particle* ggd_0_0_0 = particles.appendNew(TLorentzVector(2.0, 1, 1, 1), 211);
    const Particle* ggd_0_0_1 = particles.appendNew(TLorentzVector(3.0, 1, 1, 1), -211);

    grandGrandDaughterIndices.push_back(ggd_0_0_0->getArrayIndex());
    grandGrandDaughterIndices.push_back(ggd_0_0_1->getArrayIndex());
    momentum_0 = ggd_0_0_0->get4Vector() + ggd_0_0_1->get4Vector();
    const Particle* gd_0_0 = particles.appendNew(momentum_0, 310, Particle::c_Unflavored, grandGrandDaughterIndices);

    grandDaughterIndices.push_back(gd_0_0->getArrayIndex());
    grandDaughterIndices.push_back(gd_0_1->getArrayIndex());
    momentum_1 = gd_0_0->get4Vector() + gd_0_1->get4Vector();
    const Particle* d_0 = particles.appendNew(momentum_1, -411, Particle::c_Unflavored, grandDaughterIndices);

    daughterIndices.push_back(d_0->getArrayIndex());
    daughterIndices.push_back(d_1->getArrayIndex());
    momentum = d_0->get4Vector() + d_1->get4Vector();
    const Particle* m = particles.appendNew(momentum, 521, Particle::c_Unflavored, daughterIndices);
    BList->addParticle(m);

    // Particle that is not an child
    const Particle* not_child = particles.appendNew(TLorentzVector(5.0, 1, 1, 1), 211);

    // Particle that is not an child and doesn't have MC particle
    const Particle* not_child_2 = particles.appendNew(TLorentzVector(6.0, 1, 1, 1), 211);

    gd_0_0->addRelationTo(mc_gd_0_0);
    gd_0_1->addRelationTo(mc_gd_0_1);
    ggd_0_0_0->addRelationTo(mc_ggd_0_0_0);
    ggd_0_0_1->addRelationTo(mc_ggd_0_0_1);
    d_0->addRelationTo(mc_d_0);
    d_1->addRelationTo(mc_d_1);
    m->addRelationTo(mc_m);
    not_child->addRelationTo(mc_not_child);

    const Manager::Var* var_0 = Manager::Instance().getVariable("isMCDescendantOfList(B:vartest)");
    ASSERT_NE(var_0, nullptr);
    EXPECT_FALSE(std::get<bool>(var_0->function(D_gd_0_0)));
    EXPECT_FALSE(std::get<bool>(var_0->function(D_gd_0_1)));
    EXPECT_FALSE(std::get<bool>(var_0->function(D_gd_1_0)));
    EXPECT_FALSE(std::get<bool>(var_0->function(D_gd_1_1)));
    EXPECT_FALSE(std::get<bool>(var_0->function(D_d_0)));
    EXPECT_FALSE(std::get<bool>(var_0->function(D_d_1)));
    EXPECT_TRUE(std::get<bool>(var_0->function(ggd_0_0_0)));
    EXPECT_TRUE(std::get<bool>(var_0->function(ggd_0_0_1)));
    EXPECT_TRUE(std::get<bool>(var_0->function(gd_0_0)));
    EXPECT_TRUE(std::get<bool>(var_0->function(gd_0_1)));
    EXPECT_TRUE(std::get<bool>(var_0->function(d_0)));
    EXPECT_TRUE(std::get<bool>(var_0->function(d_1)));
    EXPECT_FALSE(std::get<bool>(var_0->function(not_child)));
    EXPECT_FALSE(std::get<bool>(var_0->function(not_child_2)));

    const Manager::Var* var_1 = Manager::Instance().getVariable("isMCDescendantOfList(B:vartest, D0:vartest)");
    ASSERT_NE(var_1, nullptr);
    EXPECT_FALSE(std::get<bool>(var_1->function(D_gd_0_0)));
    EXPECT_FALSE(std::get<bool>(var_1->function(D_gd_0_1)));
    EXPECT_FALSE(std::get<bool>(var_1->function(D_gd_1_0)));
    EXPECT_FALSE(std::get<bool>(var_1->function(D_gd_1_1)));
    EXPECT_FALSE(std::get<bool>(var_1->function(D_d_0)));
    EXPECT_FALSE(std::get<bool>(var_1->function(D_d_1)));
    EXPECT_TRUE(std::get<bool>(var_1->function(ggd_0_0_0)));
    EXPECT_TRUE(std::get<bool>(var_1->function(ggd_0_0_1)));
    EXPECT_TRUE(std::get<bool>(var_1->function(gd_0_0)));
    EXPECT_TRUE(std::get<bool>(var_1->function(gd_0_1)));
    EXPECT_TRUE(std::get<bool>(var_1->function(d_0)));
    EXPECT_TRUE(std::get<bool>(var_1->function(d_1)));
    EXPECT_FALSE(std::get<bool>(var_1->function(not_child)));
    EXPECT_FALSE(std::get<bool>(var_1->function(not_child_2)));

    const Manager::Var* var_2 = Manager::Instance().getVariable("isMCDescendantOfList(B:vartest, -1)");
    ASSERT_NE(var_2, nullptr);
    EXPECT_FALSE(std::get<bool>(var_2->function(D_gd_0_0)));
    EXPECT_FALSE(std::get<bool>(var_2->function(D_gd_0_1)));
    EXPECT_FALSE(std::get<bool>(var_2->function(D_gd_1_0)));
    EXPECT_FALSE(std::get<bool>(var_2->function(D_gd_1_1)));
    EXPECT_FALSE(std::get<bool>(var_2->function(D_d_0)));
    EXPECT_FALSE(std::get<bool>(var_2->function(D_d_1)));
    EXPECT_TRUE(std::get<bool>(var_2->function(ggd_0_0_0)));
    EXPECT_TRUE(std::get<bool>(var_2->function(ggd_0_0_1)));
    EXPECT_TRUE(std::get<bool>(var_2->function(gd_0_0)));
    EXPECT_TRUE(std::get<bool>(var_2->function(gd_0_1)));
    EXPECT_TRUE(std::get<bool>(var_2->function(d_0)));
    EXPECT_TRUE(std::get<bool>(var_2->function(d_1)));
    EXPECT_FALSE(std::get<bool>(var_2->function(not_child)));
    EXPECT_FALSE(std::get<bool>(var_2->function(not_child_2)));

    const Manager::Var* var_3 = Manager::Instance().getVariable("isMCDescendantOfList(B:vartest, 1)");
    ASSERT_NE(var_3, nullptr);
    EXPECT_FALSE(std::get<bool>(var_3->function(D_gd_0_0)));
    EXPECT_FALSE(std::get<bool>(var_3->function(D_gd_0_1)));
    EXPECT_FALSE(std::get<bool>(var_3->function(D_gd_1_0)));
    EXPECT_FALSE(std::get<bool>(var_3->function(D_gd_1_1)));
    EXPECT_FALSE(std::get<bool>(var_3->function(D_d_0)));
    EXPECT_FALSE(std::get<bool>(var_3->function(D_d_1)));
    EXPECT_FALSE(std::get<bool>(var_3->function(ggd_0_0_0)));
    EXPECT_FALSE(std::get<bool>(var_3->function(ggd_0_0_1)));
    EXPECT_FALSE(std::get<bool>(var_3->function(gd_0_0)));
    EXPECT_FALSE(std::get<bool>(var_3->function(gd_0_1)));
    EXPECT_TRUE(std::get<bool>(var_3->function(d_0)));
    EXPECT_TRUE(std::get<bool>(var_3->function(d_1)));
    EXPECT_FALSE(std::get<bool>(var_3->function(not_child)));
    EXPECT_FALSE(std::get<bool>(var_3->function(not_child_2)));

    const Manager::Var* var_4 = Manager::Instance().getVariable("isMCDescendantOfList(B:vartest, 2)");
    ASSERT_NE(var_4, nullptr);
    EXPECT_FALSE(std::get<bool>(var_4->function(D_gd_0_0)));
    EXPECT_FALSE(std::get<bool>(var_4->function(D_gd_0_1)));
    EXPECT_FALSE(std::get<bool>(var_4->function(D_gd_1_0)));
    EXPECT_FALSE(std::get<bool>(var_4->function(D_gd_1_1)));
    EXPECT_FALSE(std::get<bool>(var_4->function(D_d_0)));
    EXPECT_FALSE(std::get<bool>(var_4->function(D_d_1)));
    EXPECT_FALSE(std::get<bool>(var_4->function(ggd_0_0_0)));
    EXPECT_FALSE(std::get<bool>(var_4->function(ggd_0_0_1)));
    EXPECT_TRUE(std::get<bool>(var_4->function(gd_0_0)));
    EXPECT_TRUE(std::get<bool>(var_4->function(gd_0_1)));
    EXPECT_FALSE(std::get<bool>(var_4->function(d_0)));
    EXPECT_FALSE(std::get<bool>(var_4->function(d_1)));
    EXPECT_FALSE(std::get<bool>(var_4->function(not_child)));
    EXPECT_FALSE(std::get<bool>(var_4->function(not_child_2)));


    const Manager::Var* var_5 = Manager::Instance().getVariable("isMCDescendantOfList(B:vartest, 3)");
    ASSERT_NE(var_5, nullptr);
    EXPECT_FALSE(std::get<bool>(var_5->function(D_gd_0_0)));
    EXPECT_FALSE(std::get<bool>(var_5->function(D_gd_0_1)));
    EXPECT_FALSE(std::get<bool>(var_5->function(D_gd_1_0)));
    EXPECT_FALSE(std::get<bool>(var_5->function(D_gd_1_1)));
    EXPECT_FALSE(std::get<bool>(var_5->function(D_d_0)));
    EXPECT_FALSE(std::get<bool>(var_5->function(D_d_1)));
    EXPECT_TRUE(std::get<bool>(var_5->function(ggd_0_0_0)));
    EXPECT_TRUE(std::get<bool>(var_5->function(ggd_0_0_1)));
    EXPECT_FALSE(std::get<bool>(var_5->function(gd_0_0)));
    EXPECT_FALSE(std::get<bool>(var_5->function(gd_0_1)));
    EXPECT_FALSE(std::get<bool>(var_5->function(d_0)));
    EXPECT_FALSE(std::get<bool>(var_5->function(d_1)));
    EXPECT_FALSE(std::get<bool>(var_5->function(not_child)));
    EXPECT_FALSE(std::get<bool>(var_5->function(not_child_2)));
  }





  class PIDVariableTest : public ::testing::Test {
  protected:
    /** register Particle array + ParticleExtraInfoMap object. */
    void SetUp() override
    {
      DataStore::Instance().setInitializeActive(true);
      StoreObjPtr<ParticleExtraInfoMap> peim;
      StoreArray<TrackFitResult> tfrs;
      StoreArray<MCParticle> mcparticles;
      StoreArray<PIDLikelihood> likelihood;
      StoreArray<Particle> particles;
      StoreArray<Track> tracks;
      peim.registerInDataStore();
      tfrs.registerInDataStore();
      mcparticles.registerInDataStore();
      likelihood.registerInDataStore();
      particles.registerInDataStore();
      tracks.registerInDataStore();
      particles.registerRelationTo(likelihood);
      tracks.registerRelationTo(likelihood);
      DataStore::Instance().setInitializeActive(false);
    }

    /** clear datastore */
    void TearDown() override
    {
      DataStore::Instance().reset();
    }
  };

  TEST_F(PIDVariableTest, LogLikelihood)
  {
    StoreArray<PIDLikelihood> likelihood;
    StoreArray<Particle> particles;
    StoreArray<Track> tracks;
    StoreArray<TrackFitResult> tfrs;

    // create tracks and trackFitResutls
    TRandom3 generator;
    const float pValue = 0.5;
    const float bField = 1.5;
    const int charge = 1;
    TMatrixDSym cov6(6);
    // Generate a random put orthogonal pair of vectors in the r-phi plane
    TVector2 d(generator.Uniform(-1, 1), generator.Uniform(-1, 1));
    TVector2 pt(generator.Uniform(-1, 1), generator.Uniform(-1, 1));
    d.Set(d.X(), -(d.X()*pt.Px()) / pt.Py());
    // Add a random z component
    TVector3 position(d.X(), d.Y(), generator.Uniform(-1, 1));
    TVector3 momentum(pt.Px(), pt.Py(), generator.Uniform(-1, 1));

    auto CDCValue = static_cast<unsigned long long int>(0x300000000000000);
    tfrs.appendNew(position, momentum, cov6, charge, Const::electron, pValue, bField, CDCValue, 16777215, 0);
    Track mytrack;
    mytrack.setTrackFitResultIndex(Const::electron, 0);
    Track* allTrack = tracks.appendNew(mytrack);
    Track* noSVDTrack = tracks.appendNew(mytrack);
    Track* noPIDTrack = tracks.appendNew(mytrack);
    Track* dEdxTrack = tracks.appendNew(mytrack);

    // Fill by hand likelihood values for all the detectors and hypothesis
    // This is clearly not a physical case, since a particle cannot leave good
    // signals in both TOP and ARICH
    auto* lAll = likelihood.appendNew();
    lAll->setLogLikelihood(Const::TOP, Const::electron, 0.18);
    lAll->setLogLikelihood(Const::ARICH, Const::electron, 0.16);
    lAll->setLogLikelihood(Const::ECL, Const::electron, 0.14);
    lAll->setLogLikelihood(Const::CDC, Const::electron, 0.12);
    lAll->setLogLikelihood(Const::SVD, Const::electron, 0.1);
    lAll->setLogLikelihood(Const::KLM, Const::electron, 0.01);

    lAll->setLogLikelihood(Const::TOP, Const::muon, 0.5);
    lAll->setLogLikelihood(Const::ARICH, Const::muon, 0.52);
    lAll->setLogLikelihood(Const::ECL, Const::muon, 0.54);
    lAll->setLogLikelihood(Const::CDC, Const::muon, 0.56);
    lAll->setLogLikelihood(Const::SVD, Const::muon, 0.58);
    lAll->setLogLikelihood(Const::KLM, Const::muon, 0.8);

    lAll->setLogLikelihood(Const::TOP, Const::pion, 0.2);
    lAll->setLogLikelihood(Const::ARICH, Const::pion, 0.22);
    lAll->setLogLikelihood(Const::ECL, Const::pion, 0.24);
    lAll->setLogLikelihood(Const::CDC, Const::pion, 0.26);
    lAll->setLogLikelihood(Const::SVD, Const::pion, 0.28);
    lAll->setLogLikelihood(Const::KLM, Const::pion, 0.2);

    lAll->setLogLikelihood(Const::TOP, Const::kaon, 0.3);
    lAll->setLogLikelihood(Const::ARICH, Const::kaon, 0.32);
    lAll->setLogLikelihood(Const::ECL, Const::kaon, 0.34);
    lAll->setLogLikelihood(Const::CDC, Const::kaon, 0.36);
    lAll->setLogLikelihood(Const::SVD, Const::kaon, 0.38);
    lAll->setLogLikelihood(Const::KLM, Const::kaon, 0.2);

    lAll->setLogLikelihood(Const::TOP, Const::proton, 0.4);
    lAll->setLogLikelihood(Const::ARICH, Const::proton, 0.42);
    lAll->setLogLikelihood(Const::ECL, Const::proton, 0.44);
    lAll->setLogLikelihood(Const::CDC, Const::proton, 0.46);
    lAll->setLogLikelihood(Const::SVD, Const::proton, 0.48);
    lAll->setLogLikelihood(Const::KLM, Const::proton, 0.02);

    lAll->setLogLikelihood(Const::TOP, Const::deuteron, 0.6);
    lAll->setLogLikelihood(Const::ARICH, Const::deuteron, 0.62);
    lAll->setLogLikelihood(Const::ECL, Const::deuteron, 0.64);
    lAll->setLogLikelihood(Const::CDC, Const::deuteron, 0.66);
    lAll->setLogLikelihood(Const::SVD, Const::deuteron, 0.68);
    lAll->setLogLikelihood(Const::KLM, Const::deuteron, 0.02);

    // Likelihoods for all detectors but SVD
    auto* lAllNoSVD = likelihood.appendNew();

    for (unsigned int iDet(0); iDet < Const::PIDDetectors::c_size; iDet++) {
      const auto det =  Const::PIDDetectors::c_set[iDet];
      for (const auto& hypo : Const::chargedStableSet) {
        if (det != Const::SVD) {
          lAllNoSVD->setLogLikelihood(det, hypo, lAll->getLogL(hypo, det));
        }
      }
    }

    // Likelihoods for a dEdx only case
    auto* ldEdx = likelihood.appendNew();
    ldEdx->setLogLikelihood(Const::CDC, Const::electron, 0.12);
    ldEdx->setLogLikelihood(Const::SVD, Const::electron, 0.1);

    ldEdx->setLogLikelihood(Const::CDC, Const::pion, 0.26);
    ldEdx->setLogLikelihood(Const::SVD, Const::pion, 0.28);

    ldEdx->setLogLikelihood(Const::CDC, Const::kaon, 0.36);
    ldEdx->setLogLikelihood(Const::SVD, Const::kaon, 0.38);

    ldEdx->setLogLikelihood(Const::CDC, Const::proton, 0.46);
    ldEdx->setLogLikelihood(Const::SVD, Const::proton, 0.48);

    ldEdx->setLogLikelihood(Const::CDC, Const::muon, 0.56);
    ldEdx->setLogLikelihood(Const::SVD, Const::muon, 0.58);

    ldEdx->setLogLikelihood(Const::CDC, Const::deuteron, 0.66);
    ldEdx->setLogLikelihood(Const::SVD, Const::deuteron, 0.68);

    allTrack->addRelationTo(lAll);
    noSVDTrack->addRelationTo(lAllNoSVD);
    dEdxTrack->addRelationTo(ldEdx);

    // Table with the sum(LogL) for several cases
    //      All   dEdx  AllNoSVD
    // e    0.71  0.22  0.61
    // mu   3.5   1.14  2.92
    // pi   1.4   0.54  1.12
    // k    1.9   0.74  1.52
    // p    2.22  0.94  1.74
    // d    3.22  1.34  2.54

    auto* particleAll = particles.appendNew(allTrack, Const::pion);
    auto* particleNoSVD = particles.appendNew(noSVDTrack, Const::pion);
    auto* particledEdx = particles.appendNew(dEdxTrack, Const::pion);
    auto* particleNoID = particles.appendNew(noPIDTrack, Const::pion);

    double numsumexp = std::exp(0.71) + std::exp(3.5) + std::exp(1.4) + std::exp(1.9) + std::exp(2.22) + std::exp(3.22);
    double numsumexp_noSVD = std::exp(0.61) + std::exp(2.92) + std::exp(1.12) + std::exp(1.52) + std::exp(1.74) + std::exp(2.54);

    // Basic PID quantities. Currently just wrappers for global probability.
    EXPECT_FLOAT_EQ(electronID(particleAll), std::exp(0.71) / numsumexp);
    EXPECT_FLOAT_EQ(muonID(particleAll),     std::exp(3.5) / numsumexp);
    EXPECT_FLOAT_EQ(pionID(particleAll),     std::exp(1.4) / numsumexp);
    EXPECT_FLOAT_EQ(kaonID(particleAll),     std::exp(1.9) / numsumexp);
    EXPECT_FLOAT_EQ(protonID(particleAll),   std::exp(2.22) / numsumexp);
    EXPECT_FLOAT_EQ(deuteronID(particleAll), std::exp(3.22) / numsumexp);

    // smart PID that takes the hypothesis into account
    auto* particleElectron = particles.appendNew(allTrack, Const::electron);
    auto* particleMuon = particles.appendNew(allTrack, Const::muon);
    auto* particleKaon = particles.appendNew(allTrack, Const::kaon);
    auto* particleProton = particles.appendNew(allTrack, Const::proton);
    auto* particleDeuteron = particles.appendNew(allTrack, Const::deuteron);

    EXPECT_FLOAT_EQ(particleID(particleAll), std::exp(1.4) / numsumexp); // there's already a pion
    EXPECT_FLOAT_EQ(particleID(particleElectron), std::exp(0.71) / numsumexp);
    EXPECT_FLOAT_EQ(particleID(particleMuon), std::exp(3.5) / numsumexp);
    EXPECT_FLOAT_EQ(particleID(particleKaon), std::exp(1.9) / numsumexp);
    EXPECT_FLOAT_EQ(particleID(particleProton),   std::exp(2.22) / numsumexp);
    EXPECT_FLOAT_EQ(particleID(particleDeuteron), std::exp(3.22) / numsumexp);

    // TEMP: PID w/o the SVD.
    EXPECT_FLOAT_EQ(electronID_noSVD(particleNoSVD), std::exp(0.61) / numsumexp_noSVD);
    EXPECT_FLOAT_EQ(muonID_noSVD(particleNoSVD), std::exp(2.92) / numsumexp_noSVD);
    EXPECT_FLOAT_EQ(pionID_noSVD(particleNoSVD), std::exp(1.12) / numsumexp_noSVD);
    EXPECT_FLOAT_EQ(kaonID_noSVD(particleNoSVD), std::exp(1.52) / numsumexp_noSVD);
    EXPECT_FLOAT_EQ(protonID_noSVD(particleNoSVD), std::exp(1.74) / numsumexp_noSVD);
    EXPECT_FLOAT_EQ(deuteronID_noSVD(particleNoSVD), std::exp(2.54) / numsumexp_noSVD);

    // Binary PID
    std::vector<double> v_pi_K {211., 321.};
    std::vector<double> v_pi_p {211., 2212.};
    std::vector<double> v_K_p {321., 2212.};
    EXPECT_FLOAT_EQ(binaryPID(particleAll, v_pi_K), std::exp(1.4) / (std::exp(1.4) + std::exp(1.9)));
    EXPECT_FLOAT_EQ(binaryPID(particleAll, v_pi_p), std::exp(1.4) / (std::exp(1.4) + std::exp(2.22)));
    EXPECT_FLOAT_EQ(binaryPID(particleAll, v_K_p), std::exp(1.9) / (std::exp(1.9) + std::exp(2.22)));

    // Check what happens if no Likelihood is available
    EXPECT_TRUE(std::isnan(electronID(particleNoID)));
    EXPECT_TRUE(std::isnan(muonID(particleNoID)));
    EXPECT_TRUE(std::isnan(pionID(particleNoID)));
    EXPECT_TRUE(std::isnan(kaonID(particleNoID)));
    EXPECT_TRUE(std::isnan(protonID(particleNoID)));
    EXPECT_TRUE(std::isnan(deuteronID(particleNoID)));

    //expert stuff: LogL values
    EXPECT_FLOAT_EQ(std::get<double>(Manager::Instance().getVariable("pidLogLikelihoodValueExpert(11, TOP)")->function(particleAll)),
                    0.18);
    EXPECT_FLOAT_EQ(std::get<double>(Manager::Instance().getVariable("pidLogLikelihoodValueExpert(11, ALL)")->function(particleAll)),
                    0.70);
    EXPECT_FLOAT_EQ(std::get<double>(Manager::Instance().getVariable("pidLogLikelihoodValueExpert(2212, TOP, CDC)")->function(
                                       particleAll)), 0.86);

    // global probability
    EXPECT_FLOAT_EQ(std::get<double>(Manager::Instance().getVariable("pidProbabilityExpert(1000010020, ALL)")->function(particleAll)),
                    std::exp(3.2) / numsumexp);
    EXPECT_FLOAT_EQ(std::get<double>(Manager::Instance().getVariable("pidProbabilityExpert(2212, ALL)")->function(particleAll)),
                    std::exp(2.2) / numsumexp);
    EXPECT_FLOAT_EQ(std::get<double>(Manager::Instance().getVariable("pidProbabilityExpert(211, ALL)")->function(particleAll)),
                    std::exp(1.2) / numsumexp);
    EXPECT_FLOAT_EQ(std::get<double>(Manager::Instance().getVariable("pidProbabilityExpert(321, ALL)")->function(particleAll)),
                    std::exp(1.7) / numsumexp);
    EXPECT_FLOAT_EQ(std::get<double>(Manager::Instance().getVariable("pidProbabilityExpert(13, ALL)")->function(particleAll)),
                    std::exp(2.7) / numsumexp);
    EXPECT_FLOAT_EQ(std::get<double>(Manager::Instance().getVariable("pidProbabilityExpert(11, ALL)")->function(particleAll)),
                    std::exp(0.7) / numsumexp);
    EXPECT_FLOAT_EQ(std::get<double>(Manager::Instance().getVariable("pidProbabilityExpert(211, ALL)")->function(particledEdx)),
                    std::exp(0.54) / (std::exp(0.22) + std::exp(1.14) + std::exp(0.54) + std::exp(0.74) + std::exp(0.94) + std::exp(1.34)));
    EXPECT_FLOAT_EQ(std::get<double>(Manager::Instance().getVariable("pidProbabilityExpert(211, ALL)")->function(particledEdx)),
                    std::get<double>(Manager::Instance().getVariable("pidProbabilityExpert(211, CDC, SVD)")->function(particleAll)));
    EXPECT_FLOAT_EQ(std::get<double>(Manager::Instance().getVariable("pidProbabilityExpert(211, CDC)")->function(particledEdx)),
                    std::get<double>(Manager::Instance().getVariable("pidProbabilityExpert(211, CDC)")->function(particleAll)));
    EXPECT_FLOAT_EQ(std::get<double>(Manager::Instance().getVariable("pidProbabilityExpert(321, CDC)")->function(particleAll)),
                    std::exp(0.36) / (std::exp(0.12) + std::exp(0.26) + std::exp(0.36) + std::exp(0.46) + std::exp(0.56) + std::exp(0.66)));

    // binary probability
    EXPECT_FLOAT_EQ(std::get<double>(Manager::Instance().getVariable("pidPairProbabilityExpert(321, 2212, ALL)")->function(
                                       particleAll)),
                    1.0 / (1.0 + std::exp(2.2 - 1.7)));
    EXPECT_FLOAT_EQ(std::get<double>(Manager::Instance().getVariable("pidPairProbabilityExpert(321, 2212, ALL)")->function(
                                       particledEdx)),
                    1.0 / (1.0 + std::exp(0.94 - 0.74)));
    EXPECT_FLOAT_EQ(std::get<double>(Manager::Instance().getVariable("pidPairProbabilityExpert(321, 2212, CDC, SVD)")->function(
                                       particleAll)),
                    1.0 / (1.0 + std::exp(0.94 - 0.74)));

    // No likelihood available
    EXPECT_TRUE(std::isnan(std::get<double>(Manager::Instance().getVariable("pidPairProbabilityExpert(321, 2212, KLM)")->function(
                                              particledEdx))));
    EXPECT_TRUE(std::isnan(std::get<double>(Manager::Instance().getVariable("pidLogLikelihoodValueExpert(11, TOP, CDC, SVD)")->function(
                                              particleNoID))));
    EXPECT_TRUE(std::isnan(std::get<double>(Manager::Instance().getVariable("pidLogLikelihoodValueExpert(11, TOP)")->function(
                                              particledEdx))));
    EXPECT_TRUE(std::isnan(std::get<double>(Manager::Instance().getVariable("pidPairProbabilityExpert(321, 2212, KLM)")->function(
                                              particledEdx))));
    EXPECT_TRUE(std::isnan(std::get<double>
                           (Manager::Instance().getVariable("pidPairProbabilityExpert(321, 2212, ECL, TOP, ARICH)")->function(
                              particledEdx))));
    EXPECT_FALSE(std::isnan(std::get<double>
                            (Manager::Instance().getVariable("pidPairProbabilityExpert(321, 2212, ECL, TOP, ARICH, SVD)")->function(
                               particledEdx))));
    //Mostlikely PDG tests:
    EXPECT_FLOAT_EQ(std::get<double>(Manager::Instance().getVariable("pidMostLikelyPDG()")->function(particledEdx)), 1.00001e+09);
    EXPECT_FLOAT_EQ(std::get<double>(Manager::Instance().getVariable("pidMostLikelyPDG(0.5, 0.1, 0.1, 0.1, 0.1, 0.1)")->function(
                                       particledEdx)),
                    Const::electron.getPDGCode());
    EXPECT_FLOAT_EQ(std::get<double>(Manager::Instance().getVariable("pidMostLikelyPDG(0.1, 0.5, 0.1, 0.1, 0.1, 0.1)")->function(
                                       particledEdx)),
                    Const::muon.getPDGCode());
    EXPECT_FLOAT_EQ(std::get<double>(Manager::Instance().getVariable("pidMostLikelyPDG(0.1, 0.1, 0.5, 0.1, 0.1, 0.1)")->function(
                                       particledEdx)),
                    Const::pion.getPDGCode());
    EXPECT_FLOAT_EQ(std::get<double>(Manager::Instance().getVariable("pidMostLikelyPDG(0.1, 0.1, 0.1, 0.5, 0.1, 0.1)")->function(
                                       particledEdx)),
                    Const::kaon.getPDGCode());
    EXPECT_FLOAT_EQ(std::get<double>(Manager::Instance().getVariable("pidMostLikelyPDG(0.1, 0.1, 0.1, 0.1, 0.5, 0.1)")->function(
                                       particledEdx)),
                    Const::proton.getPDGCode());
    EXPECT_FLOAT_EQ(std::get<double>(Manager::Instance().getVariable("pidMostLikelyPDG(0, 1., 0, 0, 0, 0)")->function(particledEdx)),
                    Const::muon.getPDGCode());
  }

  TEST_F(PIDVariableTest, MissingLikelihood)
  {
    StoreArray<PIDLikelihood> likelihood;
    StoreArray<Particle> particles;
    StoreArray<Track> tracks;
    StoreArray<TrackFitResult> tfrs;

    // create tracks and trackFitResutls
    TRandom3 generator;
    const float pValue = 0.5;
    const float bField = 1.5;
    const int charge = 1;
    TMatrixDSym cov6(6);
    // Generate a random put orthogonal pair of vectors in the r-phi plane
    TVector2 d(generator.Uniform(-1, 1), generator.Uniform(-1, 1));
    TVector2 pt(generator.Uniform(-1, 1), generator.Uniform(-1, 1));
    d.Set(d.X(), -(d.X()*pt.Px()) / pt.Py());
    // Add a random z component
    TVector3 position(d.X(), d.Y(), generator.Uniform(-1, 1));
    TVector3 momentum(pt.Px(), pt.Py(), generator.Uniform(-1, 1));

    auto CDCValue = static_cast<unsigned long long int>(0x300000000000000);
    tfrs.appendNew(position, momentum, cov6, charge, Const::electron, pValue, bField, CDCValue, 16777215, 0);
    Track mytrack;
    mytrack.setTrackFitResultIndex(Const::electron, 0);
    Track* savedTrack1 = tracks.appendNew(mytrack);
    Track* savedTrack2 = tracks.appendNew(mytrack);
    Track* savedTrack3 = tracks.appendNew(mytrack);
    Track* savedTrack4 = tracks.appendNew(mytrack);

    auto* l1 = likelihood.appendNew();
    l1->setLogLikelihood(Const::TOP, Const::electron, 0.18);
    l1->setLogLikelihood(Const::ECL, Const::electron, 0.14);
    savedTrack1->addRelationTo(l1);

    auto* electron = particles.appendNew(savedTrack1, Const::electron);

    auto* l2 = likelihood.appendNew();
    l2->setLogLikelihood(Const::TOP, Const::pion, 0.2);
    l2->setLogLikelihood(Const::ARICH, Const::pion, 0.22);
    l2->setLogLikelihood(Const::ECL, Const::pion, 0.24);
    l2->setLogLikelihood(Const::CDC, Const::pion, 0.26);
    l2->setLogLikelihood(Const::SVD, Const::pion, 0.28);
    savedTrack2->addRelationTo(l2);

    auto* pion = particles.appendNew(savedTrack2, Const::pion);

    auto* l3 = likelihood.appendNew();
    l3->setLogLikelihood(Const::TOP, Const::kaon, 0.3);
    l3->setLogLikelihood(Const::ARICH, Const::kaon, 0.32);
    savedTrack3->addRelationTo(l3);

    auto* kaon = particles.appendNew(savedTrack3, Const::kaon);

    auto* l4 = likelihood.appendNew();
    l4->setLogLikelihood(Const::ARICH, Const::proton, 0.42);
    l4->setLogLikelihood(Const::ECL, Const::proton, 0.44);
    l4->setLogLikelihood(Const::CDC, Const::proton, 0.46);
    l4->setLogLikelihood(Const::SVD, Const::proton, 0.48);
    savedTrack4->addRelationTo(l4);

    auto* proton = particles.appendNew(savedTrack4, Const::proton);

    const Manager::Var* varMissECL = Manager::Instance().getVariable("pidMissingProbabilityExpert(ECL)");
    const Manager::Var* varMissTOP = Manager::Instance().getVariable("pidMissingProbabilityExpert(TOP)");
    const Manager::Var* varMissARICH = Manager::Instance().getVariable("pidMissingProbabilityExpert(ARICH)");


    EXPECT_FLOAT_EQ(std::get<double>(varMissTOP->function(electron)), 0.0);
    EXPECT_FLOAT_EQ(std::get<double>(varMissTOP->function(pion)), 0.0);
    EXPECT_FLOAT_EQ(std::get<double>(varMissTOP->function(kaon)), 0.0);
    EXPECT_FLOAT_EQ(std::get<double>(varMissTOP->function(proton)), 1.0);

    EXPECT_FLOAT_EQ(std::get<double>(varMissARICH->function(electron)), 1.0);
    EXPECT_FLOAT_EQ(std::get<double>(varMissARICH->function(pion)), 0.0);
    EXPECT_FLOAT_EQ(std::get<double>(varMissARICH->function(kaon)), 0.0);
    EXPECT_FLOAT_EQ(std::get<double>(varMissARICH->function(proton)), 0.0);

    EXPECT_FLOAT_EQ(std::get<double>(varMissECL->function(electron)), 0.0);
    EXPECT_FLOAT_EQ(std::get<double>(varMissECL->function(pion)), 0.0);
    EXPECT_FLOAT_EQ(std::get<double>(varMissECL->function(kaon)), 1.0);
    EXPECT_FLOAT_EQ(std::get<double>(varMissECL->function(proton)), 0.0);
  }

  class FlightInfoTest : public ::testing::Test {
  protected:
    /** register Particle array + ParticleExtraInfoMap object. */
    void SetUp() override
    {
      DataStore::Instance().setInitializeActive(true);
      StoreArray<Particle>().registerInDataStore();
      StoreArray<MCParticle>().registerInDataStore();
      StoreArray<MCParticle> mcParticles;
      StoreArray<Particle> particles;
      particles.registerRelationTo(mcParticles);
      StoreObjPtr<ParticleExtraInfoMap>().registerInDataStore();
      DataStore::Instance().setInitializeActive(false);


      // Insert MC particle logic here
      MCParticle mcKs;
      mcKs.setPDG(Const::Kshort.getPDGCode());
      mcKs.setProductionVertex(1.0, 1.0, 0.0);
      mcKs.setDecayVertex(4.0, 5.0, 0.0);
      mcKs.setProductionTime(0);
      mcKs.setMassFromPDG();
      mcKs.setMomentum(1.164, 1.55200, 0);
      float decayTime = 5 * mcKs.getMass() / mcKs.getEnergy();
      mcKs.setDecayTime(decayTime);
      mcKs.setStatus(MCParticle::c_PrimaryParticle);
      MCParticle* newMCKs = mcParticles.appendNew(mcKs);



      MCParticle mcDp;
      mcDp.setPDG(411);
      mcDp.setDecayVertex(1.0, 1.0, 0.0);
      mcDp.setMassFromPDG();
      mcDp.setStatus(MCParticle::c_PrimaryParticle);
      MCParticle* newMCDp = mcParticles.appendNew(mcDp);

      // Insert Reco particle logic here
      TLorentzVector momentum;
      TMatrixFSym error(7);
      error.Zero();
      error(0, 0) = 0.05;
      error(1, 1) = 0.2;
      error(2, 2) = 0.4;
      error(3, 3) = 0.01;
      error(4, 4) = 0.04;
      error(5, 5) = 0.00875;
      error(6, 6) = 0.01;
      Particle pi(TLorentzVector(1.59607, 1.19705, 0, 2), 211);
      momentum += pi.get4Vector();
      Particle* newpi = particles.appendNew(pi);


      Particle Ks(TLorentzVector(1.164, 1.55200, 0, 2), 310, Particle::c_Unflavored, Particle::c_Composite, 0);
      Ks.setVertex(TVector3(4.0, 5.0, 0.0));
      Ks.setMomentumVertexErrorMatrix(error);   // (order: px,py,pz,E,x,y,z)
      momentum += Ks.get4Vector();
      Ks.addExtraInfo("prodVertX", 1.0);
      Ks.addExtraInfo("prodVertY", 1.0);
      Ks.addExtraInfo("prodVertZ", 0.0);
      Ks.addExtraInfo("prodVertSxx", 0.04);
      Ks.addExtraInfo("prodVertSxy", 0.0);
      Ks.addExtraInfo("prodVertSxz", 0.0);
      Ks.addExtraInfo("prodVertSyx", 0.0);
      Ks.addExtraInfo("prodVertSyy", 0.00875);
      Ks.addExtraInfo("prodVertSyz", 0.0);
      Ks.addExtraInfo("prodVertSzx", 0.0);
      Ks.addExtraInfo("prodVertSzy", 0.0);
      Ks.addExtraInfo("prodVertSzz", 0.01);
      Particle* newKs = particles.appendNew(Ks);
      newKs->addRelationTo(newMCKs);


      Particle Dp(momentum, 411, Particle::c_Flavored, Particle::c_Composite, 0);
      Dp.appendDaughter(newpi);
      Dp.appendDaughter(newKs);
      TVector3 motherVtx(1.0, 1.0, 0.0);
      Dp.setVertex(motherVtx);
      Dp.setMomentumVertexErrorMatrix(error);   // (order: px,py,pz,E,x,y,z)
      Dp.addExtraInfo("prodVertX", 0.0);
      Dp.addExtraInfo("prodVertY", 1.0);
      Dp.addExtraInfo("prodVertZ", -2.0);
      Dp.addExtraInfo("prodVertSxx", 0.04);
      Dp.addExtraInfo("prodVertSxy", 0.0);
      Dp.addExtraInfo("prodVertSxz", 0.0);
      Dp.addExtraInfo("prodVertSyx", 0.0);
      Dp.addExtraInfo("prodVertSyy", 0.01);
      Dp.addExtraInfo("prodVertSyz", 0.0);
      Dp.addExtraInfo("prodVertSzx", 0.0);
      Dp.addExtraInfo("prodVertSzy", 0.0);
      Dp.addExtraInfo("prodVertSzz", 0.1575);
      Particle* newDp = particles.appendNew(Dp);
      newDp->addRelationTo(newMCDp);

    }

    /** clear datastore */
    void TearDown() override
    {
      DataStore::Instance().reset();
    }
  };
  TEST_F(FlightInfoTest, flightDistance)
  {
    StoreArray<Particle> particles{};
    const Particle* newKs = particles[1]; //  Ks had flight distance of 5 cm

    const Manager::Var* var = Manager::Instance().getVariable("flightDistance");
    ASSERT_NE(var, nullptr);
    EXPECT_FLOAT_EQ(std::get<double>(var->function(newKs)), 5.0);
  }
  TEST_F(FlightInfoTest, flightDistanceErr)
  {
    StoreArray<Particle> particles{};
    const Particle* newKs = particles[1]; //  Ks had flight distance of 5 cm

    const Manager::Var* var = Manager::Instance().getVariable("flightDistanceErr");
    ASSERT_NE(var, nullptr);
    EXPECT_GT(std::get<double>(var->function(newKs)), 0.0);
  }
  TEST_F(FlightInfoTest, flightTime)
  {
    StoreArray<Particle> particles{};
    const Particle* newKs = particles[1]; //  Ks had flight time of 0.0427 us (t = d/c * m/p)

    const Manager::Var* var = Manager::Instance().getVariable("flightTime");
    ASSERT_NE(var, nullptr);
    EXPECT_FLOAT_EQ(std::get<double>(var->function(newKs)), 5.0 / Const::speedOfLight * newKs->getPDGMass() / newKs->getP());
  }

  TEST_F(FlightInfoTest, flightTimeErr)
  {
    StoreArray<Particle> particles{};
    const Particle* newKs = particles[1]; //  Ks should have positive flight distance uncertainty

    const Manager::Var* var = Manager::Instance().getVariable("flightTimeErr");
    ASSERT_NE(var, nullptr);
    EXPECT_GT(std::get<double>(var->function(newKs)), 0.0);
  }

  TEST_F(FlightInfoTest, flightDistanceOfDaughter)
  {
    StoreArray<Particle> particles{};
    const Particle* newDp = particles[2]; // Get D+, its daughter Ks had flight distance of 5 cm

    const Manager::Var* var = Manager::Instance().getVariable("flightDistanceOfDaughter(1)");
    ASSERT_NE(var, nullptr);
    EXPECT_FLOAT_EQ(std::get<double>(var->function(newDp)), 5.0);

    var = Manager::Instance().getVariable("flightDistanceOfDaughter(3)");
    ASSERT_NE(var, nullptr);
    EXPECT_TRUE(std::isnan(std::get<double>(var->function(newDp))));
  }
  TEST_F(FlightInfoTest, flightDistanceOfDaughterErr)
  {
    StoreArray<Particle> particles{};
    const Particle* newDp = particles[2]; // Get D+, its daughter Ks should have positive flight distance uncertainty

    const Manager::Var* var = Manager::Instance().getVariable("flightDistanceOfDaughterErr(1)");
    ASSERT_NE(var, nullptr);
    EXPECT_GT(std::get<double>(var->function(newDp)), 0.0);

    var = Manager::Instance().getVariable("flightDistanceOfDaughterErr(3)");
    ASSERT_NE(var, nullptr);
    EXPECT_TRUE(std::isnan(std::get<double>(var->function(newDp))));
  }
  TEST_F(FlightInfoTest, flightTimeOfDaughter)
  {
    StoreArray<Particle> particles{};
    const Particle* newDp = particles[2]; // Get D+, its daughter Ks had flight time of 0.0427 us (t = d/c * m/p)

    const Manager::Var* var = Manager::Instance().getVariable("flightTimeOfDaughter(1)");
    ASSERT_NE(var, nullptr);
    const Particle* Ks = newDp->getDaughter(1);

    EXPECT_FLOAT_EQ(std::get<double>(var->function(newDp)), 5.0 / Const::speedOfLight * Ks->getPDGMass() / Ks->getP());

    var = Manager::Instance().getVariable("flightTimeOfDaughter(3)");
    ASSERT_NE(var, nullptr);
    EXPECT_TRUE(std::isnan(std::get<double>(var->function(newDp))));
  }
  TEST_F(FlightInfoTest, flightTimeOfDaughterErr)
  {
    StoreArray<Particle> particles{};
    const Particle* newDp = particles[2]; // Get D+, its daughter Ks should have positive flight time uncertainty

    const Manager::Var* var = Manager::Instance().getVariable("flightTimeOfDaughterErr(1)");
    ASSERT_NE(var, nullptr);
    EXPECT_GT(std::get<double>(var->function(newDp)), 0.0);

    var = Manager::Instance().getVariable("flightTimeOfDaughterErr(3)");
    ASSERT_NE(var, nullptr);
    EXPECT_TRUE(std::isnan(std::get<double>(var->function(newDp))));
  }
  TEST_F(FlightInfoTest, mcFlightDistanceOfDaughter)
  {
    StoreArray<Particle> particles{};
    const Particle* newDp = particles[2]; // Get D+, its daughter Ks had flight distance of 5 cm

    const Manager::Var* var = Manager::Instance().getVariable("mcFlightDistanceOfDaughter(1)");
    ASSERT_NE(var, nullptr);

    EXPECT_FLOAT_EQ(std::get<double>(var->function(newDp)), 5.0);

    var = Manager::Instance().getVariable("mcFlightDistanceOfDaughter(3)");
    ASSERT_NE(var, nullptr);
    EXPECT_TRUE(std::isnan(std::get<double>(var->function(newDp))));
  }
  TEST_F(FlightInfoTest, mcFlightTimeOfDaughter)
  {
    StoreArray<Particle> particles{};
    const Particle* newDp = particles[2]; // Get D+, its daughter Ks had flight time of 0.0427 us (t = d/c * m/p)

    const Manager::Var* var = Manager::Instance().getVariable("mcFlightTimeOfDaughter(1)");
    ASSERT_NE(var, nullptr);
    auto* Ks = newDp->getDaughter(1)->getRelatedTo<MCParticle>();
    //    double p = Ks->getMomentum().Mag();
    //    EXPECT_FLOAT_EQ(std::get<double>(var->function(newDp)), 5.0 / Const::speedOfLight * Ks->getMass() / p);

    EXPECT_FLOAT_EQ(std::get<double>(var->function(newDp)), Ks->getLifetime() / Ks->getEnergy()*Ks->getMass());

    var = Manager::Instance().getVariable("mcFlightTimeOfDaughter(3)");
    ASSERT_NE(var, nullptr);
    EXPECT_TRUE(std::isnan(std::get<double>(var->function(newDp))));
  }

  TEST_F(FlightInfoTest, vertexDistance)
  {
    StoreArray<Particle> particles{};
    const Particle* newKS = particles[1]; // Get KS, as it has both a production and decay vertex

    const Manager::Var* var = Manager::Instance().getVariable("vertexDistance");
    ASSERT_NE(var, nullptr);
    EXPECT_FLOAT_EQ(std::get<double>(var->function(newKS)), 5.0);
  }

  TEST_F(FlightInfoTest, vertexDistanceError)
  {
    StoreArray<Particle> particles{};
    const Particle* newKS = particles[1]; // Get KS, as it has both a production and decay vertex

    const Manager::Var* var = Manager::Instance().getVariable("vertexDistanceErr");
    ASSERT_NE(var, nullptr);
    EXPECT_FLOAT_EQ(std::get<double>(var->function(newKS)), 0.2);
  }

  TEST_F(FlightInfoTest, vertexDistanceSignificance)
  {
    StoreArray<Particle> particles{};
    const Particle* newKS = particles[1]; // Get KS, as it has both a production and decay vertex

    const Manager::Var* var = Manager::Instance().getVariable("vertexDistanceSignificance");
    ASSERT_NE(var, nullptr);
    EXPECT_FLOAT_EQ(std::get<double>(var->function(newKS)), 25);
  }

  TEST_F(FlightInfoTest, vertexDistanceOfDaughter)
  {
    StoreArray<Particle> particles{};
    const Particle* newDp = particles[2]; // Get D+, its daughter KS has both a production and decay vertex

    const Manager::Var* var = Manager::Instance().getVariable("vertexDistanceOfDaughter(1, noIP)");
    ASSERT_NE(var, nullptr);
    EXPECT_FLOAT_EQ(std::get<double>(var->function(newDp)), 5.0);

    var = Manager::Instance().getVariable("vertexDistanceOfDaughter(1)");
    ASSERT_NE(var, nullptr);
    EXPECT_FLOAT_EQ(std::get<double>(var->function(newDp)), 6.0);

    var = Manager::Instance().getVariable("vertexDistanceOfDaughter(2)");
    ASSERT_NE(var, nullptr);
    EXPECT_TRUE(std::isnan(std::get<double>(var->function(newDp))));
  }

  TEST_F(FlightInfoTest, vertexDistanceOfDaughterError)
  {
    StoreArray<Particle> particles{};
    const Particle* newDp = particles[2]; // Get D+, its daughter KS has both a production and decay vertex

    const Manager::Var* var = Manager::Instance().getVariable("vertexDistanceOfDaughterErr(1, noIP)");
    ASSERT_NE(var, nullptr);
    EXPECT_FLOAT_EQ(std::get<double>(var->function(newDp)), 0.2);

    var = Manager::Instance().getVariable("vertexDistanceOfDaughterErr(1)");
    ASSERT_NE(var, nullptr);
    EXPECT_FLOAT_EQ(std::get<double>(var->function(newDp)), 0.25);
  }

  TEST_F(FlightInfoTest, vertexDistanceOfDaughterSignificance)
  {
    StoreArray<Particle> particles{};
    const Particle* newDp = particles[2]; // Get D+, its daughter KS has both a production and decay vertex

    const Manager::Var* var = Manager::Instance().getVariable("vertexDistanceOfDaughterSignificance(1, noIP)");
    ASSERT_NE(var, nullptr);
    EXPECT_FLOAT_EQ(std::get<double>(var->function(newDp)), 25);

    var = Manager::Instance().getVariable("vertexDistanceOfDaughterSignificance(1)");
    ASSERT_NE(var, nullptr);
    EXPECT_FLOAT_EQ(std::get<double>(var->function(newDp)), 24);
  }

  class VertexVariablesTest : public ::testing::Test {
  protected:
    /** register Particle array + ParticleExtraInfoMap object. */
    void SetUp() override
    {
      DataStore::Instance().setInitializeActive(true);
      StoreArray<Particle>().registerInDataStore();
      StoreArray<MCParticle>().registerInDataStore();
      StoreArray<MCParticle> mcParticles;
      StoreArray<Particle> particles;
      particles.registerRelationTo(mcParticles);
      StoreObjPtr<ParticleExtraInfoMap>().registerInDataStore();
      DataStore::Instance().setInitializeActive(false);


      // Insert MC particle logic here
      MCParticle mcKs;
      mcKs.setPDG(Const::Kshort.getPDGCode());
      mcKs.setDecayVertex(4.0, 5.0, 0.0);
      mcKs.setProductionVertex(TVector3(1.0, 2.0, 3.0));
      mcKs.setMassFromPDG();
      mcKs.setMomentum(1.164, 1.55200, 0);
      mcKs.setStatus(MCParticle::c_PrimaryParticle);
      MCParticle* newMCKs = mcParticles.appendNew(mcKs);

      Particle Ks(TLorentzVector(1.164, 1.55200, 0, 2), 310);
      Ks.setVertex(TVector3(4.0, 5.0, 0.0));
      Ks.addExtraInfo("prodVertX", 1.0);
      Ks.addExtraInfo("prodVertY", 2.0);
      Ks.addExtraInfo("prodVertZ", 3.0);
      Ks.addExtraInfo("prodVertSxx", 0.1);
      Ks.addExtraInfo("prodVertSxy", 0.2);
      Ks.addExtraInfo("prodVertSxz", 0.3);
      Ks.addExtraInfo("prodVertSyx", 0.4);
      Ks.addExtraInfo("prodVertSyy", 0.5);
      Ks.addExtraInfo("prodVertSyz", 0.6);
      Ks.addExtraInfo("prodVertSzx", 0.7);
      Ks.addExtraInfo("prodVertSzy", 0.8);
      Ks.addExtraInfo("prodVertSzz", 0.9);
      Particle* newKs = particles.appendNew(Ks);
      newKs->addRelationTo(newMCKs);
    }

    /** clear datastore */
    void TearDown() override
    {
      DataStore::Instance().reset();
    }
  };

  // MC vertex tests
  TEST_F(VertexVariablesTest, mcDecayVertexX)
  {
    StoreArray<Particle> particles{};
    const Particle* newKs = particles[0]; //  Ks had truth decay x is 4.0

    const Manager::Var* var = Manager::Instance().getVariable("mcDecayVertexX");
    ASSERT_NE(var, nullptr);
    EXPECT_FLOAT_EQ(std::get<double>(var->function(newKs)), 4.0);
  }

  TEST_F(VertexVariablesTest, mcDecayVertexY)
  {
    StoreArray<Particle> particles{};
    const Particle* newKs = particles[0]; //  Ks had truth decay y is 5.0

    const Manager::Var* var = Manager::Instance().getVariable("mcDecayVertexY");
    ASSERT_NE(var, nullptr);
    EXPECT_FLOAT_EQ(std::get<double>(var->function(newKs)), 5.0);
  }

  TEST_F(VertexVariablesTest, mcDecayVertexZ)
  {
    StoreArray<Particle> particles{};
    const Particle* newKs = particles[0]; //  Ks had truth decay z is 0.0

    const Manager::Var* var = Manager::Instance().getVariable("mcDecayVertexZ");
    ASSERT_NE(var, nullptr);
    EXPECT_FLOAT_EQ(std::get<double>(var->function(newKs)), 0.0);
  }


  TEST_F(VertexVariablesTest, mcDecayVertexFromIPDistance)
  {
    StoreArray<Particle> particles{};
    const Particle* newKs = particles[0]; //  Ks had truth distance of sqrt(41)

    const Manager::Var* var = Manager::Instance().getVariable("mcDecayVertexFromIPDistance");
    ASSERT_NE(var, nullptr);
    EXPECT_FLOAT_EQ(std::get<double>(var->function(newKs)), sqrt(4.0 * 4.0 + 5.0 * 5.0));
  }

  TEST_F(VertexVariablesTest, mcDecayVertexRho)
  {
    StoreArray<Particle> particles{};
    const Particle* newKs = particles[0]; //  Ks had truth rho of sqrt(41)

    const Manager::Var* var = Manager::Instance().getVariable("mcDecayVertexRho");
    ASSERT_NE(var, nullptr);
    EXPECT_FLOAT_EQ(std::get<double>(var->function(newKs)), sqrt(4.0 * 4.0 + 5.0 * 5.0));
  }

  TEST_F(VertexVariablesTest, mcProductionVertexX)
  {
    StoreArray<Particle> particles{};
    const Particle* newKs = particles[0]; //  Ks had production vertex x of 1.0 cm

    const Manager::Var* var = Manager::Instance().getVariable("mcProductionVertexX");
    ASSERT_NE(var, nullptr);
    EXPECT_FLOAT_EQ(std::get<double>(var->function(newKs)), 1.0);
  }

  TEST_F(VertexVariablesTest, mcProductionVertexY)
  {
    StoreArray<Particle> particles{};
    const Particle* newKs = particles[0]; //  Ks had production vertex y of 2.0 cm

    const Manager::Var* var = Manager::Instance().getVariable("mcProductionVertexY");
    ASSERT_NE(var, nullptr);
    EXPECT_FLOAT_EQ(std::get<double>(var->function(newKs)), 2.0);
  }

  TEST_F(VertexVariablesTest, mcProductionVertexZ)
  {
    StoreArray<Particle> particles{};
    const Particle* newKs = particles[0]; //  Ks had production vertex z of 3.0 cm

    const Manager::Var* var = Manager::Instance().getVariable("mcProductionVertexZ");
    ASSERT_NE(var, nullptr);
    EXPECT_FLOAT_EQ(std::get<double>(var->function(newKs)), 3.0);
  }

  // Production position tests

  TEST_F(VertexVariablesTest, prodVertexX)
  {
    StoreArray<Particle> particles{};
    const Particle* newKs = particles[0]; //  Ks had production vertex x of 1.0 cm

    const Manager::Var* var = Manager::Instance().getVariable("prodVertexX");
    ASSERT_NE(var, nullptr);
    EXPECT_FLOAT_EQ(std::get<double>(var->function(newKs)), 1.0);
  }
  TEST_F(VertexVariablesTest, prodVertexY)
  {
    StoreArray<Particle> particles{};
    const Particle* newKs = particles[0]; //  Ks had production vertex y of 2.0 cm

    const Manager::Var* var = Manager::Instance().getVariable("prodVertexY");
    ASSERT_NE(var, nullptr);
    EXPECT_FLOAT_EQ(std::get<double>(var->function(newKs)), 2.0);
  }
  TEST_F(VertexVariablesTest, prodVertexZ)
  {
    StoreArray<Particle> particles{};
    const Particle* newKs = particles[0]; //  Ks had production vertex z of 3.0 cm

    const Manager::Var* var = Manager::Instance().getVariable("prodVertexZ");
    ASSERT_NE(var, nullptr);
    EXPECT_FLOAT_EQ(std::get<double>(var->function(newKs)), 3.0);
  }

  // Production Covariance tests

  TEST_F(VertexVariablesTest, prodVertexCov)
  {
    StoreArray<Particle> particles{};
    const Particle* newKs = particles[0]; //  Ks had production vertex covariance xx of .1 cm

    //const Manager::Var* var = Manager::Instance().getVariable("prodVertexCovXX");
    const Manager::Var* var = Manager::Instance().getVariable("prodVertexCov(0,0)");
    ASSERT_NE(var, nullptr);
    EXPECT_FLOAT_EQ(std::get<double>(var->function(newKs)), 0.1);
    var = Manager::Instance().getVariable("prodVertexCov(0,1)");
    EXPECT_FLOAT_EQ(std::get<double>(var->function(newKs)), 0.2);
    var = Manager::Instance().getVariable("prodVertexCov(0,2)");
    EXPECT_FLOAT_EQ(std::get<double>(var->function(newKs)), 0.3);
    var = Manager::Instance().getVariable("prodVertexCov(1,0)");
    EXPECT_FLOAT_EQ(std::get<double>(var->function(newKs)), 0.4);
    var = Manager::Instance().getVariable("prodVertexCov(1,1)");
    EXPECT_FLOAT_EQ(std::get<double>(var->function(newKs)), 0.5);
    var = Manager::Instance().getVariable("prodVertexCov(1,2)");
    EXPECT_FLOAT_EQ(std::get<double>(var->function(newKs)), 0.6);
    var = Manager::Instance().getVariable("prodVertexCov(2,0)");
    EXPECT_FLOAT_EQ(std::get<double>(var->function(newKs)), 0.7);
    var = Manager::Instance().getVariable("prodVertexCov(2,1)");
    EXPECT_FLOAT_EQ(std::get<double>(var->function(newKs)), 0.8);
    var = Manager::Instance().getVariable("prodVertexCov(2,2)");
    EXPECT_FLOAT_EQ(std::get<double>(var->function(newKs)), 0.9);
    var = Manager::Instance().getVariable("prodVertexXErr");
    ASSERT_NE(var, nullptr);
    EXPECT_FLOAT_EQ(std::get<double>(var->function(newKs)), sqrt(0.1));
    var = Manager::Instance().getVariable("prodVertexYErr");
    ASSERT_NE(var, nullptr);
    EXPECT_FLOAT_EQ(std::get<double>(var->function(newKs)), sqrt(0.5));
    var = Manager::Instance().getVariable("prodVertexZErr");
    ASSERT_NE(var, nullptr);
    EXPECT_FLOAT_EQ(std::get<double>(var->function(newKs)), sqrt(0.9));
  }

  // Tests of ContinuumSuppressionVariables

  TEST_F(MetaVariableTest, KSFWVariables)
  {
    // simple tests that do not require the ROE builder nor the CS builder

    // check that garbage input throws helpful B2FATAL
    EXPECT_B2FATAL(Manager::Instance().getVariable("KSFWVariables(NONSENSE)"));

    // check for NaN if we don't have a CS object for this particle
    StoreArray<Particle> myParticles;
    const Particle* particle_with_no_cs = myParticles.appendNew();
    const Manager::Var* var = Manager::Instance().getVariable("KSFWVariables(mm2)");
<<<<<<< HEAD
    EXPECT_TRUE(std::isnan(std::get<double>(var->function(particle_with_no_cs))));
=======
    EXPECT_TRUE(std::isnan(var->function(particle_with_no_cs)));

    // check that FS1 set as third argument, throws a B2ERROR
    EXPECT_B2ERROR(Manager::Instance().getVariable("KSFWVariables(et, mask, FS1)"));
>>>>>>> 0572d38f
  }

  TEST_F(MetaVariableTest, CleoConeCS)
  {
    // simple tests that do not require the ROE builder nor the CS builder

    // check that garbage input throws helpful B2FATAL
    EXPECT_B2FATAL(Manager::Instance().getVariable("CleoConeCS(NONSENSE)"));

    // check for NaN if we don't have a CS object for this particle
    StoreArray<Particle> myParticles;
    const Particle* particle_with_no_cs = myParticles.appendNew();
    const Manager::Var* var = Manager::Instance().getVariable("CleoConeCS(0)");
<<<<<<< HEAD
    EXPECT_TRUE(std::isnan(std::get<double>(var->function(particle_with_no_cs))));
=======
    EXPECT_TRUE(std::isnan(var->function(particle_with_no_cs)));

    // check that string other than ROE as second argument, which is interpreted as mask name, returns NaN
    var = Manager::Instance().getVariable("CleoConeCS(0, NOTROE)");
    EXPECT_TRUE(std::isnan(var->function(particle_with_no_cs)));

    // check that ROE set as third argument, throws a B2ERROR
    EXPECT_B2ERROR(Manager::Instance().getVariable("CleoConeCS(0, mask, ROE)"));
>>>>>>> 0572d38f
  }

  TEST_F(MetaVariableTest, TransformedNetworkOutput)
  {
    // check that garbage input throws helpful B2FATAL
    EXPECT_B2FATAL(Manager::Instance().getVariable("transformedNetworkOutput(NONSENSE)"));

    // check that helpful B2FATAL is thrown if second or third argument is not a double
    EXPECT_B2FATAL(Manager::Instance().getVariable("transformedNetworkOutput(NONEXISTENT, 0, NOTDOUBLE)"));
    EXPECT_B2FATAL(Manager::Instance().getVariable("transformedNetworkOutput(NONEXISTENT, NOTDOUBLE, 1)"));

    // check for NaN if network output variable does not exist (no matter whether particle is provided or not)
    StoreArray<Particle> myParticles;
    const Particle* particle = myParticles.appendNew();
    const Manager::Var* var = Manager::Instance().getVariable("transformedNetworkOutput(NONEXISTENT, 0, 1)");
    EXPECT_TRUE(std::isnan(std::get<double>(var->function(particle))));
    StoreObjPtr<EventExtraInfo> eventExtraInfo;
    if (not eventExtraInfo.isValid())
      eventExtraInfo.create();
    var = Manager::Instance().getVariable("transformedNetworkOutput(NONEXISTENT, 0, 1)");
    EXPECT_TRUE(std::isnan(std::get<double>(var->function(nullptr))));
  }
}<|MERGE_RESOLUTION|>--- conflicted
+++ resolved
@@ -4330,23 +4330,23 @@
     EXPECT_FLOAT_EQ(std::get<double>(Manager::Instance().getVariable("pidLogLikelihoodValueExpert(11, TOP)")->function(particleAll)),
                     0.18);
     EXPECT_FLOAT_EQ(std::get<double>(Manager::Instance().getVariable("pidLogLikelihoodValueExpert(11, ALL)")->function(particleAll)),
-                    0.70);
+                    0.71);
     EXPECT_FLOAT_EQ(std::get<double>(Manager::Instance().getVariable("pidLogLikelihoodValueExpert(2212, TOP, CDC)")->function(
                                        particleAll)), 0.86);
 
     // global probability
     EXPECT_FLOAT_EQ(std::get<double>(Manager::Instance().getVariable("pidProbabilityExpert(1000010020, ALL)")->function(particleAll)),
-                    std::exp(3.2) / numsumexp);
+                    std::exp(3.22) / numsumexp);
     EXPECT_FLOAT_EQ(std::get<double>(Manager::Instance().getVariable("pidProbabilityExpert(2212, ALL)")->function(particleAll)),
-                    std::exp(2.2) / numsumexp);
+                    std::exp(2.22) / numsumexp);
     EXPECT_FLOAT_EQ(std::get<double>(Manager::Instance().getVariable("pidProbabilityExpert(211, ALL)")->function(particleAll)),
-                    std::exp(1.2) / numsumexp);
+                    std::exp(1.4) / numsumexp);
     EXPECT_FLOAT_EQ(std::get<double>(Manager::Instance().getVariable("pidProbabilityExpert(321, ALL)")->function(particleAll)),
-                    std::exp(1.7) / numsumexp);
+                    std::exp(1.9) / numsumexp);
     EXPECT_FLOAT_EQ(std::get<double>(Manager::Instance().getVariable("pidProbabilityExpert(13, ALL)")->function(particleAll)),
-                    std::exp(2.7) / numsumexp);
+                    std::exp(3.5) / numsumexp);
     EXPECT_FLOAT_EQ(std::get<double>(Manager::Instance().getVariable("pidProbabilityExpert(11, ALL)")->function(particleAll)),
-                    std::exp(0.7) / numsumexp);
+                    std::exp(0.71) / numsumexp);
     EXPECT_FLOAT_EQ(std::get<double>(Manager::Instance().getVariable("pidProbabilityExpert(211, ALL)")->function(particledEdx)),
                     std::exp(0.54) / (std::exp(0.22) + std::exp(1.14) + std::exp(0.54) + std::exp(0.74) + std::exp(0.94) + std::exp(1.34)));
     EXPECT_FLOAT_EQ(std::get<double>(Manager::Instance().getVariable("pidProbabilityExpert(211, ALL)")->function(particledEdx)),
@@ -4359,7 +4359,7 @@
     // binary probability
     EXPECT_FLOAT_EQ(std::get<double>(Manager::Instance().getVariable("pidPairProbabilityExpert(321, 2212, ALL)")->function(
                                        particleAll)),
-                    1.0 / (1.0 + std::exp(2.2 - 1.7)));
+                    1.0 / (1.0 + std::exp(2.22 - 1.9)));
     EXPECT_FLOAT_EQ(std::get<double>(Manager::Instance().getVariable("pidPairProbabilityExpert(321, 2212, ALL)")->function(
                                        particledEdx)),
                     1.0 / (1.0 + std::exp(0.94 - 0.74)));
@@ -5002,14 +5002,10 @@
     StoreArray<Particle> myParticles;
     const Particle* particle_with_no_cs = myParticles.appendNew();
     const Manager::Var* var = Manager::Instance().getVariable("KSFWVariables(mm2)");
-<<<<<<< HEAD
     EXPECT_TRUE(std::isnan(std::get<double>(var->function(particle_with_no_cs))));
-=======
-    EXPECT_TRUE(std::isnan(var->function(particle_with_no_cs)));
 
     // check that FS1 set as third argument, throws a B2ERROR
     EXPECT_B2ERROR(Manager::Instance().getVariable("KSFWVariables(et, mask, FS1)"));
->>>>>>> 0572d38f
   }
 
   TEST_F(MetaVariableTest, CleoConeCS)
@@ -5023,18 +5019,14 @@
     StoreArray<Particle> myParticles;
     const Particle* particle_with_no_cs = myParticles.appendNew();
     const Manager::Var* var = Manager::Instance().getVariable("CleoConeCS(0)");
-<<<<<<< HEAD
     EXPECT_TRUE(std::isnan(std::get<double>(var->function(particle_with_no_cs))));
-=======
-    EXPECT_TRUE(std::isnan(var->function(particle_with_no_cs)));
 
     // check that string other than ROE as second argument, which is interpreted as mask name, returns NaN
     var = Manager::Instance().getVariable("CleoConeCS(0, NOTROE)");
-    EXPECT_TRUE(std::isnan(var->function(particle_with_no_cs)));
+    EXPECT_TRUE(std::isnan(std::get<double>(var->function(particle_with_no_cs))));
 
     // check that ROE set as third argument, throws a B2ERROR
     EXPECT_B2ERROR(Manager::Instance().getVariable("CleoConeCS(0, mask, ROE)"));
->>>>>>> 0572d38f
   }
 
   TEST_F(MetaVariableTest, TransformedNetworkOutput)
