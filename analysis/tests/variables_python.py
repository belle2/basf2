#!/usr/bin/env python3
# -*- coding: utf-8 -*-

<<<<<<< HEAD

from variables import printVars
=======
from variables import print_variables
>>>>>>> 0d83fba4
from variables import std_vector
from variables import variables as v

# some variables should be there
assert len(v.getVariables()) > 0

<<<<<<< HEAD
printVars()
=======
print_variables.printVars()
>>>>>>> 0d83fba4

var = v.getVariable('M')
assert 'M' == var.name
print(var.description)

v.addAlias('sigProb', 'extraInfo(SignalProbability)')
var = v.getVariable('sigProb')
assert 'extraInfo(SignalProbability)' == var.name

assert (v.evaluate('constant(123)', None) - 123) < 0.001

# used in FEI
import ROOT
assert 'extraInfo__boSignalProbability__bc' == ROOT.Belle2.makeROOTCompatible('extraInfo(SignalProbability)')
assert 'extraInfo(SignalProbability)' == ROOT.Belle2.invertMakeROOTCompatible('extraInfo__boSignalProbability__bc')

v.addCollection('kin', std_vector('p', 'px', 'py', 'pz'))
vec = v.getCollection('kin')
assert vec[0] == 'p'
assert vec[1] == 'px'
assert vec[2] == 'py'
assert vec[3] == 'pz'<|MERGE_RESOLUTION|>--- conflicted
+++ resolved
@@ -1,23 +1,14 @@
 #!/usr/bin/env python3
 # -*- coding: utf-8 -*-
 
-<<<<<<< HEAD
-
 from variables import printVars
-=======
-from variables import print_variables
->>>>>>> 0d83fba4
 from variables import std_vector
 from variables import variables as v
 
 # some variables should be there
 assert len(v.getVariables()) > 0
 
-<<<<<<< HEAD
 printVars()
-=======
-print_variables.printVars()
->>>>>>> 0d83fba4
 
 var = v.getVariable('M')
 assert 'M' == var.name
