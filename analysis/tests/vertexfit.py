#!/usr/bin/env python3
# -*- coding: utf-8 -*-

import os
import tempfile
import basf2
import b2test_utils
import modularAnalysis as ma
import vertex
from ROOT import Belle2
from ROOT import TFile
from ROOT import TNtuple


def check(filename):
    """
    Verify results make sense.
    """
    ntuplefile = TFile(filename)
    ntuple = ntuplefile.Get('ntuple')

    if ntuple.GetEntries() == 0:
        B2FATAL("No D0s saved")

    if ntuple.GetEntries("significanceOfDistance < 0 && significanceOfDistance != -1") > 0:
        B2FATAL("Some entries have negative significanceOfDistance?")

    if ntuple.GetEntries("significanceOfDistance > 0") == 0:
        B2FATAL("significanceOfDistance never positive?")


testFile = tempfile.NamedTemporaryFile()

basf2.conditions.disable_globaltag_replay()

main = basf2.create_path()

ma.inputMdst('default', b2test_utils.require_file('analysis/tests/mdst.root'), path=main)

ma.fillParticleList('K-', '', path=main)
ma.fillParticleList('pi+', '', path=main)

ma.fillParticleList('gamma', '', path=main)
ma.reconstructDecay('pi0 -> gamma gamma', '0.11 < M < 0.15', 0, path=main)
ma.matchMCTruth('pi0', path=main)

# KFit
vertex.vertexKFit('pi0', 0.0, path=main)

<<<<<<< HEAD
ma.reconstructDecay('D0 -> K- pi+', '', 0, path=main)
ma.matchMCTruth('D0', path=main)

# Rave
vertex.vertexRave('D0', 0.0, path=main, silence_warning=True)
=======
reconstructDecay('D0 -> K- pi+ pi0', '', 0, path=main)
matchMCTruth('D0', path=main)

vertexKFit('D0', 0.0, 'D0 -> ^K- ^pi+ pi0', path=main)
>>>>>>> 8be483c5

ntupler = basf2.register_module('VariablesToNtuple')
ntupler.param('fileName', testFile.name)
ntupler.param('variables', ['M', 'isSignal', 'distance', 'dr', 'dz', 'significanceOfDistance', 'pValue'])
ntupler.param('particleList', 'D0')
main.add_module(ntupler)

with b2test_utils.clean_working_directory():
    b2test_utils.safe_process(main)
    check(testFile.name)<|MERGE_RESOLUTION|>--- conflicted
+++ resolved
@@ -6,7 +6,7 @@
 import basf2
 import b2test_utils
 import modularAnalysis as ma
-import vertex
+from vertex import vertexKFit
 from ROOT import Belle2
 from ROOT import TFile
 from ROOT import TNtuple
@@ -45,20 +45,12 @@
 ma.matchMCTruth('pi0', path=main)
 
 # KFit
-vertex.vertexKFit('pi0', 0.0, path=main)
+vertexKFit('pi0', 0.0, path=main)
 
-<<<<<<< HEAD
-ma.reconstructDecay('D0 -> K- pi+', '', 0, path=main)
+ma.reconstructDecay('D0 -> K- pi+ pi0', '', 0, path=main)
 ma.matchMCTruth('D0', path=main)
 
-# Rave
-vertex.vertexRave('D0', 0.0, path=main, silence_warning=True)
-=======
-reconstructDecay('D0 -> K- pi+ pi0', '', 0, path=main)
-matchMCTruth('D0', path=main)
-
 vertexKFit('D0', 0.0, 'D0 -> ^K- ^pi+ pi0', path=main)
->>>>>>> 8be483c5
 
 ntupler = basf2.register_module('VariablesToNtuple')
 ntupler.param('fileName', testFile.name)
