/**************************************************************************
 * BASF2 (Belle Analysis Framework 2)                                     *
 *                                                                        *
 * Copyright(C) 2013-2018 - Belle II Collaboration                        *
 *                                                                        *
 * Author: The Belle II Collaboration                                     *
 * Contributors: Anze Zupanc, Christian Pulvermacher, Yo Sato             *
 *                                                                        *
 * This software is provided "as is" without any warranty.                *
 **************************************************************************/

#include <analysis/utility/MCMatching.h>
#include <analysis/utility/AnalysisConfiguration.h>

#include <analysis/dataobjects/Particle.h>
#include <mdst/dataobjects/MCParticle.h>

#include <framework/datastore/StoreArray.h>
#include <framework/logging/Logger.h>

#include<framework/gearbox/Const.h>

#include <unordered_set>

using namespace Belle2;
using namespace std;

const std::string MCMatching::c_extraInfoMCErrors = "mcErrors";

std::string MCMatching::explainFlags(unsigned int flags)
{
  if (flags == c_Correct)
    return "c_Correct";

  std::string s;
  unsigned int f = 1;
  while (flags != 0) {
    if (flags & f) {
      switch (f) {
        case c_MissFSR             : s += "c_MissFSR"; break;
        case c_MissingResonance    : s += "c_MissingResonance"; break;
        case c_DecayInFlight       : s += "c_DecayInFlight"; break;
        case c_MissNeutrino        : s += "c_MissNeutrino"; break;
        case c_MissGamma           : s += "c_MissGamma"; break;
        case c_MissMassiveParticle : s += "c_MissMassiveParticle"; break;
        case c_MissKlong           : s += "c_MissKlong"; break;
        case c_MisID               : s += "c_MisID"; break;
        case c_AddedWrongParticle  : s += "c_AddedWrongParticle"; break;
        case c_InternalError       : s += "c_InternalError"; break;
        case c_MissPHOTOS          : s += "c_MissPHOTOS"; break;
        default:
          s += to_string(f);
          B2ERROR("MCMatching::explainFlags() doesn't know about flag " << f << ", please update it.");
      }
      flags -= f; //remove flag
      if (flags != 0)
        s += " | ";
    }
    f *= 2;
  }
  return s;
}

void MCMatching::fillGenMothers(const MCParticle* mcP, vector<int>& genMCPMothers)
{
  while (mcP) {
    genMCPMothers.push_back(mcP->getIndex());
    mcP = mcP->getMother();
  }
}


int MCMatching::findCommonMother(const MCParticle* mcP, const vector<int>& firstMothers, int lastMother)
{
  while (mcP) {
    int idx = mcP->getIndex();
    for (unsigned int i = lastMother; i < firstMothers.size(); i++) {
      if (firstMothers[i] == idx)
        return i;
    }

    mcP = mcP->getMother();
  }
  //not found
  return -1;
}


bool MCMatching::setMCTruth(const Particle* particle)
{
  //if extra-info is set, we already handled this particle
  //TODO check wether this actually speeds things up or not
  if (particle->hasExtraInfo(c_extraInfoMCErrors))
    return true;

  const MCParticle* mcParticle = particle->getRelatedTo<MCParticle>();
  if (mcParticle) { //nothing to do
    return true;
  }

  int nChildren = particle->getNDaughters();
  if (nChildren == 0) {
    //no daughters -> should be an FSP, but no related MCParticle. Probably background.
    return false;
  }

  // check, if for all daughter particles Particle -> MCParticle relation exists
  for (int i = 0; i < nChildren; ++i) {
    const Particle* daugP = particle->getDaughter(i);
    //returns quickly when not found
    bool daugMCTruth = setMCTruth(daugP);
    if (!daugMCTruth)
      return false;
  }

  int motherIndex = 0;
  if (nChildren == 1) {
    // assign mother of MCParticle related to our daughter
    const Particle*    daugP   = particle->getDaughter(0);
    const MCParticle*  daugMCP = daugP->getRelatedTo<MCParticle>();
    if (!daugMCP)
      return false;
    const MCParticle* mom = daugMCP->getMother();
    if (!mom)
      return false;
    motherIndex = mom->getIndex();

  } else {
    // at this stage for all daughters particles the  Particle <-> MCParticle relation exists
    // first fill vector with indices of all mothers of first daughter,
    // then search common mother for each other daughter

    vector<int> firstDaugMothers; // indices of generated mothers of first daughter

    int lastMother = 0; //index in firstDaugMothers (start with first daughter itself)
    for (int i = 0; i < nChildren; ++i) {
      const Particle*    daugP   = particle->getDaughter(i);
      const MCParticle*  daugMCP = daugP->getRelatedTo<MCParticle>();

      if (i == 0) {
        fillGenMothers(daugMCP, firstDaugMothers);
      } else {
        lastMother = findCommonMother(daugMCP, firstDaugMothers, lastMother);
        if (lastMother == -1)
          break; //not found
      }
    }
    if (lastMother >= 0)
      motherIndex = firstDaugMothers[lastMother];
  }

  // if index is less than 1, the common mother particle was not found
  // remember: it's 1-based index
  if (motherIndex < 1)
    return false;

  // finally the relation can be set
  StoreArray<MCParticle> mcParticles;

  // sanity check
  if (motherIndex > mcParticles.getEntries()) {
    B2ERROR("setMCTruth(): sanity check failed!");
    return false;
  }

  const MCParticle* mcMatch = mcParticles[motherIndex - 1];
  particle->addRelationTo(mcMatch);

  return true;
}

int MCMatching::setMCErrorsExtraInfo(Particle* particle, const MCParticle* mcParticle)
{
  auto setStatus = [](Particle * part, int s) -> int {
    part->addExtraInfo(c_extraInfoMCErrors, s);
    return s;
  };

  int status = 0;

  if (!mcParticle)
    return setStatus(particle, status | MCErrorFlags::c_InternalError);

  unsigned nChildren = particle->getNDaughters();
  if (nChildren == 0) { //FSP-like
    if (particle->getPDGCode() != mcParticle->getPDG()) {
      if (!mcParticle->hasStatus(MCParticle::c_PrimaryParticle)) {
        //secondary particle, so the original particle probably decayed
        status |= MCErrorFlags::c_DecayInFlight;
        //find first primary mother
        const MCParticle* primary = mcParticle->getMother();
        while (primary and !primary->hasStatus(MCParticle::c_PrimaryParticle))
          primary = primary->getMother();

        if (!primary) {
          status |= MCErrorFlags::c_InternalError;
        } else if (particle->getPDGCode() != primary->getPDG()) {
          //if primary particle also has wrong PDG code, we're actually MisIDed
          status |= MCErrorFlags::c_MisID;
        }
      } else {
        status |= MCErrorFlags::c_MisID;
      }
    }

    //other checks concern daughters of particle, so we're done here
    return setStatus(particle, status);
  }
  const Particle::EFlavorType flavorType = particle->getFlavorType();
  if ((flavorType == Particle::c_Flavored and particle->getPDGCode() != mcParticle->getPDG())
      or (flavorType == Particle::c_Unflavored and abs(particle->getPDGCode()) != abs(mcParticle->getPDG()))) {
    // Check if mother particle has the correct pdg code, if so we have to take care of the special case
    // tau -> rho nu, where a the matched mother is  the rho, but we have only a missing resonance and not added a wrong particle.
    auto mother = mcParticle->getMother();
    if (mother and particle->getPDGCode() == mother->getPDG() and getNumberOfDaughtersWithoutNeutrinos(mother) == 1) {
      if (abs(mother->getPDG()) != 15 and abs(mcParticle->getPDG()) != 15) {
        B2WARNING("Special treatment in MCMatching for tau is called for a non-tau particle. Check if you discovered another special case here, or if we have a bug! "
                  << mother->getPDG() << " " << particle->getPDGCode() << " " << mcParticle->getPDG());
      }
      status |= MCErrorFlags::c_MissingResonance;
    } else {
      status |= MCErrorFlags::c_AddedWrongParticle;
    }
  }

  //add up all (accepted) status flags we collected for our daughters
  const int daughterStatusAcceptMask = c_MisID | c_AddedWrongParticle | c_DecayInFlight | c_InternalError;
  int daughterStatus = 0;
  for (unsigned i = 0; i < nChildren; ++i) {
    const Particle* daughter = particle->getDaughter(i);
    daughterStatus |= getMCErrors(daughter);
  }
  status |= (daughterStatus & daughterStatusAcceptMask);

  status |= getMissingParticleFlags(particle, mcParticle);

  return setStatus(particle, status);
}

int MCMatching::getNumberOfDaughtersWithoutNeutrinos(const MCParticle* mcParticle)
{
  auto daughters = mcParticle->getDaughters();
  unsigned int number_of_neutrinos = 0;
  for (auto& p : daughters) {
    auto pdg = abs(p->getPDG());
    if (pdg == 12 || pdg == 14 || pdg == 16) {
      number_of_neutrinos++;
    }
  }
  return daughters.size() - number_of_neutrinos;
}

int MCMatching::getMCErrors(const Particle* particle, const MCParticle* mcParticle)
{
  if (particle->hasExtraInfo(c_extraInfoMCErrors)) {
    return particle->getExtraInfo(c_extraInfoMCErrors);
  } else {
    if (!mcParticle)
      mcParticle = particle->getRelatedTo<MCParticle>();
    return setMCErrorsExtraInfo(const_cast<Particle*>(particle), mcParticle);
  }
}

bool MCMatching::isFSP(int pdg)
{
  switch (abs(pdg)) {
    case 211:
    case 321:
    case 11:
    case 12:
    case 13:
    case 14:
    case 16:
    case 22:
    case 2212:
    case 310: // K0S
    case 130: // K0L
    case 2112:
      return true;
    default:
      return false;
  }
}

bool MCMatching::isFSR(const MCParticle* p)
{
  return p->hasStatus(MCParticle::c_IsFSRPhoton);
}

bool MCMatching::isFSRLegacy(const MCParticle* p)
{
  // In older versions of MC MCParticles don't have c_IsFSRPhoton, c_IsISRPhoton or c_ISPHOTOSPhoton bits
  // properly set. Instead this approximation is used to check if given photon is radiative (physics) photon
  // or produced by PHOTOS (FSR).

  const MCParticle* mother = p->getMother();
  if (!mother) {
    B2ERROR("The hell? why would this gamma not have a mother?");
    return false; //?
  }

  int ndaug = mother->getNDaughters();
  if (ndaug > 2) { // M -> A B (...) gamma is probably FSR
    return true;
  } else { // M -> A gamma is probably a decay
    return false;
  }
}


bool MCMatching::isRadiativePhoton(const MCParticle* p)
{
  // Check if any of the bits c_IsFSRPhoton, c_IsISRPhoton or c_ISPHOTOSPhoton is set
  return p->getStatus(MCParticle::c_IsRadiativePhoton) != 0;
}


//utility functions used by getMissingParticleFlags()
namespace {
  /** Recursively gather all matched MCParticles in daughters of p (taking special care of decay-in-flight things). */
  void appendParticles(const Particle* p, unordered_set<const MCParticle*>& mcMatchedParticles)
  {
    for (unsigned i = 0; i < p->getNDaughters(); ++i) {
      const Particle* daug = p->getDaughter(i);

      //add matched MCParticle for 'daug'
      const MCParticle* mcParticle = daug->getRelatedTo<MCParticle>();
      if (mcParticle) {
        mcMatchedParticles.insert(mcParticle);
        if (daug->getNDaughters() == 0 and
            static_cast<unsigned int>(daug->getExtraInfo(MCMatching::c_extraInfoMCErrors)) &
            MCMatching::c_DecayInFlight) {
          //particle at the bottom of reconstructed decay tree, reconstructed from an MCParticle that is actually slightly deeper than we want,
          //so we'll also add all mother MCParticles until the first primary mother
          do {
            mcParticle = mcParticle->getMother();
            if (mcParticle)
              mcMatchedParticles.insert(mcParticle);
          } while (mcParticle and !mcParticle->hasStatus(MCParticle::c_PrimaryParticle));
        }
      }
      appendParticles(daug, mcMatchedParticles);
    }
  }

  /** Recursively gather all daughters of 'gen' we want to reconstruct. */
  void appendParticles(const MCParticle* gen, vector<const MCParticle*>& children)
  {
    if (MCMatching::isFSP(gen->getPDG()))
      return; //stop at the bottom of the MC decay tree (ignore secondaries)

    const vector<MCParticle*>& genDaughters = gen->getDaughters();
    for (auto daug : genDaughters) {
      children.push_back(daug);
      appendParticles(daug, children);
    }
  }
}


int MCMatching::getMissingParticleFlags(const Particle* particle, const MCParticle* mcParticle)
{
  int flags = 0;

  unordered_set<const MCParticle*> mcMatchedParticles;
  appendParticles(particle, mcMatchedParticles);
  vector<const MCParticle*> genParts;
  appendParticles(mcParticle, genParts);

  for (const MCParticle* genPart : genParts) {
    const bool missing = (mcMatchedParticles.find(genPart) == mcMatchedParticles.end());
    if (missing) {

      //we want to set a flag, so what kind of particle is genPart?
      const int generatedPDG = genPart->getPDG();
      const int absGeneratedPDG = abs(generatedPDG);

      if (!isFSP(generatedPDG)) {
        flags |= c_MissingResonance;
        if (absGeneratedPDG == 111) { // missing pi0
          addNMissingParticle(particle, "nMissingPi0");
        }
      } else if (generatedPDG == 22) { //missing photon
        if (AnalysisConfiguration::instance()->useLegacyMCMatching()) {
          if (!(flags & c_MissFSR) or !(flags & c_MissGamma)) {
            if (isFSRLegacy(genPart)) {
              flags |= c_MissFSR;
              flags |= c_MissPHOTOS;
            } else {
              flags |= c_MissGamma;
            }
          }
        } else {
          if (isFSR(genPart))
            flags |= c_MissFSR;
          else if (genPart->hasStatus(MCParticle::c_IsPHOTOSPhoton))
            flags |= c_MissPHOTOS;
          else
            flags |= c_MissGamma;
        }
      } else if (absGeneratedPDG == 12 || absGeneratedPDG == 14 || absGeneratedPDG == 16) { // missing neutrino
        flags |= c_MissNeutrino;
        addNMissingParticle(particle, "nMissingNeutrino");
      } else { //neither photon nor neutrino -> massive
        flags |= c_MissMassiveParticle;
        if (absGeneratedPDG == 321) {
          addNMissingParticle(particle, "nMissingK");
        } else if (absGeneratedPDG == 310) {
          addNMissingParticle(particle, "nMissingKS0");
        } else if (absGeneratedPDG == 130) {
          flags |= c_MissKlong;
          addNMissingParticle(particle, "nMissingKL0");
        } else if (absGeneratedPDG == 211) {
          addNMissingParticle(particle, "nMissingPi");
        } else if (absGeneratedPDG == 11) {
          addNMissingParticle(particle, "nMissingE");
        } else if (absGeneratedPDG == 13) {
          addNMissingParticle(particle, "nMissingMu");
        } else if (absGeneratedPDG == 2212) {
          addNMissingParticle(particle, "nMissingP");
        } else if (absGeneratedPDG == 2112) {
          addNMissingParticle(particle, "nMissingN");
        }
      }
    }
  }
  return flags;
}

<<<<<<< HEAD
void MCMatching::countMissingParticle(const Particle* particle, const MCParticle* mcParticle)
{
  if (particle->hasExtraInfo("countMissingParticle"))
    return;

  unordered_set<const MCParticle*> mcMatchedParticles;
  appendParticles(particle, mcMatchedParticles);
  vector<const MCParticle*> genParts;
  appendParticles(mcParticle, genParts);

  for (const MCParticle* genPart : genParts) {
    const bool missing = (mcMatchedParticles.find(genPart) == mcMatchedParticles.end());
    if (missing) {

      const int generatedPDG = genPart->getPDG();
      const int absGeneratedPDG = abs(generatedPDG);

      if (absGeneratedPDG == abs(Const::pi0.getPDGCode())) { // missing pi0
        addNMissingParticle(particle, "nMissingPi0");
      } else if (absGeneratedPDG == abs(Const::pion.getPDGCode())) { // missing pi
        addNMissingParticle(particle, "nMissingPi");
      } else if (absGeneratedPDG == abs(Const::kaon.getPDGCode())) { // missing K
        addNMissingParticle(particle, "nMissingK");
      } else if (absGeneratedPDG == abs(Const::Kshort.getPDGCode())) { // missing K_S0
        addNMissingParticle(particle, "nMissingKS0");
      } else if (absGeneratedPDG == abs(Const::Klong.getPDGCode())) { // missing K_L0
        addNMissingParticle(particle, "nMissingKL0");
      } else if (absGeneratedPDG == abs(Const::proton.getPDGCode())) { // missing proton
        addNMissingParticle(particle, "nMissingP");
      } else if (absGeneratedPDG == abs(Const::neutron.getPDGCode())) { // missing neutron
        addNMissingParticle(particle, "nMissingN");
      } else if (absGeneratedPDG == abs(Const::electron.getPDGCode())) { // missing e
        addNMissingParticle(particle, "nMissingE");
      } else if (absGeneratedPDG == abs(Const::muon.getPDGCode())) { // missing mu
        addNMissingParticle(particle, "nMissingMu");
      } else if (absGeneratedPDG == 12 || absGeneratedPDG == 14 || absGeneratedPDG == 16) { // missing neutrino
        addNMissingParticle(particle, "nMissingNeutrino");
      }
    }
  }

  const_cast<Particle*>(particle)->addExtraInfo("countMissingParticle", true);

  return;
}

=======
>>>>>>> 235fbd39
void MCMatching::addNMissingParticle(const Particle* particle, const std::string nMissingParticle)
{
  if (particle->hasExtraInfo(nMissingParticle)) {
    // increment nMissingNeutrino, if particle has
    const_cast<Particle*>(particle)->setExtraInfo(nMissingParticle, particle->getExtraInfo(nMissingParticle) + 1);
  } else {
    // add nMissingParticle as extraInfo, if particle does not have
    const_cast<Particle*>(particle)->addExtraInfo(nMissingParticle, 1);
  }

  return;
}
<|MERGE_RESOLUTION|>--- conflicted
+++ resolved
@@ -427,7 +427,6 @@
   return flags;
 }
 
-<<<<<<< HEAD
 void MCMatching::countMissingParticle(const Particle* particle, const MCParticle* mcParticle)
 {
   if (particle->hasExtraInfo("countMissingParticle"))
@@ -474,8 +473,6 @@
   return;
 }
 
-=======
->>>>>>> 235fbd39
 void MCMatching::addNMissingParticle(const Particle* particle, const std::string nMissingParticle)
 {
   if (particle->hasExtraInfo(nMissingParticle)) {
