#!/usr/bin/env python3
# -*- coding: utf-8 -*-

"""
<header>
  <input>../1110021010.dst.root</input>
  <output>../1110021010.ntup.root</output>
  <contact>Saurabh Sandilya; saurabhsandilya@gmail.com</contact>
</header>
"""

#######################################################
#
# Obtain validation plots from the decay:
#
#
#    B0 -> rho0 + gamma
#           |
#           +-> pi+ pi-
#
#
# Contributors: Saurabh Sandilya
#               Sam Cunliffe (Oct 2017)
######################################################

from basf2 import process, statistics
from modularAnalysis import *
from stdFSParticles import *
from variables import variables

# load input ROOT file
inputMdst('default', '../1110021010.dst.root')
# default: for analysis of Belle II MC samples produced
# with releases with release-00-08-00 or newer

# --------------------------------------------------
# Create and fill final state ParticleLists
# --------------------------------------------------
<<<<<<< HEAD

fillParticleList('pi+:all', 'chiProb > 0.001 and abs(d0) < 2 and abs(z0) < 4 and pionID > 0.1')

fillParticleList('gamma:all', 'E > 0.050 and clusterE9E25 > 0.8')

=======
stdPi('99eff')
stdPhotons('loose')
>>>>>>> 7cce440c
# reconstruct rho0:pipi
reconstructDecay('rho0:pipi -> pi+:99eff pi-:99eff', '0.35 < M < 1.2')
matchMCTruth('rho0:pipi')

# reconstruct B0:sig
reconstructDecay('B0:sig -> rho0:pipi gamma:loose', '4.8 < M < 5.8')
matchMCTruth('B0:sig')

# --------------------------------------------------
# write out useful information to a ROOT file
# --------------------------------------------------

# information to be saved to file
tools = ['EventMetaData', '^B0:sig']
tools += ['RecoStats', '^B0:sig']
tools += ['Kinematics', '^B0:sig -> [^rho0:pipi -> ^pi+:99eff ^pi-:99eff] ^gamma:loose']
tools += ['InvMass', '^B0:sig -> [^rho0:pipi -> pi+:99eff pi-:99eff] gamma:loose']
tools += ['DeltaEMbc', '^B0:sig -> [rho0:pipi -> pi+:99eff pi-:99eff] gamma:loose']
variables.addAlias("Egamma", "useRestFrame(daughter(1,E))")
tools += ['CustomFloats[Egamma]', '^B0:sig -> [rho0:pipi -> pi+:99eff pi-:99eff] gamma:loose']

# write out the flat ntuple
ntupleFile('../1110021010.ntup.root')
ntupleTree('h1', 'B0:sig', tools)


# --------------------------------------------------
# Process the events and print call statistics
# --------------------------------------------------

process(analysis_main)
print(statistics)<|MERGE_RESOLUTION|>--- conflicted
+++ resolved
@@ -36,16 +36,10 @@
 # --------------------------------------------------
 # Create and fill final state ParticleLists
 # --------------------------------------------------
-<<<<<<< HEAD
 
-fillParticleList('pi+:all', 'chiProb > 0.001 and abs(d0) < 2 and abs(z0) < 4 and pionID > 0.1')
-
-fillParticleList('gamma:all', 'E > 0.050 and clusterE9E25 > 0.8')
-
-=======
 stdPi('99eff')
 stdPhotons('loose')
->>>>>>> 7cce440c
+
 # reconstruct rho0:pipi
 reconstructDecay('rho0:pipi -> pi+:99eff pi-:99eff', '0.35 < M < 1.2')
 matchMCTruth('rho0:pipi')
