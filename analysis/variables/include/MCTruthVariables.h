--- conflicted
+++ resolved
@@ -256,17 +256,16 @@
     double seenInKLM(const Particle*);
 
     /**
-<<<<<<< HEAD
      * return number of steps to i-th daughter from the particle at generator level.
      * return -1, if no MCParticle is associated to the particle or the i-th daughter.
      * return -999, if i-th daughter does not exist.
      */
     int genNStepsToDaughter(const Particle* particle, const std::vector<double>& arguments);
-=======
+
+    /**
      * return number of missing daughters having assigned PDG codes
      * return -1, if the particle does not have related MC Particle
      */
     int genNMissingDaughter(const Particle* particle, const std::vector<double>& arguments);
->>>>>>> 8e62893d
   }
 }