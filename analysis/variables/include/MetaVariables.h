--- conflicted
+++ resolved
@@ -243,8 +243,6 @@
     Manager::FunctionPtr isInfinity(const std::vector<std::string>& arguments);
 
     /**
-<<<<<<< HEAD
-=======
      * Returns a function which returns the value of one of two variables of a particle,
      * depending on whether the particle passes the supplied cut. The first argument in the argument
      * vector must be a cut string, and the second and third arguments must be the name of the
@@ -253,7 +251,6 @@
     Manager::FunctionPtr conditionalVariableSelector(const std::vector<std::string>& arguments);
 
     /**
->>>>>>> e3a24278
      * Returns function which returns the combined p-value of the given p-values
      * All arguments should be p-values in the range 0 to 1.
      */
