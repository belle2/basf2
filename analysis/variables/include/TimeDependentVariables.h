/**************************************************************************
 * BASF2 (Belle Analysis Framework 2)                                     *
 * Copyright(C) 2010 - Belle II Collaboration                             *
 *                                                                        *
 * Author: The Belle II Collaboration                                     *
 * Contributors: Luigi Li Gioi, Fernando Abudinen, Thibaud Humair         *
 *                                                                        *
 * This software is provided "as is" without any warranty.                *
 **************************************************************************/

#pragma once

#include<vector>
#include<string>
#include <analysis/VariableManager/Manager.h>
#include "TVector3.h"

namespace Belle2 {
  class Particle;

  namespace Variable {


    /**
     * return X component of the tag vertex
     *
     * requires that Vertex <-> Particle relation exists (returns -1111 if it doesn't)
     */
    double particleTagVx(const Particle* particle);

    /**
     * return Y component of the tag vertex
     *
     * requires that Vertex <-> Particle relation exists (returns -1111 if it doesn't)
     */
    double particleTagVy(const Particle* particle);

    /**
     * return Z component of the tag vertex
     *
     * requires that Vertex <-> Particle relation exists (returns -1111 if it doesn't)
     */
    double particleTagVz(const Particle* particle);


    /**
     * return MC X component of the tag vertex
     *
     * requires that Vertex <-> Particle relation exists (returns -1111 if it doesn't)
     */
    double particleTruthTagVx(const Particle* particle);

    /**
     * return MC Y component of the tag vertex
     *
     * requires that Vertex <-> Particle relation exists (returns -1111 if it doesn't)
     */
    double particleTruthTagVy(const Particle* particle);

    /**
     * return MC Z component of the tag vertex
     *
     * requires that Vertex <-> Particle relation exists (returns -1111 if it doesn't)
     */
    double particleTruthTagVz(const Particle* particle);

    /**
     * return the p-Value of the tag vertex
     *
     * requires that Vertex <-> Particle relation exists (returns -1111 if it doesn't)
     */
    double particleTagVpVal(const Particle* particle);

    /**
     * return the number of tracks in the tag vertex
     *
     * requires that Vertex <-> Particle relation exists (returns -1111 if it doesn't)
     */
    double particleTagVNTracks(const Particle* particle);

    /**
     * return the fit type of the tag vertex
     *
     * requires that Vertex <-> Particle relation exists (returns -1111 if it doesn't)
     */
    double particleTagVNTracks(const Particle* particle);

    /**
     * returns the number of degrees of freedom in the tag vertex fit. can be non-integer due to adaptive vertex fitting.
     *
     * requires that TagVertex <-> Particle relation exists (returns -1111 if not)
     */
    double particleTagVNDF(const Particle*);

    /**
     * returns chi^2 value of the tag vertex fit result.
     *
     * requires that TagVertex <-> Particle relation exists (returns -1111 if not)
     */
    double particleTagVChi2(const Particle*);

    /**
     * returns the IP component of chi^2 value of the tag vertex fit result.
     *
     * requires that TagVertex <-> Particle relation exists (returns -1111 if not)
     */
    double particleTagVChi2IP(const Particle*);


    /**
     * return the error of the X component of the tag vertex
     *
     * requires that Vertex <-> Particle relation exists (returns -1111 if it doesn't)
     */
    double particleTagVxErr(const Particle* particle);

    /**
     * return the error of the Y component of the tag vertex
     *
     * requires that Vertex <-> Particle relation exists (returns -1111 if it doesn't)
     */
    double particleTagVyErr(const Particle* particle);

    /**
     * return the error of the Z component of the tag vertex
     *
     * requires that Vertex <-> Particle relation exists (returns -1111 if it doesn't)
     */
    double particleTagVzErr(const Particle* particle);

    /**
     * return Delta T (Brec - Btag) in ps
     *
     * requires that Vertex <-> Particle relation exists (returns -1111 if it doesn't)
     */
    double particleDeltaT(const Particle* particle);



    /**
     * return Delta T error in ps
     *
     * requires that Vertex <-> Particle relation exists (returns -1111 if it doesn't)
     */
    double particleDeltaTErr(const Particle* particle);

    /**
     * return generated Delta T (Brec - Btag), i.e. difference of proper times (in ps)
     *
     * requires that Vertex <-> Particle relation exists (returns -1111 if it doesn't)
     */
    double particleMCDeltaT(const Particle* particle);

    /**
     * return generated Delta T (Brec - Btag) in boost-direction kinematic approximation (in ps)
     *
     * requires that Vertex <-> Particle relation exists (returns -1111 if it doesn't)
     */
    double particleMCDeltaTapprox(const Particle* particle);

    /**
     * return generated Delta l (Brec - Btag) in boost-direction (in cm)
     *
     * requires that Vertex <-> Particle relation exists (returns -1111 if it doesn't)
     */
    double particleMCDeltaL(const Particle* particle);


    /**
     * return Delta Z (Brec - Btag) in cm
     *
     * requires that Vertex <-> Particle relation exists (returns -1111 if it doesn't)
     */
    double particleDeltaZ(const Particle* particle);

    /**
     * returns the error of Delta Z (Brec - Btag) in cm
     *
     * requires that Vertex <-> Particle relation exists (returns -1111 if it doesn't)
     */
    double particleDeltaZErr(const Particle* particle);

    /**
     * return Delta Boost direction (Brec - Btag) in cm
     *
     * requires that Vertex <-> Particle relation exists (returns -1111 if it doesn't)
     */
    double particleDeltaB(const Particle* particle);

    /**
     * returns the error of the difference Delta Boost direction (Brec - Btag) in cm
     *
     * requires that Vertex <-> Particle relation exists (returns -1111 if it doesn't)
     */
    double particleDeltaBErr(const Particle* particle);

    /**
     * returns the vertex component in the boost direction
     *
     */
    double vertexBoostDirection(const Particle*);

    /**
     * returns the vertex component in the direction orthogonal to the boost
     *
     */
    double vertexOrthogonalBoostDirection(const Particle*);

    /**
     * returns the MC vertex component in the boost direction
     *
     */
    double vertexTruthBoostDirection(const Particle*);

    /**
     * returns the MC vertex component in the direction orthogonal to the boost
     *
     */
    double vertexTruthOrthogonalBoostDirection(const Particle*);

    /**
     * returns the vertex error component in the boost direction
     *
     */
    double vertexErrBoostDirection(const Particle*);

    /**
     * returns the vertex error in the direction orthogonal boost direction
     *
     */
    double vertexErrOrthBoostDirection(const Particle*);



    /**
     *  Returns the TagV component in the boost direction
     *
     */
    double tagVBoostDirection(const Particle*);

    /**
     * Returns the TagV component in the direction orthogonal to the boost
     *
     */
    double tagVOrthogonalBoostDirection(const Particle*);

    /**
     * Returns the MC TagV component in the boost direction
     *
     */
    double tagVTruthBoostDirection(const Particle*);

    /**
     * Returns the MC TagV component in the direction orthogonal to the boost
     *
     */
    double tagVTruthOrthogonalBoostDirection(const Particle*);

    /**
     * Returns the error of TagV in the boost direction
     *
     */
    double tagVErrBoostDirection(const Particle*);

    /**
     * Returns the error of TagV in the direction orthogonal to the boost
     *
     */
    double tagVErrOrthogonalBoostDirection(const Particle*);

    /**
     * Returns internal mc flavor used in the TagV module. Only to be used for internal checks by developers.
     *
     */
    double particleInternalTagVMCFlavor(const Particle*);

    /**
     * Return the norm of the momentum of the tag track indexed by trackIndex
     *
     */
    double tagTrackMomentum(const Particle* part, const std::vector<double>& trackIndex);

    /**
     * Return the X component of the momentum of the tag track indexed by trackIndex
     *
     */
    double tagTrackMomentumX(const Particle* part, const std::vector<double>& trackIndex);

    /**
     * Return the Y component of the momentum of the tag track indexed by trackIndex
     *
     */
    double tagTrackMomentumY(const Particle* part, const std::vector<double>& trackIndex);

    /**
     * Return the Z component of the momentum of the tag track indexed by trackIndex
     *
     */
    double tagTrackMomentumZ(const Particle* part, const std::vector<double>& trackIndex);

    /**
     * Returns the d0 parameter of the tag track indexed by trackIndex
     *
     */
    double tagTrackD0(const Particle* part, const std::vector<double>& trackIndex);

    /**
     * Returns the z0 parameter of the tag track indexed by trackIndex
     *
     */
    double tagTrackZ0(const Particle* part, const std::vector<double>& trackIndex);

    /**
     * returns the number of tracks used by rave to fit the vertex (not counting the ones coming from Kshorts)
     *
     */
    double particleTagVNFitTracks(const Particle* particle);

    /**
     * returns the weight assigned by Rave to the tag track indexed by trackIndex
     *
     */
    double tagTrackRaveWeight(const Particle* part, const std::vector<double>& trackIndex);

    /**
     * returns the distance between the centre of the constraint and the tag track indexed by track index
     *
     */
    double tagTrackDistanceToConstraint(const Particle* part, const std::vector<double>& trackIndex);


    /**
     * returns the estimated uncertainty on the distance between the centre of the constraint and
     * the tag track indexed by track index
     *
     */
    double tagTrackDistanceToConstraintErr(const Particle* part, const std::vector<double>& trackIndex);

    /**
     * returns the significance of the distance between the centre of the constraint and
     * the tag track indexed by track index (computed as distance / uncertainty)
     *
     */
    double tagTrackDistanceToConstraintSignificance(const Particle* part, const std::vector<double>& trackIndex);


    /**
     * returns the distance between the centre of the constraint and the tag vtx
     *
     */
    double tagVDistanceToConstraint(const Particle* part);

    /**
     * returns the estimated uncertainty on the distance between the centre of the constraint and
     * the tag vtx
     *
     */
    double tagVDistanceToConstraintErr(const Particle* part);

    /**
     * returns the significance of the distance between the tag vtx and the centre of the constraint
     * (computed as distance / uncertainty)
     */
    double tagVDistanceToConstraintSignificance(const Particle* part);


    /**
     * returns the measured distance between the tag vtx and the tag track indexed by trackIndex
     *
     */
    double tagTrackDistanceToTagV(const Particle* part, const std::vector<double>& trackIndex);

    /**
     * returns the estimated uncertainty on the distance between the tag vtx and
     * the tag track indexed by trackIndex
     *
     */
    double tagTrackDistanceToTagVErr(const Particle* part, const std::vector<double>& trackIndex);

    /**
     * returns the significance of the distance between the tag vtx and the tag track indexed by trackIndex
     * (computed as distance / uncertainty)
     *
     */
    double tagTrackDistanceToTagVSignificance(const Particle* part, const std::vector<double>& trackIndex);

    /**
     * returns the true distance between the true B Tag decay vertex and the particle
     * corresponding to the tag vtx track indexed by trackIndex.
     *
     */
    double tagTrackTrueDistanceToTagV(const Particle* part, const std::vector<double>& trackIndex);

    /**
     * Returns the vector between the mc particle corresponding to the ith tag vtx track
     * and the true tag B decay vertex.
     *
     */
    TVector3 tagTrackTrueVecToTagV(const Particle* part, const std::vector<double>& trackIndex);

    /**
     * Returns the X coordinate of the vector between the mc particle corresponding to the ith tag vtx track
     * and the true tag B decay vertex.
     *
     */
    double tagTrackTrueVecToTagVX(const Particle* part, const std::vector<double>& trackIndex);

    /**
     * Returns the Y coordinate of the vector between the mc particle corresponding to the ith tag vtx track
     * and the true tag B decay vertex.
     *
     */
    double tagTrackTrueVecToTagVY(const Particle* part, const std::vector<double>& trackIndex);

    /**
     * Returns the Z coordinate of the vector between the mc particle corresponding to the ith tag vtx track
     * and the true tag B decay vertex.
     *
     */
    double tagTrackTrueVecToTagVZ(const Particle* part, const std::vector<double>& trackIndex);

    /**
     * return  the true momentum of the MC particle corresponding to the ith tag vtx track.
     *
     */
    TVector3 tagTrackTrueMomentum(const Particle* part, const std::vector<double>& trackIndex);

    /**
     * return the X component of the true momentum of the MC particle corresponding to the ith tag vtx track.
     *
     */
    double tagTrackTrueMomentumX(const Particle* part, const std::vector<double>& trackIndex);

    /**
     * return the Y component of the true momentum of the MC particle corresponding to the ith tag vtx track.
     *
     */
    double tagTrackTrueMomentumY(const Particle* part, const std::vector<double>& trackIndex);

    /**
     * return the Z component of the true momentum of the MC particle corresponding to the ith tag vtx track.
     *
     */
    double tagTrackTrueMomentumZ(const Particle* part, const std::vector<double>& trackIndex);

    /**
     * return the true origin of the MC particle corresonding to the ith tag vtx track.
     *
     */
    TVector3 tagTrackTrueOrigin(const Particle* part, const std::vector<double>& trackIndex);

    /**
     * return the X component of the true origin of the MC particle corresonding to the ith tag vtx track.
     *
     */
    double tagTrackTrueOriginX(const Particle* part, const std::vector<double>& trackIndex);

    /**
     * return the Y component of the true origin of the MC particle corresonding to the ith tag vtx track.
     *
     */
    double tagTrackTrueOriginY(const Particle* part, const std::vector<double>& trackIndex);

    /**
     * return the Z component of the true origin of the MC particle corresonding to the ith tag vtx track.
     *
     */
    double tagTrackTrueOriginZ(const Particle* part, const std::vector<double>& trackIndex);

    /**
     * return the status of the fit performed with the true track parameters.
     * 0 fit performed with measured parameters
     * 1 fit performed with true parameters
     * 2 unable to recover truth parameters
     *
     */
    int fitTruthStatus(const Particle* part);

<<<<<<< HEAD
    /**
     * return the status of the fit performed with the rolled back postion of tracks.
     * 0 fit performed with measured parameters
     * 1 fit performed with rolled back tracks
     * 2 unable to recover truth parameters
     *
     */
    int rollbackStatus(const Particle* part);
=======
    //**********************************
    //Meta variables
    //**********************************

    /**
     * This is a pointer to the various functions that compute information related to the tag tracks
     *
     */
    typedef double (*TagTrFPtr)(const Particle*, const std::vector<double>&);

    /**
     * returns the average over the tag tracks of the variable given in argument.
     * The variable is one of the tagTrack... variables. Tag tracks which are assigned a 0
     * weight are ignored
     *
     */
    Manager::FunctionPtr tagTrackAverage(const std::vector<std::string>& variable);

    /**
     * returns the maximum over the tag tracks of the variable given in argument.
     * The variable is one of the tagTrack... variables. Tag tracks which are assigned a 0
     * weight are ignored
     *
     */
    Manager::FunctionPtr tagTrackMax(const std::vector<std::string>& variable);

    /**
     * returns the minimum over the tag tracks of the variable given in argument.
     * The variable is one of the tagTrack... variables. Tag tracks which are assigned a 0
     * weight are ignored
     *
     */
    Manager::FunctionPtr tagTrackMin(const std::vector<std::string>& variable);

    /**
     * returns the sum over the tag tracks of the variable given in argument.
     * The variable is one of the tagTrack... variables. Tag tracks which are assigned a 0
     * weight are ignored
     *
     */
    Manager::FunctionPtr tagTrackSum(const std::vector<std::string>& variable);

    /**
     * returns the average over the tag tracks of the square of the variable given in argument.
     * The variable is one of the tagTrack... variables. Tag tracks which are assigned a 0
     * weight are ignored
     *
     */
    Manager::FunctionPtr tagTrackAverageSquares(const std::vector<std::string>& variable);

    /**
     * returns the average over the tag tracks of the variable given in argument, weighted
     * by the weights of the tag vertex fitter
     * The variable is one of the tagTrack... variables.
     *
     */
    Manager::FunctionPtr tagTrackWeightedAverage(const std::vector<std::string>& variable);

    /**
     * returns the average over the tag tracks of the square of the variable given in argument, weighted
     * by the weights of the tag vertex fitter
     * The variable is one of the tagTrack... variables.
     *
     */
    Manager::FunctionPtr tagTrackWeightedAverageSquares(const std::vector<std::string>& variable);

>>>>>>> 27cfb4b8
  }
}
<|MERGE_RESOLUTION|>--- conflicted
+++ resolved
@@ -476,7 +476,6 @@
      */
     int fitTruthStatus(const Particle* part);
 
-<<<<<<< HEAD
     /**
      * return the status of the fit performed with the rolled back postion of tracks.
      * 0 fit performed with measured parameters
@@ -485,7 +484,6 @@
      *
      */
     int rollbackStatus(const Particle* part);
-=======
     //**********************************
     //Meta variables
     //**********************************
@@ -552,6 +550,5 @@
      */
     Manager::FunctionPtr tagTrackWeightedAverageSquares(const std::vector<std::string>& variable);
 
->>>>>>> 27cfb4b8
   }
 }
