/**************************************************************************
 * basf2 (Belle II Analysis Software Framework)                           *
 * Author: The Belle II Collaboration                                     *
 *                                                                        *
 * See git log for contributors and copyright holders.                    *
 * This file is licensed under LGPL-3.0, see LICENSE.md.                  *
 **************************************************************************/

#pragma once

#include <framework/gearbox/Const.h>

#include <Math/Vector2D.h>
#include <Math/Vector3D.h>

namespace Belle2 {
  class Particle;

  namespace Variable {

    /**
<<<<<<< HEAD
     * returns the number of CDC hits associated to this track
     */
    double v0DaughterTrackNCDCHits(const Particle* part, const std::vector<double>& daughterID);

    /**
     * returns the number of SVD hits associated to this track
     */
    double v0DaughterTrackNSVDHits(const Particle* part, const std::vector<double>& daughterID);

    /**
     * returns the number of PXD hits associated to this track
     */
    double v0DaughterTrackNPXDHits(const Particle* part, const std::vector<double>& daughterID);

    /**
     * returns the number of VTX hits associated to this track
     */
    double v0DaughterTrackNVTXHits(const Particle* part, const std::vector<double>& daughterID);

    /**
     * returns the number of PXD, SVD and VTX hits associated to this track
     */
    double v0DaughterTrackNVXDHits(const Particle* part, const std::vector<double>& daughterID);

    /**
=======
>>>>>>> e1eac117
     * returns the number of track hits removed in V0Finder
     */
    double v0DaughterTrackNRemovedHits(const Particle* part, const std::vector<double>& daughterID);

    /**
<<<<<<< HEAD
     * returns the first activated SVD layer associated to the track
     */
    double v0DaughterTrackFirstSVDLayer(const Particle* part, const std::vector<double>& daughterID);

    /**
     * returns the first activated PXD layer associated to the track
     */
    double v0DaughterTrackFirstPXDLayer(const Particle* part, const std::vector<double>& daughterID);

    /**
     * returns the first activated VTX layer associated to the track
     */
    double v0DaughterTrackFirstVTXLayer(const Particle* part, const std::vector<double>& daughterID);

    /**
     * returns the first activated CDC layer associated to the track
     */
    double v0DaughterTrackFirstCDCLayer(const Particle* part, const std::vector<double>& daughterID);

    /**
     * returns the last CDC layer associated to the track
     */
    double v0DaughterTrackLastCDCLayer(const Particle* part, const std::vector<double>& daughterID);

    /**
     * returns the fit P-value of the track
     */
    double v0DaughterTrackPValue(const Particle* part, const std::vector<double>& daughterID);

    /**
     * returns the D0 impact parameter of the V0 daughter track
     */
    double v0DaughterTrackD0(const Particle* part, const std::vector<double>& daughterID);

    /**
     * returns the transverse momentum angle of the V0 daughter track
     */
    double v0DaughterTrackPhi0(const Particle* part, const std::vector<double>& daughterID);

    /**
     * returns the curvature of the V0 daughter track
     */
    double v0DaughterTrackOmega(const Particle* part, const std::vector<double>& daughterID);

    /**
     * returns the Z0 impact parameter of the V0 daughter track
     */
    double v0DaughterTrackZ0(const Particle* part, const std::vector<double>& daughterID);

    /**
     * returns the slope of the V0 daughter track
     */
    double v0DaughterTrackTanLambda(const Particle* part, const std::vector<double>& daughterID);

    /**
     * returns the d0 error of the track
     */
    double v0DaughterTrackD0Error(const Particle* part, const std::vector<double>& daughterID);

    /**
     * returns the phi0 error of the track
     */
    double v0DaughterTrackPhi0Error(const Particle* part, const std::vector<double>& daughterID);

    /**
     * returns the omega error of the track
     */
    double v0DaughterTrackOmegaError(const Particle* part, const std::vector<double>& daughterID);

    /**
     * returns the z0 error of the track
     */
    double v0DaughterTrackZ0Error(const Particle* part, const std::vector<double>& daughterID);

    /**
     * returns the tan(lambda) error of the track
     */
    double v0DaughterTrackTanLambdaError(const Particle* part, const std::vector<double>& daughterID);

    /**
=======
>>>>>>> e1eac117
     * return the d0 impact parameter of a V0's daughter with daughterID index with the V0 vertex point as a pivot for the track
     */
    double v0DaughterD0(const Particle* particle, const std::vector<double>& daughterID);

    /**
     * return the difference between d0 impact parameters of V0's daughters with the V0 vertex point as a pivot for the track
     */
    double v0DaughterD0Diff(const Particle* particle);

    /**
     * return the z0 impact parameter of a V0's daughter with daughterID index with the V0 vertex point as a pivot for the track
     */
    double v0DaughterZ0(const Particle* particle, const std::vector<double>& daughterID);

    /**
     * return the difference between Z0 impact parameters of V0's daughters with the V0 vertex point as a pivot for the track
     */
    double v0DaughterZ0Diff(const Particle* particle);

    /**
     * returns the pull of the helix parameter d0 with the true V0 vertex as the track pivot.
     */
    double v0DaughterHelixWithTrueVertexAsPivotD0Pull(const Particle* part, const std::vector<double>& daughterID);

    /**
     * returns the pull of the helix parameter phi0 with the true V0 vertex as the track pivot.
     */
    double v0DaughterHelixWithTrueVertexAsPivotPhi0Pull(const Particle* part, const std::vector<double>& daughterID);

    /**
     * returns the pull of the helix parameter omega with the true V0 vertex as the track pivot.
     */
    double v0DaughterHelixWithTrueVertexAsPivotOmegaPull(const Particle* part, const std::vector<double>& daughterID);

    /**
     * returns the pull of the helix parameter z0 with the true V0 vertex as the track pivot.
     */
    double v0DaughterHelixWithTrueVertexAsPivotZ0Pull(const Particle* part, const std::vector<double>& daughterID);

    /**
     * returns the pull of the helix parameter tan(lambda) with the true V0 vertex as the track pivot.
     */
    double v0DaughterHelixWithTrueVertexAsPivotTanLambdaPull(const Particle* part, const std::vector<double>& daughterID);

    /**
     * returns the track parameter Tau  0:d0, 1:phi0, 2:omega, 3:z0, 4:tanLambda
     */
    double v0DaughterTrackParam5AtIPPerigee(const Particle* part, const std::vector<double>& params);

    /**
     * returns an element of the 15 covariance matrix elements
     * (0,0), (0,1) ... (1,1), (1,2) ... (2,2) ...
     */
    double v0DaughterTrackParamCov5x5AtIPPerigee(const Particle* part, const std::vector<double>& params);

    /**
     * returns the flag for V0 daughters sharing the innermost VXD hit.
     * 0x1(0x2) bit represents V/z(U/r-phi)-hit share.
     */
    int v0DaughtersShareInnermostHit(const Particle* part);

    /**
     * returns the flag for V0 daughters sharing the innermost VXD U-side hit.
     */
    bool v0DaughtersShareInnermostUHit(const Particle* part);

    /**
     * returns the flag for V0 daughters sharing the innermost VXD V-side hit.
     */
    bool v0DaughtersShareInnermostVHit(const Particle* part);

    /**
     * helper function to get the number of hits associated to a track for given tracking detector
     * If given particle is not created out of the Track, the return value is 0.
     * Not registered in variable manager
     */
    double getV0DaughterTrackDetNHits(const Particle* particle, const double daughterID, const Const::EDetector& det);

    /** helper function to get pull of the helix parameters of the V0 daughter tracks with the true V0 vertex as the pivot */
    double getHelixParameterPullOfV0DaughterWithTrueVertexAsPivotAtIndex(const Particle* particle, const double daughterID,
        const int tauIndex);

    /** helper function to do some basic sanity checks before calculating converted photon variables */
    int convertedPhotonErrorChecks(const Particle* gamma, const std::vector<double>& daughterIndices);

    /** helper function to load helix parameters for calculating converted photon variables */
    int convertedPhotonLoadHelixParams(const Particle* gamma, int daughterIndex1, int daughterIndex2, double& Phi01, double& D01,
                                       double& Omega1, double& Z01, double& TanLambda1, double& Phi02, double& D02, double& Omega2, double& Z02,
                                       double& TanLambda2);

    /**
     * returns the invariant-mass of the two-track system assuming it's a converted photon
     */
    double convertedPhotonInvariantMass(const Particle* gamma, const std::vector<double>& daughterIndices);

    /**
     * returns the discriminating variable Delta-TanLambda of the two-track system assuming it's a converted photon
     */
    double convertedPhotonDelTanLambda(const Particle* gamma, const std::vector<double>& daughterIndices);

    /**
     * returns the discriminating variable Delta-R of the two-track system assuming it's a converted photon
     */
    double convertedPhotonDelR(const Particle* gamma, const std::vector<double>& daughterIndices);

    /** helper function that returns the estimated Z-coordinates of the two helices at the vertex */
    std::pair<double, double> convertedPhotonZ1Z2(const Particle* gamma, const std::vector<double>& daughterIndices);

    /**
     * returns the discriminating variable Delta-Z of the two-track system assuming it's a converted photon
     */
    double convertedPhotonDelZ(const Particle* gamma, const std::vector<double>& daughterIndices);

    /**
     * returns the estimated Z-coordinate of the two-track system assuming it's a converted photon
     */
    double convertedPhotonZ(const Particle* gamma, const std::vector<double>& daughterIndices);

    /** helper function that returns the estimated vertex in the transverse plane */
    ROOT::Math::XYVector convertedPhotonXY(const Particle* gamma, const std::vector<double>& daughterIndices);

    /**
     * returns the estimated X-coordinate of the two-track system assuming it's a converted photon
     */
    double convertedPhotonX(const Particle* gamma, const std::vector<double>& daughterIndices);

    /**
     * returns the estimated Y-coordinate of the two-track system assuming it's a converted photon
     */
    double convertedPhotonY(const Particle* gamma, const std::vector<double>& daughterIndices);

    /**
     * returns the estimated Rho of the two-track system assuming it's a converted photon
     */
    double convertedPhotonRho(const Particle* gamma, const std::vector<double>& daughterIndices);

    /**
     * helper function that returns the estimated 3-momentum of the two-track system assuming it's a converted photon
     */
    ROOT::Math::XYZVector convertedPhoton3Momentum(const Particle* gamma, const std::vector<double>& daughterIndices);

    /**
     * returns the estimated x-component of momentum of the two-track system assuming it's a converted photon
     */
    double convertedPhotonPx(const Particle* gamma, const std::vector<double>& daughterIndices);

    /**
     * returns the estimated y-component of momentum of the two-track system assuming it's a converted photon
     */
    double convertedPhotonPy(const Particle* gamma, const std::vector<double>& daughterIndices);

    /**
     * returns the estimated z-component of momentum of the two-track system assuming it's a converted photon
     */
    double convertedPhotonPz(const Particle* gamma, const std::vector<double>& daughterIndices);


  }
} // Belle2 namespace<|MERGE_RESOLUTION|>--- conflicted
+++ resolved
@@ -19,122 +19,11 @@
   namespace Variable {
 
     /**
-<<<<<<< HEAD
-     * returns the number of CDC hits associated to this track
-     */
-    double v0DaughterTrackNCDCHits(const Particle* part, const std::vector<double>& daughterID);
-
-    /**
-     * returns the number of SVD hits associated to this track
-     */
-    double v0DaughterTrackNSVDHits(const Particle* part, const std::vector<double>& daughterID);
-
-    /**
-     * returns the number of PXD hits associated to this track
-     */
-    double v0DaughterTrackNPXDHits(const Particle* part, const std::vector<double>& daughterID);
-
-    /**
-     * returns the number of VTX hits associated to this track
-     */
-    double v0DaughterTrackNVTXHits(const Particle* part, const std::vector<double>& daughterID);
-
-    /**
-     * returns the number of PXD, SVD and VTX hits associated to this track
-     */
-    double v0DaughterTrackNVXDHits(const Particle* part, const std::vector<double>& daughterID);
-
-    /**
-=======
->>>>>>> e1eac117
      * returns the number of track hits removed in V0Finder
      */
     double v0DaughterTrackNRemovedHits(const Particle* part, const std::vector<double>& daughterID);
 
     /**
-<<<<<<< HEAD
-     * returns the first activated SVD layer associated to the track
-     */
-    double v0DaughterTrackFirstSVDLayer(const Particle* part, const std::vector<double>& daughterID);
-
-    /**
-     * returns the first activated PXD layer associated to the track
-     */
-    double v0DaughterTrackFirstPXDLayer(const Particle* part, const std::vector<double>& daughterID);
-
-    /**
-     * returns the first activated VTX layer associated to the track
-     */
-    double v0DaughterTrackFirstVTXLayer(const Particle* part, const std::vector<double>& daughterID);
-
-    /**
-     * returns the first activated CDC layer associated to the track
-     */
-    double v0DaughterTrackFirstCDCLayer(const Particle* part, const std::vector<double>& daughterID);
-
-    /**
-     * returns the last CDC layer associated to the track
-     */
-    double v0DaughterTrackLastCDCLayer(const Particle* part, const std::vector<double>& daughterID);
-
-    /**
-     * returns the fit P-value of the track
-     */
-    double v0DaughterTrackPValue(const Particle* part, const std::vector<double>& daughterID);
-
-    /**
-     * returns the D0 impact parameter of the V0 daughter track
-     */
-    double v0DaughterTrackD0(const Particle* part, const std::vector<double>& daughterID);
-
-    /**
-     * returns the transverse momentum angle of the V0 daughter track
-     */
-    double v0DaughterTrackPhi0(const Particle* part, const std::vector<double>& daughterID);
-
-    /**
-     * returns the curvature of the V0 daughter track
-     */
-    double v0DaughterTrackOmega(const Particle* part, const std::vector<double>& daughterID);
-
-    /**
-     * returns the Z0 impact parameter of the V0 daughter track
-     */
-    double v0DaughterTrackZ0(const Particle* part, const std::vector<double>& daughterID);
-
-    /**
-     * returns the slope of the V0 daughter track
-     */
-    double v0DaughterTrackTanLambda(const Particle* part, const std::vector<double>& daughterID);
-
-    /**
-     * returns the d0 error of the track
-     */
-    double v0DaughterTrackD0Error(const Particle* part, const std::vector<double>& daughterID);
-
-    /**
-     * returns the phi0 error of the track
-     */
-    double v0DaughterTrackPhi0Error(const Particle* part, const std::vector<double>& daughterID);
-
-    /**
-     * returns the omega error of the track
-     */
-    double v0DaughterTrackOmegaError(const Particle* part, const std::vector<double>& daughterID);
-
-    /**
-     * returns the z0 error of the track
-     */
-    double v0DaughterTrackZ0Error(const Particle* part, const std::vector<double>& daughterID);
-
-    /**
-     * returns the tan(lambda) error of the track
-     */
-    double v0DaughterTrackTanLambdaError(const Particle* part, const std::vector<double>& daughterID);
-
-    /**
-=======
->>>>>>> e1eac117
      * return the d0 impact parameter of a V0's daughter with daughterID index with the V0 vertex point as a pivot for the track
      */
     double v0DaughterD0(const Particle* particle, const std::vector<double>& daughterID);
