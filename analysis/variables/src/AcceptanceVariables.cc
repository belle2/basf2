--- conflicted
+++ resolved
@@ -28,15 +28,9 @@
     bool thetaInTOPAcceptance(const Particle* particle)
     {
       double theta = particle->get4Vector().Theta() * 180. / TMath::Pi();
-<<<<<<< HEAD
       if (theta > 34.64 && theta < 121.87) {
-        return 1;
-      } else return 0;
-=======
-      if (theta > 31. && theta < 128.) {
-        return true;
-      } else return false;
->>>>>>> d7ff227b
+        return true;
+      } else return false;
     }
 
     bool thetaInARICHAcceptance(const Particle* particle)
