--- conflicted
+++ resolved
@@ -75,13 +75,7 @@
     REGISTER_VARIABLE("isFromECL", particleIsFromECL, "Returns 1.0 if this particle was created from an ECLCluster, 0 otherwise.");
     REGISTER_VARIABLE("isFromKLM", particleIsFromKLM, "Returns 1.0 if this particle was created from a KLMCluster, 0 otherwise.");
     REGISTER_VARIABLE("isFromTrack", particleIsFromTrack, "Returns 1.0 if this particle was created from a track, 0 otherwise.");
-<<<<<<< HEAD
     REGISTER_VARIABLE("isFromV0", particleIsFromV0, "Returns 1.0 if this particle was created from a V0, 0 otherwise.");
-    REGISTER_VARIABLE("mdstIndex", particleMdstArrayIndex,
-                      "StoreArray index(0 - based) of the MDST object from which the Particle was created");
-    REGISTER_VARIABLE("mdstSource", particleMdstSource,
-                      "mdstSource - unique identifier for identification of Particles that are constructed from the same object in the detector (Track, energy deposit, ...)");
-=======
     REGISTER_VARIABLE("mdstIndex", particleMdstArrayIndex, R"DOC(
 Store array index (0 - based) of the MDST object from which the Particle was created. 
 It's 0 for composite particles.
@@ -104,7 +98,6 @@
 Returns unique identifier of final state particle.
 Particles created from the same object (e.g. from the same track) have different :b2:var:`uniqueParticleIdentifier` value.)DOC");
 
->>>>>>> 7a9e1518
     REGISTER_VARIABLE("isUnspecified", particleIsUnspecified,
                       "returns 1 if the particle is marked as an unspecified object (like B0 -> @Xsd e+ e-), 0 if not");
     REGISTER_VARIABLE("chiProb", particlePvalue, R"DOC(
