--- conflicted
+++ resolved
@@ -387,12 +387,8 @@
           }
           if (!qq)
             return std::numeric_limits<double>::quiet_NaN();
-<<<<<<< HEAD
+
           bool isinROE = isInRestOfEvent(particle);
-=======
-
-          double isinROE = isInRestOfEvent(particle);
->>>>>>> 0572d38f
           TVector3 newZ;
           if (modeisSignal or (modeisAuto and isinROE))
             newZ = qq->getThrustB();
@@ -422,100 +418,70 @@
 
 
     VARIABLE_GROUP("Continuum Suppression");
-<<<<<<< HEAD
-    REGISTER_VARIABLE("R2", R2, R"DOC(
-=======
     REGISTER_VARIABLE("R2(maskname)", R2WithMask, R"DOC(
->>>>>>> 0572d38f
 Returns reduced Fox-Wolfram R2, defined as ratio of the i-th to the 0-th order Fox Wolfram moments.
 
 .. warning:: You have to run the Continuum Suppression builder module for this variable to be meaningful.
 .. seealso:: :ref:`analysis_continuumsuppression` and `buildContinuumSuppression`.
-<<<<<<< HEAD
-)DOC", Manager::VariableDataType::c_double);
-    REGISTER_VARIABLE("thrustBm", thrustBm, R"DOC(
-=======
-)DOC");
+)DOC", Manager::VariableDataType::c_double);
     REGISTER_VARIABLE("R2", R2 , R"DOC(
 Returns reduced Fox-Wolfram R2, defined as ratio of the i-th to the 0-th order Fox Wolfram moments.
 
 .. warning:: You have to run the Continuum Suppression builder module for this variable to be meaningful.
 .. seealso:: :ref:`analysis_continuumsuppression` and `buildContinuumSuppression`.
 :noindex:
-)DOC");
+)DOC", Manager::VariableDataType::c_double);
     REGISTER_VARIABLE("thrustBm(maskname)", thrustBmWithMask, R"DOC(
->>>>>>> 0572d38f
 Returns magnitude of the signal B thrust axis.
 
 .. warning:: You have to run the Continuum Suppression builder module for this variable to be meaningful.
 .. seealso:: :ref:`analysis_continuumsuppression` and `buildContinuumSuppression`.
-<<<<<<< HEAD
-)DOC", Manager::VariableDataType::c_double);
-    REGISTER_VARIABLE("thrustOm", thrustOm, R"DOC(
-=======
-)DOC");
+)DOC", Manager::VariableDataType::c_double);
     REGISTER_VARIABLE("thrustBm", thrustBm, R"DOC(
 Returns magnitude of the signal B thrust axis.
 
 .. warning:: You have to run the Continuum Suppression builder module for this variable to be meaningful.
 .. seealso:: :ref:`analysis_continuumsuppression` and `buildContinuumSuppression`.
 :noindex:
-)DOC");
+)DOC", Manager::VariableDataType::c_double);
     REGISTER_VARIABLE("thrustOm(maskname)", thrustOmWithMask, R"DOC(
->>>>>>> 0572d38f
 Returns magnitude of the ROE thrust axis.
 
 .. warning:: You have to run the Continuum Suppression builder module for this variable to be meaningful.
 .. seealso:: :ref:`analysis_continuumsuppression` and `buildContinuumSuppression`.
-<<<<<<< HEAD
-)DOC", Manager::VariableDataType::c_double);
-    REGISTER_VARIABLE("cosTBTO", cosTBTO, R"DOC(
-=======
-)DOC");
+)DOC", Manager::VariableDataType::c_double);
     REGISTER_VARIABLE("thrustOm", thrustOm, R"DOC(
 Returns magnitude of the ROE thrust axis.
 
 .. warning:: You have to run the Continuum Suppression builder module for this variable to be meaningful.
 .. seealso:: :ref:`analysis_continuumsuppression` and `buildContinuumSuppression`.
 :noindex:
-)DOC");
+)DOC", Manager::VariableDataType::c_double);
     REGISTER_VARIABLE("cosTBTO(maskname)", cosTBTOWithMask, R"DOC(
->>>>>>> 0572d38f
 Returns cosine of angle between thrust axis of the signal B and thrust axis of ROE.
 
 .. warning:: You have to run the Continuum Suppression builder module for this variable to be meaningful.
 .. seealso:: :ref:`analysis_continuumsuppression` and `buildContinuumSuppression`.
-<<<<<<< HEAD
-)DOC", Manager::VariableDataType::c_double);
-=======
-)DOC");
+)DOC", Manager::VariableDataType::c_double);
     REGISTER_VARIABLE("cosTBTO", cosTBTO, R"DOC(
 Returns cosine of angle between thrust axis of the signal B and thrust axis of ROE.
 
 .. warning:: You have to run the Continuum Suppression builder module for this variable to be meaningful.
 .. seealso:: :ref:`analysis_continuumsuppression` and `buildContinuumSuppression`.
 :noindex:
-)DOC");
+)DOC", Manager::VariableDataType::c_double);
     REGISTER_VARIABLE("cosTBz(maskname)", cosTBzWithMask, R"DOC(
 Returns cosine of angle between thrust axis of the signal B and z-axis.
 
 .. warning:: You have to run the Continuum Suppression builder module for this variable to be meaningful.
 .. seealso:: :ref:`analysis_continuumsuppression` and `buildContinuumSuppression`.
-)DOC");
->>>>>>> 0572d38f
+)DOC", Manager::VariableDataType::c_double);
     REGISTER_VARIABLE("cosTBz", cosTBz, R"DOC(
 Returns cosine of angle between thrust axis of the signal B and z-axis.
 
 .. warning:: You have to run the Continuum Suppression builder module for this variable to be meaningful.
 .. seealso:: :ref:`analysis_continuumsuppression` and `buildContinuumSuppression`.
-<<<<<<< HEAD
-)DOC", Manager::VariableDataType::c_double);
-    REGISTER_VARIABLE("KSFWVariables(variable,string)", KSFWVariables,  R"DOC(
-Returns variable et, mm2, or one of the 16 KSFW moments. If only the ``variable`` argument is specified, the KSFW moment calculated from the B primary daughters is returned. 
-If string is set to ``FS1``, the KSFW moment calculated from the B final state daughters is returned.
-=======
-:noindex:
-)DOC");
+)DOC", Manager::VariableDataType::c_double);
     REGISTER_VARIABLE("KSFWVariables(variable[, string, string])", KSFWVariables,  R"DOC(
 Returns variable et, mm2, or one of the 16 KSFW moments.
 The second and third arguments are optional unless you have created multiple instances of the ContinuumSuppression with different ROE masks.
@@ -523,7 +489,6 @@
 If the second argument is set to 'FS1', the KSFW moment is calculated from the B final state daughters.
 Otherwise, the KSFW moment is calculated from the B primary daughters.
 The ROE mask name is then either the second or the third argument and must not be called 'FS1'.
->>>>>>> 0572d38f
 Allowed input values for ``variable`` argument are the following:
 
 * mm2,   et
