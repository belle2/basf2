/**************************************************************************
 * BASF2 (Belle Analysis Framework 2)                                     *
 * Copyright(C) 2018 - Belle II Collaboration                             *
 *                                                                        *
 * Author: The Belle II Collaboration                                     *
 * Contributors: Torben Ferber                                            *
 *               Alon Hershenhorn                                         *
 *                                                                        *
 * This software is provided "as is" without any warranty.                *
 **************************************************************************/

// Own include
#include <analysis/variables/ECLVariables.h>

//framework
#include <framework/logging/Logger.h>
#include <framework/datastore/StoreArray.h>

//analysis
#include <analysis/VariableManager/Manager.h>
#include <analysis/dataobjects/Particle.h>
#include <analysis/dataobjects/ECLEnergyCloseToTrack.h>
#include <analysis/dataobjects/ECLTRGInformation.h>
#include <analysis/dataobjects/ECLTriggerCell.h>
#include <analysis/utility/ReferenceFrame.h>
#include <analysis/ClusterUtility/ClusterUtils.h>

//MDST
#include <mdst/dataobjects/ECLCluster.h>
#include <mdst/dataobjects/Track.h>
#include <mdst/dataobjects/EventLevelClusteringInfo.h>

#include <cmath>
#include <stack>

namespace Belle2 {
  namespace Variable {

    double eclPulseShapeDiscriminationMVA(const Particle* particle)
    {
      const ECLCluster* cluster = particle->getECLCluster();
      if (cluster) {
        if (eclClusterHasPulseShapeDiscrimination(particle)) {
          return cluster->getPulseShapeDiscriminationMVA();
        } else {
          return -1.0;
        }
      }
      return std::numeric_limits<float>::quiet_NaN();
    }

    double eclClusterNumberOfHadronDigits(const Particle* particle)
    {

      const ECLCluster* cluster = particle->getECLCluster();
      if (cluster) {
        if (eclClusterHasPulseShapeDiscrimination(particle)) {
          return cluster->getNumberOfHadronDigits();
        } else
          return -1.0;
      }
      return std::numeric_limits<float>::quiet_NaN();
    }

    double eclClusterDetectionRegion(const Particle* particle)
    {

      const ECLCluster* cluster = particle->getECLCluster();
      if (cluster)
        return cluster->getDetectorRegion();

      return std::numeric_limits<float>::quiet_NaN();
    }

    double eclClusterIsolation(const Particle* particle)
    {

      const ECLCluster* cluster = particle->getECLCluster();
      if (cluster)
        return cluster->getMinTrkDistance();

      return std::numeric_limits<float>::quiet_NaN();
    }

    double eclClusterConnectedRegionID(const Particle* particle)
    {

      const ECLCluster* cluster = particle->getECLCluster();
      if (cluster)
        return  cluster->getConnectedRegionId();

      return std::numeric_limits<float>::quiet_NaN();
    }

    double eclClusterDeltaL(const Particle* particle)
    {

      const ECLCluster* cluster = particle->getECLCluster();
      if (cluster)
        return cluster->getDeltaL();

      return std::numeric_limits<float>::quiet_NaN();
    }


    double eclClusterErrorE(const Particle* particle)
    {

      const ECLCluster* cluster = particle->getECLCluster();
      if (cluster) {
        return cluster->getUncertaintyEnergy();
      }
      return std::numeric_limits<float>::quiet_NaN();
    }

    double eclClusterUncorrectedE(const Particle* particle)
    {

      const ECLCluster* cluster = particle->getECLCluster();
      if (cluster) {
        return cluster->getEnergyRaw();
      }
      return std::numeric_limits<float>::quiet_NaN();
    }

    double eclClusterE(const Particle* particle)
    {
      const auto& frame = ReferenceFrame::GetCurrent();

      const ECLCluster* cluster = particle->getECLCluster();
      if (cluster) {
        ClusterUtils clutls;
        TLorentzVector p4Cluster = clutls.Get4MomentumFromCluster(cluster, particle->getECLClusterEHypothesisBit());

        return frame.getMomentum(p4Cluster).E();
      }
      return std::numeric_limits<float>::quiet_NaN();
    }

    double eclClusterHighestE(const Particle* particle)
    {

      const ECLCluster* cluster = particle->getECLCluster();
      if (cluster) {
        return cluster->getEnergyHighestCrystal();
      }
      return std::numeric_limits<float>::quiet_NaN();
    }

    double eclClusterCellId(const Particle* particle)
    {

      const ECLCluster* cluster = particle->getECLCluster();
      if (cluster) {
        return cluster->getMaxECellId();
      }
      return std::numeric_limits<float>::quiet_NaN();
    }

    double eclClusterTiming(const Particle* particle)
    {

      const ECLCluster* cluster = particle->getECLCluster();
      if (cluster) {
        return cluster->getTime();
      }
      return std::numeric_limits<float>::quiet_NaN();
    }

    double eclClusterHasFailedTiming(const Particle* particle)
    {
      const ECLCluster* cluster = particle->getECLCluster();
      if (cluster) {
        return cluster->hasFailedFitTime();
      }
      return std::numeric_limits<float>::quiet_NaN();
    }

    double eclClusterErrorTiming(const Particle* particle)
    {

      const ECLCluster* cluster = particle->getECLCluster();
      if (cluster) {
        return cluster->getDeltaTime99();
      }
      return std::numeric_limits<float>::quiet_NaN();
    }

    double eclClusterHasFailedErrorTiming(const Particle* particle)
    {
      const ECLCluster* cluster = particle->getECLCluster();
      if (cluster) {
        return cluster->hasFailedTimeResolution();
      }
      return std::numeric_limits<float>::quiet_NaN();
    }

    double eclClusterTheta(const Particle* particle)
    {
      const auto& frame = ReferenceFrame::GetCurrent();

      const ECLCluster* cluster = particle->getECLCluster();
      if (cluster) {
        ClusterUtils clutls;
        TLorentzVector p4Cluster = clutls.Get4MomentumFromCluster(cluster, particle->getECLClusterEHypothesisBit());

        return frame.getMomentum(p4Cluster).Theta();
      }
      return std::numeric_limits<float>::quiet_NaN();
    }

    double eclClusterErrorTheta(const Particle* particle)
    {

      const ECLCluster* cluster  = particle->getECLCluster();
      if (cluster) {
        return cluster->getUncertaintyTheta();
      }
      return std::numeric_limits<float>::quiet_NaN();
    }

    double eclClusterErrorPhi(const Particle* particle)
    {

      const ECLCluster* cluster = particle->getECLCluster();
      if (cluster) {
        return cluster->getUncertaintyPhi();
      }
      return std::numeric_limits<float>::quiet_NaN();
    }

    double eclClusterPhi(const Particle* particle)
    {
      const auto& frame = ReferenceFrame::GetCurrent();

      const ECLCluster* cluster = particle->getECLCluster();
      if (cluster) {
        ClusterUtils clutls;
        TLorentzVector p4Cluster = clutls.Get4MomentumFromCluster(cluster, particle->getECLClusterEHypothesisBit());

        return frame.getMomentum(p4Cluster).Phi();
      }
      return std::numeric_limits<float>::quiet_NaN();
    }

    double eclClusterR(const Particle* particle)
    {

      const ECLCluster* cluster = particle->getECLCluster();
      if (cluster) {
        return cluster->getR();
      }
      return std::numeric_limits<float>::quiet_NaN();
    }

    double eclClusterE1E9(const Particle* particle)
    {

      const ECLCluster* cluster = particle->getECLCluster();
      if (cluster) {
        return cluster->getE1oE9();
      }
      return std::numeric_limits<float>::quiet_NaN();
    }

    double eclClusterE9E21(const Particle* particle)
    {

      const ECLCluster* cluster = particle->getECLCluster();
      if (cluster) {
        return cluster->getE9oE21();
      }
      return std::numeric_limits<float>::quiet_NaN();
    }

    double eclClusterAbsZernikeMoment40(const Particle* particle)
    {

      const ECLCluster* cluster = particle->getECLCluster();
      if (cluster) {
        return cluster->getAbsZernike40();
      }
      return std::numeric_limits<float>::quiet_NaN();
    }

    double eclClusterAbsZernikeMoment51(const Particle* particle)
    {

      const ECLCluster* cluster = particle->getECLCluster();
      if (cluster) {
        return cluster->getAbsZernike51();
      }
      return std::numeric_limits<float>::quiet_NaN();
    }

    double eclClusterZernikeMVA(const Particle* particle)
    {

      const ECLCluster* cluster = particle->getECLCluster();
      if (cluster) {
        return cluster->getZernikeMVA();
      }
      return std::numeric_limits<float>::quiet_NaN();
    }

    double eclClusterSecondMoment(const Particle* particle)
    {

      const ECLCluster* cluster = particle->getECLCluster();
      if (cluster) {
        return cluster->getSecondMoment();
      }
      return std::numeric_limits<float>::quiet_NaN();
    }

    double eclClusterLAT(const Particle* particle)
    {

      const ECLCluster* cluster = particle->getECLCluster();
      if (cluster) {
        return cluster->getLAT();
      }
      return std::numeric_limits<float>::quiet_NaN();
    }

    double eclClusterNHits(const Particle* particle)
    {

      const ECLCluster* cluster = particle->getECLCluster();
      if (cluster) {
        return cluster->getNumberOfCrystals();
      }
      return std::numeric_limits<float>::quiet_NaN();
    }

    double eclClusterTrackMatched(const Particle* particle)
    {

      const ECLCluster* cluster = particle->getECLCluster();
      if (cluster) {
        const Track* track = cluster->getRelatedFrom<Track>();

        if (track)
          return 1.0;
        else
          return 0.0;
      }
      return std::numeric_limits<float>::quiet_NaN();
    }

    double nECLClusterTrackMatches(const Particle* particle)
    {
      // if no ECL cluster then nan
      const ECLCluster* cluster = particle->getECLCluster();
      if (!cluster)
        return std::numeric_limits<double>::quiet_NaN();

      // one or more tracks may be matched to charged particles
      size_t out = cluster->getRelationsFrom<Track>().size();
      return double(out);
    }

    double eclClusterConnectedRegionId(const Particle* particle)
    {
      const ECLCluster* cluster = particle->getECLCluster();
      if (cluster) {
        return cluster->getConnectedRegionId();
      }
      return std::numeric_limits<float>::quiet_NaN();
    }

    double eclClusterId(const Particle* particle)
    {
      const ECLCluster* cluster = particle->getECLCluster();
      if (cluster) {
        return cluster->getClusterId();
      }
      return std::numeric_limits<float>::quiet_NaN();
    }

    double eclClusterHypothesisId(const Particle* particle)
    {
      // Hypothesis ID is deprecated, this function should be removed in release-05.
      const ECLCluster* cluster = particle->getECLCluster();
      if (cluster) {
        if (cluster->hasHypothesis(ECLCluster::EHypothesisBit::c_nPhotons)
            and cluster->hasHypothesis(ECLCluster::EHypothesisBit::c_neutralHadron))
          return 56.0;
        else if (cluster->hasHypothesis(ECLCluster::EHypothesisBit::c_nPhotons))
          return 5.0;
        else if (cluster->hasHypothesis(ECLCluster::EHypothesisBit::c_neutralHadron))
          return 6.0;
        else
          return -1.0;
      }
      return std::numeric_limits<float>::quiet_NaN();
    }

    double eclClusterHasNPhotonsHypothesis(const Particle* particle)
    {
      const ECLCluster* cluster = particle->getECLCluster();
      if (cluster) {
        return cluster->hasHypothesis(ECLCluster::EHypothesisBit::c_nPhotons);
      }
      return std::numeric_limits<float>::quiet_NaN();
    }

    double eclClusterHasNeutralHadronHypothesis(const Particle* particle)
    {
      const ECLCluster* cluster = particle->getECLCluster();
      if (cluster) {
        return cluster->hasHypothesis(ECLCluster::EHypothesisBit::c_neutralHadron);
      }
      return std::numeric_limits<float>::quiet_NaN();
    }

    double eclClusterHasPulseShapeDiscrimination(const Particle* particle)
    {
      const ECLCluster* cluster = particle->getECLCluster();
      if (cluster) {
        return cluster->hasPulseShapeDiscrimination();
      }
      return std::numeric_limits<float>::quiet_NaN();
    }

    double eclClusterTrigger(const Particle* particle)
    {
      const ECLCluster* cluster = particle->getECLCluster();
      if (cluster) {
        const bool matcher = cluster->hasTriggerClusterMatching();

        if (matcher) {
          return cluster->isTriggerCluster();
        } else {
          B2WARNING("Particle has an associated ECLCluster but the ECLTriggerClusterMatcher module has not been run!");
          return -1.;
        }
      }
      return std::numeric_limits<float>::quiet_NaN();
    }

    double eclExtTheta(const Particle* particle)
    {

      const Track* track = particle->getTrack();
      if (track) {

        auto* eclinfo = track->getRelatedTo<ECLEnergyCloseToTrack>();

        if (eclinfo) {
          return eclinfo->getExtTheta();
        } else {
          B2WARNING("Relation to ECLEnergyCloseToTrack not found, did you forget to run ECLTrackCalDigitMatchModule?");
          return std::numeric_limits<float>::quiet_NaN();
        }
      }

      return std::numeric_limits<float>::quiet_NaN();
    }

    double eclExtPhi(const Particle* particle)
    {

      const Track* track = particle->getTrack();
      if (track) {

        auto* eclinfo = track->getRelatedTo<ECLEnergyCloseToTrack>();

        if (eclinfo) {
          return eclinfo->getExtPhi();
        } else {
          B2WARNING("Relation to ECLEnergyCloseToTrack not found, did you forget to run ECLTrackCalDigitMatchModule?");
          return std::numeric_limits<float>::quiet_NaN();
        }
      }

      return std::numeric_limits<float>::quiet_NaN();
    }

    double eclExtPhiId(const Particle* particle)
    {
      const Track* track = particle->getTrack();
      if (track) {

        auto* eclinfo = track->getRelatedTo<ECLEnergyCloseToTrack>();

        if (eclinfo) {
          return eclinfo->getExtPhiId();
        } else {
          B2WARNING("Relation to ECLEnergyCloseToTrack not found, did you forget to run ECLTrackCalDigitMatchModule?");
          return std::numeric_limits<float>::quiet_NaN();
        }
      }

      return std::numeric_limits<float>::quiet_NaN();
    }

    double eclEnergy3FWDBarrel(const Particle* particle)
    {

      const Track* track = particle->getTrack();
      if (track) {

        auto* eclinfo = track->getRelatedTo<ECLEnergyCloseToTrack>();

        if (eclinfo) {
          return eclinfo->getEnergy3FWDBarrel();
        } else {
          B2WARNING("Relation to ECLEnergyCloseToTrack not found, did you forget to run ECLTrackCalDigitMatchModule?");
          return std::numeric_limits<float>::quiet_NaN();
        }
      }

      return std::numeric_limits<float>::quiet_NaN();
    }

    double eclEnergy3FWDEndcap(const Particle* particle)
    {

      const Track* track = particle->getTrack();
      if (track) {

        auto* eclinfo = track->getRelatedTo<ECLEnergyCloseToTrack>();

        if (eclinfo) {
          return eclinfo->getEnergy3FWDEndcap();
        } else {
          B2WARNING("Relation to ECLEnergyCloseToTrack not found, did you forget to run ECLTrackCalDigitMatchModule?");
          return std::numeric_limits<float>::quiet_NaN();
        }
      }

      return std::numeric_limits<float>::quiet_NaN();
    }

    double eclEnergy3BWDEndcap(const Particle* particle)
    {
      const Track* track = particle->getTrack();
      if (track) {

        auto* eclinfo = track->getRelatedTo<ECLEnergyCloseToTrack>();

        if (eclinfo) {
          return eclinfo->getEnergy3BWDEndcap();
        } else {
          B2WARNING("Relation to ECLEnergyCloseToTrack not found, did you forget to run ECLTrackCalDigitMatchModule?");
          return std::numeric_limits<float>::quiet_NaN();
        }
      }

      return std::numeric_limits<float>::quiet_NaN();
    }

    double eclEnergy3BWDBarrel(const Particle* particle)
    {

      const Track* track = particle->getTrack();
      if (track) {

        auto* eclinfo = track->getRelatedTo<ECLEnergyCloseToTrack>();

        if (eclinfo) {
          return eclinfo->getEnergy3BWDBarrel();
        } else {
          B2WARNING("Relation to ECLEnergyCloseToTrack not found, did you forget to run ECLTrackCalDigitMatchModule?");
          return std::numeric_limits<float>::quiet_NaN();
        }
      }

      return std::numeric_limits<float>::quiet_NaN();
    }

    double weightedAverageECLTime(const Particle* particle)
    {
      int nDaughters = particle->getNDaughters();
      if (nDaughters < 1) {
        B2WARNING("The provided particle has no daughters!");
        return std::numeric_limits<float>::quiet_NaN();
      }

      double numer = 0, denom = 0;
      double time, deltatime;
      int numberOfClusterDaughters = 0;

      /*
                                      ** TODO !!! **
       Use Martin Ritter's 1337 Particle::forEachDaughter once pull-request #2119 is merged.
      */
      std::stack<const Particle*> stacked;
      stacked.push(particle);
      while (!stacked.empty()) {
        const Particle* current = stacked.top();
        stacked.pop();

        const ECLCluster* cluster = current->getECLCluster();
        if (cluster) {
          numberOfClusterDaughters ++;

          time = cluster->getTime();
          B2DEBUG(10, "time[" << numberOfClusterDaughters << "] = " << time);
          deltatime = cluster->getDeltaTime99();
          B2DEBUG(10, "deltatime[" << numberOfClusterDaughters << "] = " << deltatime);
          numer += time / pow(deltatime, 2);
          B2DEBUG(11, "numer[" << numberOfClusterDaughters << "] = " << numer);
          denom += 1 / pow(deltatime, 2);
          B2DEBUG(11, "denom[" << numberOfClusterDaughters << "] = " << denom);
        } else {
          const std::vector<Particle*> daughters = current->getDaughters();
          nDaughters = current->getNDaughters();
          for (int iDaughter = 0; iDaughter < nDaughters; iDaughter++) {
            stacked.push(daughters[iDaughter]);
          }
        }
      }
      if (numberOfClusterDaughters < 1) {
        B2WARNING("There are no clusters or cluster matches amongst the daughters of the provided particle!");
        return std::numeric_limits<float>::quiet_NaN();
      }

      if (denom == 0) {
        B2WARNING("The denominator of the weighted mean is zero!");
        return std::numeric_limits<float>::quiet_NaN();
      } else {
        B2DEBUG(10, "numer/denom = " << numer / denom);
        return numer / denom;
      }
    }

    double maxWeightedDistanceFromAverageECLTime(const Particle* particle)
    {
      int nDaughters = particle->getNDaughters();
      if (nDaughters < 1) {
        B2WARNING("The provided particle has no daughters!");
        return std::numeric_limits<float>::quiet_NaN();
      }

      double averageECLTime, maxTimeDiff = -1;
      double time, deltatime, maxTimeDiff_temp;
      int numberOfClusterDaughters = 0;

      averageECLTime = weightedAverageECLTime(particle);

      std::stack<const Particle*> stacked;
      stacked.push(particle);
      while (!stacked.empty()) {
        const Particle* current = stacked.top();
        stacked.pop();

        const ECLCluster* cluster = current->getECLCluster();
        if (cluster) {
          numberOfClusterDaughters ++;

          time = cluster->getTime();
          B2DEBUG(10, "time[" << numberOfClusterDaughters << "] = " << time);
          deltatime = cluster->getDeltaTime99();
          B2DEBUG(10, "deltatime[" << numberOfClusterDaughters << "] = " << deltatime);
          maxTimeDiff_temp = fabs((time - averageECLTime) / deltatime);
          B2DEBUG(11, "maxTimeDiff_temp[" << numberOfClusterDaughters << "] = " << maxTimeDiff_temp);
          if (maxTimeDiff_temp > maxTimeDiff)
            maxTimeDiff = maxTimeDiff_temp;
          B2DEBUG(11, "maxTimeDiff[" << numberOfClusterDaughters << "] = " << maxTimeDiff);
        } else {
          const std::vector<Particle*> daughters = current->getDaughters();
          nDaughters = current->getNDaughters();
          for (int iDaughter = 0; iDaughter < nDaughters; iDaughter++) {
            stacked.push(daughters[iDaughter]);
          }
        }
      }
      if (numberOfClusterDaughters < 1) {
        B2WARNING("There are no clusters or cluster matches amongst the daughters of the provided particle!");
        return std::numeric_limits<float>::quiet_NaN();
      }

      if (maxTimeDiff < 0) {
        B2WARNING("The max time difference is negative!");
        return std::numeric_limits<float>::quiet_NaN();
      } else {
        B2DEBUG(10, "maxTimeDiff = " << maxTimeDiff);
        return maxTimeDiff;
      }
    }

    double eclClusterMdstIndex(const Particle* particle)
    {
      const ECLCluster* cluster = particle->getECLCluster();
      if (cluster) {
        return cluster->getArrayIndex();
      } else return std::numeric_limits<double>::quiet_NaN();

      return std::numeric_limits<double>::quiet_NaN();
    }


    /*************************************************************
     * Event-based ECL clustering information
     */
    double nECLOutOfTimeCrystalsFWDEndcap(const Particle*)
    {
      StoreObjPtr<EventLevelClusteringInfo> elci;
      if (!elci) return std::numeric_limits<double>::quiet_NaN();
      return (double)elci->getNECLCalDigitsOutOfTimeFWD();
    }

    double nECLOutOfTimeCrystalsBarrel(const Particle*)
    {
      StoreObjPtr<EventLevelClusteringInfo> elci;
      if (!elci) return std::numeric_limits<double>::quiet_NaN();
      return (double)elci->getNECLCalDigitsOutOfTimeBarrel();
    }

    double nECLOutOfTimeCrystalsBWDEndcap(const Particle*)
    {
      StoreObjPtr<EventLevelClusteringInfo> elci;
      if (!elci) return std::numeric_limits<double>::quiet_NaN();
      return (double)elci->getNECLCalDigitsOutOfTimeBWD();
    }

    double nECLOutOfTimeCrystals(const Particle*)
    {
      StoreObjPtr<EventLevelClusteringInfo> elci;
      if (!elci) return std::numeric_limits<double>::quiet_NaN();
      return (double)elci->getNECLCalDigitsOutOfTime();
    }

    double nRejectedECLShowersFWDEndcap(const Particle*)
    {
      StoreObjPtr<EventLevelClusteringInfo> elci;
      if (!elci) return std::numeric_limits<double>::quiet_NaN();
      return (double)elci->getNECLShowersRejectedFWD();
    }

    double nRejectedECLShowersBarrel(const Particle*)
    {
      StoreObjPtr<EventLevelClusteringInfo> elci;
      if (!elci) return std::numeric_limits<double>::quiet_NaN();
      return (double)elci->getNECLShowersRejectedBarrel();
    }

    double nRejectedECLShowersBWDEndcap(const Particle*)
    {
      StoreObjPtr<EventLevelClusteringInfo> elci;
      if (!elci) return std::numeric_limits<double>::quiet_NaN();
      return (double)elci->getNECLShowersRejectedBWD();
    }

    double nRejectedECLShowers(const Particle*)
    {
      StoreObjPtr<EventLevelClusteringInfo> elci;
      if (!elci) return std::numeric_limits<double>::quiet_NaN();
      return (double) elci->getNECLShowersRejected();
    }

    double eclClusterEoP(const Particle* part)
    {
      const double E = eclClusterE(part);
      const double p =  part->getMomentumMagnitude();
      if (0 == p) { return std::numeric_limits<float>::quiet_NaN();}
      return E / p;
    }

    double getEnergyTC(const Particle*, const std::vector<double>& vars)
    {
      if (vars.size() != 1) {
        B2FATAL("Need exactly one parameters (tcid).");
      }

      StoreObjPtr<ECLTRGInformation> tce;
      const int tcid = int(std::lround(vars[0]));

      if (!tce) return std::numeric_limits<double>::quiet_NaN();
      return tce->getEnergyTC(tcid);
    }

    double getTimingTC(const Particle*, const std::vector<double>& vars)
    {
      if (vars.size() != 1) {
        B2FATAL("Need exactly one parameters (tcid).");
      }

      StoreObjPtr<ECLTRGInformation> tce;
      const int tcid = int(std::lround(vars[0]));

      if (!tce) return std::numeric_limits<double>::quiet_NaN();
      return tce->getTimingTC(tcid);
    }

    double eclHitWindowTC(const Particle*, const std::vector<double>& vars)
    {
      if (vars.size() != 1) {
        B2FATAL("Need exactly one parameters (tcid).");
      }

      StoreObjPtr<ECLTRGInformation> tce;
      const int tcid = int(std::lround(vars[0]));

      if (!tce) return std::numeric_limits<double>::quiet_NaN();
      return tce->getHitWinTC(tcid);
    }

    double getEvtTimingTC(const Particle*)
    {
      StoreObjPtr<ECLTRGInformation> tce;
      if (!tce) return std::numeric_limits<double>::quiet_NaN();
      return tce->getEvtTiming();
    }

    double getMaximumTCId(const Particle*)
    {
      StoreObjPtr<ECLTRGInformation> tce;
      if (!tce) return std::numeric_limits<double>::quiet_NaN();
      return tce->getMaximumTCId();
    }


    double getNumberOfTCs(const Particle*, const std::vector<double>& vars)
    {
      if (vars.size() != 3) {
        B2FATAL("Need exactly three parameters (fadccut, minthetaid, maxthetaid).");
      }

      StoreArray<ECLTriggerCell> ecltcs;
      const int fadccut = int(std::lround(vars[0]));

      if (!ecltcs) return std::numeric_limits<double>::quiet_NaN();
      if (fadccut == 0) return ecltcs.getEntries();
      else {
        int minTheta = int(std::lround(vars[1]));
        int maxTheta = int(std::lround(vars[2]));

        unsigned nTCs = 0;
        for (const auto& tc : ecltcs) {
          if (tc.getFADC() >= fadccut and
              tc.getThetaId() >= minTheta and
              tc.getThetaId() <= maxTheta) nTCs++;
        }
        return nTCs;
      }
      return 0.0;
    }

    double getEnergyTCECLCalDigit(const Particle*, const std::vector<double>& vars)
    {
      if (vars.size() != 1) {
        B2FATAL("Need exactly one parameter (tcid).");
      }

      StoreObjPtr<ECLTRGInformation> tce;
      const int tcid = int(std::lround(vars[0]));

      if (!tce) return std::numeric_limits<double>::quiet_NaN();
      return tce->getEnergyTCECLCalDigit(tcid);
    }

    double getTimingTCECLCalDigit(const Particle*, const std::vector<double>& vars)
    {
      if (vars.size() != 1) {
        B2FATAL("Need exactly one parameter (tcid).");
      }

      StoreObjPtr<ECLTRGInformation> tce;
      const int tcid = int(std::lround(vars[0]));

      if (!tce) return std::numeric_limits<double>::quiet_NaN();
      return tce->getTimingTCECLCalDigit(tcid);
    }

    double eclEnergySumTC(const Particle*, const std::vector<double>& vars)
    {
      if (vars.size() != 3) {
        B2FATAL("Need exactly three parameters (fadccut, minthetaid, maxthetaid).");
      }

      StoreObjPtr<ECLTRGInformation> tce;
      if (!tce) return std::numeric_limits<double>::quiet_NaN();

      const int fadccut = int(std::lround(vars[0]));
      const int minTheta = int(std::lround(vars[1]));
      const int maxTheta = int(std::lround(vars[2]));

      if (maxTheta < minTheta) {
        B2WARNING("minTheta i (vars[1]) must be equal or less than maxTheta j (vars[2]).");
        return std::numeric_limits<double>::quiet_NaN();
      }

      double energySum = 0.;
      for (unsigned idx = 1; idx <= 576; idx++) {
        if (tce->getThetaIdTC(idx) >= minTheta and tce->getThetaIdTC(idx) <= maxTheta and tce->getEnergyTC(idx) >= fadccut) {
          energySum += tce->getEnergyTC(idx);
        }
      }

      return energySum;
    }

    double eclEnergySumTCECLCalDigit(const Particle*, const std::vector<double>& vars)
    {
      if (vars.size() != 3) {
        B2FATAL("Need exactly three parameters (minthetaid, maxthetaid, option).");
      }

      StoreObjPtr<ECLTRGInformation> tce;
      if (!tce) return std::numeric_limits<double>::quiet_NaN();

      int minTheta = int(std::lround(vars[0]));
      int maxTheta = int(std::lround(vars[1]));
      int option = int(std::lround(vars[2]));
      double par = vars[3];

      if (maxTheta < minTheta) {
        B2WARNING("minTheta i (vars[0]) must be equal or less than maxTheta j (vars[1]).");
        return std::numeric_limits<double>::quiet_NaN();
      }
      if (option < 0 or option > 2) {
        B2WARNING("Third parameters k (vars[2]) must be >=0 and <=2.");
        return std::numeric_limits<double>::quiet_NaN();
      }

      double energySum = 0.;
      for (unsigned idx = 1; idx <= 576; idx++) {
        if (tce->getThetaIdTC(idx) >= minTheta and
            tce->getThetaIdTC(idx) <= maxTheta) {

          if (option == 0) {
            energySum += tce->getEnergyTCECLCalDigit(idx);
          } else if (option == 1 and tce->getEnergyTC(idx)) {
            energySum += tce->getEnergyTCECLCalDigit(idx);
          } else if (option == 2 and tce->getEnergyTCECLCalDigit(idx) > par) { // TCECLCalDigits > par
            energySum += tce->getEnergyTCECLCalDigit(idx);
          }
        }
      }

      return energySum;
    }

    double eclEnergySumTCECLCalDigitInECLCluster(const Particle*)
    {
      StoreObjPtr<ECLTRGInformation> tce;
      if (!tce) return std::numeric_limits<double>::quiet_NaN();
      return tce->getSumEnergyTCECLCalDigitInECLCluster();
    }

    double eclEnergySumECLCalDigitInECLCluster(const Particle*)
    {
      StoreObjPtr<ECLTRGInformation> tce;
      if (!tce) return std::numeric_limits<double>::quiet_NaN();
      return tce->getSumEnergyECLCalDigitInECLCluster();
    }

    double eclEnergySumTCECLCalDigitInECLClusterThreshold(const Particle*)
    {
      StoreObjPtr<ECLTRGInformation> tce;
      if (!tce) return std::numeric_limits<double>::quiet_NaN();
      return tce->getClusterEnergyThreshold();
    }

    double eclNumberOfTCsForCluster(const Particle* particle, const std::vector<double>& vars)
    {
      if (vars.size() != 4) {
        B2FATAL("Need exactly two parameters (minthetaid, maxthetaid, minhitwindow, maxhitwindow).");
      }

      // if we did not run the ECLTRGInformation module, return NaN
      StoreArray<ECLTriggerCell> ecltc;
      if (!ecltc) return std::numeric_limits<double>::quiet_NaN();

      // if theta range makes no sense, return NaN
      const int minTheta = int(std::lround(vars[0]));
      const int maxTheta = int(std::lround(vars[1]));
      if (maxTheta < minTheta) {
        B2WARNING("minTheta i (vars[0]) must be equal or less than maxTheta j (vars[1]).");
        return std::numeric_limits<double>::quiet_NaN();
      }
      // if hitwin range makes no sense, return NaN
      const int minHitWin = int(std::lround(vars[2]));
      const int maxHitWin = int(std::lround(vars[3]));
      if (maxHitWin < minHitWin) {
        B2WARNING("minHitWin k (vars[2]) must be equal or less than maxHitWin l (vars[3]).");
        return std::numeric_limits<double>::quiet_NaN();
      }

      double result = 0.;
      const ECLCluster* cluster = particle->getECLCluster();

      // if everything else is fine, but we dont have a cluster, return 0
      if (cluster) {
        auto relationsTCs = cluster->getRelationsWith<ECLTriggerCell>();
        for (unsigned int idxTC = 0; idxTC < relationsTCs.size(); ++idxTC) {
          const auto tc = relationsTCs.object(idxTC);
          if (tc->getThetaId() >= minTheta and tc->getThetaId() <= maxTheta
              and tc->getHitWin() >= minHitWin and tc->getHitWin() <= maxHitWin) result += 1.0;
        }
      }
      return result;
    }

    double eclTCFADCForCluster(const Particle* particle, const std::vector<double>& vars)
    {
      if (vars.size() != 4) {
        B2FATAL("Need exactly four parameters (minthetaid, maxthetaid, minhitwindow, maxhitwindow).");
      }

      // if we did not run the ECLTRGInformation module, return NaN
      StoreArray<ECLTriggerCell> ecltc;
      if (!ecltc) return std::numeric_limits<double>::quiet_NaN();

      // if theta range makes no sense, return NaN
      const int minTheta = int(std::lround(vars[0]));
      const int maxTheta = int(std::lround(vars[1]));
      if (maxTheta < minTheta) {
        B2WARNING("minTheta i (vars[0]) must be equal or less than maxTheta j (vars[1]).");
        return std::numeric_limits<double>::quiet_NaN();
      }

      // if hitwin range makes no sense, return NaN
      const int minHitWin = int(std::lround(vars[2]));
      const int maxHitWin = int(std::lround(vars[3]));
      if (maxHitWin < minHitWin) {
        B2WARNING("minHitWin k (vars[2]) must be equal or less than maxHitWin l (vars[3]).");
        return std::numeric_limits<double>::quiet_NaN();
      }

      double result = 0.;
      const ECLCluster* cluster = particle->getECLCluster();

      // if everything else is fine, but we dont have a cluster, return 0
      if (cluster) {
        auto relationsTCs = cluster->getRelationsTo<ECLTriggerCell>();
        for (unsigned int idxTC = 0; idxTC < relationsTCs.size(); ++idxTC) {
          const auto tc = relationsTCs.object(idxTC);
          if (tc->getThetaId() >= minTheta and tc->getThetaId() <= maxTheta
              and tc->getHitWin() >= minHitWin and tc->getHitWin() <= maxHitWin) result += tc->getFADC();
        }
      }
      return result;
    }

    double eclTCIsMaximumForCluster(const Particle* particle)
    {

      // if we did not run the ECLTRGInformation module, return NaN
      StoreArray<ECLTriggerCell> ecltc;
      if (!ecltc) return std::numeric_limits<double>::quiet_NaN();

      double result = 0.;
      const ECLCluster* cluster = particle->getECLCluster();

      // if everything else is fine, but we dont have a cluster, return 0
      if (cluster) {
        auto relationsTCs = cluster->getRelationsTo<ECLTriggerCell>();
        for (unsigned int idxTC = 0; idxTC < relationsTCs.size(); ++idxTC) {
          const auto tc = relationsTCs.object(idxTC);
          if (tc->isHighestFADC()) result = 1.0;
        }
      }
      return result;
    }

    double eclClusterOnlyInvariantMass(const Particle* part)
    {
      int nDaughters = part->getNDaughters();
      TLorentzVector sum;

      if (nDaughters < 1) {
        return part->getMass();
      } else {
        int nClusterDaughters = 0;
        std::stack<const Particle*> stacked;
        stacked.push(part);
        while (!stacked.empty()) {
          const Particle* current = stacked.top();
          stacked.pop();

          const ECLCluster* cluster = current->getECLCluster();
          if (cluster) {
            const ECLCluster::EHypothesisBit clusterBit = current->getECLClusterEHypothesisBit();
            nClusterDaughters ++;
            ClusterUtils clutls;
            TLorentzVector p4Cluster = clutls.Get4MomentumFromCluster(cluster, clusterBit);
            sum += p4Cluster;
          } else {
            const std::vector<Particle*> daughters = current->getDaughters();
            nDaughters = current->getNDaughters();
            for (int iDaughter = 0; iDaughter < nDaughters; iDaughter++) {
              stacked.push(daughters[iDaughter]);
            }
          }
        }

        if (nClusterDaughters < 1) {
          B2WARNING("There are no clusters amongst the daughters of the provided particle!");
          return std::numeric_limits<double>::quiet_NaN();
        }
        B2DEBUG(10, "Number of daughters with cluster associated = " << nClusterDaughters);
        return sum.M();
      }
    }


    VARIABLE_GROUP("ECL Cluster related");
    REGISTER_VARIABLE("clusterEoP", eclClusterEoP, R"DOC(
Returns ratio of uncorrelated energy E over momentum p, a convenience
alias for (clusterE / p).
)DOC");
    REGISTER_VARIABLE("clusterReg", eclClusterDetectionRegion, R"DOC(
Returns an integer code for the ECL region of a cluster.

    - 1: forward, 2: barrel, 3: backward,
    - 11: between FWD and barrel, 13: between BWD and barrel,
    - 0: otherwise
)DOC");
    REGISTER_VARIABLE("clusterDeltaLTemp", eclClusterDeltaL, R"DOC(
| Returns DeltaL for the shower shape.
| A cluster comprises the energy depositions of several crystals. All these crystals have slightly
  different orientations in space. A shower direction can be constructed by calculating the weighted
  average of these orientations using the corresponding energy depositions as weights. The intersection
  (more precisely the point of closest approach) of the vector with this direction originating from the
  cluster center and an extrapolated track can be used as reference for the calculation of the shower
  depth. It is defined as the distance between this intersection and the cluster center.

.. warning::
    This distance is calculated on the reconstructed level and is temporarily
    included to the ECL cluster MDST data format for studying purposes. If it is found
    that it is not crucial for physics analysis then this variable will be removed
    in future releases.
    Therefore, keep in mind that this variable might be removed in the future!

.. note::
    | Please read `this <importantNoteECL>` first.
    | Lower limit: :math:`-250.0`
    | Upper limit: :math:`250.0`
    | Precision: :math:`10` bit
)DOC");
    REGISTER_VARIABLE("minC2TDist", eclClusterIsolation, R"DOC(
Returns distance between ECL cluster and nearest track hitting the ECL.

A cluster comprises the energy depositions of several crystals. All these crystals have slightly
different orientations in space. A shower direction can be constructed by calculating the weighted
average of these orientations using the corresponding energy depositions as weights. The intersection
(more precisely the point of closest approach) of the vector with this direction originating from the
cluster center and an extrapolated track can be used as reference for the calculation of the track depth.
It is defined as the distance between this intersection and the track hit position on the front face of the ECL.

.. note::
    This distance is calculated on the reconstructed level.

.. note::
    | Please read `this <importantNoteECL>` first.
    | Lower limit: :math:`0.0`
    | Upper limit: :math:`250.0`
    | Precision: :math:`10` bit
)DOC");
    REGISTER_VARIABLE("clusterE", eclClusterE, R"DOC(
Returns ECL cluster's energy corrected for leakage and background.

The raw photon energy is given by the weighted sum of all ECL crystal energies within the ECL cluster. 
The weights per crystals are :math:`\leq 1` after cluster energy splitting in the case of overlapping 
clusters. The number of crystals that are included in the sum depends on a initial energy estimation 
and local beam background levels at the highest energy crystal position. It is optimized to minimize 
the core width (resolution) of true photons. Photon energy distributions always show a low energy tail 
due to unavoidable longitudinal and transverse leakage that can be further modified by the clustering
algorithm and beam backgrounds.The peak position of the photon energy distributions are corrected to
match the true photon energy in MC:

    - Leakage correction: Using large MC samples of mono-energetic single photons, a correction factor
      :math:`f` as function of reconstructed detector position, reconstructed photon energy and beam backgrounds
      is determined via :math:`f = \frac{\text{peak_reconstructed}}{\text{energy_true}}`.

    - Cluster energy calibration (data only): To reach the target precision of :math:`< 1.8\%` energy
      resolution for high energetic photons, the remaining difference between MC and data must be calibrated
      using kinematically fit muon pairs. This calibration is only applied to data and not to MC and will
      take time to develop.

It is important to note that after perfect leakage correction and cluster energy calibration,
the :math:`\pi^{0}` mass peak will be shifted slightly to smaller values than the PDG average
due to the low energy tails of photons. The :math:`\pi^{0}` mass peak must not be corrected
to the PDG value by adjusting the reconstructed photon energies. Selection criteria based on
the mass for :math:`\pi^{0}` candidates must be based on the biased value. Most analysis
will used mass constrained :math:`\pi^{0}` s anyhow.

.. warning::
    We only store clusters with :math:`E > 20\,` MeV.

.. note::
    | Please read `this <importantNoteECL>` first.
    | Lower limit: :math:`-5` (:math:`e^{-5} = 0.00674\,` GeV)
    | Upper limit: :math:`3.0` (:math:`e^3 = 20.08553\,` GeV)
    | Precision: :math:`18` bit
    | This value can be changed to a different reference frame with :b2:var:`useCMSFrame`.
)DOC");
    REGISTER_VARIABLE("clusterErrorE", eclClusterErrorE, R"DOC(
Returns ECL cluster's uncertainty on energy
(from background level and energy dependent tabulation).
)DOC");
    REGISTER_VARIABLE("clusterErrorPhi", eclClusterErrorPhi, R"DOC(
Returns ECL cluster's uncertainty on :math:`\phi`
(from background level and energy dependent tabulation).
)DOC");
    REGISTER_VARIABLE("clusterErrorTheta", eclClusterErrorTheta, R"DOC(
Returns ECL cluster's uncertainty on :math:`\theta`
(from background level and energy dependent tabulation).
)DOC");

    REGISTER_VARIABLE("clusterR", eclClusterR, R"DOC(
Returns ECL cluster's centroid distance from :math:`(0,0,0)`.
)DOC");
    REGISTER_VARIABLE("clusterPhi", eclClusterPhi, R"DOC(
Returns ECL cluster's azimuthal angle :math:`\phi`
(this is not generally equal to a photon azimuthal angle).

| The direction of a cluster is given by the connecting line of :math:`\,(0,0,0)\,` and
  cluster centroid position in the ECL.
| The cluster centroid position is calculated using up to 21 crystals (5x5 excluding corners)
  after cluster energy splitting in the case of overlapping clusters.
| The centroid position is the logarithmically weighted average of all crystals evaluated at
  the crystal centers. Cluster centroids are generally biased towards the centers of the
  highest energetic crystal. This effect is larger for low energetic photons.
| Beam backgrounds slightly decrease the position resolution, mainly for low energetic photons.

.. note::
    Radius of a cluster is almost constant in the barrel and should not be used directly in any selection.

Unlike for charged tracks, the uncertainty (covariance) of the photon directions is not determined
based on individual cluster properties but taken from on MC-based parametrizations of the resolution
as function of true photon energy, true photon direction and beam background level.

.. warning::
    Users must use the actual particle direction (done automatically in the modularAnalysis using the average
    IP position (can be changed if needed)) and not the ECL Cluster direction (position in the ECL measured
    from :math:`(0,0,0)`) for particle kinematics.

.. note::
    | Please read `this <importantNoteECL>` first.
    | Lower limit: :math:`-\pi`
    | Upper limit: :math:`\pi`
    | Precision: :math:`16` bit
)DOC");
    REGISTER_VARIABLE("clusterConnectedRegionID", eclClusterConnectedRegionID, R"DOC(
Returns ECL cluster's connected region ID.
)DOC");
    REGISTER_VARIABLE("clusterTheta", eclClusterTheta, R"DOC(
Returns ECL cluster's polar angle :math:`\theta`
(this is not generally equal to a photon polar angle).

| The direction of a cluster is given by the connecting line of :math:`\,(0,0,0)\,` and
  cluster centroid position in the ECL.
| The cluster centroid position is calculated using up to 21 crystals (5x5 excluding corners)
  after cluster energy splitting in the case of overlapping clusters.
| The centroid position is the logarithmically weighted average of all crystals evaluated at
  the crystal centers. Cluster centroids are generally biased towards the centers of the
  highest energetic crystal. This effect is larger for low energetic photons.
| Beam backgrounds slightly decrease the position resolution, mainly for low energetic photons.

.. note::
    Radius of a cluster is almost constant in the barrel and should not be used directly in any selection.

Unlike for charged tracks, the uncertainty (covariance) of the photon directions is not determined
based on individual cluster properties but taken from on MC-based parametrizations of the resolution
as function of true photon energy, true photon direction and beam background level.

.. warning::
    Users must use the actual particle direction (done automatically in the modularAnalysis using the average
    IP position (can be changed if needed)) and not the ECL Cluster direction (position in the ECL measured
    from :math:`(0,0,0)`) for particle kinematics.

.. note::
    | Please read `this <importantNoteECL>` first.
    | Lower limit: :math:`0.0`
    | Upper limit: :math:`\pi`
    | Precision: :math:`16` bit
)DOC");
    REGISTER_VARIABLE("clusterTiming", eclClusterTiming, R"DOC(
Returns ECL cluster's timing. Photon timing is given by the fitted time
of the recorded waveform of the highest energetic crystal in a cluster.
After all corrections (including Time-Of-Flight) and calibrations, photons from the interaction point (IP)
should have a time that corresponds to the event trigger time :math:`t_{0}`
(For MC, this is currently not simulated and such photons are designed to have a time of :math:`t = 0\,` nano second).

.. note::
    | Please read `this <importantNoteECL>` first.
    | Lower limit: :math:`-1000.0`
    | Upper limit: :math:`1000.0`
    | Precision: :math:`12` bit
)DOC");
    REGISTER_VARIABLE("clusterHasFailedTiming", eclClusterHasFailedTiming, R"DOC(
Status bit for if the ECL cluster's timing fit failed. Photon timing is given by the fitted time
of the recorded waveform of the highest energetic crystal in a cluster; however, that fit can fail and so
this variable tells the user if that has happened.
)DOC");
    REGISTER_VARIABLE("clusterErrorTiming", eclClusterErrorTiming, R"DOC(
Returns ECL cluster's timing uncertainty that contains :math:`99\%` of true photons (dt99).

The photon timing uncertainty is currently determined using MC. The resulting parametrization depends on
the true energy deposition in the highest energetic crystal and the local beam background level in that crystal.
The resulting timing distribution is non-Gaussian and for each photon the value dt99 is stored,
where :math:`|\text{timing}| / \text{dt99} < 1` is designed to give a :math:`99\%`
timing efficiency for true photons from the IP.
The resulting efficiency is approximately flat in energy and independent of beam background levels.

Very large values of dt99 are an indication of failed waveform fits in the ECL.
We remove such clusters in most physics photon lists.

.. note::
    | Please read `this <importantNoteECL>` first.
    | Lower limit: :math:`0.0`
    | Upper limit: :math:`1000.0`
    | Precision: :math:`12` bit

.. warning::
    In real data there will be a sizeable number of high energetic Bhabha events
    (from previous or later bunch collisions) that can easily be rejected by timing cuts.
    However, these events create large ECL clusters that can overlap with other ECL clusters
    and it is not clear that a simple rejection is the correction strategy.
)DOC");
    REGISTER_VARIABLE("clusterHasFailedErrorTiming", eclClusterHasFailedErrorTiming, R"DOC(
Status bit for if the ECL cluster's timing uncertainty calculation failed. Photon timing is given by the fitted time
of the recorded waveform of the highest energetic crystal in a cluster; however, that fit can fail and so
this variable tells the user if that has happened.
)DOC");
    REGISTER_VARIABLE("clusterHighestE", eclClusterHighestE, R"DOC(
Returns energy of the highest energetic crystal in the ECL cluster after reweighting.

.. warning::
    This variable must be used carefully since it can bias shower selection
    towards photons that hit crystals in the center and hence have a large energy
    deposition in the highest energy crystal.

.. note::
    | Please read `this <importantNoteECL>` first.
    | Lower limit: :math:`-5` (:math:`e^{-5} = 0.00674\,` GeV)
    | Upper limit: :math:`3.0` (:math:`e^3 = 20.08553\,` GeV)
    | Precision: :math:`18` bit
)DOC");
    REGISTER_VARIABLE("clusterCellID", eclClusterCellId,
                      "Returns cellId of the crystal with highest energy in the ECLCluster.");
    REGISTER_VARIABLE("clusterE1E9", eclClusterE1E9, R"DOC(
Returns ratio of energies of the central crystal, E1, and 3x3 crystals, E9, around the central crystal.
Since :math:`E1 \leq E9`, this ratio is :math:`\leq 1` and tends towards larger values for photons
and smaller values for hadrons.

.. note::
    | Please read `this <importantNoteECL>` first.
    | Lower limit: :math:`0.0`
    | Upper limit: :math:`1.0`
    | Precision: :math:`10` bit
)DOC");
    REGISTER_VARIABLE("clusterE9E25", eclClusterE9E25, R"DOC(
Deprecated - kept for backwards compatibility - returns clusterE9E21.
)DOC");
    REGISTER_VARIABLE("clusterE9E21", eclClusterE9E21, R"DOC(
Returns ratio of energies in inner 3x3 crystals, E9, and 5x5 crystals around the central crystal without corners.
Since :math:`E9 \leq E21`, this ratio is :math:`\leq 1` and tends towards larger values for photons
and smaller values for hadrons.

.. note::
    | Please read `this <importantNoteECL>` first.
    | Lower limit: :math:`0.0`
    | Upper limit: :math:`1.0`
    | Precision: :math:`10` bit
)DOC");
    REGISTER_VARIABLE("clusterAbsZernikeMoment40", eclClusterAbsZernikeMoment40, R"DOC(
Returns absolute value of Zernike moment 40 (:math:`|Z_{40}|`). (shower shape variable).

.. note::
    | Please read `this <importantNoteECL>` first.
    | Lower limit: :math:`0.0`
    | Upper limit: :math:`1.7`
    | Precision: :math:`10` bit
)DOC");
    REGISTER_VARIABLE("clusterAbsZernikeMoment51", eclClusterAbsZernikeMoment51, R"DOC(
Returns absolute value of Zernike moment 51 (:math:`|Z_{51}|`). (shower shape variable).

.. note::
    | Please read `this <importantNoteECL>` first.
    | Lower limit: :math:`0.0`
    | Upper limit: :math:`1.2`
    | Precision: :math:`10` bit
)DOC");
    REGISTER_VARIABLE("clusterZernikeMVA", eclClusterZernikeMVA, R"DOC(
Returns output of a MVA using eleven Zernike moments of the cluster. Zernike moments are calculated per
shower in a plane perpendicular to the shower direction via

.. math::
    |Z_{nm}| = \frac{n+1}{\pi} \frac{1}{\sum_{i} w_{i} E_{i}} \left|\sum_{i} R_{nm}(\rho_{i}) e^{-im\alpha_{i}} w_{i} E_{i} \right|

where n, m are the integers, :math:`i` runs over the crystals in the shower,
:math:`E_{i}` is the energy of the i-th crystal in the shower,
:math:`R_{nm}` is a polynomial of degree :math:`n`,
:math:`\rho_{i}` is the radial distance of the :math:`i`-th crystal in the perpendicular plane, 
and :math:`\alpha_{i}` is the polar angle of the :math:`i`-th crystal in the perpendicular plane.
As a crystal can be related to more than one shower, :math:`w_{i}` is the fraction of the
energy of the :math:`i`-th crystal associated with the shower.

More details about the implementation can be found in `BELLE2-NOTE-TE-2017-001 <https://docs.belle2.org/record/454?ln=en>`_ .

More details about Zernike polynomials can be found in `Wikipedia <https://en.wikipedia.org/wiki/Zernike_polynomials>`_ .

| For cluster with hypothesisId==N1: raw MVA output.
| For cluster with hypothesisId==N2: 1 - prod{clusterZernikeMVA}, where the product is on all N1 showers
  belonging to the same connected region (shower shape variable).

.. note::
    | Please read `this <importantNoteECL>` first.
    | Lower limit: :math:`0.0`
    | Upper limit: :math:`1.0`
    | Precision: :math:`10` bit
)DOC");
    REGISTER_VARIABLE("clusterSecondMoment", eclClusterSecondMoment, R"DOC(
Returns second moment :math:`S`. It is defined as:

.. math::
    S = \frac{\sum_{i=0}^{n} w_{i} E_{i} r^2_{i}}{\sum_{i=0}^{n} w_{i} E_{i}}

where :math:`E_{i} = (E_0, E_1, ...)` are the single crystal energies sorted by energy, :math:`w_{i}` is
the crystal weight, and :math:`r_{i}` is the distance of the :math:`i`-th digit to the shower center projected
to a plane perpendicular to the shower axis.

.. note::
    | Please read `this <importantNoteECL>` first.
    | Lower limit: :math:`0.0`
    | Upper limit: :math:`40.0`
    | Precision: :math:`10` bit
)DOC");
    REGISTER_VARIABLE("clusterLAT", eclClusterLAT, R"DOC(
Returns lateral energy distribution (shower variable). It is defined as following:

.. math::
    S = \frac{\sum_{i=3}^{n} w_{i} E_{i} r^2_{i}}{\sum_{i=3}^{n} w_{i} E_{i} r^2_{i} + w_{0} E_{0} r^2_{0} + w_{1} E_{1} r^2_{0}}

where :math:`E_{i} = (E_0, E_1, ...)` are the single crystal energies sorted by energy, :math:`w_{i}` is
the crystal weight, :math:`r_{i}` is the distance of the :math:`i`-th digit to the shower center projected to
a plane perpendicular to the shower axis, and :math:`r_{0} \approx 5\,cm` is the distance between two crystals.

clusterLAT peaks around 0.3 for radially symmetrical electromagnetic showers and is larger for hadronic events,
and electrons with a close-by radiative or Bremsstrahlung photon.

.. note::
    | Please read `this <importantNoteECL>` first.
    | Lower limit: :math:`0.0`
    | Upper limit: :math:`1.0`
    | Precision: :math:`10` bit
)DOC");
    REGISTER_VARIABLE("clusterNHits", eclClusterNHits, R"DOC(
Returns sum of weights :math:`w_{i}` (:math:`w_{i} \leq 1`) of all crystals in an ECL cluster.
For non-overlapping clusters this is equal to the number of crystals in the cluster.
In case of energy splitting among nearby clusters, this can be a non-integer value.

.. note::
    | Please read `this <importantNoteECL>` first.
    | Lower limit: :math:`0.0`
    | Upper limit: :math:`200.0`
    | Precision: :math:`10` bit
    | If fractional weights are not of interest, this value should be cast to the nearest integer. 
)DOC");
    REGISTER_VARIABLE("clusterTrackMatch", eclClusterTrackMatched, R"DOC(
Returns 1.0 if at least one reconstructed charged track is matched to the ECL cluster.

Every reconstructed charged track is extrapolated into the ECL.
Every ECL crystal that is crossed by the track extrapolation is marked.
Each ECL cluster that contains any marked crystal is matched to the track.
Multiple tracks can be matched to one cluster and multiple clusters can be matched to one track.
It is conceptually correct to have two tracks matched to the same cluster.
)DOC");
    REGISTER_VARIABLE("nECLClusterTrackMatches", nECLClusterTrackMatches, R"DOC(
Returns number of charged tracks matched to this cluster.

.. note::
    Sometimes (perfectly correctly) two tracks are extrapolated into the same cluster.

        - For charged particles, this should return at least 1 (but sometimes 2 or more).
        - For neutrals, this should always return 0.
        - Returns NaN if there is no cluster.
)DOC");
<<<<<<< HEAD
    REGISTER_VARIABLE("clusterCRID", eclClusterConnectedRegionId, R"DOC(
| Returns ECL cluster's connected region ID.
| This can be used to find potentially overlapping ECL clusters.
)DOC");
=======
>>>>>>> e3a24278
    REGISTER_VARIABLE("clusterHasPulseShapeDiscrimination", eclClusterHasPulseShapeDiscrimination, R"DOC(
Status bit to indicate if cluster has digits with waveforms that passed energy and :math:`\chi^2`
thresholds for computing PSD variables.
)DOC");
    REGISTER_VARIABLE("clusterPulseShapeDiscriminationMVA", eclPulseShapeDiscriminationMVA, R"DOC(
Returns MVA classifier that uses pulse shape discrimination to identify electromagnetic vs hadronic showers.
    
    - 1 for electromagnetic showers
    - 0 for hadronic showers
)DOC");
    REGISTER_VARIABLE("clusterNumberOfHadronDigits", eclClusterNumberOfHadronDigits, R"DOC(
Returns ECL cluster's number of hadron digits in cluster (pulse shape discrimination variable).
Weighted sum of digits in cluster with significant scintillation emission (:math:`> 3\,` MeV)
in the hadronic scintillation component.
Computed only using cluster digits with energy :math:`> 50\,` MeV and good offline waveform fit :math:`\chi^2`.

.. note::
    | Please read `this <importantNoteECL>` first.
    | Lower limit: :math:`0.0`
    | Upper limit: :math:`255.0`
    | Precision: :math:`18` bit
)DOC");
    REGISTER_VARIABLE("clusterClusterID", eclClusterId, R"DOC(
Returns ECL cluster ID of this ECL cluster within the connected region (CR) to which it belongs to.
)DOC");
    REGISTER_VARIABLE("clusterHypothesis", eclClusterHypothesisId, R"DOC(
Emulates the deprecated hypothesis ID of this ECL cluster in as-backward-compatible way as possible.

Returns 5 for the nPhotons hypothesis, 6 for the neutralHadron hypothesis.
Since release-04-00-00, it will be possible for a cluster to have both hypotheses so if both are set it will return 56.

.. warning::
   This variable is a legacy variable and will be removed in release-05-00-00. 
   You probably want to use :b2:var:`clusterHasNPhotons` and :b2:var:`clusterHasNeutralHadron` instead of this variable.
)DOC");
    REGISTER_VARIABLE("clusterHasNPhotons", eclClusterHasNPhotonsHypothesis, R"DOC(
Returns 1.0 if cluster has the 'N photons' hypothesis (historically called 'N1'),
0.0 if not, and NaN if no cluster is associated to the particle.
)DOC");
    REGISTER_VARIABLE("clusterHasNeutralHadron", eclClusterHasNeutralHadronHypothesis, R"DOC(
Returns 1.0 if the cluster has the 'neutral hadrons' hypothesis (historically called 'N2'),
0.0 if not, and NaN if no cluster is associated to the particle.
)DOC");
    REGISTER_VARIABLE("eclExtTheta", eclExtTheta, R"DOC(
Returns extrapolated :math:`\theta`.
)DOC");
    REGISTER_VARIABLE("eclExtPhi", eclExtPhi, R"DOC(
Returns extrapolated :math:`\phi`.
)DOC");
    REGISTER_VARIABLE("eclExtPhiId", eclExtPhiId, R"DOC(
Returns extrapolated :math:`\phi` ID.
)DOC");
    REGISTER_VARIABLE("weightedAverageECLTime", weightedAverageECLTime, R"DOC(
Returns ECL weighted average time of all clusters (neutrals) and matched clusters (charged) of daughters
(of any generation) of the provided particle.
)DOC");
    REGISTER_VARIABLE("maxWeightedDistanceFromAverageECLTime", maxWeightedDistanceFromAverageECLTime, R"DOC(
Returns maximum weighted distance between time of the cluster of a photon and the ECL average time, amongst
the clusters (neutrals) and matched clusters (charged) of daughters (of all generations) of the provided particle.
)DOC");
    REGISTER_VARIABLE("clusterMdstIndex", eclClusterMdstIndex, R"DOC(
StoreArray index(0 - based) of the MDST ECLCluster (useful for track-based particles matched to a cluster).
)DOC");

    REGISTER_VARIABLE("nECLOutOfTimeCrystals", nECLOutOfTimeCrystals, R"DOC(
[Eventbased] Returns the number of crystals (ECLCalDigits) that are out of time.
)DOC");

    REGISTER_VARIABLE("nECLOutOfTimeCrystalsFWDEndcap", nECLOutOfTimeCrystalsFWDEndcap, R"DOC(
[Eventbased] Returns the number of crystals (ECLCalDigits) that are out of time in the forward endcap.
)DOC");

    REGISTER_VARIABLE("nECLOutOfTimeCrystalsBarrel", nECLOutOfTimeCrystalsBarrel, R"DOC(
[Eventbased] Returns the number of crystals (ECLCalDigits) that are out of time in the barrel.
)DOC");

    REGISTER_VARIABLE("nECLOutOfTimeCrystalsBWDEndcap", nECLOutOfTimeCrystalsBWDEndcap, R"DOC(
[Eventbased] Returns the number of crystals (ECLCalDigits) that are out of time in the backward endcap.
)DOC");

    REGISTER_VARIABLE("nRejectedECLShowers", nRejectedECLShowers, R"DOC(
[Eventbased] Returns the number of showers in the ECL that do not become clusters.
)DOC");

    REGISTER_VARIABLE("nRejectedECLShowersFWDEndcap", nRejectedECLShowersFWDEndcap, R"DOC(
[Eventbased] Returns the number of showers in the ECL that do not become clusters, from the forward endcap.
)DOC");

    REGISTER_VARIABLE("nRejectedECLShowersBarrel", nRejectedECLShowersBarrel, R"DOC(
[Eventbased] Returns the number of showers in the ECL that do not become clusters, from the barrel.
)DOC");

    REGISTER_VARIABLE("nRejectedECLShowersBWDEndcap", nRejectedECLShowersBWDEndcap, R"DOC(
[Eventbased] Returns the number of showers in the ECL that do not become clusters, from the backward endcap.
)DOC");

    REGISTER_VARIABLE("eclClusterOnlyInvariantMass", eclClusterOnlyInvariantMass, R"DOC(
[Expert] The invariant mass calculated from all ECLCluster daughters (i.e. photons) and
cluster-matched tracks using the cluster 4-momenta.

Used for ECL-based dark sector physics and debugging track-cluster matching.
)DOC");


    // These variables require cDST inputs and the eclTrackCalDigitMatch module run first
    VARIABLE_GROUP("ECL calibration");

    REGISTER_VARIABLE("clusterUncorrE", eclClusterUncorrectedE, R"DOC(
[Expert] [Calibration] Returns ECL cluster's uncorrected energy. That is, before leakage corrections.
This variable should only be used for study of the ECL. Please see :b2:var:`clusterE`.
)DOC");

    REGISTER_VARIABLE("eclEnergy3FWDBarrel", eclEnergy3FWDBarrel, R"DOC(
[Calibration] Returns energy sum of three crystals in forward barrel.
)DOC");

    REGISTER_VARIABLE("eclEnergy3FWDEndcap", eclEnergy3FWDEndcap, R"DOC(
[Calibration] Returns energy sum of three crystals in forward endcap.
)DOC");

    REGISTER_VARIABLE("eclEnergy3BWDBarrel", eclEnergy3BWDBarrel, R"DOC(
[Calibration] Returns energy sum of three crystals in backward barrel.
)DOC");

    REGISTER_VARIABLE("eclEnergy3BWDEndcap", eclEnergy3BWDEndcap, R"DOC(
[Calibration] Returns energy sum of three crystals in backward endcap.
)DOC");

    // These variables require cDST inputs and the eclTRGInformation module run first
    VARIABLE_GROUP("ECL trigger calibration");
    REGISTER_VARIABLE("clusterNumberOfTCs(i, j, k, l)", eclNumberOfTCsForCluster, R"DOC(
[Calibration] Returns the number of TCs for this ECL cluster for a given TC theta ID range
:math:`(i, j)` and hit window :math:`(k, l)`.
)DOC");
    REGISTER_VARIABLE("clusterTCFADC(i, j, k, l)", eclTCFADCForCluster, R"DOC(
[Calibration] Returns the total FADC sum related to this ECL cluster for a given TC theta ID
range :math:`(i, j)` and hit window :math:`(k, l)`.
)DOC");
    REGISTER_VARIABLE("clusterTCIsMaximum", eclTCIsMaximumForCluster, R"DOC(
[Calibration] Returns True if cluster is related to maximum TC.
)DOC");
    REGISTER_VARIABLE("clusterTrigger", eclClusterTrigger, R"DOC(
[Calibration] Returns 1.0 if ECL cluster is matched to a trigger cluster (requires to run eclTriggerClusterMatcher
(which requires TRGECLClusters in the input file)) and 0 otherwise. Returns -1 if the matching code was not run.
NOT FOR PHASE2 DATA!
)DOC");
    REGISTER_VARIABLE("eclEnergyTC(i)", getEnergyTC, R"DOC(
[Eventbased][Calibration] Returns the energy (in FADC counts) for the :math:`i`-th trigger cell (TC), 1 based (1..576).
)DOC");
    REGISTER_VARIABLE("eclEnergyTCECLCalDigit(i)", getEnergyTCECLCalDigit, R"DOC(
[Eventbased][Calibration] Returns the energy (in GeV) for the :math:`i`-th trigger cell (TC)
based on ECLCalDigits, 1 based (1..576).
)DOC");
    REGISTER_VARIABLE("eclTimingTC(i)", getTimingTC, R"DOC(
[Eventbased][Calibration] Returns the time (in ns) for the :math:`i`-th trigger cell (TC), 1 based (1..576).
)DOC");
    REGISTER_VARIABLE("eclHitWindowTC(i)", eclHitWindowTC, R"DOC(
[Eventbased][Calibration] Returns the hit window for the :math:`i`-th trigger cell (TC), 1 based (1..576).
)DOC");
    REGISTER_VARIABLE("eclEventTimingTC", getEvtTimingTC, R"DOC(
[Eventbased][Calibration] Returns the ECL TC event time (in ns).
)DOC");
    REGISTER_VARIABLE("eclMaximumTCId", getMaximumTCId, R"DOC(
[Eventbased][Calibration] Returns the TC ID with maximum FADC value.
)DOC");


    REGISTER_VARIABLE("eclTimingTCECLCalDigit(i)", getTimingTCECLCalDigit, R"DOC(
[Eventbased][Calibration] Returns the time (in ns) for the :math:`i`-th trigger cell (TC) based
on ECLCalDigits, 1 based (1..576)
)DOC");

    REGISTER_VARIABLE("eclNumberOfTCs(i, j, k)", getNumberOfTCs, R"DOC(
[Eventbased][Calibration] Returns the number of TCs above threshold (i=FADC counts) for this event
for a given theta range (j-k)
)DOC");
    REGISTER_VARIABLE("eclEnergySumTC(i, j)", eclEnergySumTC, R"DOC(
[Eventbased][Calibration] Returns energy sum (in FADC counts) of all TC cells between two
theta ids i<=thetaid<=j, 1 based (1..17)
)DOC");
    REGISTER_VARIABLE("eclEnergySumTCECLCalDigit(i, j, k, l)", eclEnergySumTCECLCalDigit, R"DOC(
[Eventbased][Calibration] Returns energy sum (in GeV) of all TC cells between two theta ids i<=thetaid<=j,
1 based (1..17). k is the sum option: 0 (all), 1 (those with actual TC entries), 2 (sum of ECLCalDigit energy
in this TC above threshold). l is the threshold parameter for the option k 2.
)DOC");
    REGISTER_VARIABLE("eclEnergySumTCECLCalDigitInECLCluster", eclEnergySumTCECLCalDigitInECLCluster, R"DOC(
[Eventbased][Calibration] Returns energy sum (in GeV) of all ECLCalDigits if TC is above threshold
that are part of an ECLCluster above eclEnergySumTCECLCalDigitInECLClusterThreshold within TC thetaid 2-15.
)DOC");
    REGISTER_VARIABLE("eclEnergySumECLCalDigitInECLCluster", eclEnergySumECLCalDigitInECLCluster, R"DOC(
[Eventbased][Calibration] Returns energy sum (in GeV) of all ECLCalDigits that are part of an ECL cluster
above eclEnergySumTCECLCalDigitInECLClusterThreshold within TC thetaid 2-15.
)DOC");
    REGISTER_VARIABLE("eclEnergySumTCECLCalDigitInECLClusterThreshold", eclEnergySumTCECLCalDigitInECLClusterThreshold, R"DOC(
[Eventbased][Calibration] Returns threshold used to calculate eclEnergySumTCECLCalDigitInECLCluster.
)DOC");

  }
}<|MERGE_RESOLUTION|>--- conflicted
+++ resolved
@@ -1472,13 +1472,6 @@
         - For neutrals, this should always return 0.
         - Returns NaN if there is no cluster.
 )DOC");
-<<<<<<< HEAD
-    REGISTER_VARIABLE("clusterCRID", eclClusterConnectedRegionId, R"DOC(
-| Returns ECL cluster's connected region ID.
-| This can be used to find potentially overlapping ECL clusters.
-)DOC");
-=======
->>>>>>> e3a24278
     REGISTER_VARIABLE("clusterHasPulseShapeDiscrimination", eclClusterHasPulseShapeDiscrimination, R"DOC(
 Status bit to indicate if cluster has digits with waveforms that passed energy and :math:`\chi^2`
 thresholds for computing PSD variables.
