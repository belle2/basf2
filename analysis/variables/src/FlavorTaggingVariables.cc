/**************************************************************************
 * basf2 (Belle II Analysis Software Framework)                           *
 * Author: The Belle II Collaboration                                     *
 *                                                                        *
 * See git log for contributors and copyright holders.                    *
 * This file is licensed under LGPL-3.0, see LICENSE.md.                  *
 **************************************************************************/

// Own include
#include <analysis/variables/FlavorTaggingVariables.h>
#include <analysis/variables/MCTruthVariables.h>
#include <analysis/variables/KLMClusterVariables.h>
#include <analysis/utility/PCmsLabTransform.h>

#include <analysis/ClusterUtility/ClusterUtils.h>

#include <analysis/utility/MCMatching.h>

// framework - DataStore
#include <framework/datastore/StoreObjPtr.h>

// dataobjects
#include <analysis/dataobjects/Particle.h>
#include <analysis/dataobjects/RestOfEvent.h>
#include <analysis/dataobjects/ParticleList.h>
#include <analysis/dataobjects/FlavorTaggerInfo.h>
#include <analysis/ContinuumSuppression/Thrust.h>

#include <mdst/dataobjects/MCParticle.h>
#include <mdst/dataobjects/Track.h>
#include <mdst/dataobjects/ECLCluster.h>
#include <mdst/dataobjects/KLMCluster.h>
#include <mdst/dataobjects/PIDLikelihood.h>


// framework aux
#include <framework/gearbox/Const.h>
#include <framework/logging/Logger.h>

#include <Math/Vector3D.h>
#include <Math/Vector4D.h>
#include <framework/geometry/B2Vector3.h>

#include <algorithm>
#include <cmath>

using namespace std;

namespace Belle2 {
  namespace Variable {

    static const double realNaN = std::numeric_limits<double>::quiet_NaN();
    //   ############################################## FlavorTagger Variables   ###############################################

    // Track Level Variables ---------------------------------------------------------------------------------------------------

    double momentumMissingTagSide(const Particle*)
    {
      StoreObjPtr<RestOfEvent> roe("RestOfEvent");
      if (!roe.isValid()) return 0;

      ROOT::Math::PxPyPzEVector roeCMSVec;

      const auto& roeChargedParticles = roe->getChargedParticles();
      for (auto roeChargedParticle : roeChargedParticles) {
        roeCMSVec += PCmsLabTransform::labToCms(roeChargedParticle->get4Vector());
      }

      double missMom = -roeCMSVec.P();
      return missMom ;
    }

    double cosTPTO(const Particle* part)
    {
      StoreObjPtr<RestOfEvent> roe("RestOfEvent");
      if (!roe.isValid()) return 0;

      std::vector<ROOT::Math::XYZVector> p3_cms_roe;
      static const double P_MAX(3.2);

      // Charged tracks
      //
      const auto& roeTracks = roe->getChargedParticles();
      for (auto& roeChargedParticle : roeTracks) {
        // TODO: Add helix and KVF with IpProfile once available. Port from L163-199 of:
        // /belle/b20090127_0910/src/anal/ekpcontsuppress/src/ksfwmoments.cc
        ROOT::Math::PxPyPzEVector p_cms = PCmsLabTransform::labToCms(roeChargedParticle->get4Vector());
        if (p_cms != p_cms) continue;
        if (p_cms.P() > P_MAX) continue;
        p3_cms_roe.push_back(p_cms.Vect());
      }

      // ECLCluster -> Gamma
      const auto& roePhotons = roe->getPhotons();
      for (auto& roePhoton : roePhotons) {
        if (roePhoton->getECLClusterEHypothesisBit() == ECLCluster::EHypothesisBit::c_nPhotons) {
          ROOT::Math::PxPyPzEVector p_lab = roePhoton->get4Vector();
          if (p_lab != p_lab) continue;
          if (p_lab.P() < 0.05) continue;
          ROOT::Math::PxPyPzEVector p_cms = PCmsLabTransform::labToCms(p_lab);
          if (p_cms != p_cms) continue;
          if (p_cms.P() > P_MAX) continue;
          p3_cms_roe.push_back(p_cms.Vect());
        }
      }

      const auto& roeKlongs = roe->getHadrons();
      for (auto& roeKlong : roeKlongs) {
        if (nKLMClusterTrackMatches(roeKlong) == 0 && !(roeKlong->getKLMCluster()->getAssociatedEclClusterFlag())) {
          ROOT::Math::PxPyPzEVector p_lab = roeKlong->get4Vector();
          if (p_lab != p_lab) continue;
          if (p_lab.P() < 0.05) continue;
          ROOT::Math::PxPyPzEVector p_cms = PCmsLabTransform::labToCms(p_lab);
          if (p_cms != p_cms) continue;
          if (p_cms.P() > P_MAX) continue;
          p3_cms_roe.push_back(p_cms.Vect());
        }
      }

      const B2Vector3D thrustO  = B2Vector3D(Thrust::calculateThrust(p3_cms_roe));
      const B2Vector3D pAxis = B2Vector3D(PCmsLabTransform::labToCms(part->get4Vector()).Vect());

      double result = 0 ;
      if (pAxis == pAxis) result = abs(cos(pAxis.Angle(thrustO)));

      return result;
    }

    int lambdaFlavor(const Particle* particle)
    {
      if (particle->getPDGCode() == Const::Lambda.getPDGCode()) return 1; //Lambda0
      else if (particle->getPDGCode() == Const::antiLambda.getPDGCode()) return -1; //Anti-Lambda0
      else return 0;
    }

    bool isLambda(const Particle* particle)
    {
      const MCParticle* mcparticle = particle->getMCParticle();
      if (!mcparticle) return false;
      return (abs(mcparticle->getPDG()) == Const::Lambda.getPDGCode());
    }

    double lambdaZError(const Particle* particle)
    {
      //This is a simplistic hack. But I see no other way to get that information.
      //Should be removed if worthless
      TMatrixFSym ErrorPositionMatrix = particle->getVertexErrorMatrix();
      return ErrorPositionMatrix[2][2];
    }

    double momentumOfSecondDaughter(const Particle* part)
    {
      if (!part->getDaughter(1)) return 0.0;
      return part->getDaughter(1)->getP();
    }

    double momentumOfSecondDaughterCMS(const Particle* part)
    {
      if (!part->getDaughter(1)) return 0.0;
      ROOT::Math::PxPyPzEVector vec = PCmsLabTransform::labToCms(part->getDaughter(1)->get4Vector());
      return vec.P();
    }

    double chargeTimesKaonLiklihood(const Particle*)
    {
      StoreObjPtr<ParticleList> KaonList("K+:inRoe");
      if (!KaonList.isValid()) return 0;

      double maximumKaonid = 0;
      double maximum_charge = 0;
      for (unsigned int i = 0; i < KaonList->getListSize(); ++i) {
        const Particle* p = KaonList->getParticle(i);
        double Kid = p->getRelatedTo<PIDLikelihood>()->getProbability(Const::kaon, Const::pion);
        if (Kid > maximumKaonid) {
          maximumKaonid = Kid;
          maximum_charge = p->getCharge();
        }
      }
      return maximumKaonid * maximum_charge;
    }

    double transverseMomentumOfChargeTracksInRoe(const Particle* part)
    {
      StoreObjPtr<RestOfEvent> roe("RestOfEvent");
      if (!roe.isValid()) return 0;

      double sum = 0.0;

      for (const auto& track : roe->getChargedParticles()) {
        if (part->isCopyOf(track, true)) continue;
        sum += track->getMomentum().Perp2();
      }

      return sum;

    }

    int NumberOfKShortsInRoe(const Particle* particle)
    {
      StoreObjPtr<ParticleList> KShortList("K_S0:inRoe");
      if (!KShortList.isValid())
        B2FATAL("NumberOfKShortsInRoe cannot be calculated because the required particleList K_S0:inRoe could not be found or is not valid");

      int flag = 0;
      for (unsigned int i = 0; i < KShortList->getListSize(); ++i) {
        if (!particle->overlapsWith(KShortList->getParticle(i)))
          ++flag;
      }
      return flag;
    }

//     Event Level Variables --------------------------------------------------------------------------------------------

    bool isInElectronOrMuonCat(const Particle* particle)
    {
      // check muons
      StoreObjPtr<ParticleList> MuonList("mu+:inRoe");
      const Track* trackTargetMuon = nullptr;
      if (MuonList.isValid()) {
        double maximumProbMuon = 0;
        for (unsigned int i = 0; i < MuonList->getListSize(); ++i) {
          Particle* pMuon = MuonList->getParticle(i);
          double probMuon = pMuon->getExtraInfo("isRightTrack(Muon)");
          if (probMuon > maximumProbMuon) {
            maximumProbMuon = probMuon;
            trackTargetMuon = pMuon->getTrack();
          }
        }
      }
      if (particle->getTrack() == trackTargetMuon)
        return true;


      // check electrons
      StoreObjPtr<ParticleList> ElectronList("e+:inRoe");
      const Track* trackTargetElectron = nullptr;
      if (ElectronList.isValid()) {
        double maximumProbElectron = 0;
        for (unsigned int i = 0; i < ElectronList->getListSize(); ++i) {
          Particle* pElectron = ElectronList->getParticle(i);
          double probElectron = pElectron->getExtraInfo("isRightTrack(Electron)");
          if (probElectron > maximumProbElectron) {
            maximumProbElectron = probElectron;
            trackTargetElectron = pElectron->getTrack();
          }
        }
      }
      if (particle->getTrack() == trackTargetElectron)
        return true;

      return false;
    }

    // helper function to get flavour of MC B0
    static int getB0flavourMC(const MCParticle* mcParticle)
    {
      while (mcParticle) {
        if (mcParticle->getPDG() == 511) {
          return 1;
        } else if (mcParticle->getPDG() == -511) {
          return -1;
        }
        mcParticle = mcParticle->getMother();
      }
      return 0; //no B found
    }

//     Target Variables --------------------------------------------------------------------------------------------------

    bool isMajorityInRestOfEventFromB0(const Particle*)
    {
      StoreObjPtr<RestOfEvent> roe("RestOfEvent");
      if (!roe.isValid()) return 0;

      int vote = 0;
      for (auto& track : roe->getChargedParticles()) {
        const MCParticle* mcParticle = track->getMCParticle();
        vote += getB0flavourMC(mcParticle);
      }

      return vote > 0;
    }

    bool isMajorityInRestOfEventFromB0bar(const Particle*)
    {
      StoreObjPtr<RestOfEvent> roe("RestOfEvent");
      if (!roe.isValid()) return 0;

      int vote = 0;
      for (auto& track : roe->getChargedParticles()) {
        const MCParticle* mcParticle = track->getMCParticle();
        vote += getB0flavourMC(mcParticle);
      }

      return vote < 0;
    }

    bool hasRestOfEventTracks(const Particle* part)
    {
      const RestOfEvent* roe = part->getRelatedTo<RestOfEvent>();
      return (roe && roe-> getNTracks() > 0);
    }

    int isRelatedRestOfEventB0Flavor(const Particle* particle)
    {
      const RestOfEvent* roe = particle->getRelatedTo<RestOfEvent>();
      if (!roe) return 0;

      const MCParticle* BcpMC = particle->getMCParticle();
      if (!BcpMC) return 0;
      if (Variable::isSignal(particle) <= 0) return 0;

      const MCParticle* Y4S = BcpMC->getMother();
      if (!Y4S) return 0;

      int BtagFlavor = 0;
      int BcpFlavor = 0;

      for (auto& roeChargedParticle : roe->getChargedParticles()) {
        const MCParticle* mcParticle = roeChargedParticle->getMCParticle();
        while (mcParticle) {
          if (mcParticle->getMother() == Y4S) {
            if (mcParticle == BcpMC) {
              if (mcParticle->getPDG() > 0) BcpFlavor = 2;
              else BcpFlavor = -2;
            } else if (BtagFlavor == 0) {
              if (abs(mcParticle->getPDG()) == 511 || abs(mcParticle->getPDG()) == 521) {
                if (mcParticle->getPDG() > 0) BtagFlavor = 1;
                else BtagFlavor = -1;
              } else BtagFlavor = 5;
            }
            break;
          }
          mcParticle = mcParticle->getMother();
        }
        if (BcpFlavor != 0 || BtagFlavor == 5) break;
      }


      return (BcpFlavor != 0) ? BcpFlavor : BtagFlavor;
    }

    int isRestOfEventB0Flavor(const Particle*)
    {
      StoreObjPtr<RestOfEvent> roe("RestOfEvent");
      if (!roe.isValid()) return 0;

      const Particle* Bcp = roe->getRelated<Particle>();
      return Variable::isRelatedRestOfEventB0Flavor(Bcp);
    }

    int ancestorHasWhichFlavor(const Particle* particle)
    {
      StoreObjPtr<RestOfEvent> roe("RestOfEvent");
      if (!roe.isValid()) return 0;

      const MCParticle* BcpMC = roe->getRelated<Particle>()->getMCParticle();
      const MCParticle* Y4S = BcpMC->getMother();
      const MCParticle* mcParticle = particle->getMCParticle();

      int outputB0tagQ = 0;
      while (mcParticle) {
        if (mcParticle->getMother() == Y4S) {
          if (mcParticle != BcpMC && abs(mcParticle->getPDG()) == 511) {
            if (mcParticle->getPDG() == 511) outputB0tagQ = 1;
            else outputB0tagQ = -1;
          } else if (mcParticle == BcpMC) {
            if (mcParticle->getPDG() == 511) outputB0tagQ = 2;
            else outputB0tagQ = -2;
          } else outputB0tagQ = 5;
          break;
        }
        mcParticle = mcParticle->getMother();
      }

      return outputB0tagQ;
    }

    int B0mcErrors(const Particle*)
    {
      StoreObjPtr<RestOfEvent> roe("RestOfEvent");
      if (!roe.isValid()) return -1;

      const Particle* Bcp = roe->getRelated<Particle>();
      const MCParticle* BcpMC = roe->getRelated<Particle>()->getMCParticle();
      return MCMatching::getMCErrors(Bcp, BcpMC);
    }

    int isRelatedRestOfEventMajorityB0Flavor(const Particle* part)
    {
      const RestOfEvent* roe = part->getRelatedTo<RestOfEvent>();
      if (!roe) return -2;

      int q_MC = 0; //Flavor of B

      if (roe->getNTracks() > 0) {
        for (auto& track : roe->getChargedParticles()) {
          const MCParticle* mcParticle = track->getMCParticle();
          q_MC += getB0flavourMC(mcParticle);
        }
      } else if (roe->getNECLClusters() > 0) {
        for (auto& cluster : roe->getPhotons()) {
          if (cluster->getECLClusterEHypothesisBit() != ECLCluster::EHypothesisBit::c_nPhotons) continue;
          const MCParticle* mcParticle = cluster->getMCParticle();
          q_MC += getB0flavourMC(mcParticle);
        }
      } else if (roe->getNKLMClusters() > 0) {
        for (auto& klmcluster : roe->getHadrons()) {
          const MCParticle* mcParticle = klmcluster->getMCParticle();
          q_MC += getB0flavourMC(mcParticle);
        }
      }

      if (q_MC == 0)
        return -2;
      else
        return (q_MC > 0);
    }

    int isRestOfEventMajorityB0Flavor(const Particle*)
    {
      StoreObjPtr<RestOfEvent> roe("RestOfEvent");
      if (!roe.isValid()) return -2;//gRandom->Uniform(0, 1);

      const Particle* Bcp = roe->getRelated<Particle>();
      return Variable::isRelatedRestOfEventMajorityB0Flavor(Bcp);
    }

    double mcFlavorOfOtherB(const Particle* particle)
    {

      if (std::abs(particle->getPDGCode()) != 511 && std::abs(particle->getPDGCode()) != 521) {
        B2ERROR("MCFlavorOfOtherB: this variable works only for B mesons.\n"
                "The given particle with PDG code " << particle->getPDGCode() <<
                " is not a B-meson candidate (PDG code 511 or 521). ");
        return realNaN;
      }

      const MCParticle* mcParticle = particle->getMCParticle();
      if (!mcParticle) return realNaN;

      const MCParticle* mcMother = mcParticle->getMother();
      if (!mcMother) return realNaN;

      if (Variable::isSignal(particle) < 1.0) return 0;

      for (auto& upsilon4SDaughter : mcMother->getDaughters()) {
        if (upsilon4SDaughter == mcParticle) continue;
        return (upsilon4SDaughter->getPDG() > 0) ? 1 : -1;
      }

      return 0;

    };

//  ######################################### Meta Variables ##############################################

//  Track and Event Level variables ------------------------------------------------------------------------

    Manager::FunctionPtr BtagToWBosonVariables(const std::vector<std::string>& arguments)
    {
      if (arguments.size() == 1) {
        auto requestedVariable = arguments[0];
        auto func = [requestedVariable](const Particle * particle) -> double {
          StoreObjPtr<RestOfEvent> roe("RestOfEvent");
          if (!roe.isValid()) return 0;

          ROOT::Math::PxPyPzEVector momXChargedTracks; //Momentum of charged X tracks in CMS-System

          const auto& roeChargedParticles = roe->getChargedParticles();
          for (auto& roeChargedParticle : roeChargedParticles)
          {
            if (roeChargedParticle->isCopyOf(particle, true)) continue;
            momXChargedTracks += roeChargedParticle->get4Vector();
          }

          ROOT::Math::PxPyPzEVector momXNeutralClusters = roe->get4VectorNeutralECLClusters(); //Momentum of neutral X clusters in CMS-System

          const auto& klongs = roe->getHadrons();
          for (auto& klong : klongs)
          {
            if (nKLMClusterTrackMatches(klong) == 0 && !(klong->getKLMCluster()->getAssociatedEclClusterFlag())) {
              momXNeutralClusters += klong->get4Vector();
            }
          }

          ROOT::Math::PxPyPzEVector momX = PCmsLabTransform::labToCms(momXChargedTracks + momXNeutralClusters); //Total Momentum of the recoiling X in CMS-System
          ROOT::Math::PxPyPzEVector momTarget = PCmsLabTransform::labToCms(particle->get4Vector());  //Momentum of Mu in CMS-System
          ROOT::Math::PxPyPzEVector momMiss = -(momX + momTarget); //Momentum of Anti-v  in CMS-System

          double output = 0.0;
          if (requestedVariable == "recoilMass") output = momX.M();
          else if (requestedVariable == "recoilMassSqrd") output = momX.M2();
          else if (requestedVariable == "pMissCMS") output = momMiss.P();
          else if (requestedVariable == "cosThetaMissCMS") output = momTarget.Vect().Unit().Dot(momMiss.Vect().Unit());
          else if (requestedVariable == "EW90")
          {

            ROOT::Math::PxPyPzEVector momW = momTarget + momMiss; //Momentum of the W-Boson in CMS
            float E_W_90 = 0 ; // Energy of all charged and neutral clusters in the hemisphere of the W-Boson

            const auto& photons = roe->getPhotons();
            for (auto& photon : photons) {
              if (PCmsLabTransform::labToCms(photon->get4Vector()).Vect().Dot(momW.Vect()) > 0) {
                E_W_90 += photon->getECLClusterEnergy();
              }
            }
            for (auto& roeChargedParticle : roeChargedParticles) {
              if (!roeChargedParticle->isCopyOf(particle, true)) {
                for (const ECLCluster& chargedCluster : roeChargedParticle->getTrack()->getRelationsWith<ECLCluster>()) {
                  // ignore everything except the nPhotons hypothesis
                  if (!chargedCluster.hasHypothesis(ECLCluster::EHypothesisBit::c_nPhotons))
                    continue;
                  float iEnergy = chargedCluster.getEnergy(ECLCluster::EHypothesisBit::c_nPhotons);
                  if (iEnergy == iEnergy) {
                    if (PCmsLabTransform::labToCms(ClusterUtils().Get4MomentumFromCluster(&chargedCluster,
                                                   ECLCluster::EHypothesisBit::c_nPhotons)).Vect().Dot(momW.Vect()) > 0)
                      E_W_90 += iEnergy;
                  }
                }
              }
            }

            output = E_W_90;
          } else {
            B2FATAL("Wrong variable " << requestedVariable <<
            " requested. The possibilities are recoilMass, recoilMassSqrd, pMissCMS, cosThetaMissCMS or EW90");
          }

          return output;
        };
        return func;
      } else {
        B2FATAL("Wrong number of arguments (1 required) for meta function BtagToWBosonVariables");
      }
    }

    Manager::FunctionPtr KaonPionVariables(const std::vector<std::string>& arguments)
    {
      if (arguments.size() != 1)
        B2FATAL("Wrong number of arguments (1 required) for meta function KaonPionVariables");


      auto requestedVariable = arguments[0];
      auto func = [requestedVariable](const Particle * particle) -> double {
        //       StoreObjPtr<ParticleList> KaonList("K+:ROE");
        StoreObjPtr<ParticleList> SlowPionList("pi+:inRoe");


        if ((requestedVariable != "HaveOpositeCharges") && (requestedVariable != "cosKaonPion"))
          B2FATAL("Wrong variable  " << requestedVariable << " requested. The possibilities are cosKaonPion or HaveOpositeCharges");


        ROOT::Math::PxPyPzEVector momTargetSlowPion;
        double chargeTargetSlowPion = 0;
        if (SlowPionList.isValid())
        {
          double maximumProbSlowPion = 0;
          for (unsigned int i = 0; i < SlowPionList->getListSize(); ++i) {
            Particle* pSlowPion = SlowPionList->getParticle(i);
            if (!pSlowPion) continue;
            if (!pSlowPion->hasExtraInfo("isRightCategory(SlowPion)")) continue;

            double probSlowPion = pSlowPion->getExtraInfo("isRightCategory(SlowPion)");
            if (probSlowPion > maximumProbSlowPion) {
              maximumProbSlowPion = probSlowPion;
              chargeTargetSlowPion =  pSlowPion->getCharge();
              momTargetSlowPion = PCmsLabTransform::labToCms(pSlowPion->get4Vector());
            }
          }
        }

        double output = 0.0;

        double chargeTargetKaon = particle->getCharge();
        if (requestedVariable == "HaveOpositeCharges")
        {
          if (chargeTargetKaon * chargeTargetSlowPion == -1)
            output = 1;
        }
        //TODO: when momTargetSlowPion == momTargetSlowPion fail?
        else if (requestedVariable == "cosKaonPion")
        {
          ROOT::Math::PxPyPzEVector momTargetKaon = PCmsLabTransform::labToCms(particle->get4Vector());
          if (momTargetKaon == momTargetKaon && momTargetSlowPion == momTargetSlowPion)
            output = momTargetKaon.Vect().Unit().Dot(momTargetSlowPion.Vect().Unit());
        }

        return output;
      };
      return func;
    }

    Manager::FunctionPtr FSCVariables(const std::vector<std::string>& arguments)
    {
      if (arguments.size() != 1)
        B2FATAL("Wrong number of arguments (1 required) for meta function FSCVariables");


      auto requestedVariable = arguments[0];
      auto func = [requestedVariable](const Particle * particle) -> double {
        StoreObjPtr<ParticleList> FastParticleList("pi+:inRoe");
        if (!FastParticleList.isValid()) return 0;


        if ((requestedVariable != "pFastCMS") && (requestedVariable != "cosSlowFast") && (requestedVariable != "cosTPTOFast") && (requestedVariable != "SlowFastHaveOpositeCharges"))
          B2FATAL("Wrong variable " << requestedVariable << " requested. The possibilities are pFastCMS, cosSlowFast, cosTPTOFast or SlowFastHaveOpositeCharges");


        double maximumProbFastest = 0;
        ROOT::Math::PxPyPzEVector momFastParticle;  //Momentum of Fast Pion in CMS-System
        Particle* TargetFastParticle = nullptr;
        for (unsigned int i = 0; i < FastParticleList->getListSize(); ++i)
        {
          Particle* particlei = FastParticleList->getParticle(i);
          if (!particlei) continue;

          ROOT::Math::PxPyPzEVector momParticlei = PCmsLabTransform::labToCms(particlei->get4Vector());
          if (momParticlei != momParticlei) continue;

          double probFastest = momParticlei.P();
          if (probFastest > maximumProbFastest) {
            maximumProbFastest = probFastest;
            TargetFastParticle = particlei;
            momFastParticle = momParticlei;
          }
        }

        // if nothing found
        if (!TargetFastParticle) return 0;


        double output = 0.0;

        if (requestedVariable == "cosTPTOFast")
          output = std::get<double>(Variable::Manager::Instance().getVariable("cosTPTO")->function(TargetFastParticle));

        ROOT::Math::PxPyPzEVector momSlowPion = PCmsLabTransform::labToCms(particle->get4Vector());  //Momentum of Slow Pion in CMS-System
        if (momSlowPion == momSlowPion)   // FIXME
        {
          if (requestedVariable == "cosSlowFast") {
            output = momSlowPion.Vect().Unit().Dot(momFastParticle.Vect().Unit());
          } else if (requestedVariable == "SlowFastHaveOpositeCharges") {
            if (particle->getCharge()*TargetFastParticle->getCharge() == -1) {
              output = 1;
            }
          } else {
            output = momFastParticle.P();
          }
        }

        return output;
      };
      return func;
    }

    Manager::FunctionPtr hasHighestProbInCat(const std::vector<std::string>& arguments)
    {
      if (arguments.size() != 2) {
        B2FATAL("Wrong number of arguments (2 required) for meta function hasHighestProbInCat");
      }

      auto particleListName = arguments[0];
      auto extraInfoName = arguments[1];
      auto func = [particleListName, extraInfoName](const Particle * particle) -> bool {
        if (!(extraInfoName == "isRightTrack(Electron)" || extraInfoName == "isRightTrack(IntermediateElectron)" || extraInfoName == "isRightTrack(Muon)" || extraInfoName == "isRightTrack(IntermediateMuon)"
        || extraInfoName == "isRightTrack(KinLepton)" || extraInfoName == "isRightTrack(IntermediateKinLepton)" || extraInfoName == "isRightTrack(Kaon)"
        || extraInfoName == "isRightTrack(SlowPion)" || extraInfoName == "isRightTrack(FastHadron)" || extraInfoName == "isRightTrack(MaximumPstar)" || extraInfoName == "isRightTrack(Lambda)"
        || extraInfoName == "isRightCategory(Electron)" || extraInfoName == "isRightCategory(IntermediateElectron)" || extraInfoName == "isRightCategory(Muon)" || extraInfoName == "isRightCategory(IntermediateMuon)"
        || extraInfoName == "isRightCategory(KinLepton)" || extraInfoName == "isRightCategory(IntermediateKinLepton)" || extraInfoName == "isRightCategory(Kaon)"
        || extraInfoName == "isRightCategory(SlowPion)" || extraInfoName == "isRightCategory(FastHadron)" || extraInfoName == "isRightCategory(KaonPion)" || extraInfoName == "isRightCategory(Lambda)"
        || extraInfoName == "isRightCategory(MaximumPstar)" || extraInfoName == "isRightCategory(FSC)"))
        {
          B2FATAL("hasHighestProbInCat: Not available category" << extraInfoName <<
          ". The possibilities for isRightTrack() are \nElectron, IntermediateElectron, Muon, IntermediateMuon, KinLepton, IntermediateKinLepton, Kaon, SlowPion, FastHadron, MaximumPstar, and Lambda."
          << endl <<
          "The possibilities for isRightCategory() are \nElectron, IntermediateElectron, Muon, IntermediateMuon, KinLepton, IntermediateKinLepton, Kaon, SlowPion, FastHadron, KaonPion, MaximumPstar, FSC and Lambda");
          return 0;
        }

        StoreObjPtr<ParticleList> ListOfParticles(particleListName);
        if (!ListOfParticles.isValid()) return 0;

        double maximumProb = 0;
        for (unsigned int i = 0; i < ListOfParticles->getListSize(); ++i)
        {
          const Particle* particlei = ListOfParticles->getParticle(i);
          if (!particlei) continue;

          double prob = 0;
          if (extraInfoName == "isRightTrack(MaximumPstar)") {
            ROOT::Math::PxPyPzEVector momParticlei = PCmsLabTransform::labToCms(particlei->get4Vector());
            if (momParticlei == momParticlei) {
              prob = momParticlei.P();
            }
          } else {
            if (particlei->hasExtraInfo(extraInfoName)) {
              prob = particlei->getExtraInfo(extraInfoName);
            }
          }
          if (prob > maximumProb) {
            maximumProb = prob;
          }

        }

<<<<<<< HEAD
        double output = 0.0;
        if ((extraInfoName == "isRightTrack(MaximumPstar)") && (PCmsLabTransform::labToCms(particle->get4Vector()).P() == maximumProb))
=======
        bool output = false;
        if ((extraInfoName == "isRightTrack(MaximumPstar)") && (labToCms(particle->get4Vector()).P() == maximumProb))
>>>>>>> 84fd1939
        {
          output = true;
        } else if (extraInfoName != "isRightTrack(MaximumPstar)" && particle->hasExtraInfo(extraInfoName))
        {
          if (particle->getExtraInfo(extraInfoName) == maximumProb) output = true;
        }

        return output;
      };
      return func;
    }

    Manager::FunctionPtr HighestProbInCat(const std::vector<std::string>& arguments)
    {
      if (arguments.size() != 2) {
        B2FATAL("Wrong number of arguments (2 required) for meta function HighestProbInCat");
      }

      auto particleListName = arguments[0];
      auto extraInfoName = arguments[1];
      auto func = [particleListName, extraInfoName](const Particle*) -> double {
        if (!(extraInfoName == "isRightTrack(Electron)" || extraInfoName == "isRightTrack(IntermediateElectron)" || extraInfoName == "isRightTrack(Muon)" || extraInfoName == "isRightTrack(IntermediateMuon)"
        || extraInfoName == "isRightTrack(KinLepton)" || extraInfoName == "isRightTrack(IntermediateKinLepton)" || extraInfoName == "isRightTrack(Kaon)"
        || extraInfoName == "isRightTrack(SlowPion)" || extraInfoName == "isRightTrack(FastHadron)" || extraInfoName == "isRightTrack(MaximumPstar)" || extraInfoName == "isRightTrack(Lambda)"
        || extraInfoName == "isRightCategory(Electron)" || extraInfoName == "isRightCategory(IntermediateElectron" || extraInfoName == "isRightCategory(Muon)" || extraInfoName == "isRightCategory(IntermediateMuon)"
        || extraInfoName == "isRightCategory(KinLepton)" || extraInfoName == "isRightCategory(IntermediateKinLepton)" || extraInfoName == "isRightCategory(Kaon)"
        || extraInfoName == "isRightCategory(SlowPion)" || extraInfoName == "isRightCategory(FastHadron)" || extraInfoName == "isRightCategory(KaonPion)" || extraInfoName == "isRightCategory(Lambda)"
        || extraInfoName == "isRightCategory(MaximumPstar)" || extraInfoName == "isRightCategory(FSC)"))
        {
          B2FATAL("HighestProbInCat: Not available category" << extraInfoName <<
          ". The possibilities for isRightTrack() are \nElectron, IntermediateElectron, Muon, IntermediateMuon, KinLepton, IntermediateKinLepton, Kaon, SlowPion, FastHadron, MaximumPstar, and Lambda."
          << endl <<
          "The possibilities for isRightCategory() are \nElectron, IntermediateElectron, Muon, IntermediateMuon, KinLepton, IntermediateKinLepton, Kaon, SlowPion, FastHadron, KaonPion, MaximumPstar, FSC and Lambda");
          return 0.0;
        }

        StoreObjPtr<ParticleList> ListOfParticles(particleListName);
        if (!ListOfParticles.isValid()) return 0;

        double maximumProb = 0;
        for (unsigned int i = 0; i < ListOfParticles->getListSize(); ++i)
        {
          const Particle* particlei = ListOfParticles->getParticle(i);
          if (!particlei) continue;

          double prob = 0;
          if (extraInfoName == "isRightTrack(MaximumPstar)") {
            ROOT::Math::PxPyPzEVector momParticlei = PCmsLabTransform::labToCms(particlei->get4Vector());
            if (momParticlei == momParticlei) {
              prob = momParticlei.P();
            }
          } else {
            if (particlei->hasExtraInfo(extraInfoName)) {
              prob = particlei->getExtraInfo(extraInfoName);
            }
          }
          maximumProb = max(maximumProb, prob);
        }

        return maximumProb;
      };
      return func;
    }

//  Target Variables ----------------------------------------------------------------------------------------------

    // Lists used in target variables
    const std::vector<int> charmMesons = { 411, 421, 10411, 10421, 413, 423, 10413, 10423, 20413, 20423, 415, 425, 431, 10431, 433, 10433, 20433, 435};

    const std::vector<int> charmBaryons = { 4122, 4222, 4212, 4112, 4224, 4214, 4114, 4232, 4132, 4322, 4312, 4324, 4314, 4332, 4334, 4412, 4422,
                                            4414, 4424, 4432, 4434, 4444
                                          };

    const std::vector<int> qqbarMesons = {// light qqbar
      111, 9000111, 100111, 10111, 200111, 113, 10113, 20113, 9000113, 100113, 9010113, 9020113, 30113, 9030113, 9040113,
      115, 10115, 100115, 9000115, 117, 9000117, 9010117, 119,
      // ssbar Mesons
      221, 331, 9000221, 9010221, 100221, 10221, 100331, 9020221, 10331, 200221, 9030221, 9040221, 9050221, 9060221, 9070221, 223, 333, 10223, 20223,
      10333, 20333, 100223, 9000223, 9010223, 30223, 100333, 225, 9000225, 335, 9010225, 9020225, 10225, 9030225, 10335, 9040225, 100225, 100335,
      9050225, 9060225, 9070225, 227, 337, 229, 9000339, 9000229,
      // ccbar Mesons
      441, 10441, 100441, 443, 10443, 20443, 100443, 30443, 9000443, 9010443, 9020443, 445, 9000445
    };

    const std::vector<int> flavorConservingMesons = {// Excited light mesons that can decay into hadrons conserving flavor
      9000211, 100211, 10211, 200211, 213, 10213, 20213, 9000213, 100213, 9010213, 9020213, 30213, 9030213, 9040213,
      215, 10215, 100215, 9000215, 217, 9000217, 9010217, 219,
      // Excited K Mesons that hadronize conserving flavor
      30343, 10311, 10321, 100311, 100321, 200311, 200321, 9000311, 9000321, 313, 323, 10313, 10323, 20313, 20323, 100313, 100323,
      9000313, 9000323, 30313, 30323, 315, 325, 9000315, 9000325, 10315, 10325, 20315, 20325, 100315, 100325, 9010315,
      9010325, 317, 327, 9010317, 9010327, 319, 329, 9000319, 9000329
    };

    Manager::FunctionPtr isRightTrack(const std::vector<std::string>& arguments)
    {
      if (arguments.size() != 1) {
        B2FATAL("Wrong number of arguments (1 required) for meta function isRightTrack");
      }


      auto particleName = arguments[0];

      std::vector<std::string> names = {     "Electron",             // 0
                                             "IntermediateElectron", // 1
                                             "Muon",                 // 2
                                             "IntermediateMuon",     // 3
                                             "KinLepton",            // 4
                                             "IntermediateKinLepton",// 5
                                             "Kaon",                 // 6
                                             "SlowPion",             // 7
                                             "FastHadron",             // 8
                                             "Lambda",               // 9
                                             "mcAssociated"          // 10
                                       };

      unsigned index = std::find(names.begin(), names.end(), particleName) - names.begin();
      if (index == names.size()) {
        B2FATAL("isRightTrack: Not available category " << particleName <<
                ". The possibilities are Electron, IntermediateElectron, Muon, IntermediateMuon, KinLepton, IntermediateKinLepton, Kaon, SlowPion, FastHadron and Lambda");
      }

      auto func = [index](const Particle * particle) -> int {

        const MCParticle* mcParticle = particle->getMCParticle();
        if (!mcParticle) return -2;

        int mcPDG = abs(mcParticle->getPDG());

        // ---------------------------- Mothers and Grandmothers ----------------------------------
        std::vector<int> mothersPDG;
        std::vector<const MCParticle*> mothersPointers;

        const MCParticle* mcMother = mcParticle->getMother();
        while (mcMother)
        {
          mothersPDG.push_back(abs(mcMother->getPDG()));
          if (index == 8) mothersPointers.push_back(mcMother);
          if (abs(mcMother->getPDG()) == 511) break;
          mcMother = mcMother->getMother();
        }

        if (mothersPDG.size() == 0) return -2;

        //has associated mothers up to a B meson
        if (index == 10) return 1;

        // ----------------  Is D Meson in the decay chain  --------------------------------------

        bool isCharmedMesonInChain = false;
        if ((index == 6) && mothersPDG.size() > 1)
        {
          for (auto& iMCMotherPDG : mothersPDG) {
            if (std::find(charmMesons.begin(), charmMesons.end(), iMCMotherPDG) != charmMesons.end()) {
              isCharmedMesonInChain = true;
              break;
            }
          }
        }

        // ----------------  Is Charmed Baryon in the decay chain  --------------------------------

        bool isCharmedBaryonInChain = false;
        if ((index == 6 || index == 9) && mothersPDG.size() > 1)
        {
          for (auto& iMCMotherPDG : mothersPDG) {
            if (std::find(charmBaryons.begin(), charmBaryons.end(), iMCMotherPDG) != charmBaryons.end()) {
              isCharmedBaryonInChain = true;
              break;
            }
          }
        }

        // ----------------  Is neutral qqbar Meson in the decay chain  --------------------------------

        bool isQQbarMesonInChain = false;
        if ((index == 1 || index == 3 || index == 5 || index == 6 || index == 8) && mothersPDG.size() > 1)
        {
          for (auto& iMCMotherPDG : mothersPDG) {
            if (std::find(qqbarMesons.begin(), qqbarMesons.end(), iMCMotherPDG) != qqbarMesons.end()) {
              isQQbarMesonInChain = true;
              break;
            }
          }
        }

        // --------------  Is the Hadron a descendant of a Meson that conserves flavor  --------------------------

        bool isB0DaughterConservingFlavor = false;
        if ((index == 8) && mothersPDG.size() > 1)
        {
          if (std::find(flavorConservingMesons.begin(), flavorConservingMesons.end(),
                        mothersPDG.rbegin()[1]) != flavorConservingMesons.end()) {
            isB0DaughterConservingFlavor = true;
          }
        }

        // -----------------------------  Is the Hadron a single daughter of a tau ----- --------------------------

        bool isHadronSingleTauDaughter = false;
        if (index == 8 && mothersPDG.size() > 1 && mothersPDG.rbegin()[1] == 15)
        {
          int numberOfChargedDaughters = 0;
          for (auto& tauDaughter : mothersPointers.rbegin()[1]->getDaughters()) {
            if (tauDaughter->getCharge() != 0) numberOfChargedDaughters += 1;
          }
          if (numberOfChargedDaughters == 1) isHadronSingleTauDaughter = true;
        }

        //direct electron
        if (index == 0
            && mcPDG == Const::electron.getPDGCode()
            && mothersPDG[0] == 511)
        {
          return 1;
          //intermediate electron
        } else if (index == 1
                   && mcPDG == Const::electron.getPDGCode() && mothersPDG.size() > 1
                   && isQQbarMesonInChain == false)
        {
          return 1;
          //direct muon
        } else if (index == 2
                   && mcPDG == Const::muon.getPDGCode() && mothersPDG[0] == 511)
        {
          return 1;
          //intermediate muon
        } else if (index == 3
                   && mcPDG == Const::muon.getPDGCode() && mothersPDG.size() > 1
                   && isQQbarMesonInChain == false)
        {
          return 1;
          //KinLepton
        } else if (index == 4
                   && (mcPDG == Const::muon.getPDGCode() || mcPDG == Const::electron.getPDGCode()) && mothersPDG[0] == 511)
        {
          return 1;
          //IntermediateKinLepton
        } else if (index == 5
                   && (mcPDG == Const::muon.getPDGCode() || mcPDG == Const::electron.getPDGCode()) && mothersPDG.size() > 1
                   && isQQbarMesonInChain == false)
        {
          return 1;
          //kaon
        } else if (index == 6
                   && mcPDG == Const::kaon.getPDGCode() && isQQbarMesonInChain == false && (isCharmedMesonInChain == true || isCharmedBaryonInChain == true))
        {
          return 1;
          //slow pion
        } else if (index == 7
                   && mcPDG == Const::pion.getPDGCode() && mothersPDG.size() > 1 && mothersPDG[0] == 413 && mothersPDG[1] == 511)
        {
          return 1;
          //high momentum hadrons
        } else if (index == 8
                   && (mcPDG == Const::pion.getPDGCode() || mcPDG == Const::kaon.getPDGCode()) && isQQbarMesonInChain == false && (mothersPDG[0] == 511 || (mothersPDG.rbegin()[0] == 511
                       && (isB0DaughterConservingFlavor == true || isHadronSingleTauDaughter == true))))
        {
          return 1;
          //lambdas
        } else if (index == 9 && mcPDG == Const::Lambda.getPDGCode() && isCharmedBaryonInChain == true)
        {
          return 1;
        } else return 0;
      };
      return func;
    }

    Manager::FunctionPtr isRightCategory(const std::vector<std::string>& arguments)
    {
      if (arguments.size() != 1) {
        B2FATAL("Wrong number of arguments (1 required) for meta function isRightCategory");
      }


      auto particleName = arguments[0];

      const std::vector<std::string> names = {    "Electron",             // 0
                                                  "IntermediateElectron", // 1
                                                  "Muon",                 // 2
                                                  "IntermediateMuon",     // 3
                                                  "KinLepton",            // 4
                                                  "IntermediateKinLepton",// 5
                                                  "Kaon",                 // 6
                                                  "SlowPion",             // 7
                                                  "FastHadron",             // 8
                                                  "KaonPion",             // 9
                                                  "MaximumPstar",         // 10
                                                  "FSC",                  // 11
                                                  "Lambda",               // 12
                                                  "mcAssociated"          // 13
                                             };

      unsigned index = find(names.begin(), names.end(), particleName) - names.begin();
      if (index == names.size()) {
        B2FATAL("isRightCategory: Not available category " << particleName <<
                ". The possibilities are Electron, IntermediateElectron, Muon, IntermediateMuon, KinLepton, IntermediateKinLepton, Kaon, SlowPion, FastHadron, KaonPion, MaximumPstar, FSC and Lambda");
      }

      auto func = [index](const Particle * particle) -> int {

        Particle* nullParticle = nullptr;
        double qTarget = particle->getCharge();
        double qMC = Variable::isRestOfEventB0Flavor(nullParticle);

        const MCParticle* mcParticle = particle->getMCParticle();
        if (!mcParticle) return -2;

        int mcPDG = abs(mcParticle->getPDG());

        // ---------------------------- Mothers and Grandmothers ---------------------------------
        std::vector<int> mothersPDG;
        std::vector<const MCParticle*> mothersPointers;

        const MCParticle* mcMother = mcParticle->getMother();
        while (mcMother)
        {
          mothersPDG.push_back(abs(mcMother->getPDG()));
          if (index == 8 || index == 9) mothersPointers.push_back(mcMother);
          if (abs(mcMother->getPDG()) == 511) break;
          mcMother = mcMother->getMother();
        }

        if (mothersPDG.size() == 0) return -2;
        //has associated mothers up to a B meson
        if (index == 13) return 1;

        // ----------------  Is D Meson in the decay chain  --------------------------------------

        bool isCharmedMesonInChain = false;
        if ((index == 6) && mothersPDG.size() > 1)
        {
          for (auto& iMCMotherPDG : mothersPDG) {
            if (std::find(charmMesons.begin(), charmMesons.end(), iMCMotherPDG) != charmMesons.end()) {
              isCharmedMesonInChain = true;
              break;
            }
          }
        }

        // ----------------  Is Charmed Baryon in the decay chain  --------------------------------

        bool isCharmedBaryonInChain = false;
        if ((index == 6 || index == 12) && mothersPDG.size() > 1)
        {
          for (auto& iMCMotherPDG : mothersPDG) {
            if (std::find(charmBaryons.begin(), charmBaryons.end(), iMCMotherPDG) != charmBaryons.end()) {
              isCharmedBaryonInChain = true;
              break;
            }
          }
        }

        // ----------------  Is neutral qqbar Meson in the decay chain  --------------------------------

        bool isQQbarMesonInChain = false;
        if ((index == 1 || index == 3 || index == 5 || index == 6 || index == 8 || index == 11) && mothersPDG.size() > 1)
        {
          for (auto& iMCMotherPDG : mothersPDG) {
            if (std::find(qqbarMesons.begin(), qqbarMesons.end(), iMCMotherPDG) != qqbarMesons.end()) {
              isQQbarMesonInChain = true;
              break;
            }
          }
        }

        // --------------  Is the Hadron a descendant of a Meson that conserves flavor  --------------------------

        bool isB0DaughterConservingFlavor = false;
        if ((index == 8) && mothersPDG.size() > 1)
        {
          if (std::find(flavorConservingMesons.begin(), flavorConservingMesons.end(),
                        mothersPDG.rbegin()[1]) != flavorConservingMesons.end()) {
            isB0DaughterConservingFlavor = true;
          }

        }

        // -----------------------------  Is the Hadron a single daughter of a tau ----- --------------------------

        bool isHadronSingleTauDaughter = false;
        if (index == 8 && mothersPDG.size() > 1 && mothersPDG.rbegin()[1] == 15)
        {
          int numberOfChargedDaughters = 0;
          for (auto& tauDaughter : mothersPointers.rbegin()[1]->getDaughters()) {
            if (tauDaughter->getCharge() != 0) numberOfChargedDaughters += 1;
          }
          if (numberOfChargedDaughters == 1) isHadronSingleTauDaughter = true;
        }

        // ----------------------------  For KaonPion Category ------------------------------------
        bool haveKaonPionSameMother = false;
        // if KaonPion
        if (index == 9)
        {
          const MCParticle* mcSlowPionMother = nullptr;
          StoreObjPtr<ParticleList> SlowPionList("pi+:inRoe");
          Particle* targetSlowPion = nullptr;
          if (SlowPionList.isValid()) {
            double mcProbSlowPion = 0;
            for (unsigned int i = 0; i < SlowPionList->getListSize(); ++i) {
              Particle* pSlowPion = SlowPionList->getParticle(i);
              if (!pSlowPion) continue;
              if (pSlowPion->hasExtraInfo("isRightCategory(SlowPion)")) {
                double probSlowPion = pSlowPion->getExtraInfo("isRightCategory(SlowPion)");
                if (probSlowPion > mcProbSlowPion) {
                  mcProbSlowPion = probSlowPion;
                  targetSlowPion = pSlowPion;
                }
              }
            }
            if (targetSlowPion != nullptr) {
              const MCParticle* mcSlowPion = targetSlowPion ->getMCParticle();
              //               SlowPion_q = targetSlowPion->getCharge();
              if (mcSlowPion != nullptr && mcSlowPion->getMother() != nullptr
                  && abs(mcSlowPion->getPDG()) == Const::pion.getPDGCode() && abs(mcSlowPion->getMother()->getPDG()) == 413) {
                mcSlowPionMother = mcSlowPion->getMother();
              }
            }
          }

          if (std::find(mothersPointers.begin(), mothersPointers.end(), mcSlowPionMother) != mothersPointers.end())
            haveKaonPionSameMother = true;

        }

        // ----------------------------  For FastSlowCorrelated Category ----------------------------
        int FastParticlePDGMother = 0;
        double qFSC = 0;
        // FSC",
        if (index == 11)
        {
          StoreObjPtr<ParticleList> FastParticleList("pi+:inRoe");
          Particle* targetFastParticle = nullptr;
          if (FastParticleList.isValid()) {
            double mcProbFastest = 0;
            for (unsigned int i = 0; i < FastParticleList->getListSize(); ++i) {
              Particle* particlei = FastParticleList->getParticle(i);
              if (!particlei) continue;

              ROOT::Math::PxPyPzEVector momParticlei = PCmsLabTransform::labToCms(particlei->get4Vector());
              if (momParticlei == momParticlei) {
                double probFastest = momParticlei.P();
                if (probFastest > mcProbFastest) {
                  mcProbFastest = probFastest;
                  targetFastParticle = particlei;
                }
              }
            }
            if (targetFastParticle != nullptr) {
              const MCParticle* mcFastParticle = targetFastParticle ->getMCParticle();
              //               FastParticle_q = targetFastParticle->getCharge();
              if (mcFastParticle != nullptr && mcFastParticle->getMother() != nullptr) {
                FastParticlePDGMother = abs(mcFastParticle->getMother()->getPDG());
                qFSC = mcFastParticle->getCharge();
              }
            }
          }
        }

        // ------------------------------  Outputs  -----------------------------------
        if (index == 0 // Electron
            && qTarget == qMC && mcPDG == Const::electron.getPDGCode() && mothersPDG[0] == 511)
        {
          return 1;
        } else if (index == 1 // IntermediateElectron
                   && qTarget != qMC && mcPDG == Const::electron.getPDGCode() && mothersPDG.size() > 1
                   && isQQbarMesonInChain == false)
        {
          return 1;
        } else if (index == 2 // Muon
                   && qTarget == qMC && mcPDG == Const::muon.getPDGCode() && mothersPDG[0] == 511)
        {
          return 1;
        } else if (index == 3 // IntermediateMuon
                   && qTarget != qMC && mcPDG == Const::muon.getPDGCode() && mothersPDG.size() > 1
                   && isQQbarMesonInChain == false)
        {
          return 1;
        }  else if (index == 4 // KinLepton
                    && qTarget == qMC && (mcPDG == Const::electron.getPDGCode() || mcPDG == Const::muon.getPDGCode()) && mothersPDG[0] == 511)
        {
          return 1;
        }  else if (index == 5 // IntermediateKinLepton
                    && qTarget != qMC && (mcPDG == Const::electron.getPDGCode() || mcPDG == Const::muon.getPDGCode()) && mothersPDG.size() > 1
                    && isQQbarMesonInChain == false)
        {
          return 1;
        } else if (index == 6 && qTarget == qMC // Kaon
                   && mcPDG == Const::kaon.getPDGCode() && isQQbarMesonInChain == false && (isCharmedMesonInChain == true || isCharmedBaryonInChain == true))
        {
          return 1;
        } else if (index == 7 && qTarget != qMC // SlowPion
                   && mcPDG == Const::pion.getPDGCode() && mothersPDG.size() > 1 && mothersPDG[0] == 413 && mothersPDG[1] == 511)
        {
          return 1;
        } else if (index == 8 && qTarget == qMC // FastHadron
                   && (mcPDG == Const::pion.getPDGCode() || mcPDG == Const::kaon.getPDGCode()) && isQQbarMesonInChain == false && (mothersPDG[0] == 511 || (mothersPDG.rbegin()[0] == 511
                       && (isB0DaughterConservingFlavor == true || isHadronSingleTauDaughter == true))))
        {
          return 1;
        } else if (index == 9  && qTarget == qMC // KaonPion
                   && mcPDG == Const::kaon.getPDGCode() && haveKaonPionSameMother == true)
        {
          return 1;
        } else if (index == 10 && qTarget == qMC)   // MaximumPstar
        {
          return 1;
        } else if (index == 11 && qTarget != qMC && mothersPDG.size() > 1 && qFSC == qMC // "FSC"
                   && mcPDG == Const::pion.getPDGCode() && FastParticlePDGMother == 511 && isQQbarMesonInChain == false)
        {
          return 1;
        } else if (index == 12 && (particle->getPDGCode() / abs(particle->getPDGCode())) != qMC // Lambda
                   && mcPDG == Const::Lambda.getPDGCode() && isCharmedBaryonInChain == true)
        {
          return 1;
        } else {
          return 0;
        }
      };

      return func;
    }


    // List of available extrainfos used in QpOf, weightedQpOf and variableOfTarget.
    std::vector<std::string> availableExtraInfos = {     "isRightTrack(Electron)",             // 0
                                                         "isRightTrack(IntermediateElectron)", // 1
                                                         "isRightTrack(Muon)",                 // 2
                                                         "isRightTrack(IntermediateMuon)",     // 3
                                                         "isRightTrack(KinLepton)",            // 4
                                                         "isRightTrack(IntermediateKinLepton)",// 5
                                                         "isRightTrack(Kaon)",                 // 6
                                                         "isRightTrack(SlowPion)",             // 7
                                                         "isRightTrack(FastHadron)",             // 8
                                                         "isRightTrack(MaximumPstar)",         // 9
                                                         "isRightTrack(Lambda)",                // 10
                                                         "isRightCategory(Electron)",             // 11
                                                         "isRightCategory(IntermediateElectron)", // 12
                                                         "isRightCategory(Muon)",                 // 13
                                                         "isRightCategory(IntermediateMuon)",     // 14
                                                         "isRightCategory(KinLepton)",            // 15
                                                         "isRightCategory(IntermediateKinLepton)",// 16
                                                         "isRightCategory(Kaon)",                 // 17
                                                         "isRightCategory(SlowPion)",             // 18
                                                         "isRightCategory(FastHadron)",             // 19
                                                         "isRightCategory(MaximumPstar)",         // 20
                                                         "isRightCategory(Lambda)",                // 21
                                                         "isRightCategory(KaonPion)",             // 22
                                                         "isRightCategory(FSC)",                  // 23
                                                   };

    Manager::FunctionPtr QpOf(const std::vector<std::string>& arguments)
    {
      if (arguments.size() != 3) {
        B2FATAL("Wrong number of arguments (3 required) for meta function QpOf");
      }


      auto particleListName = arguments[0];
      auto outputExtraInfo = arguments[1];
      auto rankingExtraInfo = arguments[2];

      unsigned indexRanking = find(availableExtraInfos.begin(), availableExtraInfos.end(),
                                   rankingExtraInfo) - availableExtraInfos.begin();
      unsigned indexOutput  = find(availableExtraInfos.begin(), availableExtraInfos.end(),
                                   outputExtraInfo)  - availableExtraInfos.begin();

      if (indexRanking == availableExtraInfos.size()) {
        B2FATAL("QpOf: Not available category " << rankingExtraInfo <<
                ". The possibilities for isRightTrack() are Electron, IntermediateElectron, Muon, IntermediateMuon, KinLepton, IntermediateKinLepton, Kaon, SlowPion, FastHadron, MaximumPstar, and Lambda"
                <<
                ". The possibilities for isRightCategory() are Electron, IntermediateElectron, Muon, IntermediateMuon, KinLepton, IntermediateKinLepton, Kaon, SlowPion, FastHadron, KaonPion, MaximumPstar, FSC and Lambda");
      }

      if (indexOutput == availableExtraInfos.size()) {
        B2FATAL("QpOf: Not available category " << outputExtraInfo <<
                ". The possibilities for isRightTrack() are Electron, IntermediateElectron, Muon, IntermediateMuon, KinLepton, IntermediateKinLepton, Kaon, SlowPion, FastHadron, MaximumPstar, and Lambda"
                <<
                ". The possibilities for isRightCategory() are Electron, IntermediateElectron, Muon, IntermediateMuon, KinLepton, IntermediateKinLepton, Kaon, SlowPion, FastHadron, KaonPion, MaximumPstar, FSC and Lambda");
      }


      auto func = [particleListName, indexOutput, indexRanking](const Particle*) -> double {
        StoreObjPtr<ParticleList> ListOfParticles(particleListName);
        if (!ListOfParticles.isValid()) return 0;

        Particle* target = nullptr; //Particle selected as target
        double maximumTargetProb = 0; //Probability of being the target track from the track level
        for (unsigned int i = 0; i < ListOfParticles->getListSize(); ++i)
        {
          Particle* particlei = ListOfParticles->getParticle(i);
          if (!particlei) continue;

          double target_prob = 0;
          if (indexRanking == 9 || indexRanking == 20) { // MaximumPstar
            ROOT::Math::PxPyPzEVector momParticlei = PCmsLabTransform::labToCms(particlei->get4Vector());
            if (momParticlei == momParticlei) {
              target_prob = momParticlei.P();
            }
          } else {
            if (particlei->hasExtraInfo(availableExtraInfos[indexRanking])) {
              target_prob = particlei->getExtraInfo(availableExtraInfos[indexRanking]);
            }
          }

          if (target_prob > maximumTargetProb) {
            maximumTargetProb = target_prob;
            target = particlei;
          }
        }

        // nothing found
        if (!target) return 0;

        double qTarget = 0; //Flavor of the track selected as target
        // Get the flavor of the track selected as target
        if (indexRanking == 10 || indexRanking == 21)   // Lambda
        {
          qTarget = (-1) * target->getPDGCode() / abs(target->getPDGCode());
          //     IntermediateElectron    IntermediateMuon        IntermediateKinLepton   SlowPion
        } else if (indexRanking == 1 || indexRanking == 3 || indexRanking == 5 || indexRanking == 7 ||
                   indexRanking == 12 || indexRanking == 14 || indexRanking == 16 || indexRanking == 18)
        {
          qTarget = (-1) * target->getCharge();
        } else {
          qTarget = target->getCharge();
        }

        //Get the probability of being right classified flavor from event level
        double prob = target->getExtraInfo(availableExtraInfos[indexOutput]);

        //float r = abs(2 * prob - 1); //Definition of the dilution factor  */
        //return 0.5 * (qTarget * r + 1);
        return qTarget * prob;
      };
      return func;
    }

    Manager::FunctionPtr weightedQpOf(const std::vector<std::string>& arguments)
    {
      if (arguments.size() != 3) {
        B2FATAL("Wrong number of arguments (3 required) for meta function weightedQpOf");
      }

      //used by simple_flavor_tagger

      auto particleListName = arguments[0];
      auto outputExtraInfo  = arguments[1];
      auto rankingExtraInfo = arguments[2];


      unsigned indexRanking = find(availableExtraInfos.begin(), availableExtraInfos.end(),
                                   rankingExtraInfo) - availableExtraInfos.begin();
      unsigned indexOutput  = find(availableExtraInfos.begin(), availableExtraInfos.end(),
                                   outputExtraInfo)  - availableExtraInfos.begin();


      if (indexRanking == availableExtraInfos.size()) {
        B2FATAL("weightedQpOf: Not available category " << rankingExtraInfo <<
                ". The possibilities for isRightTrack() are Electron, IntermediateElectron, Muon, IntermediateMuon, KinLepton, IntermediateKinLepton, Kaon, SlowPion, FastHadron, MaximumPstar, and Lambda"
                <<
                ". The possibilities for isRightCategory() are Electron, IntermediateElectron, Muon, IntermediateMuon, KinLepton, IntermediateKinLepton, Kaon, SlowPion, FastHadron, KaonPion, MaximumPstar, FSC and Lambda");
      }

      if (indexOutput == availableExtraInfos.size()) {
        B2FATAL("weightedQpOf: Not available category " << outputExtraInfo <<
                ". The possibilities for isRightTrack() are Electron, IntermediateElectron, Muon, IntermediateMuon, KinLepton, IntermediateKinLepton, Kaon, SlowPion, FastHadron, MaximumPstar, and Lambda"
                <<
                ". The possibilities for isRightCategory() are Electron, IntermediateElectron, Muon, IntermediateMuon, KinLepton, IntermediateKinLepton, Kaon, SlowPion, FastHadron, KaonPion, MaximumPstar, FSC and Lambda");
      }

      auto func = [particleListName, indexOutput, indexRanking, rankingExtraInfo](const Particle*) -> double {

        StoreObjPtr<ParticleList> ListOfParticles(particleListName);
        if (!ListOfParticles) return 0;
        if (ListOfParticles->getListSize() == 0) return 0;


        auto compare = [rankingExtraInfo](const Particle * part1, const Particle * part2)-> bool {
          double info1 = 0;
          double info2 = 0;
          if (part1->hasExtraInfo(rankingExtraInfo)) info1 = part1->getExtraInfo(rankingExtraInfo);
          if (part2->hasExtraInfo(rankingExtraInfo)) info2 = part2->getExtraInfo(rankingExtraInfo);
          return (info1 > info2);
        };

        auto compareMomentum = [rankingExtraInfo](const Particle * part1, const Particle * part2)-> bool {
          double info1 = PCmsLabTransform::labToCms(part1->get4Vector()).P();
          double info2 = PCmsLabTransform::labToCms(part2->get4Vector()).P();
          return (info1 > info2);
        };

        std::vector<const Particle*> ParticleVector(ListOfParticles->getListSize());
        for (unsigned int i = 0; i < ListOfParticles->getListSize(); ++i)
        {
          ParticleVector[i] = ListOfParticles->getParticle(i);
        }

        if (indexRanking == 9 || indexRanking == 20)
          std::sort(ParticleVector.begin(), ParticleVector.end(), compareMomentum);  // MaximumPstar
        else
          std::sort(ParticleVector.begin(), ParticleVector.end(), compare);


        double final_value = 0.0;
        if (ParticleVector.size() != 0) final_value = 1.0;

        //Loop over K+ vector until 3 or empty
        int Limit = min(3, int(ParticleVector.size()));
        double val1 = 1.0;
        double val2 = 1.0;
        for (int i = 0; i < Limit; ++i)
        {
          if (ParticleVector[i]->hasExtraInfo(availableExtraInfos[indexOutput])) {
            double flavor = 0.0;
            if (indexRanking == 10 || indexRanking == 21) { // Lambda
              flavor = - copysign(1, ParticleVector[i]->getPDGCode());
              //     IntermediateElectron    IntermediateMuon        IntermediateKinLepton   SlowPion
            } else if (indexRanking == 1 || indexRanking == 3 || indexRanking == 5 || indexRanking == 7 ||
                       indexRanking == 12 || indexRanking == 14 || indexRanking == 16 || indexRanking == 18) {
              flavor = - ParticleVector[i]->getCharge();
            } else {
              flavor = + ParticleVector[i]->getCharge();
            }

            double p = ParticleVector[i]->getExtraInfo(availableExtraInfos[indexOutput]);
            //                 B2INFO("Right Track:" << ParticleVector[i]->getExtraInfo(availableExtraInfos[indexRanking]));
            //                 B2INFO("Right Cat:" << ParticleVector[i]->getExtraInfo(availableExtraInfos[indexOutput]));
            double qp = (flavor * p);
            val1 *= 1 + qp;
            val2 *= 1 - qp;
          }
        }
        final_value = (val1 - val2) / (val1 + val2);

        return final_value;
      };
      return func;
    }

    Manager::FunctionPtr variableOfTarget(const std::vector<std::string>& arguments)
    {

      if (arguments.size() != 3)
        B2FATAL("Wrong number of arguments (3 required) for meta function variableOfTarget");

      std::string particleListName = arguments[0];
      std::string inputVariable = arguments[1];
      std::string rankingExtraInfo = arguments[2];

      int indexRanking = -1;

      for (unsigned i = 0; i < availableExtraInfos.size(); ++i) {
        if (rankingExtraInfo == availableExtraInfos[i]) {indexRanking = i; break;}
      }

      if (indexRanking == -1) {
        B2FATAL("variableOfTarget: category " << rankingExtraInfo << "not available" <<
                ". The possibilities for isRightTrack() are Electron, IntermediateElectron, Muon, IntermediateMuon, KinLepton, IntermediateKinLepton, Kaon, SlowPion, FastHadron, MaximumPstar, and Lambda"
                <<
                ". The possibilities for isRightCategory() are Electron, IntermediateElectron, Muon, IntermediateMuon, KinLepton, IntermediateKinLepton, Kaon, SlowPion, FastHadron, KaonPion, MaximumPstar, FSC and Lambda");
      }

      const Variable::Manager::Var* var = Manager::Instance().getVariable(inputVariable);
      auto func = [particleListName, var, indexRanking](const Particle*) -> double {
        StoreObjPtr<ParticleList> ListOfParticles(particleListName);
        if (!ListOfParticles.isValid()) return realNaN;

        Particle* target = nullptr; //Particle selected as target

        double maximumTargetProb = 0; //Probability of being the target track from the track level
        for (unsigned int i = 0; i < ListOfParticles->getListSize(); ++i)
        {
          Particle* particlei = ListOfParticles->getParticle(i);
          if (!particlei) continue;

          double target_prob = 0;
          if (indexRanking == 9 || indexRanking == 20) { // MaximumPstar
            ROOT::Math::PxPyPzEVector momParticlei = PCmsLabTransform::labToCms(particlei->get4Vector());
            if (momParticlei == momParticlei) {
              target_prob = momParticlei.P();
            }
          } else {
            if (particlei->hasExtraInfo(availableExtraInfos[indexRanking])) {
              target_prob = particlei->getExtraInfo(availableExtraInfos[indexRanking]);
            }
          }
          if (target_prob > maximumTargetProb) {
            maximumTargetProb = target_prob;
            target = particlei;
          }
        }

        // no target found
        if (!target) return realNaN;

        if (std::holds_alternative<double>(var->function(target)))
        {
          return std::get<double>(var->function(target));
        } else if (std::holds_alternative<int>(var->function(target)))
        {
          return std::get<int>(var->function(target));
        } else if (std::holds_alternative<bool>(var->function(target)))
        {
          return std::get<bool>(var->function(target));
        } else return realNaN;
      };
      return func;
    }

    Manager::FunctionPtr hasTrueTarget(const std::vector<std::string>& arguments)
    {
      if (arguments.size() != 1) {
        B2FATAL("Wrong number of arguments (1 required) for meta function hasTrueTarget");
      }

      auto categoryName = arguments[0];
      auto func = [categoryName](const Particle*) -> double {
        if (!(categoryName == "Electron" || categoryName == "IntermediateElectron" || categoryName == "Muon" ||  categoryName == "IntermediateMuon" || categoryName == "KinLepton" || categoryName == "IntermediateKinLepton" || categoryName == "Kaon"
        || categoryName == "SlowPion" ||  categoryName == "FastHadron" || categoryName == "KaonPion" || categoryName == "Lambda" || categoryName == "MaximumPstar" ||  categoryName == "FSC"))
        {
          B2FATAL("hasTrueTarget: Not available category" << categoryName <<
          ". The possibilities for the category name are \nElectron, IntermediateElectron, Muon, IntermediateMuon, KinLepton, IntermediateKinLepton, Kaon, SlowPion, FastHadron, KaonPion, MaximumPstar, FSC and Lambda");
          return 0.0;
        }

        std::string particleListName;
        std::string trackTargetName = categoryName;

        if (categoryName == "Electron" || categoryName == "IntermediateElectron") particleListName = "e+:inRoe";
        else if (categoryName == "Muon" ||  categoryName ==  "IntermediateMuon" || categoryName ==  "KinLepton" || categoryName ==  "IntermediateKinLepton") particleListName = "mu+:inRoe";
        else if (categoryName == "Kaon" || categoryName ==  "KaonPion") {particleListName = "K+:inRoe"; trackTargetName = "Kaon";}
        else if (categoryName == "Lambda") particleListName = "Lambda0:inRoe";
        else particleListName = "pi+:inRoe";

        if (categoryName == "FSC") trackTargetName = "SlowPion";

        StoreObjPtr<ParticleList> ListOfParticles(particleListName);
        if (!ListOfParticles.isValid()) return realNaN;

        Variable::Manager& manager = Variable::Manager::Instance();

        bool particlesHaveMCAssociated = false;
        int nTargets = 0;
        for (unsigned int i = 0; i < ListOfParticles->getListSize(); ++i)
        {
          Particle* iParticle = ListOfParticles->getParticle(i);
          if (!iParticle) continue;

          if (categoryName == "MaximumPstar") {
            bool targetFlag = std::get<bool>(manager.getVariable("hasHighestProbInCat(pi+:inRoe, isRightTrack(MaximumPstar))")->function(
              iParticle));
            if (targetFlag) {
              particlesHaveMCAssociated = true;
              ++nTargets;
            }
          } else {
            int targetFlag = std::get<int>(manager.getVariable("isRightTrack(" + trackTargetName + ")")->function(iParticle));
            if (targetFlag != -2) particlesHaveMCAssociated = true;
            if (targetFlag == 1) ++nTargets;
          }
        }

        if (!particlesHaveMCAssociated) return realNaN;
        return (nTargets > 0);
      };
      return func;
    }

    Manager::FunctionPtr isTrueCategory(const std::vector<std::string>& arguments)
    {
      if (arguments.size() != 1) {
        B2FATAL("Wrong number of arguments (1 required) for meta function isTrueCategory");
      }

      auto categoryName = arguments[0];
      auto func = [categoryName](const Particle*) -> double {
        if (!(categoryName == "Electron" || categoryName == "IntermediateElectron" || categoryName == "Muon" ||  categoryName == "IntermediateMuon" || categoryName == "KinLepton" || categoryName == "IntermediateKinLepton" || categoryName == "Kaon"
        || categoryName == "SlowPion" ||  categoryName == "FastHadron" || categoryName == "KaonPion" || categoryName == "Lambda" || categoryName == "MaximumPstar" ||  categoryName == "FSC"))
        {
          B2FATAL("isTrueCategory: Not available category" << categoryName <<
          ". The possibilities for the category name are \nElectron, IntermediateElectron, Muon, IntermediateMuon, KinLepton, IntermediateKinLepton, Kaon, SlowPion, FastHadron, KaonPion, MaximumPstar, FSC and Lambda");
          return 0.0;
        }

        std::string particleListName;
        std::string trackTargetName = categoryName;

        if (categoryName == "Electron" || categoryName == "IntermediateElectron") particleListName = "e+:inRoe";
        else if (categoryName == "Muon" ||  categoryName ==  "IntermediateMuon" || categoryName ==  "KinLepton" || categoryName ==  "IntermediateKinLepton") particleListName = "mu+:inRoe";
        else if (categoryName == "Kaon" || categoryName ==  "KaonPion") {particleListName = "K+:inRoe"; trackTargetName = "Kaon";}
        else if (categoryName == "Lambda") particleListName = "Lambda0:inRoe";
        else particleListName = "pi+:inRoe";

        if (categoryName == "FSC") trackTargetName = "SlowPion";

        StoreObjPtr<ParticleList> ListOfParticles(particleListName);
        if (!ListOfParticles.isValid()) return realNaN;

        std::vector<Particle*> targetParticles;
        std::vector<Particle*> targetParticlesCategory;
        Variable::Manager& manager = Variable::Manager::Instance();


        double output = 0;
        int nTargets = 0;
        for (unsigned int i = 0; i < ListOfParticles->getListSize(); ++i)
        {
          Particle* iParticle = ListOfParticles->getParticle(i);
          if (!iParticle) continue;

          if (categoryName == "MaximumPstar") {
            if (std::get<bool>(manager.getVariable("hasHighestProbInCat(pi+:inRoe, isRightTrack(MaximumPstar))")->function(iParticle)))
              targetParticles.push_back(iParticle);
          } else if (std::get<int>(manager.getVariable("isRightTrack(" + trackTargetName + ")")->function(iParticle))) {
            targetParticles.push_back(iParticle);
          }
        }

        for (const auto& targetParticle : targetParticles)
        {
          int isTargetOfRightCategory = std::get<int>(manager.getVariable("isRightCategory(" +  categoryName + ")")->function(
                                                        targetParticle));
          if (isTargetOfRightCategory == 1) {
            output = 1;
            nTargets += 1; targetParticlesCategory.push_back(targetParticle);
          } else if (isTargetOfRightCategory == -2 && output != 1)
            output = realNaN;
        }

        /*            if (nTargets > 1) {
                      B2INFO("The Category " << categoryName << " has " <<  std::to_string(nTargets) << " target tracks.");
                      for (auto& iTargetParticlesCategory : targetParticlesCategory) {
                      const MCParticle* MCp = iTargetParticlesCategory->getMCParticle();

                      RelationVector<Particle> mcRelations = MCp->getRelationsFrom<Particle>();
                      if (mcRelations.size() > 1) B2WARNING("MCparticle is related to two particles");

                      B2INFO("MCParticle has pdgCode = " << MCp->getPDG() << ", MCMother has pdgCode = " << MCp-> getMother()->getPDG() << " and " <<
                      MCp-> getMother()->getNDaughters() << " daughters.");

                      for (auto& iDaughter : MCp->getMother()->getDaughters()) B2INFO("iDaughter PDGCode = " << iDaughter->getPDG());
                      }
                      }*/

        return output;
      };
      return func;
    }

    Manager::FunctionPtr qrOutput(const std::vector<std::string>& arguments)
    {
      if (arguments.size() != 1)
        B2FATAL("Wrong number of arguments for meta function qrOutput");

      std::string combinerMethod = arguments[0];
      auto func = [combinerMethod](const Particle * particle) -> double {

        double output = realNaN;
        auto* flavorTaggerInfo = particle->getRelatedTo<FlavorTaggerInfo>();

        if (flavorTaggerInfo && flavorTaggerInfo->getUseModeFlavorTagger() == "Expert")
          output = flavorTaggerInfo->getMethodMap(combinerMethod)->getQrCombined();

        return output;
      };
      return func;
    }

    Manager::FunctionPtr qOutput(const std::vector<std::string>& arguments)
    {
      if (arguments.size() != 1)
        B2FATAL("Wrong number of arguments for meta function qOutput");

      std::string combinerMethod = arguments[0];
      auto func = [combinerMethod](const Particle * particle) -> double {

        double output = realNaN;
        auto* flavorTaggerInfo = particle->getRelatedTo<FlavorTaggerInfo>();

        if (flavorTaggerInfo && flavorTaggerInfo->getUseModeFlavorTagger() == "Expert")
          output = TMath::Sign(1, flavorTaggerInfo->getMethodMap(combinerMethod)->getQrCombined());

        return output;
      };
      return func;
    }

    Manager::FunctionPtr rBinBelle(const std::vector<std::string>& arguments)
    {
      if (arguments.size() != 1)
        B2FATAL("Wrong number of arguments for meta function rBinBelle");


      std::string combinerMethod = arguments[0];
      auto func = [combinerMethod](const Particle * particle) -> int {

        int output = 0;
        auto* flavorTaggerInfo = particle->getRelatedTo<FlavorTaggerInfo>();

        if (flavorTaggerInfo && flavorTaggerInfo->getUseModeFlavorTagger() == "Expert")
        {
          double r = std::abs(flavorTaggerInfo->getMethodMap(combinerMethod)->getQrCombined());
          if (r < 0.1) output = 0;
          if (r > 0.1 && r < 0.25) output = 1;
          if (r > 0.25 && r < 0.5) output = 2;
          if (r > 0.5 && r < 0.625) output = 3;
          if (r > 0.625 && r < 0.75) output = 4;
          if (r > 0.75 && r < 0.875) output = 5;
          if (r > 0.875 && r < 1.10) output = 6;
        }

        return output;
      };
      return func;
    }

    Manager::FunctionPtr qpCategory(const std::vector<std::string>& arguments)
    {
      if (arguments.size() != 1)
        B2FATAL("Wrong number of arguments for meta function qpCategory");

      std::string categoryName = arguments[0];
      auto func = [categoryName](const Particle * particle) -> double {

        double output = realNaN;
        auto* flavorTaggerInfo = particle->getRelatedTo<FlavorTaggerInfo>();

        if (flavorTaggerInfo && flavorTaggerInfo->getUseModeFlavorTagger() == "Expert")
        {
          std::map<std::string, float> iQpCategories = flavorTaggerInfo->getMethodMap("FBDT")->getQpCategory();
          if (iQpCategories.find(categoryName) != iQpCategories.end()) output = iQpCategories.at(categoryName);
          else if (iQpCategories.size() != 0) B2FATAL("qpCategory: Category with name " << categoryName
            << " not found. Check the official category names or if this category is included in the flavor tagger categories list.");
        }
        return output;
      };
      return func;
    }

    Manager::FunctionPtr isTrueFTCategory(const std::vector<std::string>& arguments)
    {
      if (arguments.size() != 1)
        B2FATAL("Wrong number of arguments for meta function isTrueFTCategory");

      std::string categoryName = arguments[0];
      auto func = [categoryName](const Particle * particle) -> double {

        double output = realNaN;
        auto* flavorTaggerInfo = particle->getRelatedTo<FlavorTaggerInfo>();

        if (flavorTaggerInfo && flavorTaggerInfo->getUseModeFlavorTagger() == "Expert")
        {
          std::map<std::string, float> iIsTrueCategories = flavorTaggerInfo->getMethodMap("FBDT")->getIsTrueCategory();
          if (iIsTrueCategories.find(categoryName) != iIsTrueCategories.end()) output = iIsTrueCategories.at(categoryName);
          else if (iIsTrueCategories.size() != 0) B2FATAL("isTrueFTCategory: Category with name " << categoryName
            << " not found. Check the official category names or if this category is included in the flavor tagger categories list.");
        }

        return output;
      };
      return func;
    }

    Manager::FunctionPtr hasTrueTargets(const std::vector<std::string>& arguments)
    {
      if (arguments.size() != 1)
        B2FATAL("Wrong number of arguments for meta function hasTrueTargets");

      std::string categoryName = arguments[0];
      auto func = [categoryName](const Particle * particle) -> double {

        double output = realNaN;
        auto* flavorTaggerInfo = particle->getRelatedTo<FlavorTaggerInfo>();

        if (flavorTaggerInfo &&  flavorTaggerInfo->getUseModeFlavorTagger() == "Expert")
        {
          std::map<std::string, float> iHasTrueTargets = flavorTaggerInfo->getMethodMap("FBDT")->getHasTrueTarget();
          if (iHasTrueTargets.find(categoryName) != iHasTrueTargets.end()) output = iHasTrueTargets.at(categoryName);
          else if (iHasTrueTargets.size() != 0) B2FATAL("hasTrueTargets: Category with name " << categoryName
            << " not found. Check the official category names or if this category is included in the flavor tagger categories list.");
        }

        return output;
      };
      return func;
    }

    VARIABLE_GROUP("Flavor Tagger Expert Variables");

    REGISTER_VARIABLE("pMissTag", momentumMissingTagSide,
                      "[Expert] Calculates the missing momentum for a given particle on the tag side.");
    REGISTER_VARIABLE("cosTPTO"  , cosTPTO ,
                      "[Expert] Returns cosine of angle between thrust axis of given particle and thrust axis of ROE.");
    REGISTER_VARIABLE("lambdaFlavor", lambdaFlavor,
                      "[Expert] Returns 1.0 if particle is ``Lambda0``, -1.0 in case of ``anti-Lambda0``, 0.0 otherwise.");
    REGISTER_VARIABLE("isLambda", isLambda,  "[Expert] Returns 1.0 if particle is truth-matched to ``Lambda0``, 0.0 otherwise.");
    REGISTER_VARIABLE("lambdaZError", lambdaZError,  "[Expert] Returns the variance of the z-component of the decay vertex.");
    REGISTER_VARIABLE("momentumOfSecondDaughter", momentumOfSecondDaughter,
                      "[Expert] Returns the momentum of second daughter if exists, 0. otherwise.");
    REGISTER_VARIABLE("momentumOfSecondDaughterCMS", momentumOfSecondDaughterCMS,
                      "[Expert] Returns the momentum of the second daughter in the centre-of-mass system, 0. if this daughter doesn't exist.");
    REGISTER_VARIABLE("chargeTimesKaonLiklihood", chargeTimesKaonLiklihood,
                      "[Expert] Returns ``q*(highest PID_Likelihood for Kaons)``, 0. otherwise.");
    REGISTER_VARIABLE("ptTracksRoe", transverseMomentumOfChargeTracksInRoe,
                      "[Expert] Returns the transverse momentum of all charged tracks of the ROE related to the given particle, 0.0 if particle has no related ROE.");
    REGISTER_VARIABLE("NumberOfKShortsInRoe", NumberOfKShortsInRoe,
                      "[Expert] Returns the number of ``K_S0`` in the rest of event. The particle list ``K_S0:inRoe`` has to be filled beforehand.");

    REGISTER_VARIABLE("isInElectronOrMuonCat", isInElectronOrMuonCat,
                      "[Expert] Returns 1.0 if the particle has been selected as target in the Muon or Electron Category, 0.0 otherwise.");

    REGISTER_VARIABLE("isMajorityInRestOfEventFromB0", isMajorityInRestOfEventFromB0,
                      "[Eventbased][Expert] Checks if the majority of the tracks in the current RestOfEvent are from a ``B0``.");
    REGISTER_VARIABLE("isMajorityInRestOfEventFromB0bar", isMajorityInRestOfEventFromB0bar,
                      "[Eventbased][Expert] Check if the majority of the tracks in the current RestOfEvent are from a ``anti-B0``.");
    REGISTER_VARIABLE("hasRestOfEventTracks", hasRestOfEventTracks,
                      "[Expert] Returns the amount of tracks in the RestOfEvent related to the given Particle. -2 if the RestOfEvent is empty.");

    REGISTER_VARIABLE("qrCombined", isRestOfEventB0Flavor, R"DOC(
[Eventbased][Expert] Returns -1 (1) if current RestOfEvent is related to a ``anti-B0`` (``B0``). 
The ``MCError`` bit of Breco has to be 0, 1, 2, 16 or 1024. 
The output of the variable is 0 otherwise. 
If one particle in the RestOfEvent is found to belong to the reconstructed ``B0``, the output is -2(2) for a ``anti-B0`` (``B0``) on the reconstructed side.");
)DOC");
    REGISTER_VARIABLE("ancestorHasWhichFlavor", ancestorHasWhichFlavor,
                      "[Expert] Checks the decay chain of the given particle upwards up to the ``Upsilon(4S)`` resonance and outputs 0 (1) if an ancestor is found to be a ``anti-B0`` (``B0``), if not -2.");
    REGISTER_VARIABLE("B0mcErrors", B0mcErrors, "[Expert] Returns MC-matching flag, see :b2:var:`mcErrors` for the particle, e.g. ``B0`` .");
    REGISTER_VARIABLE("isRelatedRestOfEventMajorityB0Flavor", isRelatedRestOfEventMajorityB0Flavor,
                      "[Expert] Returns 0 (1) if the majority of tracks and clusters of the RestOfEvent related to the given Particle are related to a ``anti-B0`` (``B0``).");
    REGISTER_VARIABLE("isRestOfEventMajorityB0Flavor", isRestOfEventMajorityB0Flavor,
                      "[Expert] Returns 0 (1) if the majority of tracks and clusters of the current RestOfEvent are related to a ``anti-B0`` (``B0``).");
    REGISTER_VARIABLE("mcFlavorOfOtherB", mcFlavorOfOtherB,  R"DOC(
[Expert] Returns the MC flavor (+1 or -1) of the accompanying tag-side B meson if the given particle is a correctly truth-matched B candidate, 0 otherwise.
In other words, this variable checks the generated flavor of the other generated ``Upsilon(4S)`` daughter.");
)DOC");


    REGISTER_METAVARIABLE("BtagToWBosonVariables(requestedVariable)", BtagToWBosonVariables, R"DOC(
[Eventbased][Expert] Returns values of FlavorTagging-specific kinematical variables assuming a semileptonic decay with the given particle as target.
The input values of ``requestedVariable`` can be the following:  recoilMass, pMissCMS, cosThetaMissCMS and EW90.
)DOC", Manager::VariableDataType::c_double);
    REGISTER_METAVARIABLE("KaonPionVariables(requestedVariable)"  , KaonPionVariables , R"DOC(
[Expert] Returns values of FlavorTagging-specific kinematical variables for ``KaonPion`` category.
The input values of ``requestedVariable`` can be the following:  cosKaonPion, HaveOpositeCharges.
)DOC", Manager::VariableDataType::c_double);
    REGISTER_METAVARIABLE("FSCVariables(requestedVariable)", FSCVariables, R"DOC(
[Eventbased][Expert] Returns values of FlavorTagging-specific kinematical variables for ``FastSlowCorrelated`` category.
The input values of ``requestedVariable`` can be the following: pFastCMS, cosSlowFast, SlowFastHaveOpositeCharges, or cosTPTOFast.
)DOC", Manager::VariableDataType::c_double);
    REGISTER_METAVARIABLE("hasHighestProbInCat(particleListName, extraInfoName)", hasHighestProbInCat, R"DOC(
[Expert] Returns 1.0 if the given Particle is classified as target track, i.e. if it has the highest target track probability in particleListName. 
The probability is accessed via ``extraInfoName``, which can have the following input values:

* isRightTrack(Electron),
* isRightTrack(IntermediateElectron),
* isRightTrack(Muon),
* isRightTrack(IntermediateMuon),
* isRightTrack(KinLepton),
* isRightTrack(IntermediateKinLepton),
* isRightTrack(Kaon),
* isRightTrack(SlowPion),
* isRightTrack(FastHadron),
* isRightTrack(MaximumPstar),
* isRightTrack(Lambda),
* isRightCategory(Electron),
* isRightCategory(IntermediateElectron),
* isRightCategory(Muon),
* isRightCategory(IntermediateMuon),
* isRightCategory(KinLepton),
* isRightCategory(IntermediateKinLepton),
* isRightCategory(Kaon),
* isRightCategory(SlowPion),
* isRightCategory(FastHadron),
* isRightCategory(MaximumPstar),
* isRightCategory(Lambda),
* isRightCategory(KaonPion),
* isRightCategory(FSC).

)DOC", Manager::VariableDataType::c_double);
    REGISTER_METAVARIABLE("HighestProbInCat(particleListName, extraInfoName)", HighestProbInCat,
                      "[Expert] Returns the highest target track probability value for the given category, for allowed input values for ``extraInfoName`` see :b2:var:`hasHighestProbInCat`.", Manager::VariableDataType::c_double);

    REGISTER_METAVARIABLE("isRightTrack(particleName)", isRightTrack, R"DOC(
[Expert] Returns 1.0 if the given particle was really from a B-meson depending on category provided in ``particleName`` argument, 0.0 otherwise.
Allowed input values for ``particleName`` argument in this variable are the following:

* Electron,
* IntermediateElectron,
* Muon,
* IntermediateMuon,
* KinLepton,
* IntermediateKinLepton,
* Kaon,
* SlowPion,
* FastHadron,
* Lambda,
* mcAssociated.

)DOC", Manager::VariableDataType::c_double);
    REGISTER_METAVARIABLE("isRightCategory(particleName)", isRightCategory,  R"DOC(
[Expert] Returns 1.0 if the class track by ``particleName`` category has the same flavor as the MC target track, 0.0 otherwise.
Allowed input values for ``particleName`` argument in this variable are the following:

* Electron,
* IntermediateElectron,
* Muon,
* IntermediateMuon,
* KinLepton,
* IntermediateKinLepton
* Kaon,
* SlowPion,
* FastHadron, 
* KaonPion,
* MaximumPstar,
* FSC, 
* Lambda,
* mcAssociated.

)DOC", Manager::VariableDataType::c_double);
    REGISTER_METAVARIABLE("QpOf(particleListName, outputExtraInfo, rankingExtraInfo)", QpOf,  R"DOC(
[Eventbased][Expert] Returns the :math:`q*p` value for a given particle list provided as the 1st argument, 
where math:`p` is the probability of a category stored as extraInfo, provided as the 2nd argument, 
allowed values are same as in :b2:var:`hasHighestProbInCat`.
The particle is selected after ranking according to a flavor tagging extraInfo, provided as the 3rd argument, 
allowed values are same as in :b2:var:`hasHighestProbInCat`.
)DOC", Manager::VariableDataType::c_double);
    REGISTER_METAVARIABLE("weightedQpOf(particleListName, outputExtraInfo, rankingExtraInfo)", weightedQpOf, R"DOC(
[Eventbased][Expert] Returns the weighted :math:`q*p` value for a given particle list, provided as the  1st argument, 
where math:`p` is the probability of a category stored as extraInfo, provided in the 2nd argument, 
allowed values are same as in :b2:var:`hasHighestProbInCat`.
The particles in the list are ranked according to a flavor tagging extraInfo, provided as the 3rd argument, 
allowed values are same as in :b2:var:`hasHighestProbInCat`.
The values for the three top particles is combined into an effective (weighted) output.
)DOC", Manager::VariableDataType::c_double);
    REGISTER_METAVARIABLE("variableOfTarget(particleListName, inputVariable, rankingExtraInfo)", variableOfTarget, R"DOC(
[Eventbased][Expert] Returns the value of an input variable provided as the 2nd argument for a particle selected from the given list provided as the 1st argument.
The particles are ranked according to a flavor tagging extraInfo, provided as the 2nd argument, 
allowed values are same as in :b2:var:`hasHighestProbInCat`.
)DOC", Manager::VariableDataType::c_double);

    REGISTER_METAVARIABLE("hasTrueTarget(categoryName)", hasTrueTarget,
                      "[Expert] Returns 1 if the given category has a target, 0 otherwise.", Manager::VariableDataType::c_double);
    REGISTER_METAVARIABLE("isTrueCategory(categoryName)", isTrueCategory,
                      "[Expert] Returns 1 if the given category tags the B0 MC flavor correctly, 0 otherwise.", Manager::VariableDataType::c_double);

    REGISTER_METAVARIABLE("qpCategory(categoryName)", qpCategory, R"DOC(
[Expert] Returns the output :math:`q` (charge of target track) times :math:`p` (probability that this is the right category) of the category with the given name. 
The allowed categories are the official Flavor Tagger Category Names.
)DOC", Manager::VariableDataType::c_double);
    REGISTER_METAVARIABLE("isTrueFTCategory(categoryName)", isTrueFTCategory, R"DOC(
[Expert] Returns 1 if the target particle (checking the decay chain) of the category with the given name is found in the MC particles, 
and if it provides the right flavor. The allowed categories are the official Flavor Tagger Category Names.
)DOC", Manager::VariableDataType::c_double);
    REGISTER_METAVARIABLE("hasTrueTargets(categoryName)", hasTrueTargets, R"DOC(
[Expert] Returns 1 if target particles (checking only the decay chain) of the category with the given name is found in the MC particles. 
The allowed categories are the official Flavor Tagger Category Names.
)DOC", Manager::VariableDataType::c_double);

    VARIABLE_GROUP("Flavor Tagger Analysis Variables")

    REGISTER_METAVARIABLE("rBinBelle(combinerMethod)", rBinBelle, R"DOC(
Returns the corresponding :math:`r` (dilution) bin according to the Belle binning for the given ``combinerMethod``. 
The available methods are 'FBDT' and 'FANN' (category-based combiners), and 'DNN' (DNN tagger output).
The return values and the corresponding dilution ranges are the following:

* 0: :math:`0.000 < r < 0.100`;
* 1: :math:`0.100 < r < 0.250`;
* 2: :math:`0.250 < r < 0.500`;
* 3: :math:`0.500 < r < 0.625`;
* 4: :math:`0.625 < r < 0.750`;
* 5: :math:`0.750 < r < 0.875`;
* 6: :math:`0.875 < r < 1.000`.

.. warning:: You have to run the Flavor Tagger for this variable to be meaningful.
.. seealso:: :ref:`FlavorTagger` and :func:`flavorTagger.flavorTagger`.
)DOC", Manager::VariableDataType::c_double);
    REGISTER_METAVARIABLE("qrOutput(combinerMethod)", qrOutput, R"DOC(
Returns the output of the flavorTagger, flavor tag :math:`q` times the dilution factor :math:`r`, for the given combiner method. 
The available methods are 'FBDT' and 'FANN' (category-based combiners), and 'DNN' (DNN tagger output).

.. warning:: You have to run the Flavor Tagger for this variable to be meaningful.
.. seealso:: :ref:`FlavorTagger` and :func:`flavorTagger.flavorTagger`.
)DOC", Manager::VariableDataType::c_double);
    REGISTER_METAVARIABLE("qOutput(combinerMethod)", qOutput, R"DOC(
Returns the flavor tag :math:`q` output of the flavorTagger for the given combinerMethod. 
The available methods are 'FBDT' and 'FANN' (category-based combiners), and 'DNN' (DNN tagger output).

.. warning:: You have to run the Flavor Tagger for this variable to be meaningful.
.. seealso:: :ref:`FlavorTagger` and :func:`flavorTagger.flavorTagger`.
)DOC", Manager::VariableDataType::c_double);
    REGISTER_VARIABLE("isRelatedRestOfEventB0Flavor", isRelatedRestOfEventB0Flavor,  R"DOC(
Returns -1 (1) if the RestOfEvent related to the given particle is related to a ``anti-B0`` (``B0``). 
The ``MCError`` bit of Breco has to be 0, 1, 2, 16 or 1024. 
The output of the variable is 0 otherwise. 
If one particle in the RestOfEvent is found to belong to the reconstructed ``B0``, the output is -2(2) for a ``anti-B0`` (``B0``) on the reconstructed side.
)DOC");
  }
}<|MERGE_RESOLUTION|>--- conflicted
+++ resolved
@@ -704,13 +704,8 @@
 
         }
 
-<<<<<<< HEAD
-        double output = 0.0;
+        bool output = false;
         if ((extraInfoName == "isRightTrack(MaximumPstar)") && (PCmsLabTransform::labToCms(particle->get4Vector()).P() == maximumProb))
-=======
-        bool output = false;
-        if ((extraInfoName == "isRightTrack(MaximumPstar)") && (labToCms(particle->get4Vector()).P() == maximumProb))
->>>>>>> 84fd1939
         {
           output = true;
         } else if (extraInfoName != "isRightTrack(MaximumPstar)" && particle->hasExtraInfo(extraInfoName))
