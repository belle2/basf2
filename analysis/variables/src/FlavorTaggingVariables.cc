--- conflicted
+++ resolved
@@ -37,9 +37,8 @@
 #include <framework/gearbox/Const.h>
 #include <framework/logging/Logger.h>
 
-#include <Math/Vector3D.h>
-#include <Math/Vector4D.h>
-#include <framework/geometry/B2Vector3.h>
+#include <TLorentzVector.h>
+#include <TVector3.h>
 
 #include <algorithm>
 #include <cmath>
@@ -49,6 +48,7 @@
 namespace Belle2 {
   namespace Variable {
 
+    auto& labToCms = PCmsLabTransform::labToCms;
     static const double realNaN = std::numeric_limits<double>::quiet_NaN();
     //   ############################################## FlavorTagger Variables   ###############################################
 
@@ -59,11 +59,11 @@
       StoreObjPtr<RestOfEvent> roe("RestOfEvent");
       if (!roe.isValid()) return 0;
 
-      ROOT::Math::PxPyPzEVector roeCMSVec;
+      TLorentzVector roeCMSVec;
 
       const auto& roeChargedParticles = roe->getChargedParticles();
       for (auto roeChargedParticle : roeChargedParticles) {
-        roeCMSVec += PCmsLabTransform::labToCms(roeChargedParticle->get4Vector());
+        roeCMSVec += labToCms(roeChargedParticle->get4Vector());
       }
 
       double missMom = -roeCMSVec.P();
@@ -102,7 +102,7 @@
       StoreObjPtr<RestOfEvent> roe("RestOfEvent");
       if (!roe.isValid()) return 0;
 
-      std::vector<ROOT::Math::XYZVector> p3_cms_roe;
+      std::vector<TVector3> p3_cms_roe;
       static const double P_MAX(3.2);
 
       // Charged tracks
@@ -111,7 +111,7 @@
       for (auto& roeChargedParticle : roeTracks) {
         // TODO: Add helix and KVF with IpProfile once available. Port from L163-199 of:
         // /belle/b20090127_0910/src/anal/ekpcontsuppress/src/ksfwmoments.cc
-        ROOT::Math::PxPyPzEVector p_cms = PCmsLabTransform::labToCms(roeChargedParticle->get4Vector());
+        TLorentzVector p_cms = labToCms(roeChargedParticle->get4Vector());
         if (p_cms != p_cms) continue;
         if (p_cms.P() > P_MAX) continue;
         p3_cms_roe.push_back(p_cms.Vect());
@@ -121,14 +121,10 @@
       const auto& roePhotons = roe->getPhotons();
       for (auto& roePhoton : roePhotons) {
         if (roePhoton->getECLClusterEHypothesisBit() == ECLCluster::EHypothesisBit::c_nPhotons) {
-          ROOT::Math::PxPyPzEVector p_lab = roePhoton->get4Vector();
+          TLorentzVector p_lab = roePhoton->get4Vector();
           if (p_lab != p_lab) continue;
           if (p_lab.P() < 0.05) continue;
-<<<<<<< HEAD
-          ROOT::Math::PxPyPzEVector p_cms = PCmsLabTransform::labToCms(p_lab);
-=======
           TLorentzVector p_cms = labToCms(p_lab);
->>>>>>> 0f2a67be
           if (p_cms != p_cms) continue;
           if (p_cms.P() > P_MAX) continue;
           p3_cms_roe.push_back(p_cms.Vect());
@@ -138,22 +134,18 @@
       const auto& roeKlongs = roe->getHadrons();
       for (auto& roeKlong : roeKlongs) {
         if (nKLMClusterTrackMatches(roeKlong) == 0 && !(roeKlong->getKLMCluster()->getAssociatedEclClusterFlag())) {
-          ROOT::Math::PxPyPzEVector p_lab = roeKlong->get4Vector();
+          TLorentzVector p_lab = roeKlong->get4Vector();
           if (p_lab != p_lab) continue;
           if (p_lab.P() < 0.05) continue;
-<<<<<<< HEAD
-          ROOT::Math::PxPyPzEVector p_cms = PCmsLabTransform::labToCms(p_lab);
-=======
           TLorentzVector p_cms = labToCms(p_lab);
->>>>>>> 0f2a67be
           if (p_cms != p_cms) continue;
           if (p_cms.P() > P_MAX) continue;
           p3_cms_roe.push_back(p_cms.Vect());
         }
       }
 
-      const B2Vector3D thrustO  = B2Vector3D(Thrust::calculateThrust(p3_cms_roe));
-      const B2Vector3D pAxis = B2Vector3D(PCmsLabTransform::labToCms(part->get4Vector()).Vect());
+      const TVector3 thrustO  = Thrust::calculateThrust(p3_cms_roe);
+      const TVector3 pAxis = labToCms(part->get4Vector()).Vect();
 
       double result = 0 ;
       if (pAxis == pAxis) result = abs(cos(pAxis.Angle(thrustO)));
@@ -264,7 +256,7 @@
     double momentumOfSecondDaughterCMS(const Particle* part)
     {
       if (!part->getDaughter(1)) return 0.0;
-      ROOT::Math::PxPyPzEVector vec = PCmsLabTransform::labToCms(part->getDaughter(1)->get4Vector());
+      TLorentzVector vec = labToCms(part->getDaughter(1)->get4Vector());
       return vec.P();
     }
 
@@ -384,7 +376,7 @@
           double probMuon = pMuon->getExtraInfo("isRightTrack(Muon)");
           if (probMuon > maximumProbMuon) {
             maximumProbMuon = probMuon;
-            trackTargetMuon = pMuon->getTrack();
+            trackTargetMuon = pMuon -> getTrack();
           }
         }
       }
@@ -402,7 +394,7 @@
           double probElectron = pElectron->getExtraInfo("isRightTrack(Electron)");
           if (probElectron > maximumProbElectron) {
             maximumProbElectron = probElectron;
-            trackTargetElectron = pElectron->getTrack();
+            trackTargetElectron = pElectron -> getTrack();
           }
         }
       }
@@ -654,11 +646,11 @@
       int outputB0tagQ = 0;
       while (mcParticle) {
         if (mcParticle->getMother() == Y4S) {
-          if (mcParticle != BcpMC && abs(mcParticle->getPDG()) == 511) {
-            if (mcParticle->getPDG() == 511) outputB0tagQ = 1;
+          if (mcParticle != BcpMC && abs(mcParticle -> getPDG()) == 511) {
+            if (mcParticle -> getPDG() == 511) outputB0tagQ = 1;
             else outputB0tagQ = -1;
           } else if (mcParticle == BcpMC) {
-            if (mcParticle->getPDG() == 511) outputB0tagQ = 2;
+            if (mcParticle -> getPDG() == 511) outputB0tagQ = 2;
             else outputB0tagQ = -2;
           } else outputB0tagQ = 5;
           break;
@@ -802,23 +794,6 @@
       std::string requestedVariable;
       std::string maskName;
       if (arguments.size() == 1) {
-<<<<<<< HEAD
-        auto requestedVariable = arguments[0];
-        auto func = [requestedVariable](const Particle * particle) -> double {
-          StoreObjPtr<RestOfEvent> roe("RestOfEvent");
-          if (!roe.isValid()) return 0;
-
-          ROOT::Math::PxPyPzEVector momXChargedTracks; //Momentum of charged X tracks in CMS-System
-
-          const auto& roeChargedParticles = roe->getChargedParticles();
-          for (auto& roeChargedParticle : roeChargedParticles)
-          {
-            if (roeChargedParticle->isCopyOf(particle, true)) continue;
-            momXChargedTracks += roeChargedParticle->get4Vector();
-          }
-
-          ROOT::Math::PxPyPzEVector momXNeutralClusters = roe->get4VectorNeutralECLClusters(); //Momentum of neutral X clusters in CMS-System
-=======
         requestedVariable = arguments[0];
         maskName = RestOfEvent::c_defaultMaskName;
       } else if (arguments.size() == 2) {
@@ -834,7 +809,6 @@
                                                       "cosThetaMissCMS",
                                                       "EW90"
                                                      };
->>>>>>> 0f2a67be
 
       if (std::find(availableVariables.begin(), availableVariables.end(), requestedVariable) == availableVariables.end()) {
         B2FATAL("Wrong variable " << requestedVariable <<
@@ -863,28 +837,6 @@
           }
         }
 
-<<<<<<< HEAD
-          ROOT::Math::PxPyPzEVector momX = PCmsLabTransform::labToCms(momXChargedTracks + momXNeutralClusters); //Total Momentum of the recoiling X in CMS-System
-          ROOT::Math::PxPyPzEVector momTarget = PCmsLabTransform::labToCms(particle->get4Vector());  //Momentum of Mu in CMS-System
-          ROOT::Math::PxPyPzEVector momMiss = -(momX + momTarget); //Momentum of Anti-v  in CMS-System
-
-          double output = 0.0;
-          if (requestedVariable == "recoilMass") output = momX.M();
-          else if (requestedVariable == "recoilMassSqrd") output = momX.M2();
-          else if (requestedVariable == "pMissCMS") output = momMiss.P();
-          else if (requestedVariable == "cosThetaMissCMS") output = momTarget.Vect().Unit().Dot(momMiss.Vect().Unit());
-          else if (requestedVariable == "EW90")
-          {
-
-            ROOT::Math::PxPyPzEVector momW = momTarget + momMiss; //Momentum of the W-Boson in CMS
-            float E_W_90 = 0 ; // Energy of all charged and neutral clusters in the hemisphere of the W-Boson
-
-            const auto& photons = roe->getPhotons();
-            for (auto& photon : photons) {
-              if (PCmsLabTransform::labToCms(photon->get4Vector()).Vect().Dot(momW.Vect()) > 0) {
-                E_W_90 += photon->getECLClusterEnergy();
-              }
-=======
         TLorentzVector momX = PCmsLabTransform::labToCms(momXChargedTracks + momXNeutralClusters); //Total Momentum of the recoiling X in CMS-System
         TLorentzVector momTarget = PCmsLabTransform::labToCms(particle->get4Vector());  //Momentum of Mu in CMS-System
         TLorentzVector momMiss = -(momX + momTarget); //Momentum of Anti-v  in CMS-System
@@ -904,7 +856,6 @@
           for (auto& photon : photons) {
             if (PCmsLabTransform::labToCms(photon->get4Vector()).Vect().Dot(momW.Vect()) > 0) {
               E_W_90 += photon->getECLClusterEnergy();
->>>>>>> 0f2a67be
             }
           }
           for (auto& roeChargedParticle : roeChargedParticles) {
@@ -948,7 +899,7 @@
           B2FATAL("Wrong variable  " << requestedVariable << " requested. The possibilities are cosKaonPion or HaveOpositeCharges");
 
 
-        ROOT::Math::PxPyPzEVector momTargetSlowPion;
+        TLorentzVector momTargetSlowPion;
         double chargeTargetSlowPion = 0;
         if (SlowPionList.isValid())
         {
@@ -962,7 +913,7 @@
             if (probSlowPion > maximumProbSlowPion) {
               maximumProbSlowPion = probSlowPion;
               chargeTargetSlowPion =  pSlowPion->getCharge();
-              momTargetSlowPion = PCmsLabTransform::labToCms(pSlowPion->get4Vector());
+              momTargetSlowPion = labToCms(pSlowPion->get4Vector());
             }
           }
         }
@@ -978,9 +929,9 @@
         //TODO: when momTargetSlowPion == momTargetSlowPion fail?
         else if (requestedVariable == "cosKaonPion")
         {
-          ROOT::Math::PxPyPzEVector momTargetKaon = PCmsLabTransform::labToCms(particle->get4Vector());
+          TLorentzVector momTargetKaon = labToCms(particle->get4Vector());
           if (momTargetKaon == momTargetKaon && momTargetSlowPion == momTargetSlowPion)
-            output = momTargetKaon.Vect().Unit().Dot(momTargetSlowPion.Vect().Unit());
+            output = cos(momTargetKaon.Angle(momTargetSlowPion.Vect()));
         }
 
         return output;
@@ -1005,14 +956,14 @@
 
 
         double maximumProbFastest = 0;
-        ROOT::Math::PxPyPzEVector momFastParticle;  //Momentum of Fast Pion in CMS-System
+        TLorentzVector momFastParticle;  //Momentum of Fast Pion in CMS-System
         Particle* TargetFastParticle = nullptr;
         for (unsigned int i = 0; i < FastParticleList->getListSize(); ++i)
         {
           Particle* particlei = FastParticleList->getParticle(i);
           if (!particlei) continue;
 
-          ROOT::Math::PxPyPzEVector momParticlei = PCmsLabTransform::labToCms(particlei->get4Vector());
+          TLorentzVector momParticlei = labToCms(particlei->get4Vector());
           if (momParticlei != momParticlei) continue;
 
           double probFastest = momParticlei.P();
@@ -1032,11 +983,11 @@
         if (requestedVariable == "cosTPTOFast")
           output = std::get<double>(Variable::Manager::Instance().getVariable("cosTPTO")->function(TargetFastParticle));
 
-        ROOT::Math::PxPyPzEVector momSlowPion = PCmsLabTransform::labToCms(particle->get4Vector());  //Momentum of Slow Pion in CMS-System
+        TLorentzVector momSlowPion = labToCms(particle->get4Vector());  //Momentum of Slow Pion in CMS-System
         if (momSlowPion == momSlowPion)   // FIXME
         {
           if (requestedVariable == "cosSlowFast") {
-            output = momSlowPion.Vect().Unit().Dot(momFastParticle.Vect().Unit());
+            output = cos(momSlowPion.Angle(momFastParticle.Vect()));
           } else if (requestedVariable == "SlowFastHaveOpositeCharges") {
             if (particle->getCharge()*TargetFastParticle->getCharge() == -1) {
               output = 1;
@@ -1051,124 +1002,6 @@
       return func;
     }
 
-<<<<<<< HEAD
-    Manager::FunctionPtr hasHighestProbInCat(const std::vector<std::string>& arguments)
-    {
-      if (arguments.size() != 2) {
-        B2FATAL("Wrong number of arguments (2 required) for meta function hasHighestProbInCat");
-      }
-
-      auto particleListName = arguments[0];
-      auto extraInfoName = arguments[1];
-      auto func = [particleListName, extraInfoName](const Particle * particle) -> bool {
-        if (!(extraInfoName == "isRightTrack(Electron)" || extraInfoName == "isRightTrack(IntermediateElectron)" || extraInfoName == "isRightTrack(Muon)" || extraInfoName == "isRightTrack(IntermediateMuon)"
-        || extraInfoName == "isRightTrack(KinLepton)" || extraInfoName == "isRightTrack(IntermediateKinLepton)" || extraInfoName == "isRightTrack(Kaon)"
-        || extraInfoName == "isRightTrack(SlowPion)" || extraInfoName == "isRightTrack(FastHadron)" || extraInfoName == "isRightTrack(MaximumPstar)" || extraInfoName == "isRightTrack(Lambda)"
-        || extraInfoName == "isRightCategory(Electron)" || extraInfoName == "isRightCategory(IntermediateElectron)" || extraInfoName == "isRightCategory(Muon)" || extraInfoName == "isRightCategory(IntermediateMuon)"
-        || extraInfoName == "isRightCategory(KinLepton)" || extraInfoName == "isRightCategory(IntermediateKinLepton)" || extraInfoName == "isRightCategory(Kaon)"
-        || extraInfoName == "isRightCategory(SlowPion)" || extraInfoName == "isRightCategory(FastHadron)" || extraInfoName == "isRightCategory(KaonPion)" || extraInfoName == "isRightCategory(Lambda)"
-        || extraInfoName == "isRightCategory(MaximumPstar)" || extraInfoName == "isRightCategory(FSC)"))
-        {
-          B2FATAL("hasHighestProbInCat: Not available category" << extraInfoName <<
-          ". The possibilities for isRightTrack() are \nElectron, IntermediateElectron, Muon, IntermediateMuon, KinLepton, IntermediateKinLepton, Kaon, SlowPion, FastHadron, MaximumPstar, and Lambda."
-          << endl <<
-          "The possibilities for isRightCategory() are \nElectron, IntermediateElectron, Muon, IntermediateMuon, KinLepton, IntermediateKinLepton, Kaon, SlowPion, FastHadron, KaonPion, MaximumPstar, FSC and Lambda");
-          return 0;
-        }
-
-        StoreObjPtr<ParticleList> ListOfParticles(particleListName);
-        if (!ListOfParticles.isValid()) return 0;
-
-        double maximumProb = 0;
-        for (unsigned int i = 0; i < ListOfParticles->getListSize(); ++i)
-        {
-          const Particle* particlei = ListOfParticles->getParticle(i);
-          if (!particlei) continue;
-
-          double prob = 0;
-          if (extraInfoName == "isRightTrack(MaximumPstar)") {
-            ROOT::Math::PxPyPzEVector momParticlei = PCmsLabTransform::labToCms(particlei->get4Vector());
-            if (momParticlei == momParticlei) {
-              prob = momParticlei.P();
-            }
-          } else {
-            if (particlei->hasExtraInfo(extraInfoName)) {
-              prob = particlei->getExtraInfo(extraInfoName);
-            }
-          }
-          if (prob > maximumProb) {
-            maximumProb = prob;
-          }
-
-        }
-
-        bool output = false;
-        if ((extraInfoName == "isRightTrack(MaximumPstar)") && (PCmsLabTransform::labToCms(particle->get4Vector()).P() == maximumProb))
-        {
-          output = true;
-        } else if (extraInfoName != "isRightTrack(MaximumPstar)" && particle->hasExtraInfo(extraInfoName))
-        {
-          if (particle->getExtraInfo(extraInfoName) == maximumProb) output = true;
-        }
-
-        return output;
-      };
-      return func;
-    }
-
-    Manager::FunctionPtr HighestProbInCat(const std::vector<std::string>& arguments)
-    {
-      if (arguments.size() != 2) {
-        B2FATAL("Wrong number of arguments (2 required) for meta function HighestProbInCat");
-      }
-
-      auto particleListName = arguments[0];
-      auto extraInfoName = arguments[1];
-      auto func = [particleListName, extraInfoName](const Particle*) -> double {
-        if (!(extraInfoName == "isRightTrack(Electron)" || extraInfoName == "isRightTrack(IntermediateElectron)" || extraInfoName == "isRightTrack(Muon)" || extraInfoName == "isRightTrack(IntermediateMuon)"
-        || extraInfoName == "isRightTrack(KinLepton)" || extraInfoName == "isRightTrack(IntermediateKinLepton)" || extraInfoName == "isRightTrack(Kaon)"
-        || extraInfoName == "isRightTrack(SlowPion)" || extraInfoName == "isRightTrack(FastHadron)" || extraInfoName == "isRightTrack(MaximumPstar)" || extraInfoName == "isRightTrack(Lambda)"
-        || extraInfoName == "isRightCategory(Electron)" || extraInfoName == "isRightCategory(IntermediateElectron" || extraInfoName == "isRightCategory(Muon)" || extraInfoName == "isRightCategory(IntermediateMuon)"
-        || extraInfoName == "isRightCategory(KinLepton)" || extraInfoName == "isRightCategory(IntermediateKinLepton)" || extraInfoName == "isRightCategory(Kaon)"
-        || extraInfoName == "isRightCategory(SlowPion)" || extraInfoName == "isRightCategory(FastHadron)" || extraInfoName == "isRightCategory(KaonPion)" || extraInfoName == "isRightCategory(Lambda)"
-        || extraInfoName == "isRightCategory(MaximumPstar)" || extraInfoName == "isRightCategory(FSC)"))
-        {
-          B2FATAL("HighestProbInCat: Not available category" << extraInfoName <<
-          ". The possibilities for isRightTrack() are \nElectron, IntermediateElectron, Muon, IntermediateMuon, KinLepton, IntermediateKinLepton, Kaon, SlowPion, FastHadron, MaximumPstar, and Lambda."
-          << endl <<
-          "The possibilities for isRightCategory() are \nElectron, IntermediateElectron, Muon, IntermediateMuon, KinLepton, IntermediateKinLepton, Kaon, SlowPion, FastHadron, KaonPion, MaximumPstar, FSC and Lambda");
-          return 0.0;
-        }
-
-        StoreObjPtr<ParticleList> ListOfParticles(particleListName);
-        if (!ListOfParticles.isValid()) return 0;
-
-        double maximumProb = 0;
-        for (unsigned int i = 0; i < ListOfParticles->getListSize(); ++i)
-        {
-          const Particle* particlei = ListOfParticles->getParticle(i);
-          if (!particlei) continue;
-
-          double prob = 0;
-          if (extraInfoName == "isRightTrack(MaximumPstar)") {
-            ROOT::Math::PxPyPzEVector momParticlei = PCmsLabTransform::labToCms(particlei->get4Vector());
-            if (momParticlei == momParticlei) {
-              prob = momParticlei.P();
-            }
-          } else {
-            if (particlei->hasExtraInfo(extraInfoName)) {
-              prob = particlei->getExtraInfo(extraInfoName);
-            }
-          }
-          maximumProb = max(maximumProb, prob);
-        }
-
-        return maximumProb;
-      };
-      return func;
-    }
-=======
->>>>>>> 0f2a67be
 
 //  Target Variables ----------------------------------------------------------------------------------------------
 
@@ -1262,7 +1095,7 @@
           mothersPDG.push_back(abs(mcMother->getPDG()));
           mothersPointers.push_back(mcMother);
           if (abs(mcMother->getPDG()) == 511) break;
-          mcMother = mcMother->getMother();
+          mcMother = mcMother -> getMother();
         }
 
         if (mothersPDG.size() == 0) return -2;
@@ -1318,14 +1151,9 @@
         if (mothersPDG.size() > 1 && mothersPDG.rbegin()[1] == 15)
         {
           int numberOfChargedDaughters = 0;
-<<<<<<< HEAD
-          for (auto& tauDaughter : mothersPointers.rbegin()[1]->getDaughters()) {
-            if (tauDaughter->getCharge() != 0) numberOfChargedDaughters += 1;
-=======
           for (auto& tauDaughter : mothersPointers.rbegin()[1] -> getDaughters()) {
             if (tauDaughter -> getCharge() != 0)
               numberOfChargedDaughters += 1;
->>>>>>> 0f2a67be
           }
           if (numberOfChargedDaughters == 1)
             isHadronSingleTauDaughter = true;
@@ -1401,7 +1229,7 @@
       auto func = [index](const Particle * particle) -> int {
 
         Particle* nullParticle = nullptr;
-        double qTarget = particle->getCharge();
+        double qTarget = particle -> getCharge();
         double qMC = Variable::isRestOfEventB0Flavor(nullParticle);
 
         const MCParticle* mcParticle = particle->getMCParticle();
@@ -1476,14 +1304,9 @@
         if (mothersPDG.size() > 1 && mothersPDG.rbegin()[1] == 15)
         {
           int numberOfChargedDaughters = 0;
-<<<<<<< HEAD
-          for (auto& tauDaughter : mothersPointers.rbegin()[1]->getDaughters()) {
-            if (tauDaughter->getCharge() != 0) numberOfChargedDaughters += 1;
-=======
           for (auto& tauDaughter : mothersPointers.rbegin()[1] -> getDaughters()) {
             if (tauDaughter -> getCharge() != 0)
               numberOfChargedDaughters += 1;
->>>>>>> 0f2a67be
           }
           if (numberOfChargedDaughters == 1)
             isHadronSingleTauDaughter = true;
@@ -1501,7 +1324,7 @@
             for (unsigned int i = 0; i < SlowPionList->getListSize(); ++i) {
               Particle* pSlowPion = SlowPionList->getParticle(i);
               if (!pSlowPion) continue;
-              if (pSlowPion->hasExtraInfo("isRightCategory(SlowPion)")) {
+              if (pSlowPion -> hasExtraInfo("isRightCategory(SlowPion)")) {
                 double probSlowPion = pSlowPion->getExtraInfo("isRightCategory(SlowPion)");
                 if (probSlowPion > mcProbSlowPion) {
                   mcProbSlowPion = probSlowPion;
@@ -1511,7 +1334,7 @@
             }
             if (targetSlowPion != nullptr) {
               const MCParticle* mcSlowPion = targetSlowPion ->getMCParticle();
-              //               SlowPion_q = targetSlowPion->getCharge();
+              //               SlowPion_q = targetSlowPion -> getCharge();
               if (mcSlowPion != nullptr && mcSlowPion->getMother() != nullptr
                   && abs(mcSlowPion->getPDG()) == Const::pion.getPDGCode() && abs(mcSlowPion->getMother()->getPDG()) == 413) {
                 mcSlowPionMother = mcSlowPion->getMother();
@@ -1537,7 +1360,7 @@
               Particle* particlei = FastParticleList->getParticle(i);
               if (!particlei) continue;
 
-              ROOT::Math::PxPyPzEVector momParticlei = PCmsLabTransform::labToCms(particlei->get4Vector());
+              TLorentzVector momParticlei = labToCms(particlei -> get4Vector());
               if (momParticlei == momParticlei) {
                 double probFastest = momParticlei.P();
                 if (probFastest > mcProbFastest) {
@@ -1548,7 +1371,7 @@
             }
             if (targetFastParticle != nullptr) {
               const MCParticle* mcFastParticle = targetFastParticle ->getMCParticle();
-              //               FastParticle_q = targetFastParticle->getCharge();
+              //               FastParticle_q = targetFastParticle -> getCharge();
               if (mcFastParticle != nullptr && mcFastParticle->getMother() != nullptr) {
                 FastParticlePDGMother = abs(mcFastParticle->getMother()->getPDG());
                 qFSC = mcFastParticle->getCharge();
@@ -1845,7 +1668,7 @@
 
           double target_prob = 0;
           if (indexRanking == 9 || indexRanking == 20) { // MaximumPstar
-            ROOT::Math::PxPyPzEVector momParticlei = PCmsLabTransform::labToCms(particlei->get4Vector());
+            TLorentzVector momParticlei = labToCms(particlei -> get4Vector());
             if (momParticlei == momParticlei) {
               target_prob = momParticlei.P();
             }
@@ -1873,13 +1696,13 @@
         } else if (indexRanking == 1 || indexRanking == 3 || indexRanking == 5 || indexRanking == 7 ||
                    indexRanking == 12 || indexRanking == 14 || indexRanking == 16 || indexRanking == 18)
         {
-          qTarget = (-1) * target->getCharge();
+          qTarget = (-1) * target -> getCharge();
         } else {
-          qTarget = target->getCharge();
+          qTarget = target -> getCharge();
         }
 
         //Get the probability of being right classified flavor from event level
-        double prob = target->getExtraInfo(availableExtraInfos[indexOutput]);
+        double prob = target -> getExtraInfo(availableExtraInfos[indexOutput]);
 
         //float r = abs(2 * prob - 1); //Definition of the dilution factor  */
         //return 0.5 * (qTarget * r + 1);
@@ -1937,8 +1760,8 @@
         };
 
         auto compareMomentum = [rankingExtraInfo](const Particle * part1, const Particle * part2)-> bool {
-          double info1 = PCmsLabTransform::labToCms(part1->get4Vector()).P();
-          double info2 = PCmsLabTransform::labToCms(part2->get4Vector()).P();
+          double info1 = labToCms(part1 -> get4Vector()).P();
+          double info2 = labToCms(part2 -> get4Vector()).P();
           return (info1 > info2);
         };
 
@@ -2034,7 +1857,7 @@
 
           double target_prob = 0;
           if (indexRanking == 9 || indexRanking == 20) { // MaximumPstar
-            ROOT::Math::PxPyPzEVector momParticlei = PCmsLabTransform::labToCms(particlei->get4Vector());
+            TLorentzVector momParticlei = labToCms(particlei->get4Vector());
             if (momParticlei == momParticlei) {
               target_prob = momParticlei.P();
             }
@@ -2214,15 +2037,15 @@
         /*            if (nTargets > 1) {
                       B2INFO("The Category " << categoryName << " has " <<  std::to_string(nTargets) << " target tracks.");
                       for (auto& iTargetParticlesCategory : targetParticlesCategory) {
-                      const MCParticle* MCp = iTargetParticlesCategory->getMCParticle();
+                      const MCParticle* MCp = iTargetParticlesCategory -> getMCParticle();
 
                       RelationVector<Particle> mcRelations = MCp->getRelationsFrom<Particle>();
                       if (mcRelations.size() > 1) B2WARNING("MCparticle is related to two particles");
 
-                      B2INFO("MCParticle has pdgCode = " << MCp->getPDG() << ", MCMother has pdgCode = " << MCp-> getMother()->getPDG() << " and " <<
-                      MCp-> getMother()->getNDaughters() << " daughters.");
-
-                      for (auto& iDaughter : MCp->getMother()->getDaughters()) B2INFO("iDaughter PDGCode = " << iDaughter->getPDG());
+                      B2INFO("MCParticle has pdgCode = " << MCp -> getPDG() << ", MCMother has pdgCode = " << MCp-> getMother() -> getPDG() << " and " <<
+                      MCp-> getMother() -> getNDaughters() << " daughters.");
+
+                      for (auto& iDaughter : MCp->getMother() -> getDaughters()) B2INFO("iDaughter PDGCode = " << iDaughter -> getPDG());
                       }
                       }*/
 
