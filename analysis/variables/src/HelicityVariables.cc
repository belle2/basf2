/**************************************************************************
 * basf2 (Belle II Analysis Software Framework)                           *
 * Author: The Belle II Collaboration                                     *
 *                                                                        *
 * See git log for contributors and copyright holders.                    *
 * This file is licensed under LGPL-3.0, see LICENSE.md.                  *
 **************************************************************************/

// Own include
#include <analysis/variables/HelicityVariables.h>

#include <analysis/variables/EventVariables.h>

#include <analysis/dataobjects/Particle.h>

#include <analysis/utility/ReferenceFrame.h>
#include <analysis/VariableManager/Manager.h>

#include <framework/utilities/Conversion.h>
#include <framework/gearbox/Const.h>

#include <Math/Boost.h>
#include <Math/Vector4D.h>
using namespace ROOT::Math;
#include <cmath>

namespace Belle2 {
  namespace Variable {

    double cosHelicityAngleMomentum(const Particle* part)
    {

      const auto& frame = ReferenceFrame::GetCurrent();
      B2Vector3D motherBoost = frame.getMomentum(part).BoostToCM();
      B2Vector3D motherMomentum = frame.getMomentum(part).Vect();
      const auto& daughters = part -> getDaughters() ;

      if (daughters.size() == 2) {

        bool isOneConversion = false;

        for (auto& idaughter : daughters) {
          if (idaughter -> getNDaughters() == 2) {
            if (std::abs(idaughter -> getDaughters()[0]-> getPDGCode()) == Const::electron.getPDGCode()
                && std::abs(idaughter -> getDaughters()[1]-> getPDGCode()) == Const::electron.getPDGCode()) {
              isOneConversion = true;
            }
          }
        }

        if (isOneConversion) {
          //only for pi0 decay where one gamma converts

          PxPyPzEVector pGamma;

          for (auto& idaughter : daughters) {
            if (idaughter -> getNDaughters() == 2) continue;
            else pGamma = frame.getMomentum(idaughter);
          }

          pGamma = Boost(motherBoost) * pGamma;

          return std::cos(motherMomentum.Angle(pGamma.Vect()));

        } else {
          PxPyPzEVector pDaughter1 = frame.getMomentum(daughters[0]);
          PxPyPzEVector pDaughter2 = frame.getMomentum(daughters[1]);

          pDaughter1 = Boost(motherBoost) * pDaughter1;
          pDaughter2 = Boost(motherBoost) * pDaughter2;

          B2Vector3D p12 = (pDaughter2 - pDaughter1).Vect();

          return std::cos(motherMomentum.Angle(p12));
        }

      } else if (daughters.size() == 3) {

        PxPyPzEVector pDaughter1 = frame.getMomentum(daughters[0]);
        PxPyPzEVector pDaughter2 = frame.getMomentum(daughters[1]);
        PxPyPzEVector pDaughter3 = frame.getMomentum(daughters[2]);

        pDaughter1 = Boost(motherBoost) * pDaughter1;
        pDaughter2 = Boost(motherBoost) * pDaughter2;
        pDaughter3 = Boost(motherBoost) * pDaughter3;

        B2Vector3D p12 = (pDaughter2 - pDaughter1).Vect();
        B2Vector3D p13 = (pDaughter3 - pDaughter1).Vect();

        B2Vector3D n = p12.Cross(p13);

        return std::cos(motherMomentum.Angle(n));

      }  else return std::numeric_limits<float>::quiet_NaN();

    }

    double cosHelicityAngleMomentumPi0Dalitz(const Particle* part)
    {

      const auto& frame = ReferenceFrame::GetCurrent();
      B2Vector3D motherBoost = frame.getMomentum(part).BoostToCM();
      B2Vector3D motherMomentum = frame.getMomentum(part).Vect();
      const auto& daughters = part -> getDaughters() ;


      if (daughters.size() == 3) {

        PxPyPzEVector pGamma;

        for (auto& idaughter : daughters) {
          if (std::abs(idaughter -> getPDGCode()) == Const::photon.getPDGCode()) pGamma = frame.getMomentum(idaughter);
        }

        pGamma = Boost(motherBoost) * pGamma;

        return std::cos(motherMomentum.Angle(pGamma.Vect()));

      }  else return std::numeric_limits<float>::quiet_NaN();

    }


    double cosHelicityAngleBeamMomentum(const Particle* mother, const std::vector<double>& index)
    {
      if (index.size() != 1) {
        B2FATAL("Wrong number of arguments for cosHelicityAngleIfCMSIsTheMother");
      }

      int idau = std::lround(index[0]);

      const Particle* part = mother->getDaughter(idau);
      if (!part) {
        B2FATAL("Couldn't find the " << idau << "th daughter");
      }

      PxPyPzEVector beam4Vector(getBeamPx(nullptr), getBeamPy(nullptr), getBeamPz(nullptr), getBeamE(nullptr));
      PxPyPzEVector part4Vector = part->get4Vector();
      PxPyPzEVector mother4Vector = mother->get4Vector();

      B2Vector3D motherBoost = mother4Vector.BoostToCM();

      beam4Vector = Boost(motherBoost) * beam4Vector;
      part4Vector = Boost(motherBoost) * part4Vector;

      return - part4Vector.Vect().Dot(beam4Vector.Vect()) / part4Vector.P() / beam4Vector.P();
    }


    double cosHelicityAngle(const Particle* mother, const std::vector<double>& indices)
    {
      if (indices.size() != 2) {
        B2FATAL("Wrong number of arguments for cosHelicityAngleIfRefFrameIsTheDaughter: two are needed.");
      }

      int iDau = std::lround(indices[0]);
      int iGrandDau = std::lround(indices[1]);

      const Particle* daughter = mother->getDaughter(iDau);
      if (!daughter)
        B2FATAL("Couldn't find the " << iDau << "th daughter.");

      const Particle* grandDaughter = daughter->getDaughter(iGrandDau);
      if (!grandDaughter)
        B2FATAL("Couldn't find the " << iGrandDau << "th daughter of the " << iDau << "th daughter.");

      PxPyPzEVector mother4Vector = mother->get4Vector();
      PxPyPzEVector daughter4Vector = daughter->get4Vector();
      PxPyPzEVector grandDaughter4Vector = grandDaughter->get4Vector();

      B2Vector3D daughterBoost = daughter4Vector.BoostToCM();

      // We boost the momentum of the mother and of the granddaughter to the reference frame of the daughter.
      grandDaughter4Vector = Boost(daughterBoost) * grandDaughter4Vector;
      mother4Vector = Boost(daughterBoost) * mother4Vector;

      return - grandDaughter4Vector.Vect().Dot(mother4Vector.Vect()) / grandDaughter4Vector.P() / mother4Vector.P();
    }

    double cosAcoplanarityAngle(const Particle* mother, const std::vector<double>& granddaughters)
    {
      if (granddaughters.size() != 2) {
        B2FATAL("Wrong number of arguments for cosAcoplanarityAngleIfRefFrameIsTheMother: two are needed.");
      }

      if (mother->getNDaughters() != 2)
        B2FATAL("cosAcoplanarityAngleIfRefFrameIsTheMother: this variable works only for two-body decays.");

      int iGrandDau1 = std::lround(granddaughters[0]);
      int iGrandDau2 = std::lround(granddaughters[1]);

      const Particle* daughter1 = mother->getDaughter(0);
      const Particle* daughter2 = mother->getDaughter(1);

      const Particle* grandDaughter1 = daughter1->getDaughter(iGrandDau1);
      if (!grandDaughter1)
        B2FATAL("Couldn't find the " << iGrandDau1 << "th daughter of the first daughter.");

      const Particle* grandDaughter2 = daughter2->getDaughter(iGrandDau2);
      if (!grandDaughter2)
        B2FATAL("Couldn't find the " << iGrandDau2 << "th daughter of the second daughter.");

      PxPyPzEVector mother4Vector = mother->get4Vector();
      PxPyPzEVector daughter4Vector1 = daughter1->get4Vector();
      PxPyPzEVector daughter4Vector2 = daughter2->get4Vector();
      PxPyPzEVector grandDaughter4Vector1 = grandDaughter1->get4Vector();
      PxPyPzEVector grandDaughter4Vector2 = grandDaughter2->get4Vector();

      B2Vector3D motherBoost = mother4Vector.BoostToCM();
      B2Vector3D daughter1Boost = daughter4Vector1.BoostToCM();
      B2Vector3D daughter2Boost = daughter4Vector2.BoostToCM();

      // Boosting daughters to reference frame of the mother
      daughter4Vector1 = Boost(motherBoost) * daughter4Vector1;
      daughter4Vector2 = Boost(motherBoost) * daughter4Vector2;

      // Boosting each granddaughter to reference frame of its mother
      grandDaughter4Vector1 = Boost(daughter1Boost) * grandDaughter4Vector1;
      grandDaughter4Vector2 = Boost(daughter2Boost) * grandDaughter4Vector2;

      // We calculate the normal vectors of the decay two planes
      B2Vector3D normalVector1 = daughter4Vector1.Vect().Cross(grandDaughter4Vector1.Vect());
      B2Vector3D normalVector2 = daughter4Vector2.Vect().Cross(grandDaughter4Vector2.Vect());

      return std::cos(normalVector1.Angle(normalVector2));
    }

    double cosHelicityAnglePrimary(const Particle* part)
    {
      return part->getCosHelicity();
    }

    double cosHelicityAngleDaughter(const Particle* part, const std::vector<double>& indices)
    {
      if ((indices.size() == 0) || (indices.size() > 2)) {
        B2FATAL("Wrong number of arguments for cosHelicityAngleDaughter: one or two are needed.");
      }

      int iDaughter = std::lround(indices[0]);
      int iGrandDaughter = 0;
      if (indices.size() == 2) {
        iGrandDaughter = std::lround(indices[1]);
      }

      return part->getCosHelicityDaughter(iDaughter, iGrandDaughter);
    }

    double acoplanarityAngle(const Particle* part)
    {
      return part->getAcoplanarity();
    }


    VARIABLE_GROUP("Helicity variables");

    REGISTER_VARIABLE("cosHelicityAngleMomentum", cosHelicityAngleMomentum, R"DOC(
                      If the given particle has two daughters: cosine of the angle between the line defined by the momentum difference of the two daughters
                      in the frame of the given particle (mother)
                      and the momentum of the given particle in the lab frame.

                      If the given particle has three daughters: cosine of the angle between the normal vector of the plane defined by 
                      the momenta of the three daughters in the frame of the given particle (mother)
                      and the momentum of the given particle in the lab frame.

                      Otherwise, it returns 0.)DOC");

    REGISTER_VARIABLE("cosHelicityAngleMomentumPi0Dalitz", cosHelicityAngleMomentumPi0Dalitz, R"DOC(
                      To be used for the decay :math:`\pi^0 \to e^+ e^- \gamma`: 
                      cosine of the angle between the momentum of the gamma in the frame of the given particle (mother)
                      and the momentum of the given particle in the lab frame.

                      Otherwise, it returns 0.)DOC");

    REGISTER_VARIABLE("cosHelicityAngleBeamMomentum(i)", cosHelicityAngleBeamMomentum, R"DOC(
                      Cosine of the helicity angle of the :math:`i`-th daughter of the particle provided,
                      assuming that the mother of the provided particle corresponds to the centre-of-mass system, whose parameters are
                      automatically loaded by the function, given the accelerator's conditions.)DOC");

    REGISTER_VARIABLE("cosHelicityAngle(i, j)", cosHelicityAngle, R"DOC(
                      Cosine of the helicity angle between the momentum of the provided particle and the momentum of the selected granddaughter
                      in the reference frame of the selected daughter (:math:`\theta_1` and :math:`\theta_2` in the
                      `PDG <https://journals.aps.org/prd/abstract/10.1103/PhysRevD.98.030001>`_ 2018, p. 722).

                      This variable needs two integer arguments: the first one, ``i``, is the index of the daughter and the second one, ``j`` is the index of the granddaughter.

                      For example, in the decay :math:`B^0 \to \left(J/\psi \to \mu^+ \mu^-\right) \left(K^{*0} \to K^+ \pi^-\right)`, 
                      if the provided particle is :math:`B^0` and the selected indices are (0, 0),
                      the variable will return the angle between the momentum of the :math:`B^0` and the momentum of the :math:`\mu^+`,
                      both momenta in the rest frame of the :math:`J/\psi`.

                      This variable is needed for angular analyses of :math:`B`-meson decays into two vector particles.)DOC");

    REGISTER_VARIABLE("cosAcoplanarityAngle(i, j)", cosAcoplanarityAngle, R"DOC(
                      Cosine of the acoplanarity angle (:math:`\Phi` in the `PDG Polarization Review <http://pdg.lbl.gov/2019/reviews/rpp2018-rev-b-decays-polarization.pdf>`_).
                      Given a two-body decay, the acoplanarity angle is defined as
                      the angle between the two decay planes in the reference frame of the mother. 

                      We calculate the acoplanarity angle as the angle between the two
                      normal vectors of the decay planes. Each normal vector is the cross product of the momentum of one daughter (in the frame of the mother) and the
                      momentum of one of the granddaughters (in the reference frame of the daughter).

                      This variable needs two integer arguments: the first one, ``i`` is the index of the first granddaughter, and the second one, ``j`` the index of the
                      second granddaughter. 

                      For example, in the decay :math:`B^0 \to \left(J/\psi \to \mu^+ \mu^-\right) \left(K^{*0} \to K^+ \pi^-\right)`, if the provided particle is :math:`B^0` and the selected indices are (0, 0),
                      the variable will return the acoplanarity using the :math:`\mu^+` and the :math:`K^+` granddaughters.)DOC");

    REGISTER_VARIABLE("cosHelicityAnglePrimary", cosHelicityAnglePrimary, R"DOC(
                      Cosine of the helicity angle (see``Particle::getCosHelicity``) assuming the center of mass system as mother rest frame.
                      See `PDG Polarization Review <http://pdg.lbl.gov/2019/reviews/rpp2018-rev-b-decays-polarization.pdf>`_ for the definition of the helicity angle.)DOC");

    REGISTER_VARIABLE("cosHelicityAngleDaughter(i [, j] )", cosHelicityAngleDaughter, R"DOC(
                      Cosine of the helicity angle of the i-th daughter (see ``Particle::getCosHelicityDaughter``).
                      The optional second argument is the index of the granddaughter that defines the angle, default is 0.

                      For example, in the decay: :math:`B^0 \to \left(J/\psi \to \mu^+ \mu^-\right) \left(K^{*0} \to K^+ \pi^-\right)`, if the provided particle is :math:`B^0` and the selected index is 0,
                      the variable will return the helicity angle of the :math:`\mu^+`.
                      If the selected index is 1 the variable will return the helicity angle of the :math:`K^+` (defined via the rest frame of the :math:`K^{*0}`).
                      In rare cases if one wanted the helicity angle of the second granddaughter, indices 1,1 would return the helicity angle of the :math:`\pi^-`).

                      See `PDG Polarization Review <http://pdg.lbl.gov/2019/reviews/rpp2018-rev-b-decays-polarization.pdf>`_ for the definition of the helicity angle.)DOC");

    REGISTER_VARIABLE("acoplanarityAngle", acoplanarityAngle,
                      R"DOC(
                      Acoplanarity angle (see ``Particle::getAcoplanarity``) assuming a two body decay of the particle and its daughters.
<<<<<<< HEAD
                      See `PDG Polarization Review <http://pdg.lbl.gov/2019/reviews/rpp2018-rev-b-decays-polarization.pdf>`_ for the definition of the acoplanarity angle.)DOC");
=======
                      See `PDG Polarization Review <http://pdg.lbl.gov/2019/reviews/rpp2018-rev-b-decays-polarization.pdf>`_ for the definition of the acoplanarity angle.)DOC",
                      "rad");

>>>>>>> bd7c3807
  }
}<|MERGE_RESOLUTION|>--- conflicted
+++ resolved
@@ -320,15 +320,9 @@
 
                       See `PDG Polarization Review <http://pdg.lbl.gov/2019/reviews/rpp2018-rev-b-decays-polarization.pdf>`_ for the definition of the helicity angle.)DOC");
 
-    REGISTER_VARIABLE("acoplanarityAngle", acoplanarityAngle,
-                      R"DOC(
+    REGISTER_VARIABLE("acoplanarityAngle", acoplanarityAngle, R"DOC(
                       Acoplanarity angle (see ``Particle::getAcoplanarity``) assuming a two body decay of the particle and its daughters.
-<<<<<<< HEAD
-                      See `PDG Polarization Review <http://pdg.lbl.gov/2019/reviews/rpp2018-rev-b-decays-polarization.pdf>`_ for the definition of the acoplanarity angle.)DOC");
-=======
                       See `PDG Polarization Review <http://pdg.lbl.gov/2019/reviews/rpp2018-rev-b-decays-polarization.pdf>`_ for the definition of the acoplanarity angle.)DOC",
                       "rad");
-
->>>>>>> bd7c3807
   }
 }