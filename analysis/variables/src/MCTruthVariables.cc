--- conflicted
+++ resolved
@@ -1008,21 +1008,13 @@
 
     VARIABLE_GROUP("MC particle seen in subdetectors");
     REGISTER_VARIABLE("isReconstructible", isReconstructible,
-<<<<<<< HEAD
-                      "checks charged particles were seen in the SVD or VTX and neutrals in the ECL, returns 1.0 if so, 0.0 if not, NaN for composite particles or if no related MCParticle could be found. Useful for generator studies, not for reconstructed particles.");
-=======
-                      "Checks charged particles were seen in the SVD and neutrals in the ECL, returns 1.0 if so, 0.0 if not, NaN for composite particles or if no related MCParticle could be found. Useful for generator studies, not for reconstructed particles.");
->>>>>>> 1c7d8694
+                      "Checks charged particles were seen in the SVD or VTX and neutrals in the ECL, returns 1.0 if so, 0.0 if not, NaN for composite particles or if no related MCParticle could be found. Useful for generator studies, not for reconstructed particles.");
     REGISTER_VARIABLE("seenInPXD", seenInPXD,
                       "Returns 1.0 if the MC particle was seen in the PXD, 0.0 if not, NaN for composite particles or if no related MCParticle could be found. Useful for generator studies, not for reconstructed particles.");
     REGISTER_VARIABLE("seenInSVD", seenInSVD,
-<<<<<<< HEAD
-                      "returns 1.0 if the MC particle was seen in the SVD, 0.0 if not, NaN for composite particles or if no related MCParticle could be found. Useful for generator studies, not for reconstructed particles.");
+                      "Returns 1.0 if the MC particle was seen in the SVD, 0.0 if not, NaN for composite particles or if no related MCParticle could be found. Useful for generator studies, not for reconstructed particles.");
     REGISTER_VARIABLE("seenInVTX", seenInVTX,
-                      "returns 1.0 if the MC particle was seen in the VTX, 0.0 if not, NaN for composite particles or if no related MCParticle could be found. Useful for generator studies, not for reconstructed particles.");
-=======
-                      "Returns 1.0 if the MC particle was seen in the SVD, 0.0 if not, NaN for composite particles or if no related MCParticle could be found. Useful for generator studies, not for reconstructed particles.");
->>>>>>> 1c7d8694
+                      "Returns 1.0 if the MC particle was seen in the VTX, 0.0 if not, NaN for composite particles or if no related MCParticle could be found. Useful for generator studies, not for reconstructed particles.");
     REGISTER_VARIABLE("seenInCDC", seenInCDC,
                       "Returns 1.0 if the MC particle was seen in the CDC, 0.0 if not, NaN for composite particles or if no related MCParticle could be found. Useful for generator studies, not for reconstructed particles.");
     REGISTER_VARIABLE("seenInTOP", seenInTOP,
