--- conflicted
+++ resolved
@@ -588,19 +588,10 @@
       return (double)mcp->hasSeenInDetector(Const::KLM);
     }
 
-<<<<<<< HEAD
     int genNStepsToDaughter(const Particle* p, const std::vector<double>& arguments)
     {
       if (arguments.size() != 1)
         B2FATAL("Wrong number of arguments for genNStepsToDaughter");
-=======
-    int genNMissingDaughter(const Particle* p, const std::vector<double>& arguments)
-    {
-      if (arguments.size() < 1)
-        B2FATAL("Wrong number of arguments for genNMissingDaughter");
-
-      const std::vector<int> PDGcodes(arguments.begin(), arguments.end());
->>>>>>> 8e62893d
 
       const MCParticle* mcp = p->getRelated<MCParticle>();
       if (!mcp) {
@@ -608,7 +599,6 @@
         return -1;
       }
 
-<<<<<<< HEAD
       int nChildren = p->getNDaughters();
       if (arguments[0] >= nChildren) {
         return -999;
@@ -636,12 +626,23 @@
       }
     }
 
-=======
+    int genNMissingDaughter(const Particle* p, const std::vector<double>& arguments)
+    {
+      if (arguments.size() < 1)
+        B2FATAL("Wrong number of arguments for genNMissingDaughter");
+
+      const std::vector<int> PDGcodes(arguments.begin(), arguments.end());
+
+      const MCParticle* mcp = p->getRelated<MCParticle>();
+      if (!mcp) {
+        B2WARNING("No MCParticle is associated to the particle");
+        return -1;
+      }
+
       return MCMatching::countMissingParticle(p, mcp, PDGcodes);
     }
 
 
->>>>>>> 8e62893d
     VARIABLE_GROUP("MC matching and MC truth");
     REGISTER_VARIABLE("isSignal", isSignal,
                       "1.0 if Particle is correctly reconstructed (SIGNAL), 0.0 otherwise");
