/**************************************************************************
 * basf2 (Belle II Analysis Software Framework)                           *
 * Author: The Belle II Collaboration                                     *
 *                                                                        *
 * See git log for contributors and copyright holders.                    *
 * This file is licensed under LGPL-3.0, see LICENSE.md.                  *
 **************************************************************************/

#include <analysis/variables/MCTruthVariables.h>
#include <analysis/VariableManager/Manager.h>
#include <analysis/dataobjects/Particle.h>
#include <analysis/dataobjects/TauPairDecay.h>
#include <analysis/utility/MCMatching.h>
#include <analysis/utility/ReferenceFrame.h>

#include <mdst/dataobjects/MCParticle.h>
#include <mdst/dataobjects/ECLCluster.h>

#include <framework/datastore/StoreArray.h>
#include <framework/datastore/StoreObjPtr.h>
#include <framework/dataobjects/EventMetaData.h>
#include <framework/gearbox/Const.h>
#include <framework/logging/Logger.h>
#include <framework/database/DBObjPtr.h>
#include <framework/dbobjects/BeamParameters.h>

#include <queue>

namespace Belle2 {
  namespace Variable {

    static const double realNaN = std::numeric_limits<double>::quiet_NaN();
    static const int     intNaN = std::numeric_limits<int>::quiet_NaN();


    double isSignal(const Particle* part)
    {
      const MCParticle* mcparticle = part->getMCParticle();
      if (!mcparticle) return realNaN;

      int status = MCMatching::getMCErrors(part, mcparticle);
      return (status == MCMatching::c_Correct);
    }

    double isSignalAcceptWrongFSPs(const Particle* part)
    {
      const MCParticle* mcparticle = part->getMCParticle();
      if (!mcparticle) return realNaN;

      int status = MCMatching::getMCErrors(part, mcparticle);
      //remove the following bits
      status &= (~MCMatching::c_MisID);
      status &= (~MCMatching::c_AddedWrongParticle);

      return (status == MCMatching::c_Correct);
    }

    double isPrimarySignal(const Particle* part)
    {
      return (isSignal(part) > 0.5 and particleMCPrimaryParticle(part) > 0.5);
    }

    double isMisidentified(const Particle* part)
    {
      const MCParticle* mcp = part->getMCParticle();
      if (!mcp) return realNaN;
      int st = MCMatching::getMCErrors(part, mcp);
      return ((st & MCMatching::c_MisID) != 0);
    }

    double isWrongCharge(const Particle* part)
    {
      const MCParticle* mcp = part->getMCParticle();
      if (!mcp) return realNaN;
      return (part->getCharge() != mcp->getCharge());
    }

    double isCloneTrack(const Particle* particle)
    {
      // neutrals and composites don't make sense
      if (!Const::chargedStableSet.contains(Const::ParticleType(abs(particle->getPDGCode()))))
        return realNaN;
      // get mcparticle weight (mcmatch weight)
      const auto mcpww = particle->getRelatedToWithWeight<MCParticle>();
      if (!mcpww.first) return realNaN;
      return (mcpww.second < 0);
    }

    double isOrHasCloneTrack(const Particle* particle)
    {
      // use std::queue to check daughters-- granddaughters etc recursively
      std::queue<const Particle*> qq;
      qq.push(particle);
      while (!qq.empty()) {
        const auto d = qq.front(); // get daughter
        qq.pop();            // remove the daughter from the queue
        if (isCloneTrack(d) == 1.0) return 1.0;
        size_t nDau = d->getNDaughters(); // number of daughters of daughters
        for (size_t iDau = 0; iDau < nDau; ++iDau)
          qq.push(d->getDaughter(iDau));
      }
      return 0.0;
    }

    double genNthMotherPDG(const Particle* part, const std::vector<double>& args)
    {
      const MCParticle* mcparticle = part->getMCParticle();
      if (!mcparticle) return 0.0;

      unsigned int nLevels = args.empty() ? 0 : args[0];

      const MCParticle* curMCParticle = mcparticle;
      for (unsigned int i = 0; i <= nLevels; ++i) {
        const MCParticle* curMCMother = curMCParticle->getMother();
        if (!curMCMother) return 0.0;
        curMCParticle = curMCMother;
      }
      return curMCParticle->getPDG();
    }

    double genNthMotherIndex(const Particle* part, const std::vector<double>& args)
    {
      const MCParticle* mcparticle = part->getMCParticle();
      if (!mcparticle) return 0.0;

      unsigned int nLevels = args.empty() ? 0 : args[0];

      const MCParticle* curMCParticle = mcparticle;
      for (unsigned int i = 0; i <= nLevels; ++i) {
        const MCParticle* curMCMother = curMCParticle->getMother();
        if (!curMCMother) return 0.0;
        curMCParticle = curMCMother;
      }
      return curMCParticle->getArrayIndex();
    }

    double genMotherPDG(const Particle* part)
    {
      return genNthMotherPDG(part, {});
    }

    double genMotherP(const Particle* part)
    {
      const MCParticle* mcparticle = part->getMCParticle();
      if (!mcparticle) return realNaN;

      const MCParticle* mcmother = mcparticle->getMother();
      if (!mcmother) return realNaN;

      return mcmother->getMomentum().Mag();
    }

    double genMotherIndex(const Particle* part)
    {
      return genNthMotherIndex(part, {});
    }

    double genParticleIndex(const Particle* part)
    {
      const MCParticle* mcparticle = part->getMCParticle();
      if (!mcparticle) return realNaN;
      return mcparticle->getArrayIndex();
    }

    double isSignalAcceptMissingNeutrino(const Particle* part)
    {
      const MCParticle* mcparticle = part->getMCParticle();
      if (!mcparticle) return realNaN;

      int status = MCMatching::getMCErrors(part, mcparticle);
      //remove the following bits
      status &= (~MCMatching::c_MissNeutrino);

      return (status == MCMatching::c_Correct);
    }

    double isSignalAcceptMissingMassive(const Particle* part)
    {
      const MCParticle* mcparticle = part->getMCParticle();
      if (!mcparticle) return realNaN;

      int status = MCMatching::getMCErrors(part, mcparticle);
      //remove the following bits
      status &= (~MCMatching::c_MissMassiveParticle);
      status &= (~MCMatching::c_MissKlong);

      return (status == MCMatching::c_Correct);
    }

    double isSignalAcceptMissingGamma(const Particle* part)
    {
      const MCParticle* mcparticle = part->getMCParticle();
      if (!mcparticle) return realNaN;

      int status = MCMatching::getMCErrors(part, mcparticle);
      //remove the following bits
      status &= (~MCMatching::c_MissGamma);

      return (status == MCMatching::c_Correct);
    }

    double isSignalAcceptMissing(const Particle* part)
    {
      const MCParticle* mcparticle = part->getMCParticle();
      if (!mcparticle) return realNaN;

      int status = MCMatching::getMCErrors(part, mcparticle);
      //remove the following bits
      status &= (~MCMatching::c_MissGamma);
      status &= (~MCMatching::c_MissMassiveParticle);
      status &= (~MCMatching::c_MissKlong);
      status &= (~MCMatching::c_MissNeutrino);

      return (status == MCMatching::c_Correct);
    }

    double isSignalAcceptBremsPhotons(const Particle* part)
    {
      const MCParticle* mcparticle = part->getMCParticle();
      if (!mcparticle) return realNaN;

      int status = MCMatching::getMCErrors(part, mcparticle);
      //remove the following bits
      status &= (~MCMatching::c_AddedRecoBremsPhoton);

      return (status == MCMatching::c_Correct);
    }

    double particleMCMatchPDGCode(const Particle* part)
    {
      const MCParticle* mcparticle = part->getMCParticle();
      if (!mcparticle) return realNaN;
      return mcparticle->getPDG();
    }

    double particleMCErrors(const Particle* part)
    {
      return MCMatching::getMCErrors(part);
    }

    double particleNumberOfMCMatch(const Particle* particle)
    {
      RelationVector<MCParticle> mcRelations = particle->getRelationsTo<MCParticle>();
      return (mcRelations.size());
    }

    double particleMCMatchWeight(const Particle* particle)
    {
      auto relWithWeight = particle->getRelatedToWithWeight<MCParticle>();
      if (!relWithWeight.first) return realNaN;
      return relWithWeight.second;
    }

    double particleMCMatchDecayTime(const Particle* part)
    {
      const MCParticle* mcparticle = part->getMCParticle();
      if (!mcparticle) return realNaN;
      return mcparticle->getDecayTime();
    }

    double particleMCMatchLifeTime(const Particle* part)
    {
      const MCParticle* mcparticle = part->getMCParticle();
      if (!mcparticle) return realNaN;
      return mcparticle->getLifetime();
    }

    double particleMCMatchPX(const Particle* part)
    {
      const MCParticle* mcparticle = part->getMCParticle();
      if (!mcparticle) return realNaN;

      const auto& frame = ReferenceFrame::GetCurrent();
      TLorentzVector mcpP4 = mcparticle->get4Vector();
      return frame.getMomentum(mcpP4).Px();
    }

    double particleMCMatchPY(const Particle* part)
    {
      const MCParticle* mcparticle = part->getMCParticle();
      if (!mcparticle) return realNaN;

      const auto& frame = ReferenceFrame::GetCurrent();
      TLorentzVector mcpP4 = mcparticle->get4Vector();
      return frame.getMomentum(mcpP4).Py();
    }

    double particleMCMatchPZ(const Particle* part)
    {
      const MCParticle* mcparticle = part->getMCParticle();
      if (!mcparticle) return realNaN;

      const auto& frame = ReferenceFrame::GetCurrent();
      TLorentzVector mcpP4 = mcparticle->get4Vector();
      return frame.getMomentum(mcpP4).Pz();
    }

    double particleMCMatchPT(const Particle* part)
    {
      const MCParticle* mcparticle = part->getMCParticle();
      if (!mcparticle) return realNaN;

      const auto& frame = ReferenceFrame::GetCurrent();
      TLorentzVector mcpP4 = mcparticle->get4Vector();
      return frame.getMomentum(mcpP4).Pt();
    }

    double particleMCMatchE(const Particle* part)
    {
      const MCParticle* mcparticle = part->getMCParticle();
      if (!mcparticle) return realNaN;

      const auto& frame = ReferenceFrame::GetCurrent();
      TLorentzVector mcpP4 = mcparticle->get4Vector();
      return frame.getMomentum(mcpP4).E();
    }

    double particleMCMatchP(const Particle* part)
    {
      const MCParticle* mcparticle = part->getMCParticle();
      if (!mcparticle) return realNaN;

      const auto& frame = ReferenceFrame::GetCurrent();
      TLorentzVector mcpP4 = mcparticle->get4Vector();
      return frame.getMomentum(mcpP4).P();
    }

    double particleMCMatchTheta(const Particle* part)
    {
      const MCParticle* mcparticle = part->getMCParticle();
      if (!mcparticle) return realNaN;

      const auto& frame = ReferenceFrame::GetCurrent();
      TLorentzVector mcpP4 = mcparticle->get4Vector();
      return frame.getMomentum(mcpP4).Theta();
    }

    double particleMCMatchPhi(const Particle* part)
    {
      const MCParticle* mcparticle = part->getMCParticle();
      if (!mcparticle) return realNaN;

      const auto& frame = ReferenceFrame::GetCurrent();
      TLorentzVector mcpP4 = mcparticle->get4Vector();
      return frame.getMomentum(mcpP4).Phi();
    }

    double particleMCRecoilMass(const Particle* part)
    {
      StoreArray<MCParticle> mcparticles;
      if (mcparticles.getEntries() < 1) return realNaN;

      TLorentzVector pInitial = mcparticles[0]->get4Vector();
      TLorentzVector pDaughters;
      const std::vector<Particle*> daughters = part->getDaughters();
      for (auto daughter : daughters) {
        const MCParticle* mcD = daughter->getMCParticle();
        if (!mcD) return realNaN;

        pDaughters += mcD->get4Vector();
      }
      return (pInitial - pDaughters).M();
    }

    TLorentzVector MCInvisibleP4(const MCParticle* mcparticle)
    {
      TLorentzVector ResultP4;
      int pdg = abs(mcparticle->getPDG());
      bool isNeutrino = (pdg == 12 or pdg == 14 or pdg == 16);

      if (mcparticle->getNDaughters() > 0) {
        const std::vector<MCParticle*> daughters = mcparticle->getDaughters();
        for (auto daughter : daughters)
          ResultP4 += MCInvisibleP4(daughter);
      } else if (isNeutrino)
        ResultP4 += mcparticle->get4Vector();

      return ResultP4;
    }

    double particleMCCosThetaBetweenParticleAndNominalB(const Particle* part)
    {
      int particlePDG = abs(part->getPDGCode());
      if (particlePDG != 511 and particlePDG != 521)
        B2FATAL("The variable mcCosThetaBetweenParticleAndNominalB is only meant to be used on B mesons!");

      PCmsLabTransform T;
      double e_Beam = T.getCMSEnergy() / 2.0; // GeV
      double m_B = part->getPDGMass();

      // Y(4S) mass according PDG (https://pdg.lbl.gov/2020/listings/rpp2020-list-upsilon-4S.pdf)
      const double  mY4S = 10.5794; // GeV

      // if this is a continuum run, use an approximate Y(4S) CMS energy
      if (e_Beam * e_Beam - m_B * m_B < 0) {
        e_Beam = mY4S / 2.0;
      }
      double p_B = std::sqrt(e_Beam * e_Beam - m_B * m_B);

      // Calculate cosThetaBY with daughter neutrino momenta subtracted
      const MCParticle* mcB = part->getMCParticle();
      if (!mcB) return realNaN;

      int mcParticlePDG = abs(mcB->getPDG());
      if (mcParticlePDG != 511 and mcParticlePDG != 521)
        return realNaN;

      TLorentzVector p = T.rotateLabToCms() * (mcB->get4Vector() - MCInvisibleP4(mcB));
      double e_d = p.E();
      double m_d = p.M();
      double p_d = p.Rho();

      double theta_BY = (2 * e_Beam * e_d - m_B * m_B - m_d * m_d)
                        / (2 * p_B * p_d);
      return theta_BY;
    }

    double mcParticleSecondaryPhysicsProcess(const Particle* p)
    {
      const MCParticle* mcp = p->getMCParticle();
      if (!mcp) return realNaN;
      return mcp->getSecondaryPhysicsProcess();
    }

    double mcParticleStatus(const Particle* p)
    {
      const MCParticle* mcp = p->getMCParticle();
      if (!mcp) return realNaN;
      return mcp->getStatus();
    }

    double particleMCPrimaryParticle(const Particle* p)
    {
      const MCParticle* mcp = p->getMCParticle();
      if (!mcp) return realNaN;

      unsigned int bitmask = MCParticle::c_PrimaryParticle;
      return mcp->hasStatus(bitmask);
    }

    double particleMCVirtualParticle(const Particle* p)
    {
      const MCParticle* mcp = p->getMCParticle();
      if (!mcp) return realNaN;

      unsigned int bitmask = MCParticle::c_IsVirtual;
      return mcp->hasStatus(bitmask);
    }

    double particleMCInitialParticle(const Particle* p)
    {
      const MCParticle* mcp = p->getMCParticle();
      if (!mcp) return realNaN;

      unsigned int bitmask = MCParticle::c_Initial;
      return mcp->hasStatus(bitmask);
    }

    double particleMCISRParticle(const Particle* p)
    {
      const MCParticle* mcp = p->getMCParticle();
      if (!mcp) return realNaN;

      unsigned int bitmask = MCParticle::c_IsISRPhoton;
      return mcp->hasStatus(bitmask);
    }

    double particleMCFSRParticle(const Particle* p)
    {
      const MCParticle* mcp = p->getMCParticle();
      if (!mcp) return realNaN;

      unsigned int bitmask = MCParticle::c_IsFSRPhoton;
      return mcp->hasStatus(bitmask);
    }

    double particleMCPhotosParticle(const Particle* p)
    {
      const MCParticle* mcp = p->getMCParticle();
      if (!mcp) return realNaN;

      unsigned int bitmask = MCParticle::c_IsPHOTOSPhoton;
      return mcp->hasStatus(bitmask);
    }

    double generatorEventWeight(const Particle*)
    {
      StoreObjPtr<EventMetaData> evtMetaData;
      if (!evtMetaData) return realNaN;
      return evtMetaData->getGeneratedWeight();
    }

    int tauPlusMcMode(const Particle*)
    {
      StoreObjPtr<TauPairDecay> tauDecay;
      if (!tauDecay) {
        B2WARNING("Cannot find tau decay ID, did you forget to run TauDecayMarkerModule?");
        return intNaN;
      }
      return tauDecay->getTauPlusIdMode();
    }

    int tauMinusMcMode(const Particle*)
    {
      StoreObjPtr<TauPairDecay> tauDecay;
      if (!tauDecay) {
        B2WARNING("Cannot find tau decay ID, did you forget to run TauDecayMarkerModule?");
        return intNaN;
      }
      return tauDecay->getTauMinusIdMode();
    }

    int tauPlusMcProng(const Particle*)
    {
      StoreObjPtr<TauPairDecay> tauDecay;
      if (!tauDecay) {
        B2WARNING("Cannot find tau prong, did you forget to run TauDecayMarkerModule?");
        return intNaN;
      }
      return tauDecay->getTauPlusMcProng();
    }

    int tauMinusMcProng(const Particle*)
    {
      StoreObjPtr<TauPairDecay> tauDecay;
      if (!tauDecay) {
        B2WARNING("Cannot find tau prong, did you forget to run TauDecayMarkerModule?");
        return intNaN;
      }
      return tauDecay->getTauMinusMcProng();
    }

    double isReconstructible(const Particle* p)
    {
      if (p->getParticleSource() == Particle::EParticleSourceObject::c_Composite)
        return realNaN;
      const MCParticle* mcp = p->getMCParticle();
      if (!mcp) return realNaN;

      // If charged: make sure it was seen in the SVD.
      // If neutral: make sure it was seen in the ECL.
      return (abs(mcp->getCharge()) > 0) ? seenInSVD(p) : seenInECL(p);
    }

    double seenInPXD(const Particle* p)
    {
      if (p->getParticleSource() == Particle::EParticleSourceObject::c_Composite)
        return realNaN;
      const MCParticle* mcp = p->getMCParticle();
      if (!mcp) return realNaN;
      return mcp->hasSeenInDetector(Const::PXD);
    }

    double seenInSVD(const Particle* p)
    {
      if (p->getParticleSource() == Particle::EParticleSourceObject::c_Composite)
        return realNaN;
      const MCParticle* mcp = p->getMCParticle();
      if (!mcp) return realNaN;
      return mcp->hasSeenInDetector(Const::SVD);
    }

    double seenInCDC(const Particle* p)
    {
      if (p->getParticleSource() == Particle::EParticleSourceObject::c_Composite)
        return realNaN;
      const MCParticle* mcp = p->getMCParticle();
      if (!mcp) return realNaN;
      return mcp->hasSeenInDetector(Const::CDC);
    }

    double seenInTOP(const Particle* p)
    {
      if (p->getParticleSource() == Particle::EParticleSourceObject::c_Composite)
        return realNaN;
      const MCParticle* mcp = p->getMCParticle();
      if (!mcp) return realNaN;
      return mcp->hasSeenInDetector(Const::TOP);
    }

    double seenInECL(const Particle* p)
    {
      if (p->getParticleSource() == Particle::EParticleSourceObject::c_Composite)
        return realNaN;
      const MCParticle* mcp = p->getMCParticle();
      if (!mcp) return realNaN;
      return mcp->hasSeenInDetector(Const::ECL);
    }

    double seenInARICH(const Particle* p)
    {
      if (p->getParticleSource() == Particle::EParticleSourceObject::c_Composite)
        return realNaN;
      const MCParticle* mcp = p->getMCParticle();
      if (!mcp) return realNaN;
      return mcp->hasSeenInDetector(Const::ARICH);
    }

    double seenInKLM(const Particle* p)
    {
      if (p->getParticleSource() == Particle::EParticleSourceObject::c_Composite)
        return realNaN;
      const MCParticle* mcp = p->getMCParticle();
      if (!mcp) return realNaN;
      return mcp->hasSeenInDetector(Const::KLM);
    }

    int genNStepsToDaughter(const Particle* p, const std::vector<double>& arguments)
    {
      if (arguments.size() != 1)
        B2FATAL("Wrong number of arguments for genNStepsToDaughter");

      const MCParticle* mcp = p->getMCParticle();
      if (!mcp) {
        B2WARNING("No MCParticle is associated to the particle");
        return intNaN;
      }

      int nChildren = p->getNDaughters();
      if (arguments[0] >= nChildren) {
        return intNaN;
      }

      const Particle*   daugP   = p->getDaughter(arguments[0]);
      const MCParticle* daugMCP = daugP->getMCParticle();
      if (!daugMCP) {
        // This is a strange case.
        // The particle, p, has the related MC particle, but i-th daughter does not have the related MC Particle.
        B2WARNING("No MCParticle is associated to the i-th daughter");
        return intNaN;
      }

      if (nChildren == 1) return 1;

      std::vector<int> genMothers;
      MCMatching::fillGenMothers(daugMCP, genMothers);
      auto match = std::find(genMothers.begin(), genMothers.end(), mcp->getIndex());
      return match - genMothers.begin();
    }

    int genNMissingDaughter(const Particle* p, const std::vector<double>& arguments)
    {
      if (arguments.size() < 1)
        B2FATAL("Wrong number of arguments for genNMissingDaughter");

      const std::vector<int> PDGcodes(arguments.begin(), arguments.end());

      const MCParticle* mcp = p->getMCParticle();
      if (!mcp) {
        B2WARNING("No MCParticle is associated to the particle");
        return intNaN;
      }

      return MCMatching::countMissingParticle(p, mcp, PDGcodes);
    }

    double getHEREnergy(const Particle*)
    {
      static DBObjPtr<BeamParameters> beamParamsDB;
      return (beamParamsDB->getHER()).E();
    }

    double getLEREnergy(const Particle*)
    {
      static DBObjPtr<BeamParameters> beamParamsDB;
      return (beamParamsDB->getLER()).E();
    }

    double getCrossingAngleX(const Particle*)
    {
      // get the beam momenta from the DB
      static DBObjPtr<BeamParameters> beamParamsDB;
      TVector3 herVec = beamParamsDB->getHER().Vect();
      TVector3 lerVec = beamParamsDB->getLER().Vect();

      // only looking at the horizontal (XZ plane) -> set y-coordinates to zero
      herVec.SetY(0);
      lerVec.SetY(0);

      //calculate the crossing angle
      return herVec.Angle(-lerVec);
    }

    double getCrossingAngleY(const Particle*)
    {
      // get the beam momenta from the DB
      static DBObjPtr<BeamParameters> beamParamsDB;
      TVector3 herVec = beamParamsDB->getHER().Vect();
      TVector3 lerVec = beamParamsDB->getLER().Vect();

      // only looking at the vertical (YZ plane) -> set x-coordinates to zero
      herVec.SetX(0);
      lerVec.SetX(0);

      //calculate the crossing angle
      return herVec.Angle(-lerVec);
    }


    double particleClusterMatchWeight(const Particle* particle)
    {
      /* Get the weight of the *cluster* mc match for the mcparticle matched to
       * this particle.
       *
       * Note that for track-based particles this is different from the mc match
       * of the particle (which it inherits from the mc match of the track)
       */
      const MCParticle* matchedToParticle = particle->getMCParticle();
      if (!matchedToParticle) return realNaN;
      int matchedToIndex = matchedToParticle->getArrayIndex();

      const ECLCluster* cluster = particle->getECLCluster();
      if (!cluster) return realNaN;

      const auto mcps = cluster->getRelationsTo<MCParticle>();
      for (unsigned int i = 0; i < mcps.size(); ++i)
        if (mcps[i]->getArrayIndex() == matchedToIndex)
          return mcps.weight(i);

      return realNaN;
    }

    double particleClusterBestMCMatchWeight(const Particle* particle)
    {
      /* Get the weight of the best mc match of the cluster associated to
       * this particle.
       *
       * Note for electrons (or any track-based particle) this may not be
       * the same thing as the mc match of the particle (which is taken
       * from the track).
       *
       * For photons (or any ECL-based particle) this will be the same as the
       * mcMatchWeight
       */
      const ECLCluster* cluster = particle->getECLCluster();
      if (!cluster) return realNaN;

      /* loop over all mcparticles related to this cluster, find the largest
       * weight by std::sort-ing the doubles
       */
      auto mcps = cluster->getRelationsTo<MCParticle>();
      if (mcps.size() == 0) return realNaN;

      std::vector<double> weights;
      for (unsigned int i = 0; i < mcps.size(); ++i)
        weights.emplace_back(mcps.weight(i));

      // sort descending by weight
      std::sort(weights.begin(), weights.end());
      std::reverse(weights.begin(), weights.end());
      return weights[0];
    }

    double particleClusterBestMCPDGCode(const Particle* particle)
    {
      /* Get the PDG code of the best mc match of the cluster associated to this
       * particle.
       *
       * Note for electrons (or any track-based particle) this may not be the
       * same thing as the mc match of the particle (which is taken from the track).
       *
       * For photons (or any ECL-based particle) this will be the same as the mcPDG
       */
      const ECLCluster* cluster = particle->getECLCluster();
      if (!cluster) return realNaN;

      auto mcps = cluster->getRelationsTo<MCParticle>();
      if (mcps.size() == 0) return realNaN;

      std::vector<std::pair<double, int>> weightsAndIndices;
      for (unsigned int i = 0; i < mcps.size(); ++i)
        weightsAndIndices.emplace_back(mcps.weight(i), i);

      // sort descending by weight
      std::sort(
        weightsAndIndices.begin(), weightsAndIndices.end(),
      [](const std::pair<double, int>& l, const std::pair<double, int>& r) {
        return l.first > r.first;
      });
      return mcps.object(weightsAndIndices[0].second)->getPDG();
    }

    double particleClusterTotalMCMatchWeight(const Particle* particle)
    {
      const ECLCluster* cluster = particle->getECLCluster();
      if (!cluster) return realNaN;

      auto mcps = cluster->getRelationsTo<MCParticle>();

      // if there are no relations to any MCParticles, we return 0!
      double weightsum = 0;
      for (unsigned int i = 0; i < mcps.size(); ++i)
        weightsum += mcps.weight(i);

      return weightsum;
    }

    double isBBCrossfeed(const Particle* particle)
    {
      if (particle == nullptr)
        return std::numeric_limits<double>::quiet_NaN();

      int pdg = particle->getPDGCode();
      if (abs(pdg) != 511 && abs(pdg) != 521 && abs(pdg) != 531)
        return std::numeric_limits<double>::quiet_NaN();

      std::vector<const Particle*> daughters = particle->getFinalStateDaughters();
      int nDaughters = daughters.size();
      if (nDaughters <= 1)
        return 0;
      std::vector<int> mother_ids;

      for (int j = 0; j < nDaughters; ++j) {
        const MCParticle* curMCParticle = daughters[j]->getMCParticle();
        while (curMCParticle != nullptr) {
          pdg = curMCParticle->getPDG();
          if (abs(pdg) == 511 || abs(pdg) == 521 || abs(pdg) == 531) {
            mother_ids.emplace_back(curMCParticle->getArrayIndex());
            break;
          }
          const MCParticle* curMCMother = curMCParticle->getMother();
          curMCParticle = curMCMother;
        }
        if (curMCParticle == nullptr) {
          return std::numeric_limits<double>::quiet_NaN();
        }
      }

      std::set<int> distinctIDs = std::set(mother_ids.begin(), mother_ids.end());
      if (distinctIDs.size() == 1)
        return 0;
      else
        return 1;
    }

    VARIABLE_GROUP("MC matching and MC truth");
    REGISTER_VARIABLE("isSignal", isSignal,
                      "1.0 if Particle is correctly reconstructed (SIGNAL), 0.0 if not, and NaN if no related MCParticle could be found. \n"
                      "It behaves according to DecayStringGrammar.", Manager::VariableDataType::c_double);
    REGISTER_VARIABLE("isSignalAcceptWrongFSPs", isSignalAcceptWrongFSPs,
                      "1.0 if Particle is almost correctly reconstructed (SIGNAL), 0.0 if not, and NaN if no related MCParticle could be found.\n"
                      "Misidentification of charged FSP is allowed.", Manager::VariableDataType::c_double);
    REGISTER_VARIABLE("isPrimarySignal", isPrimarySignal,
                      "1.0 if Particle is correctly reconstructed (SIGNAL) and primary, 0.0 if not, and NaN if no related MCParticle could be found",
                      Manager::VariableDataType::c_double);
    REGISTER_VARIABLE("isSignalAcceptBremsPhotons", isSignalAcceptBremsPhotons,
                      "1.0 if Particle is correctly reconstructed (SIGNAL), 0.0 if not, and NaN if no related MCParticle could be found.\n"
                      "Particles with gamma daughters attached through the bremsstrahlung recovery modules are allowed.",
                      Manager::VariableDataType::c_double);
    REGISTER_VARIABLE("genMotherPDG", genMotherPDG,
                      "Check the PDG code of a particles MC mother particle", Manager::VariableDataType::c_double);
    REGISTER_VARIABLE("genMotherPDG(i)", genNthMotherPDG,
                      "Check the PDG code of a particles n-th MC mother particle by providing an argument. 0 is first mother, 1 is grandmother etc.  :noindex:",
                      Manager::VariableDataType::c_double);

    REGISTER_VARIABLE("genMotherID", genMotherIndex,
                      "Check the array index of a particles generated mother", Manager::VariableDataType::c_double);
    REGISTER_VARIABLE("genMotherID(i)", genNthMotherIndex,
                      "Check the array index of a particle n-th MC mother particle by providing an argument. 0 is first mother, 1 is grandmother etc. :noindex:",
                      Manager::VariableDataType::c_double);
    // genMotherPDG and genMotherID are overloaded (each are two C++ functions
    // sharing one variable name) so one of the two needs to be made the indexed
    // variable in sphinx
    REGISTER_VARIABLE("isBBCrossfeed", isBBCrossfeed,
                      "Returns 1 for crossfeed in reconstruction of given B meson, 0 for no crossfeed and NaN for no true B meson or failed truthmatching.",
                      Manager::VariableDataType::c_double);
    REGISTER_VARIABLE("genMotherP", genMotherP,
                      "Generated momentum of a particles MC mother particle", Manager::VariableDataType::c_double);
    REGISTER_VARIABLE("genParticleID", genParticleIndex,
                      "Check the array index of a particle's related MCParticle", Manager::VariableDataType::c_double);
    REGISTER_VARIABLE("isSignalAcceptMissingNeutrino",
                      isSignalAcceptMissingNeutrino,
                      "same as isSignal, but also accept missing neutrino", Manager::VariableDataType::c_double);
    REGISTER_VARIABLE("isSignalAcceptMissingMassive",
                      isSignalAcceptMissingMassive,
                      "same as isSignal, but also accept missing massive particle", Manager::VariableDataType::c_double);
    REGISTER_VARIABLE("isSignalAcceptMissingGamma",
                      isSignalAcceptMissingGamma,
                      "same as isSignal, but also accept missing gamma, such as B -> K* gamma, pi0 -> gamma gamma", Manager::VariableDataType::c_double);
    REGISTER_VARIABLE("isSignalAcceptMissing",
                      isSignalAcceptMissing,
                      "same as isSignal, but also accept missing particle", Manager::VariableDataType::c_double);
    REGISTER_VARIABLE("isMisidentified", isMisidentified,
                      "return 1 if the particle is misidentified: at least one of the final state particles has the wrong PDG code assignment (including wrong charge), 0 if PDG code is fine, and NaN if no related MCParticle could be found.",
                      Manager::VariableDataType::c_double);
    REGISTER_VARIABLE("isWrongCharge", isWrongCharge,
                      "return 1 if the charge of the particle is wrongly assigned, 0 if it's the correct charge, and NaN if no related MCParticle could be found.",
                      Manager::VariableDataType::c_double);
    REGISTER_VARIABLE("isCloneTrack", isCloneTrack,
                      "Return 1 if the charged final state particle comes from a cloned track, 0 if not a clone. Returns NAN if neutral, composite, or MCParticle not found (like for data or if not MCMatched)",
                      Manager::VariableDataType::c_double);
    REGISTER_VARIABLE("isOrHasCloneTrack", isOrHasCloneTrack,
                      "Return 1 if the particle is a clone track or has a clone track as a daughter, 0 otherwise.", Manager::VariableDataType::c_double);
    REGISTER_VARIABLE("mcPDG", particleMCMatchPDGCode,
                      "The PDG code of matched MCParticle, NaN if no match. Requires running matchMCTruth() on the reconstructed particles, or a particle list filled with generator particles (MCParticle objects).",
                      Manager::VariableDataType::c_double);
    REGISTER_VARIABLE("mcErrors", particleMCErrors,
                      "The bit pattern indicating the quality of MC match (see MCMatching::MCErrorFlags)", Manager::VariableDataType::c_double);
    REGISTER_VARIABLE("mcMatchWeight", particleMCMatchWeight,
                      "The weight of the Particle -> MCParticle relation (only for the first Relation = largest weight).",
                      Manager::VariableDataType::c_double);
    REGISTER_VARIABLE("nMCMatches", particleNumberOfMCMatch,
                      "The number of relations of this Particle to MCParticle.", Manager::VariableDataType::c_double);
    REGISTER_VARIABLE("mcDecayTime", particleMCMatchDecayTime,
                      "The decay time of matched MCParticle, NaN if no match. Requires running matchMCTruth() on the reconstructed particles, or a particle list filled with generator particles (MCParticle objects).",
                      Manager::VariableDataType::c_double);
    REGISTER_VARIABLE("mcLifeTime", particleMCMatchLifeTime,
                      "The life time of matched MCParticle, NaN if no match. Requires running matchMCTruth() on the reconstructed particles, or a particle list filled with generator particles (MCParticle objects).",
                      Manager::VariableDataType::c_double);
    REGISTER_VARIABLE("mcPX", particleMCMatchPX,
                      "The px of matched MCParticle, NaN if no match. Requires running matchMCTruth() on the reconstructed particles, or a particle list filled with generator particles (MCParticle objects).",
                      Manager::VariableDataType::c_double);
    REGISTER_VARIABLE("mcPY", particleMCMatchPY,
                      "The py of matched MCParticle, NaN if no match. Requires running matchMCTruth() on the reconstructed particles, or a particle list filled with generator particles (MCParticle objects).",
                      Manager::VariableDataType::c_double);
    REGISTER_VARIABLE("mcPZ", particleMCMatchPZ,
                      "The pz of matched MCParticle, NaN if no match. Requires running matchMCTruth() on the reconstructed particles, or a particle list filled with generator particles (MCParticle objects).",
                      Manager::VariableDataType::c_double);
    REGISTER_VARIABLE("mcPT", particleMCMatchPT,
                      "The pt of matched MCParticle, NaN if no match. Requires running matchMCTruth() on the reconstructed particles, or a particle list filled with generator particles (MCParticle objects).",
                      Manager::VariableDataType::c_double);
    REGISTER_VARIABLE("mcE", particleMCMatchE,
                      "The energy of matched MCParticle, NaN if no match. Requires running matchMCTruth() on the reconstructed particles, or a particle list filled with generator particles (MCParticle objects).",
                      Manager::VariableDataType::c_double);
    REGISTER_VARIABLE("mcP", particleMCMatchP,
                      "The total momentum of matched MCParticle, NaN if no match. Requires running matchMCTruth() on the reconstructed particles, or a particle list filled with generator particles (MCParticle objects).",
                      Manager::VariableDataType::c_double);
    REGISTER_VARIABLE("mcPhi", particleMCMatchPhi,
                      "The phi of matched MCParticle, NaN if no match. Requires running matchMCTruth() on the reconstructed particles, or a particle list filled with generator particles (MCParticle objects).",
                      Manager::VariableDataType::c_double);
    REGISTER_VARIABLE("mcTheta", particleMCMatchTheta,
                      "The theta of matched MCParticle, NaN if no match. Requires running matchMCTruth() on the reconstructed particles, or a particle list filled with generator particles (MCParticle objects).",
                      Manager::VariableDataType::c_double);
    REGISTER_VARIABLE("mcRecoilMass", particleMCRecoilMass,
                      "The mass recoiling against the particles attached as particle's daughters calculated using MC truth values.",
                      Manager::VariableDataType::c_double);
    REGISTER_VARIABLE("mcCosThetaBetweenParticleAndNominalB",
                      particleMCCosThetaBetweenParticleAndNominalB,
                      "Cosine of the angle in CMS between momentum the particle and a nominal B particle. In this calculation, the momenta of all descendant neutrinos are subtracted from the B momentum.",
                      Manager::VariableDataType::c_double);


    REGISTER_VARIABLE("mcSecPhysProc", mcParticleSecondaryPhysicsProcess,
                      "Returns the secondary physics process flag.", Manager::VariableDataType::c_double);
    REGISTER_VARIABLE("mcParticleStatus", mcParticleStatus,
                      "Returns status bits of related MCParticle or NaN if MCParticle relation is not set.", Manager::VariableDataType::c_double);
    REGISTER_VARIABLE("mcPrimary", particleMCPrimaryParticle,
                      "Returns 1 if Particle is related to primary MCParticle, 0 if Particle is related to non - primary MCParticle, "
                      "NaN if Particle is not related to MCParticle.", Manager::VariableDataType::c_double);
    REGISTER_VARIABLE("mcVirtual", particleMCVirtualParticle,
                      "Returns 1 if Particle is related to virtual MCParticle, 0 if Particle is related to non - virtual MCParticle, "
                      "NaN if Particle is not related to MCParticle.", Manager::VariableDataType::c_double)
    REGISTER_VARIABLE("mcInitial", particleMCInitialParticle,
                      "Returns 1 if Particle is related to initial MCParticle, 0 if Particle is related to non - initial MCParticle, "
                      "NaN if Particle is not related to MCParticle.", Manager::VariableDataType::c_double)
    REGISTER_VARIABLE("mcISR", particleMCISRParticle,
                      "Returns 1 if Particle is related to ISR MCParticle, 0 if Particle is related to non - ISR MCParticle, "
                      "NaN if Particle is not related to MCParticle.", Manager::VariableDataType::c_double)
    REGISTER_VARIABLE("mcFSR", particleMCFSRParticle,
                      "Returns 1 if Particle is related to FSR MCParticle, 0 if Particle is related to non - FSR MCParticle ,"
                      "NaN if Particle is not related to MCParticle.", Manager::VariableDataType::c_double)
    REGISTER_VARIABLE("mcPhotos", particleMCPhotosParticle,
                      "Returns 1 if Particle is related to Photos MCParticle, 0 if Particle is related to non - Photos MCParticle, "
                      "NaN if Particle is not related to MCParticle.", Manager::VariableDataType::c_double)
    REGISTER_VARIABLE("generatorEventWeight", generatorEventWeight,
                      "[Eventbased] Returns the event weight produced by the event generator", Manager::VariableDataType::c_double)

    REGISTER_VARIABLE("genNStepsToDaughter(i)", genNStepsToDaughter,
                      "Returns number of steps to i-th daughter from the particle at generator level. "
                      "NaN if no MCParticle is associated to the particle or i-th daughter. "
                      "NaN if i-th daughter does not exist.", Manager::VariableDataType::c_int);
    REGISTER_VARIABLE("genNMissingDaughter(PDG)", genNMissingDaughter,
                      "Returns the number of missing daughters having assigned PDG codes. "
                      "NaN if no MCParticle is associated to the particle.", Manager::VariableDataType::c_int)
    REGISTER_VARIABLE("Eher", getHEREnergy, R"DOC(
[Eventbased] The nominal HER energy used by the generator.

.. warning:: This variable does not make sense for data.
)DOC", Manager::VariableDataType::c_double);
    REGISTER_VARIABLE("Eler", getLEREnergy, R"DOC(
[Eventbased] The nominal LER energy used by the generator.

.. warning:: This variable does not make sense for data.
)DOC", Manager::VariableDataType::c_double);
    REGISTER_VARIABLE("XAngle", getCrossingAngleX, R"DOC(
[Eventbased] The nominal beam crossing angle in the x-z plane from generator level beam kinematics.

.. warning:: This variable does not make sense for data.
)DOC", Manager::VariableDataType::c_double);
    REGISTER_VARIABLE("YAngle", getCrossingAngleY, R"DOC(
[Eventbased] The nominal beam crossing angle in the y-z plane from generator level beam kinematics.

.. warning:: This variable does not make sense for data.
)DOC", Manager::VariableDataType::c_double);

    VARIABLE_GROUP("Generated tau decay information");
    REGISTER_VARIABLE("tauPlusMCMode", tauPlusMcMode,
                      "[Eventbased] Decay ID for the positive tau lepton in a tau pair generated event.", Manager::VariableDataType::c_int)
    REGISTER_VARIABLE("tauMinusMCMode", tauMinusMcMode,
                      "[Eventbased] Decay ID for the negative tau lepton in a tau pair generated event.", Manager::VariableDataType::c_int)
    REGISTER_VARIABLE("tauPlusMCProng", tauPlusMcProng,
                      "[Eventbased] Prong for the positive tau lepton in a tau pair generated event.", Manager::VariableDataType::c_int)
    REGISTER_VARIABLE("tauMinusMCProng", tauMinusMcProng,
                      "[Eventbased] Prong for the negative tau lepton in a tau pair generated event.", Manager::VariableDataType::c_int)

    VARIABLE_GROUP("MC particle seen in subdetectors");
    REGISTER_VARIABLE("isReconstructible", isReconstructible,
                      "checks charged particles were seen in the SVD and neutrals in the ECL, returns 1.0 if so, 0.0 if not, NaN for composite particles or if no related MCParticle could be found. Useful for generator studies, not for reconstructed particles.", Manager::VariableDataType::c_double);
    REGISTER_VARIABLE("seenInPXD", seenInPXD,
                      "returns 1.0 if the MC particle was seen in the PXD, 0.0 if not, NaN for composite particles or if no related MCParticle could be found. Useful for generator studies, not for reconstructed particles.", Manager::VariableDataType::c_double);
    REGISTER_VARIABLE("seenInSVD", seenInSVD,
                      "returns 1.0 if the MC particle was seen in the SVD, 0.0 if not, NaN for composite particles or if no related MCParticle could be found. Useful for generator studies, not for reconstructed particles.", Manager::VariableDataType::c_double);
    REGISTER_VARIABLE("seenInCDC", seenInCDC,
                      "returns 1.0 if the MC particle was seen in the CDC, 0.0 if not, NaN for composite particles or if no related MCParticle could be found. Useful for generator studies, not for reconstructed particles.", Manager::VariableDataType::c_double);
    REGISTER_VARIABLE("seenInTOP", seenInTOP,
                      "returns 1.0 if the MC particle was seen in the TOP, 0.0 if not, NaN for composite particles or if no related MCParticle could be found. Useful for generator studies, not for reconstructed particles.", Manager::VariableDataType::c_double);
    REGISTER_VARIABLE("seenInECL", seenInECL,
                      "returns 1.0 if the MC particle was seen in the ECL, 0.0 if not, NaN for composite particles or if no related MCParticle could be found. Useful for generator studies, not for reconstructed particles.", Manager::VariableDataType::c_double);
    REGISTER_VARIABLE("seenInARICH", seenInARICH,
                      "returns 1.0 if the MC particle was seen in the ARICH, 0.0 if not, NaN for composite particles or if no related MCParticle could be found. Useful for generator studies, not for reconstructed particles.", Manager::VariableDataType::c_double);
    REGISTER_VARIABLE("seenInKLM", seenInKLM,
                      "returns 1.0 if the MC particle was seen in the KLM, 0.0 if not, NaN for composite particles or if no related MCParticle could be found. Useful for generator studies, not for reconstructed particles.", Manager::VariableDataType::c_double);

    VARIABLE_GROUP("MC Matching for ECLClusters");
    REGISTER_VARIABLE("clusterMCMatchWeight", particleClusterMatchWeight,
                      "Returns the weight of the ECLCluster -> MCParticle relation for the MCParticle matched to the particle. "
                      "Returns NaN if: no cluster is related to the particle, the particle is not MC matched, or if there are no mcmatches for the cluster. "
                      "Returns -1 if the cluster *was* matched to particles, but not the match of the particle provided.", Manager::VariableDataType::c_double);
    REGISTER_VARIABLE("clusterBestMCMatchWeight", particleClusterBestMCMatchWeight,
                      "returns the weight of the ECLCluster -> MCParticle relation for the relation with the largest weight.", Manager::VariableDataType::c_double);
    REGISTER_VARIABLE("clusterBestMCPDG", particleClusterBestMCPDGCode,
<<<<<<< HEAD
                      "returns the PDG code of the MCParticle for the ECLCluster -> MCParticle relation with the largest weight.", Manager::VariableDataType::c_double);
=======
                      "returns the PDG code of the MCParticle for the ECLCluster -> MCParticle relation with the largest weight.");
    REGISTER_VARIABLE("clusterTotalMCMatchWeight", particleClusterTotalMCMatchWeight,
                      "returns the sum of all weights of the ECLCluster -> MCParticles relations.");
>>>>>>> bb69d1b0

  }
}<|MERGE_RESOLUTION|>--- conflicted
+++ resolved
@@ -1029,13 +1029,9 @@
     REGISTER_VARIABLE("clusterBestMCMatchWeight", particleClusterBestMCMatchWeight,
                       "returns the weight of the ECLCluster -> MCParticle relation for the relation with the largest weight.", Manager::VariableDataType::c_double);
     REGISTER_VARIABLE("clusterBestMCPDG", particleClusterBestMCPDGCode,
-<<<<<<< HEAD
                       "returns the PDG code of the MCParticle for the ECLCluster -> MCParticle relation with the largest weight.", Manager::VariableDataType::c_double);
-=======
-                      "returns the PDG code of the MCParticle for the ECLCluster -> MCParticle relation with the largest weight.");
     REGISTER_VARIABLE("clusterTotalMCMatchWeight", particleClusterTotalMCMatchWeight,
-                      "returns the sum of all weights of the ECLCluster -> MCParticles relations.");
->>>>>>> bb69d1b0
+                      "returns the sum of all weights of the ECLCluster -> MCParticles relations.", Manager::VariableDataType::c_double);
 
   }
 }