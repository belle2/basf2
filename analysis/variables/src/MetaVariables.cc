/**************************************************************************
 * BASF2 (Belle Analysis Framework 2)                                     *
 * Copyright(C) 2014-2019 - Belle II Collaboration                        *
 *                                                                        *
 * Author: The Belle II Collaboration                                     *
 * Contributors: Thomas Keck, Anze Zupanc, Sam Cunliffe,                  *
 *               Umberto Tamponi                                          *
 *                                                                        *
 * This software is provided "as is" without any warranty.                *
 **************************************************************************/

#include <analysis/variables/MetaVariables.h>
#include <analysis/VariableManager/Utility.h>
#include <analysis/dataobjects/EventExtraInfo.h>
#include <analysis/dataobjects/Particle.h>
#include <analysis/dataobjects/ParticleList.h>
#include <analysis/dataobjects/RestOfEvent.h>
#include <analysis/utility/PCmsLabTransform.h>
#include <analysis/utility/ReferenceFrame.h>
#include <analysis/utility/EvtPDLUtil.h>
#include <analysis/ClusterUtility/ClusterUtils.h>
#include <analysis/variables/VariableFormulaConstructor.h>

#include <framework/logging/Logger.h>
#include <framework/datastore/StoreArray.h>
#include <framework/datastore/StoreObjPtr.h>
#include <framework/utilities/Conversion.h>
#include <framework/utilities/MakeROOTCompatible.h>

#include <mdst/dataobjects/Track.h>
#include <mdst/dataobjects/MCParticle.h>
#include <mdst/dataobjects/ECLCluster.h>
#include <mdst/dataobjects/TrackFitResult.h>

#include <boost/lexical_cast.hpp>
#include <boost/algorithm/string.hpp>
#include <limits>

#include <cmath>
#include <stdexcept>
#include <memory>
#include <string>

#include <TDatabasePDG.h>

namespace Belle2 {
  namespace Variable {

    Manager::FunctionPtr useRestFrame(const std::vector<std::string>& arguments)
    {
      if (arguments.size() == 1) {
        const Variable::Manager::Var* var = Manager::Instance().getVariable(arguments[0]);
        auto func = [var](const Particle * particle) -> double {
          UseReferenceFrame<RestFrame> frame(particle);
          double result = var->function(particle);
          return result;
        };
        return func;
      } else {
        B2WARNING("Wrong number of arguments for meta function useRestFrame");
        return nullptr;
      }
    }

    Manager::FunctionPtr useCMSFrame(const std::vector<std::string>& arguments)
    {
      if (arguments.size() == 1) {
        const Variable::Manager::Var* var = Manager::Instance().getVariable(arguments[0]);
        auto func = [var](const Particle * particle) -> double {
          UseReferenceFrame<CMSFrame> frame;
          double result = var->function(particle);
          return result;
        };
        return func;
      } else {
        B2WARNING("Wrong number of arguments for meta function useCMSFrame");
        return nullptr;
      }
    }

    Manager::FunctionPtr useLabFrame(const std::vector<std::string>& arguments)
    {
      if (arguments.size() == 1) {
        const Variable::Manager::Var* var = Manager::Instance().getVariable(arguments[0]);
        auto func = [var](const Particle * particle) -> double {
          UseReferenceFrame<LabFrame> frame;
          double result = var->function(particle);
          return result;
        };
        return func;
      } else {
        B2WARNING("Wrong number of arguments for meta function useLabFrame");
        return nullptr;
      }
    }

    Manager::FunctionPtr useTagSideRecoilRestFrame(const std::vector<std::string>& arguments)
    {
      if (arguments.size() == 2) {
        const Variable::Manager::Var* var = Manager::Instance().getVariable(arguments[0]);

        int daughterIndexTagB = 0;
        try {
          daughterIndexTagB = Belle2::convertString<int>(arguments[1]);
        } catch (boost::bad_lexical_cast&) {
          B2WARNING("Second argument of useTagSideRecoilRestFrame meta function must be integer!");
          return nullptr;
        }

        auto func = [var, daughterIndexTagB](const Particle * particle) -> double {
          if (particle->getPDGCode() != 300553)
          {
            B2ERROR("Variable should only be used on a Upsilon(4S) Particle List!");
            return std::numeric_limits<float>::quiet_NaN();
          }

          PCmsLabTransform T;
          TLorentzVector pSigB = T.getBeamFourMomentum() - particle->getDaughter(daughterIndexTagB)->get4Vector();
          Particle tmp(pSigB, -particle->getDaughter(daughterIndexTagB)->getPDGCode());

          UseReferenceFrame<RestFrame> frame(&tmp);
          double result = var->function(particle);
          return result;
        };

        return func;
      } else {
        B2WARNING("Wrong number of arguments for meta function useTagSideRecoilRestFrame");
        return nullptr;
      }
    }



    Manager::FunctionPtr extraInfo(const std::vector<std::string>& arguments)
    {
      if (arguments.size() == 1) {
        auto extraInfoName = arguments[0];
        auto func = [extraInfoName](const Particle * particle) -> double {
          if (particle == nullptr)
          {
            B2WARNING("Returns NaN because the particle is nullptr! If you want EventExtraInfo variables, please use eventExtraInfo() instead");
            return std::numeric_limits<float>::quiet_NaN();
          }
          if (particle->hasExtraInfo(extraInfoName))
          {
            return particle->getExtraInfo(extraInfoName);
          } else {
            return std::numeric_limits<float>::quiet_NaN();
          }
        };
        return func;
      } else {
        B2WARNING("Wrong number of arguments for meta function extraInfo");
        return nullptr;
      }
    }

    Manager::FunctionPtr eventExtraInfo(const std::vector<std::string>& arguments)
    {
      if (arguments.size() == 1) {
        auto extraInfoName = arguments[0];
        auto func = [extraInfoName](const Particle*) -> double {
          StoreObjPtr<EventExtraInfo> eventExtraInfo;
          if (eventExtraInfo->hasExtraInfo(extraInfoName))
          {
            return eventExtraInfo->getExtraInfo(extraInfoName);
          } else {
            return std::numeric_limits<float>::quiet_NaN();
          }
        };
        return func;
      } else {
        B2WARNING("Wrong number of arguments for meta function extraInfo");
        return nullptr;
      }
    }

    Manager::FunctionPtr eventCached(const std::vector<std::string>& arguments)
    {
      if (arguments.size() == 1) {
        const Variable::Manager::Var* var = Manager::Instance().getVariable(arguments[0]);
        std::string key = std::string("__") + makeROOTCompatible(var->name);
        auto func = [var, key](const Particle*) -> double {

          StoreObjPtr<EventExtraInfo> eventExtraInfo;
          if (not eventExtraInfo.isValid())
            eventExtraInfo.create();
          if (eventExtraInfo->hasExtraInfo(key))
          {
            return eventExtraInfo->getExtraInfo(key);
          } else {
            double value = var->function(nullptr);
            eventExtraInfo->addExtraInfo(key, value);
            return value;
          }
        };
        return func;
      } else {
        B2WARNING("Wrong number of arguments for meta function eventCached");
        return nullptr;
      }
    }

    Manager::FunctionPtr particleCached(const std::vector<std::string>& arguments)
    {
      if (arguments.size() == 1) {
        const Variable::Manager::Var* var = Manager::Instance().getVariable(arguments[0]);
        std::string key = std::string("__") + makeROOTCompatible(var->name);
        auto func = [var, key](const Particle * particle) -> double {

          if (particle->hasExtraInfo(key))
          {
            return particle->getExtraInfo(key);
          } else {
            double value = var->function(particle);
            // Remove constness from Particle pointer.
            // The extra-info is used as a cache in our case,
            // indicated by the double-underscore in front of the key.
            // One could implement the cache as a separate property of the particle object
            // and mark it as mutable, however, this would only lead to code duplication
            // and an increased size of the particle object.
            // Thus, we decided to use the extra-info field and cast away the const in this case.
            const_cast<Particle*>(particle)->addExtraInfo(key, value);
            return value;
          }
        };
        return func;
      } else {
        B2WARNING("Wrong number of arguments for meta function particleCached");
        return nullptr;
      }
    }

    // Formula of other variables, going to require a space between all operators and operations.
    // Later can add some check for : (colon) trailing + or - to distinguish between particle lists
    // and operations, but for now cbf.
    Manager::FunctionPtr formula(const std::vector<std::string>& arguments)
    {
      if (arguments.size() != 1) B2FATAL("Wrong number of arguments for meta function formula");
      FormulaParser<VariableFormulaConstructor> parser;
      try {
        return parser.parse(arguments[0]);
      } catch (std::runtime_error& e) {
        B2FATAL(e.what());
      }
    }

    Manager::FunctionPtr nCleanedTracks(const std::vector<std::string>& arguments)
    {
      if (arguments.size() <= 1) {

        std::string cutString;
        if (arguments.size() == 1)
          cutString = arguments[0];
        std::shared_ptr<Variable::Cut> cut = std::shared_ptr<Variable::Cut>(Variable::Cut::compile(cutString));
        auto func = [cut](const Particle*) -> double {

          unsigned int number_of_tracks = 0;
          StoreArray<Track> tracks;
          for (const auto& track : tracks)
          {
            const TrackFitResult* trackFit = track.getTrackFitResultWithClosestMass(Const::pion);
            if (trackFit->getChargeSign() == 0) {
              // Ignore track
            } else {
              Particle particle(&track, Const::pion);
              if (cut->check(&particle))
                number_of_tracks++;
            }
          }

          return static_cast<double>(number_of_tracks);

        };
        return func;
      } else {
        B2FATAL("Wrong number of arguments for meta function nCleanedTracks");
      }
    }

    Manager::FunctionPtr nCleanedECLClusters(const std::vector<std::string>& arguments)
    {
      if (arguments.size() <= 1) {

        std::string cutString;
        if (arguments.size() == 1)
          cutString = arguments[0];
        std::shared_ptr<Variable::Cut> cut = std::shared_ptr<Variable::Cut>(Variable::Cut::compile(cutString));
        auto func = [cut](const Particle*) -> double {

          unsigned int number_of_clusters = 0;
          StoreArray<ECLCluster> clusters;
          for (const auto& cluster : clusters)
          {
            // look only at momentum of N1 (n photons) ECLClusters
            if (!cluster.hasHypothesis(ECLCluster::EHypothesisBit::c_nPhotons))
              continue;

            Particle particle(&cluster);
            if (cut->check(&particle))
              number_of_clusters++;
          }

          return static_cast<double>(number_of_clusters);

        };
        return func;
      } else {
        B2FATAL("Wrong number of arguments for meta function nCleanedECLClusters");
      }
    }

    Manager::FunctionPtr passesCut(const std::vector<std::string>& arguments)
    {
      if (arguments.size() == 1) {
        std::string cutString = arguments[0];
        std::shared_ptr<Variable::Cut> cut = std::shared_ptr<Variable::Cut>(Variable::Cut::compile(cutString));
        auto func = [cut](const Particle * particle) -> double {

          if (particle == nullptr)
            return std::numeric_limits<float>::quiet_NaN();
          if (cut->check(particle))
            return 1;
          else
            return 0;

        };
        return func;
      } else {
        B2FATAL("Wrong number of arguments for meta function passesCut");
      }
    }

    Manager::FunctionPtr passesEventCut(const std::vector<std::string>& arguments)
    {
      if (arguments.size() == 1) {
        std::string cutString = arguments[0];
        std::shared_ptr<Variable::Cut> cut = std::shared_ptr<Variable::Cut>(Variable::Cut::compile(cutString));
        auto func = [cut](const Particle*) -> double {
          if (cut->check(nullptr))
            return 1;
          else
            return 0;

        };
        return func;
      } else {
        B2FATAL("Wrong number of arguments for meta function passesEventCut");
      }
    }

    Manager::FunctionPtr varFor(const std::vector<std::string>& arguments)
    {
      if (arguments.size() == 2) {
        int pdgCode = 0;
        try {
          pdgCode = Belle2::convertString<int>(arguments[0]);
        } catch (boost::bad_lexical_cast&) {
          B2WARNING("The first argument of varFor meta function must be a positive integer!");
          return nullptr;
        }
        const Variable::Manager::Var* var = Manager::Instance().getVariable(arguments[1]);
        auto func = [pdgCode, var](const Particle * particle) -> double {

          if (std::abs(particle -> getPDGCode()) == std::abs(pdgCode))
            return var -> function(particle);
          else return std::numeric_limits<float>::quiet_NaN();
        };
        return func;
      } else {
        B2FATAL("Wrong number of arguments for meta function varFor");
      }
    }

    Manager::FunctionPtr varForMCGen(const std::vector<std::string>& arguments)
    {
      if (arguments.size() == 1) {
        const Variable::Manager::Var* var = Manager::Instance().getVariable(arguments[0]);
        auto func = [var](const Particle * particle) -> double {

          if (particle -> getMCParticle())
          {
            if (particle -> getMCParticle() -> getStatus(MCParticle::c_PrimaryParticle)
            && (! particle -> getMCParticle() -> getStatus(MCParticle::c_IsVirtual))
            && (! particle -> getMCParticle() -> getStatus(MCParticle::c_Initial))) {
              return var -> function(particle);
            } else return std::numeric_limits<float>::quiet_NaN();
          } else return std::numeric_limits<float>::quiet_NaN();
        };
        return func;
      } else {
        B2FATAL("Wrong number of arguments for meta function varForMCGen");
      }
    }

    Manager::FunctionPtr nParticlesInList(const std::vector<std::string>& arguments)
    {
      if (arguments.size() == 1) {
        std::string listName = arguments[0];
        auto func = [listName](const Particle * particle) -> double {

          (void) particle;
          StoreObjPtr<ParticleList> listOfParticles(listName);

          if (!(listOfParticles.isValid())) B2FATAL("Invalid Listname " << listName << " given to nParticlesInList");

          return listOfParticles->getListSize();

        };
        return func;
      } else {
        B2FATAL("Wrong number of arguments for meta function nParticlesInList");
      }
    }

    Manager::FunctionPtr isInList(const std::vector<std::string>& arguments)
    {
      // unpack arguments, there should be only one: the name of the list we're checking
      if (arguments.size() != 1) {
        B2FATAL("Wrong number of arguments for isInList");
      }
      auto listName = arguments[0];

      auto func = [listName](const Particle * particle) -> double {

        // check the list exists
        StoreObjPtr<ParticleList> list(listName);
        if (!(list.isValid()))
        {
          B2FATAL("Invalid Listname " << listName << " given to isInList");
        }

        // is the particle in the list?
        bool isIn = list->contains(particle);
        return double(isIn);

      };
      return func;
    }

    Manager::FunctionPtr sourceObjectIsInList(const std::vector<std::string>& arguments)
    {
      // unpack arguments, there should be only one: the name of the list we're checking
      if (arguments.size() != 1) {
        B2FATAL("Wrong number of arguments for sourceObjectIsInList");
      }
      auto listName = arguments[0];

      auto func = [listName](const Particle * particle) -> double {

        // check the list exists
        StoreObjPtr<ParticleList> list(listName);
        if (!(list.isValid()))
        {
          B2FATAL("Invalid Listname " << listName << " given to sourceObjectIsInList");
        }

        // this only makes sense for particles that are *not* composite and come
        // from some mdst object (tracks, clusters..)
        Particle::EParticleType particletype = particle->getParticleType();
        if (particletype == Particle::EParticleType::c_Composite
        or particletype == Particle::EParticleType::c_Undefined)
          return -1.0;

        // it *is* possible to have a particle list from different sources (like
        // hadrons from the ECL and KLM) so we have to check each particle in
        // the list individually
        for (unsigned i = 0; i < list->getListSize(); ++i)
        {
          Particle* iparticle = list->getParticle(i);
          if (particletype == iparticle->getParticleType())
            if (particle->getMdstArrayIndex() == iparticle->getMdstArrayIndex())
              return 1.0;
        }
        return 0.0;

      };
      return func;
    }

    Manager::FunctionPtr isDaughterOfList(const std::vector<std::string>& arguments)
    {
      B2WARNING("isDaughterOfList is outdated and replaced by isDescendantOfList.");
      std::vector<std::string> new_arguments = arguments;
      new_arguments.push_back(std::string("1"));
      return isDescendantOfList(new_arguments);
//       if (arguments.size() > 0) {
//         auto listNames = arguments;
//         auto func = [listNames](const Particle * particle) -> double {
//           double output = 0;

//           for (auto& iListName : listNames)
//           {

//             StoreObjPtr<ParticleList> listOfParticles(iListName);

//             if (!(listOfParticles.isValid())) B2FATAL("Invalid Listname " << iListName << " given to isDaughterOfList");

//             for (unsigned i = 0; i < listOfParticles->getListSize(); ++i) {
//               Particle* iParticle = listOfParticles->getParticle(i);
//               for (unsigned j = 0; j < iParticle->getNDaughters(); ++j) {
//                 if (particle == iParticle->getDaughter(j)) {
//                   output = 1; goto endloop;
//                 }
//               }
//             }
//           }
// endloop:
//           return output;
//         };
//         return func;
//       } else {
//         B2FATAL("Wrong number of arguments for meta function isDaughterOfList");
//       }
    }

    Manager::FunctionPtr isGrandDaughterOfList(const std::vector<std::string>& arguments)
    {
      B2WARNING("isGrandDaughterOfList is outdated and replaced by isDescendantOfList.");
      std::vector<std::string> new_arguments = arguments;
      new_arguments.push_back(std::string("2"));
      return isDescendantOfList(new_arguments);
//       if (arguments.size() > 0) {
//         auto listNames = arguments;
//         auto func = [listNames](const Particle * particle) -> double {
//           double output = 0;

//           for (auto& iListName : listNames)
//           {

//             StoreObjPtr<ParticleList> listOfParticles(iListName);

//             if (!(listOfParticles.isValid())) B2FATAL("Invalid Listname " << iListName << " given to isGrandDaughterOfList");

//             for (unsigned i = 0; i < listOfParticles->getListSize(); ++i) {
//               Particle* iParticle = listOfParticles->getParticle(i);
//               for (unsigned j = 0; j < iParticle->getNDaughters(); ++j) {
//                 const Particle* jDaughter = iParticle->getDaughter(j);
//                 for (unsigned k = 0; k < jDaughter->getNDaughters(); ++k) {

//                   if (particle == jDaughter->getDaughter(k)) {
//                     output = 1; goto endloop;
//                   }
//                 }
//               }
//             }

//           }
// endloop:
//           return output;
//         };
//         return func;
//       } else {
//         B2FATAL("Wrong number of arguments for meta function isGrandDaughterOfList");
//       }
    }

    Manager::FunctionPtr isDescendantOfList(const std::vector<std::string>& arguments)
    {
      if (arguments.size() > 0) {
        auto listNames = arguments;
        auto func = [listNames](const Particle * particle) -> double {
          double output = 0;
          int generation_flag = -1;
          try {
            generation_flag = Belle2::convertString<int>(listNames.back());
          } catch (std::exception& e) {}


          for (auto& iListName : listNames)
          {
            try {
              Belle2::convertString<int>(iListName);
              continue;
            } catch (std::exception& e) {}

            // Creating recursive lambda
            auto list_comparison  = [](auto && self, const Particle * m, const Particle * p, int flag)-> int {
              int result = 0;
              for (unsigned i = 0; i < m->getNDaughters(); ++i)
              {
                const Particle* daughter = m->getDaughter(i);
                if ((flag == 1.) or (flag < 0)) {
                  if (p->getArrayIndex() == daughter->getArrayIndex()) {
                    return 1;
                  }
                }

                if (flag != 1.) {
                  if (daughter->getNDaughters() > 0) {
                    result = self(self, daughter, p, flag - 1);
                    if (result == 1) {
                      return 1;
                    }
                  }
                }
              }
              return result;
            };


            StoreObjPtr<ParticleList> listOfParticles(iListName);

            if (!(listOfParticles.isValid())) B2FATAL("Invalid Listname " << iListName << " given to isDescendantOfList");

            for (unsigned i = 0; i < listOfParticles->getListSize(); ++i) {
              Particle* iParticle = listOfParticles->getParticle(i);
              output = list_comparison(list_comparison, iParticle, particle, generation_flag);
              if (output == 1) {
                return output;
              }
            }
          }
          return output;
        };
        return func;
      } else {
        B2FATAL("Wrong number of arguments for meta function isDescendantOfList");
      }
    }

    Manager::FunctionPtr isMCDescendantOfList(const std::vector<std::string>& arguments)
    {
      if (arguments.size() > 0) {
        auto listNames = arguments;
        auto func = [listNames](const Particle * particle) -> double {
          double output = 0;
          int generation_flag = -1;
          try {
            generation_flag = Belle2::convertString<int>(listNames.back());
          } catch (std::exception& e) {}

          if (particle->getMCParticle() == nullptr)
          {
            return 0;
          }

          for (auto& iListName : listNames)
          {
            try {
              std::stod(iListName);
              continue;
            } catch (std::exception& e) {}
            // Creating recursive lambda
            auto list_comparison  = [](auto && self, const Particle * m, const Particle * p, int flag)-> int {
              int result = 0;
              for (unsigned i = 0; i < m->getNDaughters(); ++i)
              {
                const Particle* daughter = m->getDaughter(i);
                if ((flag == 1.) or (flag < 0)) {
                  if (daughter->getMCParticle() != nullptr) {
                    if (p->getMCParticle()->getArrayIndex() == daughter->getMCParticle()->getArrayIndex()) {
                      return 1;
                    }
                  }
                }
                if (flag != 1.) {
                  if (daughter->getNDaughters() > 0) {
                    result = self(self, daughter, p, flag - 1);
                    if (result == 1) {
                      return 1;
                    }
                  }
                }
              }
              return result;
            };


            StoreObjPtr<ParticleList> listOfParticles(iListName);

            if (!(listOfParticles.isValid())) B2FATAL("Invalid Listname " << iListName << " given to isMCDescendantOfList");

            for (unsigned i = 0; i < listOfParticles->getListSize(); ++i) {
              Particle* iParticle = listOfParticles->getParticle(i);
              output = list_comparison(list_comparison, iParticle, particle, generation_flag);
              if (output == 1) {
                return output;
              }
            }
          }
          return output;
        };
        return func;
      } else {
        B2FATAL("Wrong number of arguments for meta function isMCDescendantOfList");
      }
    }

    Manager::FunctionPtr daughterProductOf(const std::vector<std::string>& arguments)
    {
      if (arguments.size() == 1) {
        const Variable::Manager::Var* var = Manager::Instance().getVariable(arguments[0]);
        auto func = [var](const Particle * particle) -> double {
          double product = 1.0;
          for (unsigned j = 0; j < particle->getNDaughters(); ++j)
          {
            product *= var->function(particle->getDaughter(j));
          }
          return product;
        };
        return func;
      } else {
        B2FATAL("Wrong number of arguments for meta function daughterProductOf");
      }
    }

    Manager::FunctionPtr daughterSumOf(const std::vector<std::string>& arguments)
    {
      if (arguments.size() == 1) {
        const Variable::Manager::Var* var = Manager::Instance().getVariable(arguments[0]);
        auto func = [var](const Particle * particle) -> double {
          double sum = 0.0;
          for (unsigned j = 0; j < particle->getNDaughters(); ++j)
          {
            sum += var->function(particle->getDaughter(j));
          }
          return sum;
        };
        return func;
      } else {
        B2FATAL("Wrong number of arguments for meta function daughterSumOf");
      }
    }

    Manager::FunctionPtr daughterLowest(const std::vector<std::string>& arguments)
    {
      if (arguments.size() == 1) {
        const Variable::Manager::Var* var = Manager::Instance().getVariable(arguments[0]);
        auto func = [var](const Particle * particle) -> double {
          double min = -999;
          for (unsigned j = 0; j < particle->getNDaughters(); ++j)
          {
            double iValue = var->function(particle->getDaughter(j));
            if (iValue == -999) continue;
            if (min == -999) min = iValue;
            if (iValue < min) min = iValue;
          }
          return min;
        };
        return func;
      } else {
        B2FATAL("Wrong number of arguments for meta function daughterLowest");
      }
    }

    Manager::FunctionPtr daughterHighest(const std::vector<std::string>& arguments)
    {
      if (arguments.size() == 1) {
        const Variable::Manager::Var* var = Manager::Instance().getVariable(arguments[0]);
        auto func = [var](const Particle * particle) -> double {
          double max = -999;
          for (unsigned j = 0; j < particle->getNDaughters(); ++j)
          {
            double iValue = var->function(particle->getDaughter(j));
            if (iValue == -999) continue;
            if (iValue > max) max = iValue;
          }
          return max;
        };
        return func;
      } else {
        B2FATAL("Wrong number of arguments for meta function daughterHighest");
      }
    }

    Manager::FunctionPtr daughterDiffOf(const std::vector<std::string>& arguments)
    {
      if (arguments.size() == 3) {
        // have to tell cppcheck that these lines are fine, because it doesn't
        // support the lambda function syntax and throws a (wrong) variableScope

        // cppcheck-suppress variableScope
        int iDaughterNumber = 0;
        int jDaughterNumber = 0;
        try {
          iDaughterNumber = Belle2::convertString<int>(arguments[0]);
          jDaughterNumber = Belle2::convertString<int>(arguments[1]);
        } catch (boost::bad_lexical_cast&) {
          B2WARNING("First two arguments of daughterDiffOf meta function must be integers!");
          return nullptr;
        }
        const Variable::Manager::Var* var = Manager::Instance().getVariable(arguments[2]);
        auto func = [var, iDaughterNumber, jDaughterNumber](const Particle * particle) -> double {
          if (particle == nullptr)
            return std::numeric_limits<double>::quiet_NaN();
          if (iDaughterNumber >= int(particle->getNDaughters()) || jDaughterNumber >= int(particle->getNDaughters()))
            return std::numeric_limits<double>::quiet_NaN();
          else {
            double diff = var->function(particle->getDaughter(jDaughterNumber)) - var->function(particle->getDaughter(iDaughterNumber));
            return diff;}
        };
        return func;
      } else {
        B2FATAL("Wrong number of arguments for meta function daughterDiffOf");
      }
    }

    Manager::FunctionPtr grandDaughterDiffOf(const std::vector<std::string>& arguments)
    {
      if (arguments.size() == 5) {
        // have to tell cppcheck that these lines are fine, because it doesn't
        // support the lambda function syntax and throws a (wrong) variableScope

        // cppcheck-suppress variableScope
        int iDaughterNumber = 0, jDaughterNumber = 0, agrandDaughterNumber = 0, bgrandDaughterNumber = 0;
        try {
          iDaughterNumber = Belle2::convertString<int>(arguments[0]);
          jDaughterNumber = Belle2::convertString<int>(arguments[1]);
          agrandDaughterNumber = Belle2::convertString<int>(arguments[2]);
          bgrandDaughterNumber = Belle2::convertString<int>(arguments[3]);
        } catch (boost::bad_lexical_cast&) {
          B2WARNING("First four arguments of grandDaughterDiffOf meta function must be integers!");
          return nullptr;
        }
        const Variable::Manager::Var* var = Manager::Instance().getVariable(arguments[4]);
        auto func = [var, iDaughterNumber, jDaughterNumber, agrandDaughterNumber,
        bgrandDaughterNumber](const Particle * particle) -> double {
          if (particle == nullptr)
            return std::numeric_limits<double>::quiet_NaN();
          if (iDaughterNumber >= int(particle->getNDaughters()) || jDaughterNumber >= int(particle->getNDaughters()))
            return std::numeric_limits<double>::quiet_NaN();
          if (agrandDaughterNumber >= int((particle->getDaughter(iDaughterNumber))->getNDaughters()) || bgrandDaughterNumber >= int((particle->getDaughter(jDaughterNumber))->getNDaughters()))
            return std::numeric_limits<double>::quiet_NaN();
          else {
            double diff = var->function((particle->getDaughter(jDaughterNumber))->getDaughter(bgrandDaughterNumber)) - var->function((particle->getDaughter(iDaughterNumber))->getDaughter(agrandDaughterNumber));
            return diff;}
        };
        return func;
      } else {
        B2FATAL("Wrong number of arguments for meta function grandDaughterDiffOf");
      }
    }

    Manager::FunctionPtr daughterDiffOfPhi(const std::vector<std::string>& arguments)
    {
      if (arguments.size() == 2) {
        // have to tell cppcheck that these lines are fine, because it doesn't
        // support the lambda function syntax and throws a (wrong) variableScope

        // cppcheck-suppress variableScope
        int iDaughterNumber = 0;
        int jDaughterNumber = 0;
        try {
          iDaughterNumber = Belle2::convertString<int>(arguments[0]);
          jDaughterNumber = Belle2::convertString<int>(arguments[1]);
        } catch (boost::bad_lexical_cast&) {
          B2WARNING("The two arguments of daughterDiffOfPhi meta function must be integers!");
          return nullptr;
        }
        const Variable::Manager::Var* var = Manager::Instance().getVariable("phi");
        auto func = [var, iDaughterNumber, jDaughterNumber](const Particle * particle) -> double {
          if (particle == nullptr)
            return std::numeric_limits<double>::quiet_NaN();
          if (iDaughterNumber >= int(particle->getNDaughters()) || jDaughterNumber >= int(particle->getNDaughters()))
            return std::numeric_limits<double>::quiet_NaN();
          else
          {
            double diff = var->function(particle->getDaughter(jDaughterNumber)) - var->function(particle->getDaughter(iDaughterNumber));
            if (fabs(diff) > M_PI)
            {
              if (diff > M_PI) {
                diff = diff - 2 * M_PI;
              } else {
                diff = 2 * M_PI + diff;
              }
            }
            return diff;
          }
        };
        return func;
      } else {
        B2FATAL("Wrong number of arguments for meta function daughterDiffOfPhi");
      }
    }

    Manager::FunctionPtr grandDaughterDiffOfPhi(const std::vector<std::string>& arguments)
    {
      if (arguments.size() == 4) {
        // have to tell cppcheck that these lines are fine, because it doesn't
        // support the lambda function syntax and throws a (wrong) variableScope

        // cppcheck-suppress variableScope
        int iDaughterNumber = 0, jDaughterNumber = 0, agrandDaughterNumber = 0, bgrandDaughterNumber = 0;
        try {
          iDaughterNumber = Belle2::convertString<int>(arguments[0]);
          jDaughterNumber = Belle2::convertString<int>(arguments[1]);
          agrandDaughterNumber = Belle2::convertString<int>(arguments[2]);
          bgrandDaughterNumber = Belle2::convertString<int>(arguments[3]);
        } catch (boost::bad_lexical_cast&) {
          B2WARNING("The four arguments of grandDaughterDiffOfPhi meta function must be integers!");
          return nullptr;
        }
        const Variable::Manager::Var* var = Manager::Instance().getVariable("phi");
        auto func = [var, iDaughterNumber, jDaughterNumber, agrandDaughterNumber,
        bgrandDaughterNumber](const Particle * particle) -> double {
          if (particle == nullptr)
            return std::numeric_limits<double>::quiet_NaN();
          if (iDaughterNumber >= int(particle->getNDaughters()) || jDaughterNumber >= int(particle->getNDaughters()))
            return std::numeric_limits<double>::quiet_NaN();
          if (agrandDaughterNumber >= int((particle->getDaughter(iDaughterNumber))->getNDaughters()) || bgrandDaughterNumber >= int((particle->getDaughter(jDaughterNumber))->getNDaughters()))
            return std::numeric_limits<double>::quiet_NaN();
          else
          {
            double diff = var->function((particle->getDaughter(jDaughterNumber))->getDaughter(bgrandDaughterNumber)) - var->function((particle->getDaughter(iDaughterNumber))->getDaughter(agrandDaughterNumber));
            if (fabs(diff) > M_PI)
            {
              if (diff > M_PI) {
                diff = diff - 2 * M_PI;
              } else {
                diff = 2 * M_PI + diff;
              }
            }
            return diff;
          }
        };
        return func;
      } else {
        B2FATAL("Wrong number of arguments for meta function grandDaughterDiffOfPhi");
      }
    }

    Manager::FunctionPtr daughterDiffOfClusterPhi(const std::vector<std::string>& arguments)
    {
      if (arguments.size() == 2) {
        // have to tell cppcheck that these lines are fine, because it doesn't
        // support the lambda function syntax and throws a (wrong) variableScope

        // cppcheck-suppress variableScope
        int iDaughterNumber = 0;
        int jDaughterNumber = 0;
        try {
          iDaughterNumber = Belle2::convertString<int>(arguments[0]);
          jDaughterNumber = Belle2::convertString<int>(arguments[1]);
        } catch (boost::bad_lexical_cast&) {
          B2WARNING("The two arguments of daughterDiffOfClusterPhi meta function must be integers!");
          return nullptr;
        }
        const Variable::Manager::Var* var = Manager::Instance().getVariable("clusterPhi");
        auto func = [var, iDaughterNumber, jDaughterNumber](const Particle * particle) -> double {
          if (particle == nullptr)
            return std::numeric_limits<double>::quiet_NaN();
          if (iDaughterNumber >= int(particle->getNDaughters()) || jDaughterNumber >= int(particle->getNDaughters()))
            return std::numeric_limits<double>::quiet_NaN();
          else
          {
            if (std::isnan(var->function(particle->getDaughter(iDaughterNumber))) or std::isnan(var->function(particle->getDaughter(jDaughterNumber))))
              return std::numeric_limits<float>::quiet_NaN();

            double diff = var->function(particle->getDaughter(jDaughterNumber)) - var->function(particle->getDaughter(iDaughterNumber));
            if (fabs(diff) > M_PI)
            {
              if (diff > M_PI) {
                diff = diff - 2 * M_PI;
              } else {
                diff = 2 * M_PI + diff;
              }
            }
            return diff;
          }
        };
        return func;
      } else {
        B2FATAL("Wrong number of arguments for meta function daughterDiffOfClusterPhi");
      }
    }

    Manager::FunctionPtr grandDaughterDiffOfClusterPhi(const std::vector<std::string>& arguments)
    {
      if (arguments.size() == 4) {
        // have to tell cppcheck that these lines are fine, because it doesn't
        // support the lambda function syntax and throws a (wrong) variableScope

        // cppcheck-suppress variableScope
        int iDaughterNumber = 0, jDaughterNumber = 0, agrandDaughterNumber = 0, bgrandDaughterNumber = 0;
        try {
          iDaughterNumber = Belle2::convertString<int>(arguments[0]);
          jDaughterNumber = Belle2::convertString<int>(arguments[1]);
          agrandDaughterNumber = Belle2::convertString<int>(arguments[2]);
          bgrandDaughterNumber = Belle2::convertString<int>(arguments[3]);
        } catch (boost::bad_lexical_cast&) {
          B2WARNING("The four arguments of grandDaughterDiffOfClusterPhi meta function must be integers!");
          return nullptr;
        }
        const Variable::Manager::Var* var = Manager::Instance().getVariable("clusterPhi");
        auto func = [var, iDaughterNumber, jDaughterNumber, agrandDaughterNumber,
        bgrandDaughterNumber](const Particle * particle) -> double {
          if (particle == nullptr)
            return std::numeric_limits<double>::quiet_NaN();
          if (iDaughterNumber >= int(particle->getNDaughters()) || jDaughterNumber >= int(particle->getNDaughters()))
            return std::numeric_limits<double>::quiet_NaN();
          if (agrandDaughterNumber >= int((particle->getDaughter(iDaughterNumber))->getNDaughters()) || bgrandDaughterNumber >= int((particle->getDaughter(jDaughterNumber))->getNDaughters()))
            return std::numeric_limits<double>::quiet_NaN();
          else
          {
            if (std::isnan(var->function((particle->getDaughter(iDaughterNumber))->getDaughter(agrandDaughterNumber))) or std::isnan(var->function((particle->getDaughter(jDaughterNumber))->getDaughter(bgrandDaughterNumber))))
              return std::numeric_limits<float>::quiet_NaN();

            double diff = var->function((particle->getDaughter(jDaughterNumber))->getDaughter(bgrandDaughterNumber)) - var->function((particle->getDaughter(iDaughterNumber))->getDaughter(agrandDaughterNumber));
            if (fabs(diff) > M_PI)
            {
              if (diff > M_PI) {
                diff = diff - 2 * M_PI;
              } else {
                diff = 2 * M_PI + diff;
              }
            }
            return diff;
          }
        };
        return func;
      } else {
        B2FATAL("Wrong number of arguments for meta function grandDaughterDiffOfClusterPhi");
      }
    }

    Manager::FunctionPtr daughterDiffOfPhiCMS(const std::vector<std::string>& arguments)
    {
      if (arguments.size() == 2) {
        // have to tell cppcheck that these lines are fine, because it doesn't
        // support the lambda function syntax and throws a (wrong) variableScope

        // cppcheck-suppress variableScope
        int iDaughterNumber = 0;
        int jDaughterNumber = 0;
        try {
          iDaughterNumber = Belle2::convertString<int>(arguments[0]);
          jDaughterNumber = Belle2::convertString<int>(arguments[1]);
        } catch (boost::bad_lexical_cast&) {
          B2WARNING("The two arguments of daughterDiffOfPhi meta function must be integers!");
          return nullptr;
        }
        const Variable::Manager::Var* var = Manager::Instance().getVariable("useCMSFrame(phi)");
        auto func = [var, iDaughterNumber, jDaughterNumber](const Particle * particle) -> double {
          if (particle == nullptr)
            return std::numeric_limits<double>::quiet_NaN();
          if (iDaughterNumber >= int(particle->getNDaughters()) || jDaughterNumber >= int(particle->getNDaughters()))
            return std::numeric_limits<double>::quiet_NaN();
          else
          {
            double diff = var->function(particle->getDaughter(jDaughterNumber)) - var->function(particle->getDaughter(iDaughterNumber));
            if (fabs(diff) > M_PI)
            {
              if (diff > M_PI) {
                diff = diff - 2 * M_PI;
              } else {
                diff = 2 * M_PI + diff;
              }
            }
            return diff;
          }
        };
        return func;
      } else {
        B2FATAL("Wrong number of arguments for meta function daughterDiffOfPhi");
      }
    }

    Manager::FunctionPtr daughterDiffOfClusterPhiCMS(const std::vector<std::string>& arguments)
    {
      if (arguments.size() == 2) {
        // have to tell cppcheck that these lines are fine, because it doesn't
        // support the lambda function syntax and throws a (wrong) variableScope

        // cppcheck-suppress variableScope
        int iDaughterNumber = 0;
        int jDaughterNumber = 0;
        try {
          iDaughterNumber = Belle2::convertString<int>(arguments[0]);
          jDaughterNumber = Belle2::convertString<int>(arguments[1]);
        } catch (boost::bad_lexical_cast&) {
          B2WARNING("The two arguments of daughterDiffOfClusterPhi meta function must be integers!");
          return nullptr;
        }
        const Variable::Manager::Var* var = Manager::Instance().getVariable("useCMSFrame(clusterPhi)");
        auto func = [var, iDaughterNumber, jDaughterNumber](const Particle * particle) -> double {
          if (particle == nullptr)
            return std::numeric_limits<double>::quiet_NaN();
          if (iDaughterNumber >= int(particle->getNDaughters()) || jDaughterNumber >= int(particle->getNDaughters()))
            return std::numeric_limits<double>::quiet_NaN();
          else
          {
            if (std::isnan(var->function(particle->getDaughter(iDaughterNumber))) or std::isnan(var->function(particle->getDaughter(jDaughterNumber))))
              return std::numeric_limits<float>::quiet_NaN();

            double diff = var->function(particle->getDaughter(jDaughterNumber)) - var->function(particle->getDaughter(iDaughterNumber));
            if (fabs(diff) > M_PI)
            {
              if (diff > M_PI) {
                diff = diff - 2 * M_PI;
              } else {
                diff = 2 * M_PI + diff;
              }
            }
            return diff;
          }
        };
        return func;
      } else {
        B2FATAL("Wrong number of arguments for meta function daughterDiffOfClusterPhi");
      }
    }

    Manager::FunctionPtr daughterNormDiffOf(const std::vector<std::string>& arguments)
    {
      if (arguments.size() == 3) {
        // have to tell cppcheck that these lines are fine, because it doesn't
        // support the lambda function syntax and throws a (wrong) variableScope

        // cppcheck-suppress variableScope
        int iDaughterNumber = 0;
        int jDaughterNumber = 0;
        try {
          iDaughterNumber = Belle2::convertString<int>(arguments[0]);
          jDaughterNumber = Belle2::convertString<int>(arguments[1]);
        } catch (boost::bad_lexical_cast&) {
          B2WARNING("First two arguments of daughterDiffOf meta function must be integers!");
          return nullptr;
        }
        const Variable::Manager::Var* var = Manager::Instance().getVariable(arguments[2]);
        auto func = [var, iDaughterNumber, jDaughterNumber](const Particle * particle) -> double {
          if (particle == nullptr)
            return std::numeric_limits<double>::quiet_NaN();
          if (iDaughterNumber >= int(particle->getNDaughters()) || jDaughterNumber >= int(particle->getNDaughters()))
            return std::numeric_limits<double>::quiet_NaN();
          else {
            double iValue = var->function(particle->getDaughter(iDaughterNumber));
            double jValue = var->function(particle->getDaughter(jDaughterNumber));
            return (jValue - iValue) / (jValue + iValue);}
        };
        return func;
      } else {
        B2FATAL("Wrong number of arguments for meta function daughterNormDiffOf");
      }
    }

    Manager::FunctionPtr daughterMotherDiffOf(const std::vector<std::string>& arguments)
    {
      if (arguments.size() == 2) {
        int daughterNumber = 0;
        try {
          daughterNumber = Belle2::convertString<int>(arguments[0]);
        } catch (boost::bad_lexical_cast&) {
          B2WARNING("First argument of daughterMotherDiffOf meta function must be integer!");
          return nullptr;
        }
        const Variable::Manager::Var* var = Manager::Instance().getVariable(arguments[1]);
        auto func = [var, daughterNumber](const Particle * particle) -> double {
          if (particle == nullptr)
            return std::numeric_limits<double>::quiet_NaN();
          if (daughterNumber >= int(particle->getNDaughters()))
            return std::numeric_limits<double>::quiet_NaN();
          else {
            double diff = var->function(particle) - var->function(particle->getDaughter(daughterNumber));
            return diff;}
        };
        return func;
      } else {
        B2FATAL("Wrong number of arguments for meta function daughterMotherDiffOf");
      }
    }

    Manager::FunctionPtr daughterMotherNormDiffOf(const std::vector<std::string>& arguments)
    {
      if (arguments.size() == 2) {
        int daughterNumber = 0;
        try {
          daughterNumber = Belle2::convertString<int>(arguments[0]);
        } catch (boost::bad_lexical_cast&) {
          B2WARNING("First argument of daughterMotherDiffOf meta function must be integer!");
          return nullptr;
        }
        const Variable::Manager::Var* var = Manager::Instance().getVariable(arguments[1]);
        auto func = [var, daughterNumber](const Particle * particle) -> double {
          if (particle == nullptr)
            return std::numeric_limits<double>::quiet_NaN();
          if (daughterNumber >= int(particle->getNDaughters()))
            return std::numeric_limits<double>::quiet_NaN();
          else {
            double daughterValue = var->function(particle->getDaughter(daughterNumber));
            double motherValue = var->function(particle);
            return (motherValue - daughterValue) / (motherValue + daughterValue);}
        };
        return func;
      } else {
        B2FATAL("Wrong number of arguments for meta function daughterMotherNormDiffOf");
      }
    }

    Manager::FunctionPtr daughterAngleInBetween(const std::vector<std::string>& arguments)
    {
      if (arguments.size() == 2 || arguments.size() == 3) {

        auto func = [arguments](const Particle * particle) -> double {
          if (particle == nullptr)
            return std::numeric_limits<double>::quiet_NaN();

          std::vector<TLorentzVector> pDaus;
          const auto& frame = ReferenceFrame::GetCurrent();

          // Parses the generalized indexes and fetches the 4-momenta of the particles of interest
          for (auto& generalizedIndex : arguments)
          {
            const Particle* dauPart = particle->getParticleFromGeneralizedIndexString(generalizedIndex);
            if (dauPart)
              pDaus.push_back(frame.getMomentum(dauPart));
            else {
              B2WARNING("Trying to access a daughter that does not exist. Index = " << generalizedIndex);
              return std::numeric_limits<double>::quiet_NaN();
            }
          }

          // Calculates the angle between the selected particles
          if (pDaus.size() == 2)
            return pDaus[0].Vect().Angle(pDaus[1].Vect());
          else
            return pDaus[2].Vect().Angle(pDaus[0].Vect() + pDaus[1].Vect());
        };
        return func;
      } else {
        B2FATAL("Wrong number of arguments for meta function daughterAngleInBetween");
      }
    }

    Manager::FunctionPtr daughterClusterAngleInBetween(const std::vector<std::string>& arguments)
    {
      if (arguments.size() == 2 || arguments.size() == 3) {
        std::vector<int> daughterIndices;
        try {
          for (auto& argument : arguments) daughterIndices.push_back(Belle2::convertString<int>(argument));
        } catch (boost::bad_lexical_cast&) {
          B2WARNING("The arguments of daughterClusterAngleInBetween meta function must be integers!");
          return nullptr;
        }
        auto func = [daughterIndices](const Particle * particle) -> double {
          if (particle == nullptr)
            return std::numeric_limits<double>::quiet_NaN();
          if (daughterIndices.size() == 2)
          {
            if (daughterIndices[0] >= int(particle->getNDaughters()) || daughterIndices[1] >= int(particle->getNDaughters()))
              return std::numeric_limits<double>::quiet_NaN();
            else {
              const auto& frame = ReferenceFrame::GetCurrent();
              const ECLCluster* clusteri = (particle->getDaughter(daughterIndices[0]))->getECLCluster();
              const ECLCluster* clusterj = (particle->getDaughter(daughterIndices[1]))->getECLCluster();
              const ECLCluster::EHypothesisBit clusteriBit = (particle->getDaughter(daughterIndices[0]))->getECLClusterEHypothesisBit();
              const ECLCluster::EHypothesisBit clusterjBit = (particle->getDaughter(daughterIndices[1]))->getECLClusterEHypothesisBit();
              if (clusteri and clusterj) {
                ClusterUtils clusutils;
                TVector3 pi = frame.getMomentum(clusutils.Get4MomentumFromCluster(clusteri, clusteriBit)).Vect();
                TVector3 pj = frame.getMomentum(clusutils.Get4MomentumFromCluster(clusterj, clusterjBit)).Vect();
                return pi.Angle(pj);
              }
              return std::numeric_limits<float>::quiet_NaN();
            }
          } else if (daughterIndices.size() == 3)
          {
            if (daughterIndices[0] >= int(particle->getNDaughters()) || daughterIndices[1] >= int(particle->getNDaughters())
                || daughterIndices[2] >= int(particle->getNDaughters())) return std::numeric_limits<double>::quiet_NaN();
            else {
              const auto& frame = ReferenceFrame::GetCurrent();
              const ECLCluster* clusteri = (particle->getDaughter(daughterIndices[0]))->getECLCluster();
              const ECLCluster* clusterj = (particle->getDaughter(daughterIndices[1]))->getECLCluster();
              const ECLCluster* clusterk = (particle->getDaughter(daughterIndices[2]))->getECLCluster();
              const ECLCluster::EHypothesisBit clusteriBit = (particle->getDaughter(daughterIndices[0]))->getECLClusterEHypothesisBit();
              const ECLCluster::EHypothesisBit clusterjBit = (particle->getDaughter(daughterIndices[1]))->getECLClusterEHypothesisBit();
              const ECLCluster::EHypothesisBit clusterkBit = (particle->getDaughter(daughterIndices[2]))->getECLClusterEHypothesisBit();

              if (clusteri and clusterj and clusterk) {
                ClusterUtils clusutils;
                TVector3 pi = frame.getMomentum(clusutils.Get4MomentumFromCluster(clusteri, clusteriBit)).Vect();
                TVector3 pj = frame.getMomentum(clusutils.Get4MomentumFromCluster(clusterj, clusterjBit)).Vect();
                TVector3 pk = frame.getMomentum(clusutils.Get4MomentumFromCluster(clusterk, clusterkBit)).Vect();
                return pk.Angle(pi + pj);
              }
              return std::numeric_limits<float>::quiet_NaN();
            }
          } else return std::numeric_limits<double>::quiet_NaN();

        };
        return func;
      } else {
        B2FATAL("Wrong number of arguments for meta function daughterClusterAngleInBetween");
      }
    }

    Manager::FunctionPtr daughterInvM(const std::vector<std::string>& arguments)
    {
      if (arguments.size() > 1) {
        std::vector<int> daughterIndices;
        try {
          for (auto& argument : arguments) daughterIndices.push_back(Belle2::convertString<int>(argument));
        } catch (boost::bad_lexical_cast&) {
          B2WARNING("The arguments of daughterInvM meta function must be integers!");
          return nullptr;
        }
        auto func = [daughterIndices](const Particle * particle) -> double {
          if (particle == nullptr)
            return std::numeric_limits<float>::quiet_NaN();
          else {
            const auto& frame = ReferenceFrame::GetCurrent();
            TLorentzVector pSum;

            for (auto& index : daughterIndices)
            {
              if (index >= int(particle->getNDaughters())) {
                return std::numeric_limits<float>::quiet_NaN();
              } else pSum += frame.getMomentum(particle->getDaughter(index));
            }

            return pSum.M();}
        };
        return func;
      } else {
        B2FATAL("Wrong number of arguments for meta function daughterInvM. At least two integers are needed.");
      }
    }

    Manager::FunctionPtr modulo(const std::vector<std::string>& arguments)
    {
      if (arguments.size() == 2) {
        const Variable::Manager::Var* var = Manager::Instance().getVariable(arguments[0]);
        int divideBy = 1;
        try {
          divideBy = Belle2::convertString<int>(arguments[1]);
        } catch (boost::bad_lexical_cast&) {
          B2WARNING("Second argument of modulo  meta function must be integer!");
          return nullptr;
        }
        auto func = [var, divideBy](const Particle * particle) -> double { return int(var->function(particle)) % divideBy; };
        return func;
      } else {
        B2FATAL("Wrong number of arguments for meta function modulo");
      }
    }

    Manager::FunctionPtr isNAN(const std::vector<std::string>& arguments)
    {
      if (arguments.size() == 1) {
        const Variable::Manager::Var* var = Manager::Instance().getVariable(arguments[0]);

        auto func = [var](const Particle * particle) -> double { return std::isnan(var->function(particle)); };
        return func;
      } else {
        B2FATAL("Wrong number of arguments for meta function isNAN");
      }
    }

    Manager::FunctionPtr ifNANgiveX(const std::vector<std::string>& arguments)
    {
      if (arguments.size() == 2) {
        const Variable::Manager::Var* var = Manager::Instance().getVariable(arguments[0]);
        double defaultOutput;
        try {
          defaultOutput = Belle2::convertString<double>(arguments[1]);
        } catch (boost::bad_lexical_cast&) {
          B2WARNING("The arguments of daughterInvM meta function must be a number!");
          return nullptr;
        }
        auto func = [var, defaultOutput](const Particle * particle) -> double {
          double output = var->function(particle);
          if (std::isnan(output)) return defaultOutput;
          else return output;
        };
        return func;
      } else {
        B2FATAL("Wrong number of arguments for meta function ifNANgiveX");
      }
    }

    Manager::FunctionPtr isInfinity(const std::vector<std::string>& arguments)
    {
      if (arguments.size() == 1) {
        const Variable::Manager::Var* var = Manager::Instance().getVariable(arguments[0]);

        auto func = [var](const Particle * particle) -> double { return std::isinf(var->function(particle)); };
        return func;
      } else {
        B2FATAL("Wrong number of arguments for meta function isInfinity");
      }
    }

    Manager::FunctionPtr conditionalVariableSelector(const std::vector<std::string>& arguments)
    {
      if (arguments.size() == 3) {

        std::string cutString = arguments[0];
        std::shared_ptr<Variable::Cut> cut = std::shared_ptr<Variable::Cut>(Variable::Cut::compile(cutString));

        // cppcheck-suppress unreadVariable ; cppcheck has problems with lambda capture
        const Variable::Manager::Var* variableIfTrue = Manager::Instance().getVariable(arguments[1]);
        const Variable::Manager::Var* variableIfFalse = Manager::Instance().getVariable(arguments[2]);

        auto func = [cut, variableIfTrue, variableIfFalse](const Particle * particle) -> double {
          if (particle == nullptr)
            return std::numeric_limits<float>::quiet_NaN();
          if (cut->check(particle))
            return variableIfTrue->function(particle);
          else
            return variableIfFalse->function(particle);
        };
        return func;

      } else {
        B2FATAL("Wrong number of arguments for meta function conditionalVariableSelector");
      }
    }


    Manager::FunctionPtr pValueCombination(const std::vector<std::string>& arguments)
    {
      if (arguments.size() > 0) {
        std::vector<const Variable::Manager::Var*> variables;
        for (auto& argument : arguments)
          variables.push_back(Manager::Instance().getVariable(argument));

        auto func = [variables, arguments](const Particle * particle) -> double {
          double pValueProduct = 1.;
          for (auto variable : variables)
          {
            double pValue = variable->function(particle);
            if (pValue < 0)
              return -1;
            else
              pValueProduct *= pValue;
          }
          double pValueSum = 1.;
          double factorial = 1.;
          for (unsigned int i = 1; i < arguments.size(); ++i)
          {
            factorial *= i;
            pValueSum += pow(-log(pValueProduct), i) / factorial;
          }
          return pValueProduct * pValueSum;
        };
        return func;
      } else {
        B2FATAL("Wrong number of arguments for meta function pValueCombination");
      }
    }

    Manager::FunctionPtr abs(const std::vector<std::string>& arguments)
    {
      if (arguments.size() == 1) {
        const Variable::Manager::Var* var = Manager::Instance().getVariable(arguments[0]);
        auto func = [var](const Particle * particle) -> double { return std::abs(var->function(particle)); };
        return func;
      } else {
        B2FATAL("Wrong number of arguments for meta function abs");
      }
    }

    Manager::FunctionPtr max(const std::vector<std::string>& arguments)
    {
      if (arguments.size() == 2) {
        const Variable::Manager::Var* var1 = Manager::Instance().getVariable(arguments[0]);
        const Variable::Manager::Var* var2 = Manager::Instance().getVariable(arguments[1]);

        if (!var1 or !var2)
          B2FATAL("One or both of the used variables doesn't exist!");

        auto func = [var1, var2](const Particle * particle) -> double {
          double max = var1->function(particle);
          if (max < var2->function(particle))
            max = var2->function(particle);
          return max;
        };
        return func;
      } else {
        B2FATAL("Wrong number of arguments for meta function max");
      }
    }

    Manager::FunctionPtr min(const std::vector<std::string>& arguments)
    {
      if (arguments.size() == 2) {
        const Variable::Manager::Var* var1 = Manager::Instance().getVariable(arguments[0]);
        const Variable::Manager::Var* var2 = Manager::Instance().getVariable(arguments[1]);

        if (!var1 or !var2)
          B2FATAL("One or both of the used variables doesn't exist!");

        auto func = [var1, var2](const Particle * particle) -> double {
          double min = var1->function(particle);
          if (min > var2->function(particle))
            min = var2->function(particle);
          return min;
        };
        return func;
      } else {
        B2FATAL("Wrong number of arguments for meta function min");
      }
    }

    Manager::FunctionPtr sin(const std::vector<std::string>& arguments)
    {
      if (arguments.size() == 1) {
        const Variable::Manager::Var* var = Manager::Instance().getVariable(arguments[0]);
        auto func = [var](const Particle * particle) -> double { return std::sin(var->function(particle)); };
        return func;
      } else {
        B2FATAL("Wrong number of arguments for meta function sin");
      }
    }

    Manager::FunctionPtr cos(const std::vector<std::string>& arguments)
    {
      if (arguments.size() == 1) {
        const Variable::Manager::Var* var = Manager::Instance().getVariable(arguments[0]);
        auto func = [var](const Particle * particle) -> double { return std::cos(var->function(particle)); };
        return func;
      } else {
        B2FATAL("Wrong number of arguments for meta function sin");
      }
    }

    Manager::FunctionPtr log10(const std::vector<std::string>& arguments)
    {
      if (arguments.size() == 1) {
        const Variable::Manager::Var* var = Manager::Instance().getVariable(arguments[0]);
        auto func = [var](const Particle * particle) -> double { return std::log10(var->function(particle)); };
        return func;
      } else {
        B2FATAL("Wrong number of arguments for meta function log10");
      }
    }

    Manager::FunctionPtr daughter(const std::vector<std::string>& arguments)
    {
      if (arguments.size() == 2) {
        int daughterNumber = 0;
        try {
          daughterNumber = Belle2::convertString<int>(arguments[0]);
        } catch (boost::bad_lexical_cast&) {
          B2WARNING("First argument of daughter meta function must be integer!");
          return nullptr;
        }
        const Variable::Manager::Var* var = Manager::Instance().getVariable(arguments[1]);
        auto func = [var, daughterNumber](const Particle * particle) -> double {
          if (particle == nullptr)
            return std::numeric_limits<float>::quiet_NaN();
          if (daughterNumber >= int(particle->getNDaughters()))
            return std::numeric_limits<float>::quiet_NaN();
          else
            return var->function(particle->getDaughter(daughterNumber));
        };
        return func;
      } else {
        B2FATAL("Wrong number of arguments for meta function daughter");
      }
    }

    Manager::FunctionPtr mcDaughter(const std::vector<std::string>& arguments)
    {
      if (arguments.size() == 2) {
        int daughterNumber = 0;
        try {
          daughterNumber = Belle2::convertString<int>(arguments[0]);
        } catch (boost::bad_lexical_cast&) {
          B2WARNING("First argument of mcDaughter meta function must be integer!");
          return nullptr;
        }
        const Variable::Manager::Var* var = Manager::Instance().getVariable(arguments[1]);
        auto func = [var, daughterNumber](const Particle * particle) -> double {
          if (particle == nullptr)
            return std::numeric_limits<float>::quiet_NaN();
          if (particle->getMCParticle()) // has MC match or is MCParticle
          {
            if (daughterNumber >= int(particle->getMCParticle()->getNDaughters())) {
              return std::numeric_limits<float>::quiet_NaN();
            }
            Particle tempParticle = Particle(particle->getMCParticle()->getDaughters().at(daughterNumber));
            return var->function(&tempParticle);
          } else {
            return std::numeric_limits<float>::quiet_NaN();
          }
        };
        return func;
      } else {
        B2FATAL("Wrong number of arguments for meta function mcDaughter");
      }
    }

    Manager::FunctionPtr mcMother(const std::vector<std::string>& arguments)
    {
      if (arguments.size() == 1) {
        const Variable::Manager::Var* var = Manager::Instance().getVariable(arguments[0]);
        auto func = [var](const Particle * particle) -> double {
          if (particle == nullptr)
            return std::numeric_limits<float>::quiet_NaN();
          if (particle->getMCParticle()) // has MC match or is MCParticle
          {
            if (particle->getMCParticle()->getMother() == nullptr) {
              return std::numeric_limits<float>::quiet_NaN();
            }
            Particle tempParticle = Particle(particle->getMCParticle()->getMother());
            return var->function(&tempParticle);
          } else {
            return std::numeric_limits<float>::quiet_NaN();
          }
        };
        return func;
      } else {
        B2FATAL("Wrong number of arguments for meta function mcMother");
      }
    }

    Manager::FunctionPtr genParticle(const std::vector<std::string>& arguments)
    {
      if (arguments.size() == 2) {
        int particleNumber = 0;
        try {
          particleNumber = Belle2::convertString<int>(arguments[0]);
        } catch (boost::bad_lexical_cast&) {
          B2WARNING("First argument of genParticle meta function must be integer!");
          return nullptr;
        }
        const Variable::Manager::Var* var = Manager::Instance().getVariable(arguments[1]);

        auto func = [var, particleNumber](const Particle*) -> double {
          StoreArray<MCParticle> mcParticles("MCParticles");
          if (particleNumber >= mcParticles.getEntries())
          {
            return std::numeric_limits<float>::quiet_NaN();
          }

          MCParticle* mcParticle = mcParticles[particleNumber];
          Particle part = Particle(mcParticle);
          return var->function(&part);
        };
        return func;
      } else {
        B2FATAL("Wrong number of arguments for meta function genParticle");
      }
    }

    Manager::FunctionPtr genUpsilon4S(const std::vector<std::string>& arguments)
    {
      if (arguments.size() == 1) {
        const Variable::Manager::Var* var = Manager::Instance().getVariable(arguments[0]);

        auto func = [var](const Particle*) -> double {
          StoreArray<MCParticle> mcParticles("MCParticles");
          if (mcParticles.getEntries() == 0)
          {
            return std::numeric_limits<float>::quiet_NaN();
          }

          MCParticle* mcUpsilon4S = mcParticles[0];
          if (mcUpsilon4S->getPDG() != 300553)
          {
            return std::numeric_limits<float>::quiet_NaN();
          }

          Particle upsilon4S = Particle(mcUpsilon4S);
          return var->function(&upsilon4S);
        };
        return func;
      } else {
        B2FATAL("Wrong number of arguments for meta function genUpsilon4S");
      }
    }

    Manager::FunctionPtr getVariableByRank(const std::vector<std::string>& arguments)
    {
      if (arguments.size() == 4) {
        std::string listName = arguments[0];
        std::string rankedVariableName = arguments[1];
        std::string returnVariableName = arguments[2];
        std::string extraInfoName = rankedVariableName + "_rank";
        // 'rank' is correctly scoped, but cppcheck support the lambda
        // function syntax and throws a (wrong) variableScope error

        // cppcheck-suppress variableScope
        int rank = 1;
        try {
          rank = Belle2::convertString<int>(arguments[3]);
        } catch (boost::bad_lexical_cast&)  {
          B2ERROR("3rd argument of getVariableByRank meta function (Rank) must be an integer!");
          return nullptr;
        }

        const Variable::Manager::Var* var = Manager::Instance().getVariable(returnVariableName);
        auto func = [var, rank, extraInfoName, listName](const Particle*)-> double {
          StoreObjPtr<ParticleList> list(listName);

          const unsigned int numParticles = list->getListSize();
          for (unsigned int i = 0; i < numParticles; i++)
          {
            const Particle* p = list->getParticle(i);
            if (p->getExtraInfo(extraInfoName) == rank)
              return var->function(p);
          }
          // return 0;
          return std::numeric_limits<double>::signaling_NaN();
        };
        return func;
      } else {
        B2FATAL("Wrong number of arguments for meta function getVariableByRank");
      }
    }

    Manager::FunctionPtr countInList(const std::vector<std::string>& arguments)
    {
      if (arguments.size() == 1 or arguments.size() == 2) {

        std::string listName = arguments[0];
        std::string cutString = "";

        if (arguments.size() == 2) {
          cutString = arguments[1];
        }

        std::shared_ptr<Variable::Cut> cut = std::shared_ptr<Variable::Cut>(Variable::Cut::compile(cutString));

        auto func = [listName, cut](const Particle*) -> double {

          StoreObjPtr<ParticleList> list(listName);
          double sum = 0;
          for (unsigned int i = 0; i < list->getListSize(); i++)
          {
            const Particle* particle = list->getParticle(i);
            if (cut->check(particle)) {
              sum++;
            }
          }
          return sum;
        };
        return func;
      } else {
        B2FATAL("Wrong number of arguments for meta function countInList");
      }
    }

    Manager::FunctionPtr veto(const std::vector<std::string>& arguments)
    {
      if (arguments.size() == 2 or arguments.size() == 3) {

        std::string roeListName = arguments[0];
        std::string cutString = arguments[1];
        int pdgCode = 11;
        if (arguments.size() == 2) {
          B2INFO("Use pdgCode 11 as default in meta variable veto, other arguments: " << roeListName << ", " << cutString);
        } else {
          try {
            pdgCode = Belle2::convertString<int>(arguments[2]);;
          } catch (boost::bad_lexical_cast&) {
            B2WARNING("Third argument of veto meta function must be integer!");
            return nullptr;
          }
        }

        auto flavourType = (Belle2::EvtPDLUtil::hasAntiParticle(pdgCode)) ? Particle::c_Flavored : Particle::c_Unflavored;
        // cppcheck has problems understanding lambda function syntax and throws
        // a warning here about cut being unread. but it is read in the if
        // statements so suppress the false positive
        //
        // cppcheck-suppress unreadVariable
        std::shared_ptr<Variable::Cut> cut = std::shared_ptr<Variable::Cut>(Variable::Cut::compile(cutString));

        auto func = [roeListName, cut, pdgCode, flavourType](const Particle * particle) -> double {
          if (particle == nullptr)
            return std::numeric_limits<float>::quiet_NaN();
          StoreObjPtr<ParticleList> roeList(roeListName);
          TLorentzVector vec = particle->get4Vector();
          for (unsigned int i = 0; i < roeList->getListSize(); i++)
          {
            const Particle* roeParticle = roeList->getParticle(i);
            if (not particle->overlapsWith(roeParticle)) {
              TLorentzVector tempCombination = roeParticle->get4Vector() + vec;
              std::vector<int> indices = { particle->getArrayIndex(), roeParticle->getArrayIndex() };
              Particle tempParticle = Particle(tempCombination, pdgCode, flavourType, indices, particle->getArrayPointer());
              if (cut->check(&tempParticle)) {
                return 1;
              }
            }
          }
          return 0;
        };
        return func;
      } else {
        B2FATAL("Wrong number of arguments for meta function veto");
      }
    }

    Manager::FunctionPtr countDaughters(const std::vector<std::string>& arguments)
    {
      if (arguments.size() == 1) {
        std::string cutString = arguments[0];
        std::shared_ptr<Variable::Cut> cut = std::shared_ptr<Variable::Cut>(Variable::Cut::compile(cutString));
        auto func = [cut](const Particle * particle) -> double {
          if (particle == nullptr)
            return std::numeric_limits<float>::quiet_NaN();
          unsigned int n = 0;
          for (auto& daughter : particle->getDaughters())
          {
            if (cut->check(daughter))
              ++n;
          }
          return n;
        };
        return func;
      } else {
        B2FATAL("Wrong number of arguments for meta function countDaughters");
      }
    }

    Manager::FunctionPtr numberOfNonOverlappingParticles(const std::vector<std::string>& arguments)
    {

      auto func = [arguments](const Particle * particle) -> double {

        unsigned _numberOfNonOverlappingParticles = 0;
        for (const auto& listName : arguments)
        {
          StoreObjPtr<ParticleList> list(listName);
          if (not list.isValid()) {
            B2FATAL("Invalid list named " << listName << " encountered in numberOfNonOverlappingParticles.");
          }
          for (unsigned int i = 0; i < list->getListSize(); i++) {
            const Particle* p = list->getParticle(i);
            if (not particle->overlapsWith(p)) {
              _numberOfNonOverlappingParticles++;
            }
          }
        }
        return _numberOfNonOverlappingParticles;
      };

      return func;

    }

    Manager::FunctionPtr matchedMC(const std::vector<std::string>& arguments)
    {
      if (arguments.size() == 1) {
        const Variable::Manager::Var* var = Manager::Instance().getVariable(arguments[0]);
        auto func = [var](const Particle * particle) -> double {
          const MCParticle* mcp = particle->getMCParticle();
          if (!mcp)   // Has no MC match and is no MCParticle
          {
            return std::numeric_limits<float>::quiet_NaN();
          }
          Particle tmpPart(mcp);
          return var->function(&tmpPart);
        };
        return func;
      } else {
        B2FATAL("Wrong number of arguments for meta function matchedMC");
      }
    }

    Manager::FunctionPtr matchedMCHasPDG(const std::vector<std::string>& arguments)
    {
      if (arguments.size() == 1) {
        int inputPDG = 0 ;
        try {
          inputPDG = Belle2::convertString<int>(arguments[0]);
        } catch (boost::bad_lexical_cast&) {
          B2ERROR("Argument must be an integer value.");
        }

        auto func = [inputPDG](const Particle * particle) -> double{
          const MCParticle* mcp = particle->getRelated<MCParticle>();
          if (!mcp)
            return 0.5;

          if (std::abs(mcp->getPDG()) == inputPDG)
          {
            return 1;
          } else
            return 0;

        };
        return func;
      } else
        B2FATAL("Wrong number of arguments for meta function matchedMC");
    }

    Manager::FunctionPtr totalEnergyOfParticlesInList(const std::vector<std::string>& arguments)
    {
      if (arguments.size() == 1) {
        std::string listName = arguments[0];
        auto func = [listName](const Particle * particle) -> double {

          (void) particle;
          StoreObjPtr<ParticleList> listOfParticles(listName);

          if (!(listOfParticles.isValid())) B2FATAL("Invalid Listname " << listName << " given to totalEnergyOfParticlesInList");
          double totalEnergy = 0;
          int nParticles = listOfParticles->getListSize();
          for (int i = 0; i < nParticles; i++)
          {
            const Particle* part = listOfParticles->getParticle(i);
            const auto& frame = ReferenceFrame::GetCurrent();
            totalEnergy += frame.getMomentum(part).E();
          }
          return totalEnergy;

        };
        return func;
      } else {
        B2FATAL("Wrong number of arguments for meta function totalEnergyOfParticlesInList");
      }
    }

    Manager::FunctionPtr totalPxOfParticlesInList(const std::vector<std::string>& arguments)
    {
      if (arguments.size() == 1) {
        std::string listName = arguments[0];
        auto func = [listName](const Particle*) -> double {
          StoreObjPtr<ParticleList> listOfParticles(listName);

          if (!(listOfParticles.isValid())) B2FATAL("Invalid Listname " << listName << " given to totalPxOfParticlesInList");
          double totalPx = 0;
          int nParticles = listOfParticles->getListSize();
          const auto& frame = ReferenceFrame::GetCurrent();
          for (int i = 0; i < nParticles; i++)
          {
            const Particle* part = listOfParticles->getParticle(i);
            totalPx += frame.getMomentum(part).Px();
          }
          return totalPx;
        };
        return func;
      } else {
        B2FATAL("Wrong number of arguments for meta function totalPxOfParticlesInList");
      }
    }

    Manager::FunctionPtr totalPyOfParticlesInList(const std::vector<std::string>& arguments)
    {
      if (arguments.size() == 1) {
        std::string listName = arguments[0];
        auto func = [listName](const Particle*) -> double {
          StoreObjPtr<ParticleList> listOfParticles(listName);

          if (!(listOfParticles.isValid())) B2FATAL("Invalid Listname " << listName << " given to totalPyOfParticlesInList");
          double totalPy = 0;
          int nParticles = listOfParticles->getListSize();
          const auto& frame = ReferenceFrame::GetCurrent();
          for (int i = 0; i < nParticles; i++)
          {
            const Particle* part = listOfParticles->getParticle(i);
            totalPy += frame.getMomentum(part).Py();
          }
          return totalPy;
        };
        return func;
      } else {
        B2FATAL("Wrong number of arguments for meta function totalPyOfParticlesInList");
      }
    }

    Manager::FunctionPtr totalPzOfParticlesInList(const std::vector<std::string>& arguments)
    {
      if (arguments.size() == 1) {
        std::string listName = arguments[0];
        auto func = [listName](const Particle*) -> double {
          StoreObjPtr<ParticleList> listOfParticles(listName);

          if (!(listOfParticles.isValid())) B2FATAL("Invalid Listname " << listName << " given to totalPzOfParticlesInList");
          double totalPz = 0;
          int nParticles = listOfParticles->getListSize();
          const auto& frame = ReferenceFrame::GetCurrent();
          for (int i = 0; i < nParticles; i++)
          {
            const Particle* part = listOfParticles->getParticle(i);
            totalPz += frame.getMomentum(part).Pz();
          }
          return totalPz;
        };
        return func;
      } else {
        B2FATAL("Wrong number of arguments for meta function totalPzOfParticlesInList");
      }
    }

    Manager::FunctionPtr invMassInLists(const std::vector<std::string>& arguments)
    {
      if (arguments.size() > 0) {

        auto func = [arguments](const Particle * particle) -> double {

          TLorentzVector total4Vector;
          // To make sure particles in particlesList don't overlap.
          std::vector<Particle*> particlePool;

          (void) particle;
          for (const auto& argument : arguments)
          {
            StoreObjPtr <ParticleList> listOfParticles(argument);

            if (!(listOfParticles.isValid())) B2FATAL("Invalid Listname " << argument << " given to invMassInLists");
            int nParticles = listOfParticles->getListSize();
            for (int i = 0; i < nParticles; i++) {
              bool overlaps = false;
              Particle* part = listOfParticles->getParticle(i);
              for (auto poolPart : particlePool) {
                if (part->overlapsWith(poolPart)) {
                  overlaps = true;
                  break;
                }
              }
              if (!overlaps) {
                total4Vector += part->get4Vector();
                particlePool.push_back(part);
              }
            }
          }
          double invariantMass = total4Vector.M();
          return invariantMass;

        };
        return func;
      } else {
        B2FATAL("Wrong number of arguments for meta function invMassInLists");
      }
    }

    Manager::FunctionPtr totalECLEnergyOfParticlesInList(const std::vector<std::string>& arguments)
    {
      if (arguments.size() == 1) {
        std::string listName = arguments[0];
        auto func = [listName](const Particle * particle) -> double {

          (void) particle;
          StoreObjPtr<ParticleList> listOfParticles(listName);

          if (!(listOfParticles.isValid())) B2FATAL("Invalid Listname " << listName << " given to totalEnergyOfParticlesInList");
          double totalEnergy = 0;
          int nParticles = listOfParticles->getListSize();
          for (int i = 0; i < nParticles; i++)
          {
            const Particle* part = listOfParticles->getParticle(i);
            const ECLCluster* cluster = part->getECLCluster();
            const ECLCluster::EHypothesisBit clusterHypothesis = part->getECLClusterEHypothesisBit();
            if (cluster != nullptr) {
              totalEnergy += cluster->getEnergy(clusterHypothesis);
            }
          }
          return totalEnergy;

        };
        return func;
      } else {
        B2FATAL("Wrong number of arguments for meta function totalECLEnergyOfParticlesInList");
      }
    }

    Manager::FunctionPtr maxPtInList(const std::vector<std::string>& arguments)
    {
      if (arguments.size() == 1) {
        std::string listName = arguments[0];
        auto func = [listName](const Particle*) -> double {
          StoreObjPtr<ParticleList> listOfParticles(listName);

          if (!(listOfParticles.isValid())) B2FATAL("Invalid Listname " << listName << " given to maxPtInList");
          int nParticles = listOfParticles->getListSize();
          const auto& frame = ReferenceFrame::GetCurrent();
          double maxPt = 0;
          for (int i = 0; i < nParticles; i++)
          {
            const Particle* part = listOfParticles->getParticle(i);
            const double Pt = frame.getMomentum(part).Pt();
            if (Pt > maxPt) maxPt = Pt;
          }
          return maxPt;
        };
        return func;
      } else {
        B2FATAL("Wrong number of arguments for meta function maxPtInList");
      }
    }

    Manager::FunctionPtr eclClusterTrackMatchedWithCondition(const std::vector<std::string>& arguments)
    {
      if (arguments.size() <= 1) {

        std::string cutString;
        if (arguments.size() == 1)
          cutString = arguments[0];
        std::shared_ptr<Variable::Cut> cut = std::shared_ptr<Variable::Cut>(Variable::Cut::compile(cutString));
        auto func = [cut](const Particle * particle) -> double {

          if (particle == nullptr)
            return std::numeric_limits<double>::quiet_NaN();

          const ECLCluster* cluster = particle->getECLCluster();

          if (cluster)
          {
            auto tracks = cluster->getRelationsFrom<Track>();

            for (const auto& track : tracks) {
              Particle trackParticle(&track, Belle2::Const::pion);

              if (cut->check(&trackParticle))
                return 1;
            }
            return 0;
          }
          return std::numeric_limits<double>::quiet_NaN();
        };
        return func;
      } else {
        B2FATAL("Wrong number of arguments for meta function eclClusterSpecialTrackMatched");
      }
    }

    Manager::FunctionPtr averageValueInList(const std::vector<std::string>& arguments)
    {
      if (arguments.size() == 2) {
        std::string listName = arguments[0];
        const Variable::Manager::Var* var = Manager::Instance().getVariable(arguments[1]);
        if (not var) {
          B2FATAL("Could not find variable named " << arguments[1] << " given to averageValueInList");
        }
        auto func = [listName, var](const Particle*) -> double {
          StoreObjPtr<ParticleList> listOfParticles(listName);

          if (!(listOfParticles.isValid())) B2FATAL("Invalid list name " << listName << " given to averageValueInList");
          int nParticles = listOfParticles->getListSize();
          double average = 0;
          for (int i = 0; i < nParticles; i++)
          {
            const Particle* part = listOfParticles->getParticle(i);
            average += var->function(part) / nParticles;
          }
          return average;
        };
        return func;
      } else {
        B2FATAL("Wrong number of arguments for meta function averageValueInList");
      }
    }

    Manager::FunctionPtr medianValueInList(const std::vector<std::string>& arguments)
    {
      if (arguments.size() == 2) {
        std::string listName = arguments[0];
        const Variable::Manager::Var* var = Manager::Instance().getVariable(arguments[1]);
        if (not var) {
          B2FATAL("Could not find variable named " << arguments[1] << " given to medianValueInList");
        }
        auto func = [listName, var](const Particle*) -> double {
          StoreObjPtr<ParticleList> listOfParticles(listName);

          if (!(listOfParticles.isValid())) B2FATAL("Invalid list name " << listName << " given to medianValueInList");
          int nParticles = listOfParticles->getListSize();
          if (nParticles == 0)
          {
            return std::numeric_limits<double>::quiet_NaN();
          }
          std::vector<double> valuesInList;
          for (int i = 0; i < nParticles; i++)
          {
            const Particle* part = listOfParticles->getParticle(i);
            valuesInList.push_back(var->function(part));
          }
          std::sort(valuesInList.begin(), valuesInList.end());
          if (nParticles % 2 != 0)
          {
            return valuesInList[nParticles / 2];
          } else {
            return 0.5 * (valuesInList[nParticles / 2] + valuesInList[nParticles / 2 - 1]);
          }
        };
        return func;
      } else {
        B2FATAL("Wrong number of arguments for meta function medianValueInList");
      }
    }

    Manager::FunctionPtr angleToClosestInList(const std::vector<std::string>& arguments)
    {
      // expecting the list name
      if (arguments.size() != 1)
        B2FATAL("Wrong number of arguments for meta function angleToClosestInList");
      std::string listname = arguments[0];


      auto func = [listname](const Particle * particle) -> double {
        // get the list and check it's valid
        StoreObjPtr<ParticleList> list(listname);
        if (not list.isValid())
          B2FATAL("Invalid particle list name " << listname << " given to angleToClosestInList");

        // check the list isn't empty
        if (list->getListSize() == 0)
          return std::numeric_limits<double>::quiet_NaN();

        // respect the current frame and get the momentum of our input
        const auto& frame = ReferenceFrame::GetCurrent();
        const auto p_this = frame.getMomentum(particle).Vect();

        // find the particle index with the smallest opening angle
        double minAngle = 2 * M_PI;
        for (unsigned int i = 0; i < list->getListSize(); ++i)
        {
          const Particle* compareme = list->getParticle(i);
          const auto p_compare = frame.getMomentum(compareme).Vect();
          double angle = p_compare.Angle(p_this);
          if (minAngle > angle) minAngle = angle;
        }
        return minAngle;
      };
      return func;
    }

    Manager::FunctionPtr closestInList(const std::vector<std::string>& arguments)
    {
      // expecting the list name and a variable name
      if (arguments.size() != 2)
        B2FATAL("Wrong number of arguments for meta function closestInList");
      std::string listname = arguments[0];

      // the requested variable and check it exists
      const Variable::Manager::Var* var = Manager::Instance().getVariable(arguments[1]);
      if (not var)
        B2FATAL("Invalid variable name " << arguments[1] << " given to closestInList");

      auto func = [listname, var](const Particle * particle) -> double {
        // get the list and check it's valid
        StoreObjPtr<ParticleList> list(listname);
        if (not list.isValid())
          B2FATAL("Invalid particle list name " << listname << " given to closestInList");

        // respect the current frame and get the momentum of our input
        const auto& frame = ReferenceFrame::GetCurrent();
        const auto p_this = frame.getMomentum(particle).Vect();

        // find the particle index with the smallest opening angle
        double minAngle = 2 * M_PI;
        int iClosest = -1;
        for (unsigned int i = 0; i < list->getListSize(); ++i)
        {
          const Particle* compareme = list->getParticle(i);
          const auto p_compare = frame.getMomentum(compareme).Vect();
          double angle = p_compare.Angle(p_this);
          if (minAngle > angle) {
            minAngle = angle;
            iClosest = i;
          }
        }

        // final check that the list wasn't empty (or some other problem)
        if (iClosest == -1) return std::numeric_limits<double>::quiet_NaN();

        return var->function(list->getParticle(iClosest));
      };
      return func;
    }

    Manager::FunctionPtr angleToMostB2BInList(const std::vector<std::string>& arguments)
    {
      // expecting the list name
      if (arguments.size() != 1)
        B2FATAL("Wrong number of arguments for meta function angleToMostB2BInList");
      std::string listname = arguments[0];

      auto func = [listname](const Particle * particle) -> double {
        // get the list and check it's valid
        StoreObjPtr<ParticleList> list(listname);
        if (not list.isValid())
          B2FATAL("Invalid particle list name " << listname << " given to angleToMostB2BInList");

        // check the list isn't empty
        if (list->getListSize() == 0)
          return std::numeric_limits<double>::quiet_NaN();

        // respect the current frame and get the momentum of our input
        const auto& frame = ReferenceFrame::GetCurrent();
        const auto p_this = frame.getMomentum(particle).Vect();

        // find the most back-to-back (the largest opening angle before they
        // start getting smaller again!)
        double maxAngle = 0;
        for (unsigned int i = 0; i < list->getListSize(); ++i)
        {
          const Particle* compareme = list->getParticle(i);
          const auto p_compare = frame.getMomentum(compareme).Vect();
          double angle = p_compare.Angle(p_this);
          if (maxAngle < angle) maxAngle = angle;
        }
        return maxAngle;
      };
      return func;
    }

    Manager::FunctionPtr mostB2BInList(const std::vector<std::string>& arguments)
    {
      // expecting the list name and a variable name
      if (arguments.size() != 2)
        B2FATAL("Wrong number of arguments for meta function mostB2BInList");
      std::string listname = arguments[0];

      // the requested variable and check it exists
      const Variable::Manager::Var* var = Manager::Instance().getVariable(arguments[1]);
      if (not var)
        B2FATAL("Invalid variable name " << arguments[1] << " given to mostB2BInList");

      auto func = [listname, var](const Particle * particle) -> double {
        // get the list and check it's valid
        StoreObjPtr<ParticleList> list(listname);
        if (not list.isValid())
          B2FATAL("Invalid particle list name " << listname << " given to mostB2BInList");

        // respect the current frame and get the momentum of our input
        const auto& frame = ReferenceFrame::GetCurrent();
        const auto p_this = frame.getMomentum(particle).Vect();

        // find the most back-to-back (the largest opening angle before they
        // start getting smaller again!)
        double maxAngle = -1.0;
        int iMostB2B = -1;
        for (unsigned int i = 0; i < list->getListSize(); ++i)
        {
          const Particle* compareme = list->getParticle(i);
          const auto p_compare = frame.getMomentum(compareme).Vect();
          double angle = p_compare.Angle(p_this);
          if (maxAngle < angle) {
            maxAngle = angle;
            iMostB2B = i;
          }
        }

        // final check that the list wasn't empty (or some other problem)
        if (iMostB2B == -1) return std::numeric_limits<double>::quiet_NaN();

        return var->function(list->getParticle(iMostB2B));
      };
      return func;
    }


    Manager::FunctionPtr daughterCombination(const std::vector<std::string>& arguments)
    {
      // Expect 2 or more arguments.
      if (arguments.size() >= 2) {
        // First argument is the variable name
        const Variable::Manager::Var* var = Manager::Instance().getVariable(arguments[0]);

        // Core function: calculates a variable combining an arbitrary number of particles
        auto func = [var, arguments](const Particle * particle) -> double {
          if (particle == nullptr)
          {
            B2WARNING("Trying to access a daughter that does not exist. Skipping");
            return std::numeric_limits<float>::quiet_NaN();
          }
          const auto& frame = ReferenceFrame::GetCurrent();

          // Sum of the 4-momenta of all the selected daughters
          TLorentzVector pSum(0, 0, 0, 0);

          // Loop over the arguments. Each one of them is a generalizedIndex,
          // pointing to a particle in the decay tree.
          for (unsigned int iCoord = 1; iCoord < arguments.size(); iCoord++)
          {
            auto generalizedIndex = arguments[iCoord];
            const Particle* dauPart = particle->getParticleFromGeneralizedIndexString(generalizedIndex);
            if (dauPart)
              pSum +=  frame.getMomentum(dauPart);
            else {
              B2WARNING("Trying to access a daughter that does not exist. Index = " << generalizedIndex);
              return std::numeric_limits<float>::quiet_NaN();
            }
          }

          // Make a dummy particle out of the sum of the 4-momenta of the selected daughters
          Particle* sumOfDaughters = new Particle(pSum, 100); // 100 is one of the special numbers

          // Calculate the variable on the dummy particle
          return var->function(sumOfDaughters);
        };
        return func;
      } else
        B2FATAL("Wrong number of arguments for meta function daughterCombination");
    }



    Manager::FunctionPtr useAlternativeDaughterHypothesis(const std::vector<std::string>& arguments)
    {
      /*
       `arguments` contains the variable to calculate and a list of colon-separated index-particle pairs.
       Overall, it looks like {"M", "0:K+", "1:p+", "3:e-"}.
       The code is thus divided in two parts:
       1) Parsing. A loop over the elements of `arguments` that first separates the variable from the rest, and then splits all the index:particle
          pairs, filling a std::vector with the indexes and another one with the new mass values.
       2) Replacing: A loop over the particle's daughters. We take the 4-momentum of each of them, recalculating it with a new mass if needed, and then we calculate
          the variable value using the sum of all the 4-momenta, both updated and non-updated ones.
      */

      // Expect 2 or more arguments.
      if (arguments.size() >= 2) {

        //----
        // 1) parsing
        //----

        // First argument is the variable name
        const Variable::Manager::Var* var = Manager::Instance().getVariable(arguments[0]);

        // Parses the other arguments, which are in the form of index:particleName pairs,
        // and stores indexes and masses in two std::vectors
        std::vector<unsigned int>indexesToBeReplaced = {};
        std::vector<double>massesToBeReplaced = {};

        // Loop over the arguments to parse them
        for (unsigned int iCoord = 1; iCoord < arguments.size(); iCoord++) {
          auto replacedDauString = arguments[iCoord];
          // Split the string in index and new mass
          std::vector<std::string> indexAndMass;
          boost::split(indexAndMass, replacedDauString, boost::is_any_of(":"));

          // Checks that the index:particleName pair is properly formatted.
          if (indexAndMass.size() > 2) {
            B2WARNING("The string indicating which daughter's mass should be replaced contains more than two elements separated by a colon. Perhaps you tried to pass a generalized index, which is not supported yet for this variable. The offending string is "
                      << replacedDauString << ", while a correct syntax looks like 0:K+.");
            return nullptr;
          }

          if (indexAndMass.size() < 2) {
            B2WARNING("The string indicating which daughter's mass should be replaced contains only one colon-separated element instead of two. The offending string is "
                      << replacedDauString << ", while a correct syntax looks like 0:K+.");
            return nullptr;
          }

          // indexAndMass[0] is the daughter index as string. Try to convert it
          int dauIndex = 0;
          try {
            dauIndex = Belle2::convertString<int>(indexAndMass[0]);
          } catch (boost::bad_lexical_cast&) {
            B2WARNING("Found the string " << indexAndMass[0] << "instead of a daughter index.");
            return nullptr;
          }

          // Determine PDG code  corresponding to indexAndMass[1] using the particle names defined in evt.pdl
          TParticlePDG* particlePDG = TDatabasePDG::Instance()->GetParticle(indexAndMass[1].c_str());
          if (!particlePDG) {
            B2WARNING("Particle not in evt.pdl file! " << indexAndMass[1]);
            return nullptr;
          }

          // Stores the indexes and the masses in the vectors that will be passed to the lambda function
          int pdgCode = particlePDG->PdgCode();
          double dauNewMass = TDatabasePDG::Instance()->GetParticle(pdgCode)->Mass() ;
          indexesToBeReplaced.push_back(dauIndex);
          massesToBeReplaced.push_back(dauNewMass);
        } // End of parsing

        //----
        // 2) replacing
        //----

        // Core function: creates a new particle from the original one changing
        // some of the daughters' masses
        auto func = [var, indexesToBeReplaced, massesToBeReplaced](const Particle * particle) -> double {
          if (particle == nullptr)
          {
            B2WARNING("Trying to access a particle that does not exist. Skipping");
            return std::numeric_limits<float>::quiet_NaN();
          }

          const auto& frame = ReferenceFrame::GetCurrent();

          // Sum of the 4-momenta of all the daughters with the new mass assumptions
          TLorentzVector pSum(0, 0, 0, 0);

          for (unsigned int iDau = 0; iDau < particle->getNDaughters(); iDau++)
          {
            const Particle* dauPart = particle->getDaughter(iDau);
            if (not dauPart) {
              B2WARNING("Trying to access a daughter that does not exist. Index = " << iDau);
              return std::numeric_limits<float>::quiet_NaN();
            }

            TLorentzVector dauMom =  frame.getMomentum(dauPart);

            // This can be improved with a faster algorithm to check if an std::vector contains a
            // certain element
            for (unsigned int iReplace = 0; iReplace < indexesToBeReplaced.size(); iReplace++) {
              if (indexesToBeReplaced[iReplace] == iDau) {
                double p_x = dauMom.Vect().Px();
                double p_y = dauMom.Vect().Py();
                double p_z = dauMom.Vect().Pz();
                dauMom.SetXYZM(p_x, p_y, p_z, massesToBeReplaced[iReplace]);
                break;
              }
            }
            pSum = pSum + dauMom;
          } // End of loop over number of daughter

          // Make a dummy particle out of the sum of the 4-momenta of the selected daughters
          Particle* sumOfDaughters = new Particle(pSum, 100); // 100 is one of the special numbers

          // Calculate the variable on the dummy particle
          return var->function(sumOfDaughters);
        }; // end of lambda function
        return func;
      }// end of check on number of arguments
      else
        B2FATAL("Wrong number of arguments for meta function useAlternativeDaughterHypothesis");
    }

<<<<<<< HEAD
    Manager::FunctionPtr varForFirstMCAncestorOfType(const std::vector<std::string>& arguments)
=======
    Manager::FunctionPtr firstMCAncestorOfType(const std::vector<std::string>& arguments)
>>>>>>> 2f07f92e
    {
      if (arguments.size() == 2) {
        int pdg_code = -1;
        std::string arg = arguments[0];
        std::string variable_of_interest = arguments[1];
        TParticlePDG* part = TDatabasePDG::Instance()->GetParticle(arg.c_str());

        if (part != nullptr) {
          pdg_code = std::abs(part->PdgCode());
<<<<<<< HEAD
        } else {
=======
        }

        if (pdg_code == -1) {
>>>>>>> 2f07f92e
          try {
            pdg_code = Belle2::convertString<int>(arg);
          } catch (std::exception& e) {}
        }

        if (pdg_code == -1) {
<<<<<<< HEAD
          B2FATAL("Ancestor " + arg + " is not recognised. Please provide valid PDG code or particle name.");
=======
          B2FATAL("Ancestor " + arg + " is not recognised. Please provide valid PDG code from or particle name.");
>>>>>>> 2f07f92e
        }

        auto func = [pdg_code, variable_of_interest](const Particle * particle) -> double {
          const Particle* p = particle;
<<<<<<< HEAD
          int ancestor_level = Manager::Instance().getVariable("hasAncestor(" + std::to_string(pdg_code) + ", 0)")->function(p);
          if ((ancestor_level <= 0) or (isnan(ancestor_level)))
=======
          const MCParticle* i_p;
          try{
            i_p = p->getMCParticle();
          } catch (std::exception& e) {}

          if (i_p == nullptr)
>>>>>>> 2f07f92e
          {
            return std::numeric_limits<float>::quiet_NaN();
          }

<<<<<<< HEAD
          const MCParticle* i_p;
          i_p = p->getMCParticle();

          for (int a = 0; a < ancestor_level ; a = a + 1)
          {
            i_p = i_p->getMother();
          }
          const Particle* m_p = new Particle(i_p);
          return Manager::Instance().getVariable(variable_of_interest)->function(m_p);
        };
        return func;
      } else {
        B2FATAL("Wrong number of arguments for meta function varForFirstMCAncestorOfType (expected 2: type and variable of interest)");
=======
          while (true)
          {
            const MCParticle* mother;
            try {
              mother = i_p->getMother();
            } catch (std::exception& e) {}

            if (mother == nullptr) {
              return std::numeric_limits<float>::quiet_NaN();
            }

            if (std::abs(mother->getPDG()) == std::abs(pdg_code)) {
              const Particle* m_p = new Particle(mother);
              return Manager::Instance().getVariable(variable_of_interest)->function(m_p);
            }
            i_p = mother;
          }
          return std::numeric_limits<float>::quiet_NaN();
        };
        return func;
      } else {
        B2FATAL("Wrong number of arguments for meta function firstMCAncestorOfType (expected 2: type and variable of interest)");
>>>>>>> 2f07f92e
      }
    }





    VARIABLE_GROUP("MetaFunctions");
    REGISTER_VARIABLE("nCleanedECLClusters(cut)", nCleanedECLClusters,
                      "[Eventbased] Returns the number of clean Clusters in the event\n"
                      "Clean clusters are defined by the clusters which pass the given cut assuming a photon hypothesis.");
    REGISTER_VARIABLE("nCleanedTracks(cut)", nCleanedTracks,
                      "[Eventbased] Returns the number of clean Tracks in the event\n"
                      "Clean tracks are defined by the tracks which pass the given cut assuming a pion hypothesis.");
    REGISTER_VARIABLE("formula(v1 + v2 * [v3 - v4] / v5^v6)", formula, R"DOCSTRING(
Returns the result of the given formula, where v1 to vN are variables or floating
point numbers. Currently the only supported operations are addition (``+``),
subtraction (``-``), multiplication (``*``), division (``/``) and power (``^``
or ``**``). Parenthesis can be in the form of square brackets ``[v1 * v2]``
or normal brackets ``(v1 * v2)``. It will work also with variables taking
arguments. Operator precedence is taken into account. For example ::

    (daughter(0, E) + daughter(1, E))**2 - p**2 + 0.138

.. versionchanged:: release-03-00-00
   now both, ``[]`` and ``()`` can be used for grouping operations, ``**`` can
   be used for exponent and float literals are possible directly in the
   formula.
)DOCSTRING");
    REGISTER_VARIABLE("useRestFrame(variable)", useRestFrame,
                      "Returns the value of the variable using the rest frame of the given particle as current reference frame.\n"
                      "E.g. useRestFrame(daughter(0, p)) returns the total momentum of the first daughter in its mother's rest-frame");
    REGISTER_VARIABLE("useCMSFrame(variable)", useCMSFrame,
                      "Returns the value of the variable using the CMS frame as current reference frame.\n"
                      "E.g. useCMSFrame(E) returns the energy of a particle in the CMS frame.");
    REGISTER_VARIABLE("useLabFrame(variable)", useLabFrame, R"DOC(
Returns the value of ``variable`` in the *lab* frame.

.. tip::
    The lab frame is the default reference frame, usually you don't need to use this meta-variable. 
    E.g. ``useLabFrame(E)`` returns the energy of a particle in the Lab frame, same as just ``E``.

Specifying the lab frame is useful in some corner-cases. For example:
``useRestFrame(daughter(0, formula(E - useLabFrame(E))))`` which is the difference of the first daughter's energy in the rest frame of the mother (current particle) with the same daughter's lab-frame energy.
)DOC");
    REGISTER_VARIABLE("useTagSideRecoilRestFrame(variable, daughterIndexTagB)", useTagSideRecoilRestFrame,
                      "Returns the value of the variable in the rest frame of the recoiling particle to the tag side B meson.\n"
                      "The variable should only be applied to an Upsilon(4S) list.\n"
                      "E.g. ``useTagSideRecoilRestFrame(daughter(1, daughter(1, p)), 0)`` applied on a Upsilon(4S) list (``Upsilon(4S)->B+:tag B-:sig``) returns the momentum of the second daughter of the signal B meson in the signal B meson rest frame.");
    REGISTER_VARIABLE("passesCut(cut)", passesCut,
                      "Returns 1 if particle passes the cut otherwise 0.\n"
                      "Useful if you want to write out if a particle would have passed a cut or not.\n"
                      "Returns NaN if particle is a nullptr.");
    REGISTER_VARIABLE("passesEventCut(cut)", passesEventCut,
                      "[Eventbased] Returns 1 if event passes the cut otherwise 0.\n"
                      "Useful if you want to select events passing a cut without looping into particles, such as for skimming.\n");
    REGISTER_VARIABLE("countDaughters(cut)", countDaughters,
                      "Returns number of direct daughters which satisfy the cut.\n"
                      "Used by the skimming package (for what exactly?)\n"
                      "Returns NaN if particle is a nullptr.");
    REGISTER_VARIABLE("varFor(pdgCode, variable)", varFor,
                      "Returns the value of the variable for the given particle if its abs(pdgCode) agrees with the given one.\n"
                      "E.g. varFor(11, p) returns the momentum if the particle is an electron or a positron.");
    REGISTER_VARIABLE("varForMCGen(variable)", varForMCGen,
                      "Returns the value of the variable for the given particle if the MC particle related to it is primary, not virtual, and not initial.\n"
                      "If no MC particle is related to the given particle, or the MC particle is not primary, virtual, or initial, NaN will be returned.\n"
                      "E.g. varForMCGen(PDG) returns the PDG code of the MC particle related to the given particle if it is primary, not virtual, and not initial.");
    REGISTER_VARIABLE("nParticlesInList(particleListName)", nParticlesInList,
                      "Returns number of particles in the given particle List.");
    REGISTER_VARIABLE("isInList(particleListName)", isInList,
                      "Returns 1.0 if the particle is in the list provided, 0.0 if not. Note that this only checks the particle given. For daughters of composite particles, please see isDaughterOfList().");
    REGISTER_VARIABLE("isDaughterOfList(particleListNames)", isDaughterOfList,
                      "Returns 1 if the given particle is a daughter of at least one of the particles in the given particle Lists.");
    REGISTER_VARIABLE("isDescendantOfList(particleListName[, anotherParticleListName][, generationFlag = -1])", isDescendantOfList, R"DOC(
                      Returns 1 if the given particle appears in the decay chain of the particles in the given ParticleLists.

                      Passing an integer as the last argument, allows to check if the particle belongs to the specific generation:

                      * ``isDescendantOfList(<particle_list>,1)`` returns 1 if particle is a daughter of the list,
                      * ``isDescendantOfList(<particle_list>,2)`` returns 1 if particle is a granddaughter of the list,
                      * ``isDescendantOfList(<particle_list>,3)`` returns 1 if particle is a great-granddaughter of the list, etc.
                      * Default value is ``-1`` that is inclusive for all generations.
                      )DOC");
    REGISTER_VARIABLE("isMCDescendantOfList(particleListName[, anotherParticleListName][, generationFlag = -1])", isMCDescendantOfList, R"DOC(
                      Returns 1 if the given particle is linked to the same MC particle as any reconstructed daughter of the decay lists.

                      Passing an integer as the last argument, allows to check if the particle belongs to the specific generation:

                      * ``isMCDescendantOfList(<particle_list>,1)`` returns 1 if particle is matched to the same particle as any daughter of the list,
                      * ``isMCDescendantOfList(<particle_list>,2)`` returns 1 if particle is matched to the same particle as any granddaughter of the list,
                      * ``isMCDescendantOfList(<particle_list>,3)`` returns 1 if particle is matched to the same particle as any great-granddaughter of the list, etc.
                      * Default value is ``-1`` that is inclusive for all generations.

                      It makes only sense for lists created with `fillParticleListFromMC` function with ``addDaughters=True`` argument.
                      )DOC");

    REGISTER_VARIABLE("sourceObjectIsInList(particleListName)", sourceObjectIsInList, R"DOC(
Returns 1.0 if the underlying mdst object (e.g. track, or cluster) was used to create a particle in ``particleListName``, 0.0 if not. 

.. note::
  This only makes sense for particles that are not composite. Returns -1 for composite particles.
)DOC");
    REGISTER_VARIABLE("isGrandDaughterOfList(particleListNames)", isGrandDaughterOfList,
                      "Returns 1 if the given particle is a grand daughter of at least one of the particles in the given particle Lists.");
    REGISTER_VARIABLE("daughter(i, variable)", daughter,
                      "Returns value of variable for the i-th daughter. E.g.\n"
                      "  - daughter(0, p) returns the total momentum of the first daughter.\n"
                      "  - daughter(0, daughter(1, p) returns the total momentum of the second daughter of the first daughter.\n\n"
                      "Returns NaN if particle is nullptr or if the given daughter-index is out of bound (>= amount of daughters).");
    REGISTER_VARIABLE("mcDaughter(i, variable)", mcDaughter,
                      "Returns the value of the requested variable for the i-th Monte Carlo daughter of the particle.\n"
                      "Returns NaN if the particle is nullptr, if the particle is not matched to an MC particle,"
                      "or if the i-th MC daughter does not exist.\n"
                      "E.g. mcDaughter(0, PDG) will return the PDG code of the first MC daughter of the matched MC"
                      "particle of the reconstructed particle the function is applied to./n"
                      "The meta variable can also be nested: mcDaughter(0, mcDaughter(1, PDG)).");
    REGISTER_VARIABLE("mcMother(variable)", mcMother,
                      "Returns the value of the requested variable for the Monte Carlo mother of the particle.\n"
                      "Returns NaN if the particle is nullptr, if the particle is not matched to an MC particle,"
                      "or if the MC mother does not exist.\n"
                      "E.g. mcMother(PDG) will return the PDG code of the MC mother of the matched MC"
                      "particle of the reconstructed particle the function is applied to.\n"
                      "The meta variable can also be nested: mcMother(mcMother(PDG)).");
    REGISTER_VARIABLE("genParticle(index, variable)", genParticle,  R"DOC(
[Eventbased] Returns the ``variable`` for the ith generator particle.
The arguments of the function must be the ``index`` of the particle in the MCParticle Array, 
and ``variable``, the name of the function or variable for that generator particle.
If ``index`` goes beyond the length of the MCParticles array, -999 will be returned.

E.g. ``genParticle(0, p)`` returns the total momentum of the first MCParticle, which is 
the Upsilon(4S) in a generic decay.
``genParticle(0, mcDaughter(1, p)`` returns the total momentum of the second daughter of
the first MC Particle, which is the momentum of the second B meson in a generic decay.
)DOC");
    REGISTER_VARIABLE("genUpsilon4S(variable)", genUpsilon4S, R"DOC(
[Eventbased] Returns the ``variable`` evaluated for the generator-level :math:`\Upsilon(4S)`.
If no generator level :math:`\Upsilon(4S)` exists for the event, -999 will be returned.

E.g. ``genUpsilon4S(p)`` returns the total momentum of the :math:`\Upsilon(4S)` in a generic decay.
``genUpsilon4S(mcDaughter(1, p)`` returns the total momentum of the second daughter of the
generator-level :math:`\Upsilon(4S)` (i.e. the momentum of the second B meson in a generic decay.
)DOC");
    REGISTER_VARIABLE("daughterProductOf(variable)", daughterProductOf,
                      "Returns product of a variable over all daughters.\n"
                      "E.g. daughterProductOf(extraInfo(SignalProbability)) returns the product of the SignalProbabilitys of all daughters.");
    REGISTER_VARIABLE("daughterSumOf(variable)", daughterSumOf,
                      "Returns sum of a variable over all daughters.\n"
                      "E.g. daughterSumOf(nDaughters) returns the number of grand-daughters.");
    REGISTER_VARIABLE("daughterLowest(variable)", daughterLowest,
                      "Returns the lowest value of the given variable among all daughters.\n"
                      "E.g. useCMSFrame(daughterLowest(p)) returns the lowest momentum in CMS frame.");
    REGISTER_VARIABLE("daughterHighest(variable)", daughterHighest,
                      "Returns the highest value of the given variable among all daughters.\n"
                      "E.g. useCMSFrame(daughterHighest(p)) returns the highest momentum in CMS frame.");
    REGISTER_VARIABLE("daughterDiffOf(i, j, variable)", daughterDiffOf,
                      "Returns the difference of a variable between the two given daughters.\n"
                      "E.g. useRestFrame(daughterDiffOf(0, 1, p)) returns the momentum difference between first and second daughter in the rest frame of the given particle.\n"
                      "(That means that it returns p_j - p_i)\n"
                      "Nota Bene: for the particular case 'variable=phi' you should use the 'daughterDiffOfPhi' function.");
    REGISTER_VARIABLE("grandDaughterDiffOf(i, j, variable)", grandDaughterDiffOf,
                      "Returns the difference of a variable between the first daughters of the two given daughters.\n"
                      "E.g. useRestFrame(grandDaughterDiffOf(0, 1, p)) returns the momentum difference between the first daughters of the first and second daughter in the rest frame of the given particle.\n"
                      "(That means that it returns p_j - p_i)\n"
                      "Nota Bene: for the particular case 'variable=phi' you should use the 'grandDaughterDiffOfPhi' function.");
    REGISTER_VARIABLE("daughterDiffOfPhi(i, j)", daughterDiffOfPhi,
                      "Returns the difference in phi between the two given daughters.\n"
                      "The difference is signed and takes account of the ordering of the given daughters.\n"
                      "The function returns phi_j - phi_i.\n"
                      "For a generic variable difference, see daughterDiffOf.");
    REGISTER_VARIABLE("grandDaughterDiffOfPhi(i, j)", grandDaughterDiffOfPhi,
                      "Returns the difference in phi between the first daughters of the two given daughters.\n"
                      "The difference is signed and takes account of the ordering of the given daughters.\n"
                      "The function returns phi_j - phi_i.\n");
    REGISTER_VARIABLE("daughterDiffOfClusterPhi(i, j)", daughterDiffOfClusterPhi,
                      "Returns the difference in phi between the ECLClusters of two given daughters.\n"
                      "The difference is signed and takes account of the ordering of the given daughters.\n"
                      "The function returns phi_j - phi_i.\n"
                      "The function returns NaN if at least one of the daughters is not matched to or not based on an ECLCluster.\n"
                      "For a generic variable difference, see daughterDiffOf.");
    REGISTER_VARIABLE("grandDaughterDiffOfClusterPhi(i, j)", grandDaughterDiffOfClusterPhi,
                      "Returns the difference in phi between the ECLClusters of the daughters of the two given daughters.\n"
                      "The difference is signed and takes account of the ordering of the given daughters.\n"
                      "The function returns phi_j - phi_i.\n"
                      "The function returns NaN if at least one of the daughters is not matched to or not based on an ECLCluster.\n");
    REGISTER_VARIABLE("daughterDiffOfPhiCMS(i, j)", daughterDiffOfPhiCMS,
                      "Returns the difference in phi between the two given daughters in the CMS frame.\n"
                      "The difference is signed and takes account of the ordering of the given daughters.\n"
                      "The function returns phi_j - phi_i.\n"
                      "For a generic variable difference, see daughterDiffOf.");
    REGISTER_VARIABLE("daughterDiffOfClusterPhiCMS(i, j)", daughterDiffOfClusterPhiCMS,
                      "Returns the difference in phi between the ECLClusters of two given daughters in the CMS frame.\n"
                      "The difference is signed and takes account of the ordering of the given daughters.\n"
                      "The function returns phi_j - phi_i.\n"
                      "The function returns NaN if at least one of the daughters is not matched to or not based on an ECLCluster.\n"
                      "For a generic variable difference, see daughterDiffOf.");
    REGISTER_VARIABLE("daughterNormDiffOf(i, j, variable)", daughterNormDiffOf,
                      "Returns the normalized difference of a variable between the two given daughters.\n"
                      "E.g. daughterNormDiffOf(0, 1, p) returns the normalized momentum difference between first and second daughter in the lab frame.");
    REGISTER_VARIABLE("daughterMotherDiffOf(i, variable)", daughterMotherDiffOf,
                      "Returns the difference of a variable between the given daughter and the mother particle itself.\n"
                      "E.g. useRestFrame(daughterMotherDiffOf(0, p)) returns the momentum difference between the given particle and its first daughter in the rest frame of the mother.");
    REGISTER_VARIABLE("daughterMotherNormDiffOf(i, variable)", daughterMotherNormDiffOf,
                      "Returns the normalized difference of a variable between the given daughter and the mother particle itself.\n"
                      "E.g. daughterMotherNormDiffOf(1, p) returns the normalized momentum difference between the given particle and its second daughter in the lab frame.");
    REGISTER_VARIABLE("daughterAngleInBetween(daughterIndex_1, daughterIndex_2, [daughterIndex_3])", daughterAngleInBetween, R"DOC(
Returns the angle in between any pair of particles belonging to the same decay tree. 
The particles are identified via generalized daughter indexes, which are simply colon-separated lists of daughter indexes, ordered starting from the root particle. For example, ``0:1:3``  identifies the fourth daughter (3) of the second daughter (1) of the first daughter (0) of the mother particle. ``1`` simply identifies the second daughter of the root particle. 

Both two and three generalized indexes can be given to ``daughterAngleInBetween``. If two indices are given, the variable returns the angle between the momenta of the two given particles. If three indices are given,  the variable returns the angle between the momentum of the third particle and a vector which is the sum of the first two daughter momenta.

.. tip::
    ``daughterAngleInBetween(0, 3)`` will return the angle between the first and fourth daughter.
    ``daughterAngleInBetween(0, 1, 3)`` will return the angle between the fourth daughter and the sum of the first and second daughter. 
    ``daughterAngleInBetween(0:0, 3:0)`` will return the angle between the first daughter of the first daughter, and the first daughter of the fourth daughter

)DOC");
    REGISTER_VARIABLE("daughterClusterAngleInBetween(i, j)", daughterClusterAngleInBetween,
                      "Returns function which returns the angle between clusters associated to the two daughters."
                      "If two indices given: returns the angle between the momenta of the clusters associated to the two given daughters."
                      "If three indices given: returns the angle between the momentum of the third particle's cluster and a vector "
                      "which is the sum of the first two daughter's cluster momenta."
                      "Returns nan if any of the daughters specified don't have an associated cluster."
                      "The arguments in the argument vector must be integers corresponding to the ith and jth (and kth) daughters.");
    REGISTER_VARIABLE("daughterInvM(i, j)", daughterInvM,
                      "Returns the invariant Mass adding the Lorentz vectors of the given daughters.\n"
                      "E.g. daughterInvM(0, 1, 2) returns the invariant Mass m = sqrt((p0 + p1 + p2)^2) of first, second and third daughter.");
    REGISTER_VARIABLE("extraInfo(name)", extraInfo,
                      "Returns extra info stored under the given name.\n"
                      "The extraInfo has to be set first by a module like MVAExpert. If nothing is set under this name, -999 is returned.\n"
                      "If particle is a nullptr, -999 is returned. Please use eventExtraInfo(name) if you want EventExtraInfo variable.\n"
                      "E.g. extraInfo(SignalProbability) returns the SignalProbability calculated by the MVAExpert.");
    REGISTER_VARIABLE("eventExtraInfo(name)", eventExtraInfo,
                      "[Eventbased] Returns extra info stored under the given name in the event extra info.\n"
                      "The extraInfo has to be set first by another module like MVAExpert in event mode.\n"
                      "If nothing is set under this name, -999 is returned.");
    REGISTER_VARIABLE("eventCached(variable)", eventCached,
                      "[Eventbased] Returns value of event-based variable and caches this value in the EventExtraInfo.\n"
                      "The result of second call to this variable in the same event will be provided from the cache.");
    REGISTER_VARIABLE("particleCached(variable)", particleCached,
                      "Returns value of given variable and caches this value in the ParticleExtraInfo of the provided particle.\n"
                      "The result of second call to this variable on the same particle will be provided from the cache.");
    REGISTER_VARIABLE("modulo(variable, n)", modulo,
                      "Returns rest of division of variable by n.");
    REGISTER_VARIABLE("abs(variable)", abs,
                      "Returns absolute value of the given variable.\n"
                      "E.g. abs(mcPDG) returns the absolute value of the mcPDG, which is often useful for cuts.");
    REGISTER_VARIABLE("max(var1,var2)", max,
                      "Returns max value of two variables.\n");
    REGISTER_VARIABLE("min(var1,var2)", min,
                      "Returns min value of two variables.\n");
    REGISTER_VARIABLE("sin(variable)", sin,
                      "Returns sin value of the given variable.\n"
                      "E.g. sin(?) returns the sine of the value of the variable.");
    REGISTER_VARIABLE("cos(variable)", cos,
                      "Returns cos value of the given variable.\n"
                      "E.g. sin(?) returns the cosine of the value of the variable.");
    REGISTER_VARIABLE("log10(variable)", log10,
                      "Returns log10 value of the given variable.\n"
                      "E.g. log10(?) returns the log10 of the value of the variable.");
    REGISTER_VARIABLE("isNAN(variable)", isNAN,
                      "Returns true if variable value evaluates to nan (determined via std::isnan(double)).\n"
                      "Useful for debugging.");
    REGISTER_VARIABLE("ifNANgiveX(variable, x)", ifNANgiveX,
                      "Returns x (has to be a number) if variable value is nan (determined via std::isnan(double)).\n"
                      "Useful for technical purposes while training MVAs.");
    REGISTER_VARIABLE("isInfinity(variable)", isInfinity,
                      "Returns true if variable value evaluates to infinity (determined via std::isinf(double)).\n"
                      "Useful for debugging.");
    REGISTER_VARIABLE("conditionalVariableSelector(cut, variableIfTrue, variableIfFalse)", conditionalVariableSelector,
                      "Returns one of the two supplied variables, depending on whether the particle passes the supplied cut.\n"
                      "The first variable is returned if the particle passes the cut, and the second variable is returned otherwise.");
    REGISTER_VARIABLE("pValueCombination(p1, p2, ...)", pValueCombination,
                      "Returns the combined p-value of the provided p-values according to the formula given in `Nucl. Instr. and Meth. A 411 (1998) 449 <https://doi.org/10.1016/S0168-9002(98)00293-9>`_ .\n"
                      "If any of the p-values is invalid, i.e. smaller than zero, -1 is returned.");
    REGISTER_VARIABLE("veto(particleList, cut, pdgCode = 11)", veto,
                      "Combines current particle with particles from the given particle list and returns 1 if the combination passes the provided cut. \n"
                      "For instance one can apply this function on a signal Photon and provide a list of all photons in the rest of event and a cut \n"
                      "around the neutral Pion mass (e.g. 0.130 < M < 0.140). \n"
                      "If a combination of the signal Photon with a ROE photon fits this criteria, hence looks like a neutral pion, the veto-Metavariable will return 1");
    REGISTER_VARIABLE("matchedMC(variable)", matchedMC,
                      "Returns variable output for the matched MCParticle by constructing a temporary Particle from it.\n"
                      "This may not work too well if your variable requires accessing daughters of the particle.\n"
                      "E.g. matchedMC(p) returns the total momentum of the related MCParticle.\n"
                      "Returns NaN if no matched MCParticle exists.");
    REGISTER_VARIABLE("countInList(particleList, cut='')", countInList,
                      "Returns number of particle which pass given in cut in the specified particle list.\n"
                      "Useful for creating statistics about the number of particles in a list.\n"
                      "E.g. countInList(e+, isSignal == 1) returns the number of correctly reconstructed electrons in the event.\n"
                      "The variable is event-based and does not need a valid particle pointer as input.");
    REGISTER_VARIABLE("getVariableByRank(particleList, rankedVariableName, variableName, rank)", getVariableByRank, R"DOC(
                      Returns the value of ``variableName`` for the candidate in the ``particleList`` with the requested ``rank``.

                      .. note::
                        The `BestCandidateSelection` module available via `rankByHighest` / `rankByLowest` has to be used before.

                      .. warning::
                        The first candidate matching the given rank is used.
                        Thus, it is not recommended to use this variable in conjunction with ``allowMultiRank`` in the `BestCandidateSelection` module.

                      The suffix ``_rank`` is automatically added to the argument ``rankedVariableName``,
                      which either has to be the name of the variable used to order the candidates or the selected outputVariable name without the ending ``_rank``.
                      This means that your selected name for the rank variable has to end with ``_rank``.

                      An example of this variable's usage is given in the tutorial `B2A602-BestCandidateSelection <https://stash.desy.de/projects/B2/repos/software/browse/analysis/examples/tutorials/B2A602-BestCandidateSelection.py>`_
                      )DOC");
    REGISTER_VARIABLE("matchedMCHasPDG(PDGCode)", matchedMCHasPDG,
                      "Returns if the absolute value of aPDGCode of a MCParticle related to a Particle matches a given PDGCode."
                      "Returns 0/0.5/1 if PDGCode does not match/is not available/ matches");
    REGISTER_VARIABLE("numberOfNonOverlappingParticles(pList1, pList2, ...)", numberOfNonOverlappingParticles,
                      "Returns the number of non-overlapping particles in the given particle lists"
                      "Useful to check if there is additional physics going on in the detector if one reconstructed the Y4S");
    REGISTER_VARIABLE("totalEnergyOfParticlesInList(particleListName)", totalEnergyOfParticlesInList,
                      "Returns the total energy of particles in the given particle List.");
    REGISTER_VARIABLE("totalPxOfParticlesInList(particleListName)", totalPxOfParticlesInList,
                      "Returns the total momentum Px of particles in the given particle List.");
    REGISTER_VARIABLE("totalPyOfParticlesInList(particleListName)", totalPyOfParticlesInList,
                      "Returns the total momentum Py of particles in the given particle List.");
    REGISTER_VARIABLE("totalPzOfParticlesInList(particleListName)", totalPzOfParticlesInList,
                      "Returns the total momentum Pz of particles in the given particle List.");
    REGISTER_VARIABLE("invMassInLists(pList1, pList2, ...)", invMassInLists,
                      "Returns the invariant mass of the combination of particles in the given particle lists.");
    REGISTER_VARIABLE("totalECLEnergyOfParticlesInList(particleListName)", totalECLEnergyOfParticlesInList,
                      "Returns the total ECL energy of particles in the given particle List.");
    REGISTER_VARIABLE("maxPtInList(particleListName)", maxPtInList,
                      "Returns maximum transverse momentum Pt in the given particle List.");
    REGISTER_VARIABLE("eclClusterSpecialTrackMatched(cut)", eclClusterTrackMatchedWithCondition,
                      "Returns if at least one Track that satisfies the given condition is related to the ECLCluster of the Particle.");
    REGISTER_VARIABLE("averageValueInList(particleListName, variable)", averageValueInList,
                      "Returns the arithmetic mean of the given variable of the particles in the given particle list.");
    REGISTER_VARIABLE("medianValueInList(particleListName, variable)", medianValueInList,
                      "Returns the median value of the given variable of the particles in the given particle list.");
    REGISTER_VARIABLE("angleToClosestInList(particleListName)", angleToClosestInList,
                      "Returns the angle between this particle and the closest particle (smallest opening angle) in the list provided.");
    REGISTER_VARIABLE("closestInList(particleListName, variable)", closestInList,
                      "Returns `variable` for the closest particle (smallest opening angle) in the list provided.");
    REGISTER_VARIABLE("angleToMostB2BInList(particleListName)", angleToMostB2BInList,
                      "Returns the angle between this particle and the most back-to-back particle (closest opening angle to 180) in the list provided.");
    REGISTER_VARIABLE("mostB2BInList(particleListName, variable)", mostB2BInList,
                      "Returns `variable` for the most back-to-back particle (closest opening angle to 180) in the list provided.");
    REGISTER_VARIABLE("daughterCombination(variable, daughterIndex_1, daughterIndex_2 ... daughterIndex_n)", daughterCombination,R"DOC(
Returns a ``variable`` function only of the 4-momentum calculated on an arbitrary set of (grand)daughters. 

.. warning::
    ``variable`` can only be a function of the daughters' 4-momenta.

Daughters from different generations of the decay tree can be combined using generalized daughter indexes, which are simply colon-separated 
the list of daughter indexes, starting from the root particle: for example, ``0:1:3``  identifies the fourth 
daughter (3) of the second daughter (1) of the first daughter (0) of the mother particle.

.. tip::
    ``daughterCombination(M, 0, 3, 4)`` will return the invariant mass of the system made of the first, fourth and fifth daughter of particle. 
    ``daughterCombination(M, 0:0, 3:0)`` will return the invariant mass of the system made of the first daughter of the first daughter and the first daughter of the fourth daughter.

)DOC");
    REGISTER_VARIABLE("useAlternativeDaughterHypothesis(variable, daughterIndex_1:newMassHyp_1, ..., daughterIndex_n:newMassHyp_n)", useAlternativeDaughterHypothesis,R"DOC(
Returns a ``variable`` calculated using new mass hypotheses for (some of) the particle's daughers. 

.. warning::
    ``variable`` can only be a function of the particle 4-momentum, which is re-calculated as the sum of the daughters' 4-momenta. 
    This means that if you made a kinematic fit without updating the daughters' momenta, the result of this variable will not reflect the effect of the kinematic fit.
    Also, the track fit is not performed again: the variable only re-calculates the 4-vectors using different mass assumptions. The alternative mass assumpion is 
    used only internally by the variable, and is not stored in the datastore (i.e the daughters are not permanently changed).

.. warning::
    Generalized daughter indexes are not supported (yet!): this variable can be used only on first-generation daughters.

.. tip::
    ``useAlternativeDaughterHypothesis(M, 0:K+, 2:pi-)`` will return the invariant mass of the particle assuming that the first daughter is a kaon and the third is a pion, instead of whatever was used in reconstructing the decay. 
    ``useAlternativeDaughterHypothesis(mRecoil, 1:p+)`` will return the recoil mass of the particle assuming that the second daughter is a proton instead of whatever was used in reconstructing the decay. 

)DOC");
<<<<<<< HEAD
    REGISTER_VARIABLE("varForFirstMCAncestorOfType(type, variable)",varForFirstMCAncestorOfType,R"DOC(Returns requested variable of the first ancestor of the given type.
Ancestor type can be set up by PDG code or by particle name (check evt.pdl for valid particle names))DOC")
=======
    REGISTER_VARIABLE("firstMCAncestorOfType(type, variable)",firstMCAncestorOfType,R"DOC(Returns requested variable of the first ancestor of the given type.)DOC")
>>>>>>> 2f07f92e

  }
}<|MERGE_RESOLUTION|>--- conflicted
+++ resolved
@@ -2505,11 +2505,8 @@
         B2FATAL("Wrong number of arguments for meta function useAlternativeDaughterHypothesis");
     }
 
-<<<<<<< HEAD
+
     Manager::FunctionPtr varForFirstMCAncestorOfType(const std::vector<std::string>& arguments)
-=======
-    Manager::FunctionPtr firstMCAncestorOfType(const std::vector<std::string>& arguments)
->>>>>>> 2f07f92e
     {
       if (arguments.size() == 2) {
         int pdg_code = -1;
@@ -2519,44 +2516,26 @@
 
         if (part != nullptr) {
           pdg_code = std::abs(part->PdgCode());
-<<<<<<< HEAD
+
         } else {
-=======
-        }
-
-        if (pdg_code == -1) {
->>>>>>> 2f07f92e
           try {
             pdg_code = Belle2::convertString<int>(arg);
           } catch (std::exception& e) {}
         }
 
         if (pdg_code == -1) {
-<<<<<<< HEAD
           B2FATAL("Ancestor " + arg + " is not recognised. Please provide valid PDG code or particle name.");
-=======
-          B2FATAL("Ancestor " + arg + " is not recognised. Please provide valid PDG code from or particle name.");
->>>>>>> 2f07f92e
         }
 
         auto func = [pdg_code, variable_of_interest](const Particle * particle) -> double {
           const Particle* p = particle;
-<<<<<<< HEAD
+
           int ancestor_level = Manager::Instance().getVariable("hasAncestor(" + std::to_string(pdg_code) + ", 0)")->function(p);
           if ((ancestor_level <= 0) or (isnan(ancestor_level)))
-=======
-          const MCParticle* i_p;
-          try{
-            i_p = p->getMCParticle();
-          } catch (std::exception& e) {}
-
-          if (i_p == nullptr)
->>>>>>> 2f07f92e
           {
             return std::numeric_limits<float>::quiet_NaN();
           }
 
-<<<<<<< HEAD
           const MCParticle* i_p;
           i_p = p->getMCParticle();
 
@@ -2570,30 +2549,6 @@
         return func;
       } else {
         B2FATAL("Wrong number of arguments for meta function varForFirstMCAncestorOfType (expected 2: type and variable of interest)");
-=======
-          while (true)
-          {
-            const MCParticle* mother;
-            try {
-              mother = i_p->getMother();
-            } catch (std::exception& e) {}
-
-            if (mother == nullptr) {
-              return std::numeric_limits<float>::quiet_NaN();
-            }
-
-            if (std::abs(mother->getPDG()) == std::abs(pdg_code)) {
-              const Particle* m_p = new Particle(mother);
-              return Manager::Instance().getVariable(variable_of_interest)->function(m_p);
-            }
-            i_p = mother;
-          }
-          return std::numeric_limits<float>::quiet_NaN();
-        };
-        return func;
-      } else {
-        B2FATAL("Wrong number of arguments for meta function firstMCAncestorOfType (expected 2: type and variable of interest)");
->>>>>>> 2f07f92e
       }
     }
 
@@ -2965,12 +2920,8 @@
     ``useAlternativeDaughterHypothesis(mRecoil, 1:p+)`` will return the recoil mass of the particle assuming that the second daughter is a proton instead of whatever was used in reconstructing the decay. 
 
 )DOC");
-<<<<<<< HEAD
     REGISTER_VARIABLE("varForFirstMCAncestorOfType(type, variable)",varForFirstMCAncestorOfType,R"DOC(Returns requested variable of the first ancestor of the given type.
 Ancestor type can be set up by PDG code or by particle name (check evt.pdl for valid particle names))DOC")
-=======
-    REGISTER_VARIABLE("firstMCAncestorOfType(type, variable)",firstMCAncestorOfType,R"DOC(Returns requested variable of the first ancestor of the given type.)DOC")
->>>>>>> 2f07f92e
 
   }
 }