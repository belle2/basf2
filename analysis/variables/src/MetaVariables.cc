/**************************************************************************
 * basf2 (Belle II Analysis Software Framework)                           *
 * Author: The Belle II Collaboration                                     *
 *                                                                        *
 * See git log for contributors and copyright holders.                    *
 * This file is licensed under LGPL-3.0, see LICENSE.md.                  *
 **************************************************************************/

#include <analysis/variables/MetaVariables.h>
#include <analysis/VariableManager/Utility.h>
#include <analysis/dataobjects/EventExtraInfo.h>
#include <analysis/dataobjects/Particle.h>
#include <analysis/dataobjects/ParticleList.h>
#include <analysis/dataobjects/RestOfEvent.h>
#include <analysis/utility/PCmsLabTransform.h>
#include <analysis/utility/ReferenceFrame.h>
#include <analysis/utility/EvtPDLUtil.h>
#include <analysis/ClusterUtility/ClusterUtils.h>
#include <analysis/variables/VariableFormulaConstructor.h>

#include <framework/logging/Logger.h>
#include <framework/datastore/StoreArray.h>
#include <framework/datastore/StoreObjPtr.h>
#include <framework/utilities/Conversion.h>
#include <framework/utilities/MakeROOTCompatible.h>
#include <framework/gearbox/Const.h>

#include <mdst/dataobjects/Track.h>
#include <mdst/dataobjects/MCParticle.h>
#include <mdst/dataobjects/ECLCluster.h>
#include <mdst/dataobjects/TrackFitResult.h>

#include <boost/algorithm/string.hpp>
#include <limits>

#include <cmath>
#include <stdexcept>
#include <memory>
#include <string>
#include <regex>

#include <TDatabasePDG.h>

namespace Belle2 {
  namespace Variable {

    Manager::FunctionPtr useRestFrame(const std::vector<std::string>& arguments)
    {
      if (arguments.size() == 1) {
        const Variable::Manager::Var* var = Manager::Instance().getVariable(arguments[0]);
        auto func = [var](const Particle * particle) -> double {
          UseReferenceFrame<RestFrame> frame(particle);
          double result = std::get<double>(var->function(particle));
          return result;
        };
        return func;
      } else {
        B2FATAL("Wrong number of arguments for meta function useRestFrame");
      }
    }

    Manager::FunctionPtr useCMSFrame(const std::vector<std::string>& arguments)
    {
      if (arguments.size() == 1) {
        const Variable::Manager::Var* var = Manager::Instance().getVariable(arguments[0]);
        auto func = [var](const Particle * particle) -> double {
          UseReferenceFrame<CMSFrame> frame;
          double result = std::get<double>(var->function(particle));
          return result;
        };
        return func;
      } else {
        B2FATAL("Wrong number of arguments for meta function useCMSFrame");
      }
    }

    Manager::FunctionPtr useLabFrame(const std::vector<std::string>& arguments)
    {
      if (arguments.size() == 1) {
        const Variable::Manager::Var* var = Manager::Instance().getVariable(arguments[0]);
        auto func = [var](const Particle * particle) -> double {
          UseReferenceFrame<LabFrame> frame;
          double result = std::get<double>(var->function(particle));
          return result;
        };
        return func;
      } else {
        B2FATAL("Wrong number of arguments for meta function useLabFrame");
      }
    }

    Manager::FunctionPtr useTagSideRecoilRestFrame(const std::vector<std::string>& arguments)
    {
      if (arguments.size() == 2) {
        const Variable::Manager::Var* var = Manager::Instance().getVariable(arguments[0]);

        int daughterIndexTagB = 0;
        try {
          daughterIndexTagB = Belle2::convertString<int>(arguments[1]);
        } catch (std::invalid_argument&) {
          B2FATAL("Second argument of useTagSideRecoilRestFrame meta function must be integer!");
        }

        auto func = [var, daughterIndexTagB](const Particle * particle) -> double {
          if (particle->getPDGCode() != 300553)
          {
            B2ERROR("Variable should only be used on a Upsilon(4S) Particle List!");
            return std::numeric_limits<float>::quiet_NaN();
          }

          PCmsLabTransform T;
          TLorentzVector pSigB = T.getBeamFourMomentum() - particle->getDaughter(daughterIndexTagB)->get4Vector();
          Particle tmp(pSigB, -particle->getDaughter(daughterIndexTagB)->getPDGCode());

          UseReferenceFrame<RestFrame> frame(&tmp);
          double result = std::get<double>(var->function(particle));
          return result;
        };

        return func;
      } else {
        B2FATAL("Wrong number of arguments for meta function useTagSideRecoilRestFrame");
      }
    }

    Manager::FunctionPtr useParticleRestFrame(const std::vector<std::string>& arguments)
    {
      if (arguments.size() == 2) {
        const Variable::Manager::Var* var = Manager::Instance().getVariable(arguments[0]);
        std::string listName = arguments[1];
        auto func = [var, listName](const Particle * particle) -> double {
          StoreObjPtr<ParticleList> list(listName);
          unsigned listSize = list->getListSize();
          if (listSize == 0)
            return std::numeric_limits<float>::quiet_NaN();
          if (listSize > 1)
            B2WARNING("The selected ParticleList contains more than 1 Particles in this event. The variable useParticleRestFrame will use only the first candidate, and the result may not be the expected one."
            << LogVar("ParticleList", listName)
            << LogVar("Number of candidates in the list", listSize));
          const Particle* p = list->getParticle(0);
          UseReferenceFrame<RestFrame> frame(p);
          double result = std::get<double>(var->function(particle));
          return result;
        };
        return func;
      } else {
        B2FATAL("Wrong number of arguments for meta function useParticleRestFrame.");
      }
    }

    Manager::FunctionPtr useRecoilParticleRestFrame(const std::vector<std::string>& arguments)
    {
      if (arguments.size() == 2) {
        const Variable::Manager::Var* var = Manager::Instance().getVariable(arguments[0]);
        std::string listName = arguments[1];
        auto func = [var, listName](const Particle * particle) -> double {
          StoreObjPtr<ParticleList> list(listName);
          unsigned listSize = list->getListSize();
          if (listSize == 0)
            return std::numeric_limits<float>::quiet_NaN();
          if (listSize > 1)
            B2WARNING("The selected ParticleList contains more than 1 Particles in this event. The variable useParticleRestFrame will use only the first candidate, and the result may not be the expected one."
            << LogVar("ParticleList", listName)
            << LogVar("Number of candidates in the list", listSize));
          const Particle* p = list->getParticle(0);
          PCmsLabTransform T;
          TLorentzVector recoil = T.getBeamFourMomentum() - p->get4Vector();
          /* Let's use 0 as PDG code to avoid wrong assumptions. */
          Particle pRecoil(recoil, 0);
          pRecoil.setVertex(particle->getVertex());
          UseReferenceFrame<RestFrame> frame(&pRecoil);
          double result = std::get<double>(var->function(particle));
          return result;
        };
        return func;
      } else {
        B2FATAL("Wrong number of arguments for meta function useParticleRestFrame.");
      }
    }

    Manager::FunctionPtr extraInfo(const std::vector<std::string>& arguments)
    {
      if (arguments.size() == 1) {
        auto extraInfoName = arguments[0];
        auto func = [extraInfoName](const Particle * particle) -> double {
          if (particle == nullptr)
          {
            B2WARNING("Returns NaN because the particle is nullptr! If you want EventExtraInfo variables, please use eventExtraInfo() instead");
            return std::numeric_limits<float>::quiet_NaN();
          }
          if (particle->hasExtraInfo(extraInfoName))
          {
            return particle->getExtraInfo(extraInfoName);
          } else {
            return std::numeric_limits<float>::quiet_NaN();
          }
        };
        return func;
      } else {
        B2FATAL("Wrong number of arguments for meta function extraInfo");
      }
    }

    Manager::FunctionPtr eventExtraInfo(const std::vector<std::string>& arguments)
    {
      if (arguments.size() == 1) {
        auto extraInfoName = arguments[0];
        auto func = [extraInfoName](const Particle*) -> double {
          StoreObjPtr<EventExtraInfo> eventExtraInfo;
          if (not eventExtraInfo.isValid())
            return std::numeric_limits<float>::quiet_NaN();
          if (eventExtraInfo->hasExtraInfo(extraInfoName))
          {
            return eventExtraInfo->getExtraInfo(extraInfoName);
          } else {
            return std::numeric_limits<float>::quiet_NaN();
          }
        };
        return func;
      } else {
        B2FATAL("Wrong number of arguments for meta function extraInfo");
      }
    }

    Manager::FunctionPtr eventCached(const std::vector<std::string>& arguments)
    {
      if (arguments.size() == 1) {
        const Variable::Manager::Var* var = Manager::Instance().getVariable(arguments[0]);
        std::string key = std::string("__") + makeROOTCompatible(var->name);
        auto func = [var, key](const Particle*) -> double {

          StoreObjPtr<EventExtraInfo> eventExtraInfo;
          if (not eventExtraInfo.isValid())
            eventExtraInfo.create();
          if (eventExtraInfo->hasExtraInfo(key))
          {
            return eventExtraInfo->getExtraInfo(key);
          } else {
            double value = std::numeric_limits<double>::quiet_NaN();
            if (std::holds_alternative<double>(var->function(nullptr)))
            {
              value = std::get<double>(var->function(nullptr));
            } else if (std::holds_alternative<int>(var->function(nullptr)))
            {
              return std::get<int>(var->function(nullptr));
            } else if (std::holds_alternative<bool>(var->function(nullptr)))
            {
              return std::get<bool>(var->function(nullptr));
            }
            eventExtraInfo->addExtraInfo(key, value);
            return value;
          }
        };
        return func;
      } else {
        B2FATAL("Wrong number of arguments for meta function eventCached");
      }
    }

    Manager::FunctionPtr particleCached(const std::vector<std::string>& arguments)
    {
      if (arguments.size() == 1) {
        const Variable::Manager::Var* var = Manager::Instance().getVariable(arguments[0]);
        std::string key = std::string("__") + makeROOTCompatible(var->name);
        auto func = [var, key](const Particle * particle) -> double {

          if (particle->hasExtraInfo(key))
          {
            return particle->getExtraInfo(key);
          } else {
            double value = std::get<double>(var->function(particle));
            // Remove constness from Particle pointer.
            // The extra-info is used as a cache in our case,
            // indicated by the double-underscore in front of the key.
            // One could implement the cache as a separate property of the particle object
            // and mark it as mutable, however, this would only lead to code duplication
            // and an increased size of the particle object.
            // Thus, we decided to use the extra-info field and cast away the const in this case.
            const_cast<Particle*>(particle)->addExtraInfo(key, value);
            return value;
          }
        };
        return func;
      } else {
        B2FATAL("Wrong number of arguments for meta function particleCached");
      }
    }

    // Formula of other variables, going to require a space between all operators and operations.
    // Later can add some check for : (colon) trailing + or - to distinguish between particle lists
    // and operations, but for now cbf.
    Manager::FunctionPtr formula(const std::vector<std::string>& arguments)
    {
      if (arguments.size() != 1) B2FATAL("Wrong number of arguments for meta function formula");
      FormulaParser<VariableFormulaConstructor> parser;
      try {
        return parser.parse(arguments[0]);
      } catch (std::runtime_error& e) {
        B2FATAL(e.what());
      }
    }

    Manager::FunctionPtr nCleanedTracks(const std::vector<std::string>& arguments)
    {
      if (arguments.size() <= 1) {

        std::string cutString;
        if (arguments.size() == 1)
          cutString = arguments[0];
        std::shared_ptr<Variable::Cut> cut = std::shared_ptr<Variable::Cut>(Variable::Cut::compile(cutString));
        auto func = [cut](const Particle*) -> int {

          int number_of_tracks = 0;
          StoreArray<Track> tracks;
          for (const auto& track : tracks)
          {
            const TrackFitResult* trackFit = track.getTrackFitResultWithClosestMass(Const::pion);
            if (trackFit->getChargeSign() == 0) {
              // Ignore track
            } else {
              Particle particle(&track, Const::pion);
              if (cut->check(&particle))
                number_of_tracks++;
            }
          }

          return number_of_tracks;

        };
        return func;
      } else {
        B2FATAL("Wrong number of arguments for meta function nCleanedTracks");
      }
    }

    Manager::FunctionPtr nCleanedECLClusters(const std::vector<std::string>& arguments)
    {
      if (arguments.size() <= 1) {

        std::string cutString;
        if (arguments.size() == 1)
          cutString = arguments[0];
        std::shared_ptr<Variable::Cut> cut = std::shared_ptr<Variable::Cut>(Variable::Cut::compile(cutString));
        auto func = [cut](const Particle*) -> int {

          int number_of_clusters = 0;
          StoreArray<ECLCluster> clusters;
          for (const auto& cluster : clusters)
          {
            // look only at momentum of N1 (n photons) ECLClusters
            if (!cluster.hasHypothesis(ECLCluster::EHypothesisBit::c_nPhotons))
              continue;

            Particle particle(&cluster);
            if (cut->check(&particle))
              number_of_clusters++;
          }

          return number_of_clusters;

        };
        return func;
      } else {
        B2FATAL("Wrong number of arguments for meta function nCleanedECLClusters");
      }
    }

    Manager::FunctionPtr passesCut(const std::vector<std::string>& arguments)
    {
      if (arguments.size() == 1) {
        std::string cutString = arguments[0];
        std::shared_ptr<Variable::Cut> cut = std::shared_ptr<Variable::Cut>(Variable::Cut::compile(cutString));
        auto func = [cut](const Particle * particle) -> bool {
          if (cut->check(particle))
            return 1;
          else
            return 0;
        };
        return func;
      } else {
        B2FATAL("Wrong number of arguments for meta function passesCut");
      }
    }

    Manager::FunctionPtr passesEventCut(const std::vector<std::string>& arguments)
    {
      if (arguments.size() == 1) {
        std::string cutString = arguments[0];
        std::shared_ptr<Variable::Cut> cut = std::shared_ptr<Variable::Cut>(Variable::Cut::compile(cutString));
        auto func = [cut](const Particle*) -> bool {
          if (cut->check(nullptr))
            return 1;
          else
            return 0;
        };
        return func;
      } else {
        B2FATAL("Wrong number of arguments for meta function passesEventCut");
      }
    }

    Manager::FunctionPtr varFor(const std::vector<std::string>& arguments)
    {
      if (arguments.size() == 2) {
        int pdgCode = 0;
        try {
          pdgCode = Belle2::convertString<int>(arguments[0]);
        } catch (std::invalid_argument&) {
          B2FATAL("The first argument of varFor meta function must be a positive integer!");
        }
        const Variable::Manager::Var* var = Manager::Instance().getVariable(arguments[1]);
        auto func = [pdgCode, var](const Particle * particle) -> double {
          if (std::abs(particle->getPDGCode()) == std::abs(pdgCode))
          {
            if (std::holds_alternative<double>(var->function(particle))) {
              return std::get<double>(var->function(particle));
            } else if (std::holds_alternative<int>(var->function(particle))) {
              return std::get<int>(var->function(particle));
            } else if (std::holds_alternative<bool>(var->function(particle))) {
              return std::get<bool>(var->function(particle));
            } else return std::numeric_limits<double>::quiet_NaN();
          } else return std::numeric_limits<double>::quiet_NaN();
        };
        return func;
      } else {
        B2FATAL("Wrong number of arguments for meta function varFor");
      }
    }

    Manager::FunctionPtr varForMCGen(const std::vector<std::string>& arguments)
    {
      if (arguments.size() == 1) {
        const Variable::Manager::Var* var = Manager::Instance().getVariable(arguments[0]);
        auto func = [var](const Particle * particle) -> double {
          if (particle->getMCParticle())
          {
            if (particle->getMCParticle()->getStatus(MCParticle::c_PrimaryParticle)
            && (! particle->getMCParticle()->getStatus(MCParticle::c_IsVirtual))
            && (! particle->getMCParticle()->getStatus(MCParticle::c_Initial))) {
              if (std::holds_alternative<double>(var->function(particle))) {
                return std::get<double>(var->function(particle));
              } else if (std::holds_alternative<int>(var->function(particle))) {
                return std::get<int>(var->function(particle));
              } else if (std::holds_alternative<bool>(var->function(particle))) {
                return std::get<bool>(var->function(particle));
              } else return std::numeric_limits<double>::quiet_NaN();
            } else return std::numeric_limits<double>::quiet_NaN();
          } else return std::numeric_limits<double>::quiet_NaN();
        };
        return func;
      } else {
        B2FATAL("Wrong number of arguments for meta function varForMCGen");
      }
    }

    Manager::FunctionPtr nParticlesInList(const std::vector<std::string>& arguments)
    {
      if (arguments.size() == 1) {
        std::string listName = arguments[0];
        auto func = [listName](const Particle * particle) -> int {

          (void) particle;
          StoreObjPtr<ParticleList> listOfParticles(listName);

          if (!(listOfParticles.isValid())) B2FATAL("Invalid Listname " << listName << " given to nParticlesInList");

          return listOfParticles->getListSize();

        };
        return func;
      } else {
        B2FATAL("Wrong number of arguments for meta function nParticlesInList");
      }
    }

    Manager::FunctionPtr isInList(const std::vector<std::string>& arguments)
    {
      // unpack arguments, there should be only one: the name of the list we're checking
      if (arguments.size() != 1) {
        B2FATAL("Wrong number of arguments for isInList");
      }
      auto listName = arguments[0];

      auto func = [listName](const Particle * particle) -> bool {

        // check the list exists
        StoreObjPtr<ParticleList> list(listName);
        if (!(list.isValid()))
        {
          B2FATAL("Invalid Listname " << listName << " given to isInList");
        }

        // is the particle in the list?
        return list->contains(particle);

      };
      return func;
    }

    Manager::FunctionPtr sourceObjectIsInList(const std::vector<std::string>& arguments)
    {
      // unpack arguments, there should be only one: the name of the list we're checking
      if (arguments.size() != 1) {
        B2FATAL("Wrong number of arguments for sourceObjectIsInList");
      }
      auto listName = arguments[0];

      auto func = [listName](const Particle * particle) -> int {

        // check the list exists
        StoreObjPtr<ParticleList> list(listName);
        if (!(list.isValid()))
        {
          B2FATAL("Invalid Listname " << listName << " given to sourceObjectIsInList");
        }

        // this only makes sense for particles that are *not* composite and come
        // from some mdst object (tracks, clusters..)
        Particle::EParticleSourceObject particlesource = particle->getParticleSource();
        if (particlesource == Particle::EParticleSourceObject::c_Composite
        or particlesource == Particle::EParticleSourceObject::c_Undefined)
          return -1;

        // it *is* possible to have a particle list from different sources (like
        // hadrons from the ECL and KLM) so we have to check each particle in
        // the list individually
        for (unsigned i = 0; i < list->getListSize(); ++i)
        {
          Particle* iparticle = list->getParticle(i);
          if (particlesource == iparticle->getParticleSource())
            if (particle->getMdstArrayIndex() == iparticle->getMdstArrayIndex())
              return 1;
        }
        return 0;

      };
      return func;
    }

    Manager::FunctionPtr mcParticleIsInMCList(const std::vector<std::string>& arguments)
    {
      // unpack arguments, there should be only one: the name of the list we're checking
      if (arguments.size() != 1) {
        B2FATAL("Wrong number of arguments for mcParticleIsInMCList");
      }
      auto listName = arguments[0];

      auto func = [listName](const Particle * particle) -> bool {

        // check the list exists
        StoreObjPtr<ParticleList> list(listName);
        if (!(list.isValid()))
          B2FATAL("Invalid Listname " << listName << " given to mcParticleIsInMCList");

        // this can only be true for mc-matched particles or particles are created from MCParticles
        const MCParticle* mcp = particle->getMCParticle();
        if (mcp == nullptr) return false;

        // check every particle in the input list is not matched to (or created from) the same MCParticle
        for (unsigned i = 0; i < list->getListSize(); ++i)
        {
          const MCParticle* imcp = list->getParticle(i)->getMCParticle();
          if ((imcp != nullptr) and (mcp->getArrayIndex() == imcp->getArrayIndex()))
            return true;
        }
        return false;
      };
      return func;
    }

    Manager::FunctionPtr isDaughterOfList(const std::vector<std::string>& arguments)
    {
      B2WARNING("isDaughterOfList is outdated and replaced by isDescendantOfList.");
      std::vector<std::string> new_arguments = arguments;
      new_arguments.push_back(std::string("1"));
      return isDescendantOfList(new_arguments);
    }

    Manager::FunctionPtr isGrandDaughterOfList(const std::vector<std::string>& arguments)
    {
      B2WARNING("isGrandDaughterOfList is outdated and replaced by isDescendantOfList.");
      std::vector<std::string> new_arguments = arguments;
      new_arguments.push_back(std::string("2"));
      return isDescendantOfList(new_arguments);
    }

    Manager::FunctionPtr isDescendantOfList(const std::vector<std::string>& arguments)
    {
      if (arguments.size() > 0) {
        auto listNames = arguments;
        auto func = [listNames](const Particle * particle) -> bool {
          bool output = false;
          int generation_flag = -1;
          try {
            generation_flag = Belle2::convertString<int>(listNames.back());
          } catch (std::exception& e) {}

          for (auto& iListName : listNames)
          {
            try {
              Belle2::convertString<int>(iListName);
              continue;
            } catch (std::exception& e) {}

            // Creating recursive lambda
            auto list_comparison  = [](auto && self, const Particle * m, const Particle * p, int flag)-> bool {
              bool result = false;
              for (unsigned i = 0; i < m->getNDaughters(); ++i)
              {
                const Particle* daughter = m->getDaughter(i);
                if ((flag == 1.) or (flag < 0)) {
                  if (p->isCopyOf(daughter)) {
                    return true;
                  }
                }

                if (flag != 1.) {
                  if (daughter->getNDaughters() > 0) {
                    result = self(self, daughter, p, flag - 1);
                    if (result == 1) {
                      return true;
                    }
                  }
                }
              }
              return result;
            };

            StoreObjPtr<ParticleList> listOfParticles(iListName);

            if (!(listOfParticles.isValid())) B2FATAL("Invalid Listname " << iListName << " given to isDescendantOfList");

            for (unsigned i = 0; i < listOfParticles->getListSize(); ++i) {
              Particle* iParticle = listOfParticles->getParticle(i);
              output = list_comparison(list_comparison, iParticle, particle, generation_flag);
              if (output) {
                return output;
              }
            }
          }
          return output;
        };
        return func;
      } else {
        B2FATAL("Wrong number of arguments for meta function isDescendantOfList");
      }
    }

    Manager::FunctionPtr isMCDescendantOfList(const std::vector<std::string>& arguments)
    {
      if (arguments.size() > 0) {
        auto listNames = arguments;
        auto func = [listNames](const Particle * particle) -> bool {
          bool output = false;
          int generation_flag = -1;
          try {
            generation_flag = Belle2::convertString<int>(listNames.back());
          } catch (std::exception& e) {}

          if (particle->getMCParticle() == nullptr)
          {
            return false;
          }

          for (auto& iListName : listNames)
          {
            try {
              std::stod(iListName);
              continue;
            } catch (std::exception& e) {}
            // Creating recursive lambda
            auto list_comparison  = [](auto && self, const Particle * m, const Particle * p, int flag)-> bool {
              bool result = false;
              for (unsigned i = 0; i < m->getNDaughters(); ++i)
              {
                const Particle* daughter = m->getDaughter(i);
                if ((flag == 1.) or (flag < 0)) {
                  if (daughter->getMCParticle() != nullptr) {
                    if (p->getMCParticle()->getArrayIndex() == daughter->getMCParticle()->getArrayIndex()) {
                      return true;
                    }
                  }
                }
                if (flag != 1.) {
                  if (daughter->getNDaughters() > 0) {
                    result = self(self, daughter, p, flag - 1);
                    if (result) {
                      return true;
                    }
                  }
                }
              }
              return result;
            };

            StoreObjPtr<ParticleList> listOfParticles(iListName);

            if (!(listOfParticles.isValid())) B2FATAL("Invalid Listname " << iListName << " given to isMCDescendantOfList");

            for (unsigned i = 0; i < listOfParticles->getListSize(); ++i) {
              Particle* iParticle = listOfParticles->getParticle(i);
              output = list_comparison(list_comparison, iParticle, particle, generation_flag);
              if (output) {
                return output;
              }
            }
          }
          return output;
        };
        return func;
      } else {
        B2FATAL("Wrong number of arguments for meta function isMCDescendantOfList");
      }
    }

    Manager::FunctionPtr daughterProductOf(const std::vector<std::string>& arguments)
    {
      if (arguments.size() == 1) {
        const Variable::Manager::Var* var = Manager::Instance().getVariable(arguments[0]);
        auto func = [var](const Particle * particle) -> double {
          double product = 1.0;
          if (particle->getNDaughters() == 0)
          {
            return std::numeric_limits<double>::quiet_NaN();
          }
          if (std::holds_alternative<double>(var->function(particle->getDaughter(0))))
          {
            for (unsigned j = 0; j < particle->getNDaughters(); ++j) {
              product *= std::get<double>(var->function(particle->getDaughter(j)));
            }
          } else if (std::holds_alternative<int>(var->function(particle->getDaughter(0))))
          {
            for (unsigned j = 0; j < particle->getNDaughters(); ++j) {
              product *= std::get<int>(var->function(particle->getDaughter(j)));
            }
          } else return std::numeric_limits<double>::quiet_NaN();
          return product;
        };
        return func;
      } else {
        B2FATAL("Wrong number of arguments for meta function daughterProductOf");
      }
    }

    Manager::FunctionPtr daughterSumOf(const std::vector<std::string>& arguments)
    {
      if (arguments.size() == 1) {
        const Variable::Manager::Var* var = Manager::Instance().getVariable(arguments[0]);
        auto func = [var](const Particle * particle) -> double {
          double sum = 0.0;
          if (particle->getNDaughters() == 0)
          {
            return std::numeric_limits<double>::quiet_NaN();
          }
          if (std::holds_alternative<double>(var->function(particle->getDaughter(0))))
          {
            for (unsigned j = 0; j < particle->getNDaughters(); ++j) {
              sum += std::get<double>(var->function(particle->getDaughter(j)));
            }
          } else if (std::holds_alternative<int>(var->function(particle->getDaughter(0))))
          {
            for (unsigned j = 0; j < particle->getNDaughters(); ++j) {
              sum += std::get<int>(var->function(particle->getDaughter(j)));
            }
          } else return std::numeric_limits<double>::quiet_NaN();
          return sum;
        };
        return func;
      } else {
        B2FATAL("Wrong number of arguments for meta function daughterSumOf");
      }
    }

    Manager::FunctionPtr daughterLowest(const std::vector<std::string>& arguments)
    {
      if (arguments.size() == 1) {
        const Variable::Manager::Var* var = Manager::Instance().getVariable(arguments[0]);
        auto func = [var](const Particle * particle) -> double {
          double min = std::numeric_limits<double>::quiet_NaN();
          if (particle->getNDaughters() == 0)
          {
            return std::numeric_limits<double>::quiet_NaN();
          }
          if (std::holds_alternative<double>(var->function(particle->getDaughter(0))))
          {
            for (unsigned j = 0; j < particle->getNDaughters(); ++j) {
              double iValue = std::get<double>(var->function(particle->getDaughter(j)));
              if (std::isnan(iValue)) continue;
              if (std::isnan(min)) min = iValue;
              if (iValue < min) min = iValue;
            }
          } else if (std::holds_alternative<int>(var->function(particle->getDaughter(0))))
          {
            for (unsigned j = 0; j < particle->getNDaughters(); ++j) {
              int iValue = std::get<int>(var->function(particle->getDaughter(j)));
              if (std::isnan(min)) min = iValue;
              if (iValue < min) min = iValue;
            }
          }
          return min;
        };
        return func;
      } else {
        B2FATAL("Wrong number of arguments for meta function daughterLowest");
      }
    }

    Manager::FunctionPtr daughterHighest(const std::vector<std::string>& arguments)
    {
      if (arguments.size() == 1) {
        const Variable::Manager::Var* var = Manager::Instance().getVariable(arguments[0]);
        auto func = [var](const Particle * particle) -> double {
          double max = std::numeric_limits<double>::quiet_NaN();
          if (particle->getNDaughters() == 0)
          {
            return std::numeric_limits<double>::quiet_NaN();
          }
          if (std::holds_alternative<double>(var->function(particle->getDaughter(0))))
          {
            for (unsigned j = 0; j < particle->getNDaughters(); ++j) {
              double iValue = std::get<double>(var->function(particle->getDaughter(j)));
              if (std::isnan(iValue)) continue;
              if (std::isnan(max)) max = iValue;
              if (iValue > max) max = iValue;
            }
          } else if (std::holds_alternative<int>(var->function(particle->getDaughter(0))))
          {
            for (unsigned j = 0; j < particle->getNDaughters(); ++j) {
              int iValue = std::get<int>(var->function(particle->getDaughter(j)));
              if (std::isnan(max)) max = iValue;
              if (iValue > max) max = iValue;
            }
          }
          return max;
        };
        return func;
      } else {
        B2FATAL("Wrong number of arguments for meta function daughterHighest");
      }
    }

    Manager::FunctionPtr daughterDiffOf(const std::vector<std::string>& arguments)
    {
      if (arguments.size() == 3) {
        int iDaughterNumber = 0;
        int jDaughterNumber = 0;
        try {
          iDaughterNumber = Belle2::convertString<int>(arguments[0]);
          jDaughterNumber = Belle2::convertString<int>(arguments[1]);
        } catch (std::invalid_argument&) {
          B2FATAL("First two arguments of daughterDiffOf meta function must be integers!");
        }
        auto variablename = arguments[2];
        auto func = [variablename, iDaughterNumber, jDaughterNumber](const Particle * particle) -> double {
          if (particle == nullptr)
            return std::numeric_limits<double>::quiet_NaN();
          if (iDaughterNumber >= int(particle->getNDaughters()) || jDaughterNumber >= int(particle->getNDaughters()))
            return std::numeric_limits<double>::quiet_NaN();
          else {
            const Variable::Manager::Var* var = Manager::Instance().getVariable(variablename);
            auto result_j = var->function(particle->getDaughter(jDaughterNumber));
            auto result_i = var->function(particle->getDaughter(iDaughterNumber));
            double diff = std::numeric_limits<double>::quiet_NaN();
            if (std::holds_alternative<double>(result_j) && std::holds_alternative<double>(result_i))
            {
              diff = std::get<double>(result_j) - std::get<double>(result_i);
            } else if (std::holds_alternative<int>(result_j) && std::holds_alternative<int>(result_i))
            {
              diff = std::get<int>(result_j) - std::get<int>(result_i);
            } else {
              throw std::runtime_error("Bad variant access");
            }
            if (variablename == "phi" or variablename == "clusterPhi" or std::regex_match(variablename, std::regex("use.*Frame\\(phi\\)")) or std::regex_match(variablename, std::regex("use.*Frame\\(clusterPhi\\)")))
            {
              if (fabs(diff) > M_PI) {
                if (diff > M_PI) {
                  diff = diff - 2 * M_PI;
                } else {
                  diff = 2 * M_PI + diff;
                }
              }
            }
            return diff;
          }
        };
        return func;
      } else {
        B2FATAL("Wrong number of arguments for meta function daughterDiffOf");
      }
    }

    Manager::FunctionPtr mcDaughterDiffOf(const std::vector<std::string>& arguments)
    {
      if (arguments.size() == 3) {
        int iDaughterNumber = 0;
        int jDaughterNumber = 0;
        try {
          iDaughterNumber = Belle2::convertString<int>(arguments[0]);
          jDaughterNumber = Belle2::convertString<int>(arguments[1]);
        } catch (std::invalid_argument&) {
          B2FATAL("First two arguments of mcDaughterDiffOf meta function must be integers!");
        }
        auto variablename = arguments[2];
        auto func = [variablename, iDaughterNumber, jDaughterNumber](const Particle * particle) -> double {
          if (particle == nullptr)
            return std::numeric_limits<double>::quiet_NaN();
          if (iDaughterNumber >= int(particle->getNDaughters()) || jDaughterNumber >= int(particle->getNDaughters()))
            return std::numeric_limits<double>::quiet_NaN();
          if (particle->getDaughter(jDaughterNumber)->getMCParticle() == nullptr || particle->getDaughter(iDaughterNumber)->getMCParticle() == nullptr)
            return std::numeric_limits<double>::quiet_NaN();
          else {
            const MCParticle* iMcDaughter = particle->getDaughter(iDaughterNumber)->getMCParticle();
            const MCParticle* jMcDaughter = particle->getDaughter(jDaughterNumber)->getMCParticle();
            Particle iTmpPart(iMcDaughter);
            Particle jTmpPart(jMcDaughter);
            const Variable::Manager::Var* var = Manager::Instance().getVariable(variablename);
            auto result_j = var->function(&jTmpPart);
            auto result_i = var->function(&iTmpPart);
            double diff = std::numeric_limits<double>::quiet_NaN();
            if (std::holds_alternative<double>(result_j) && std::holds_alternative<double>(result_i))
            {
              diff = std::get<double>(result_j) - std::get<double>(result_i);
            } else if (std::holds_alternative<int>(result_j) && std::holds_alternative<int>(result_i))
            {
              diff = std::get<int>(result_j) - std::get<int>(result_i);
            } else {
              throw std::runtime_error("Bad variant access");
            }
            if (variablename == "phi" or std::regex_match(variablename, std::regex("use.*Frame\\(phi\\)")))
            {
              if (fabs(diff) > M_PI) {
                if (diff > M_PI) {
                  diff = diff - 2 * M_PI;
                } else {
                  diff = 2 * M_PI + diff;
                }
              }
            }
            return diff;
          }
        };
        return func;
      } else {
        B2FATAL("Wrong number of arguments for meta function mcDaughterDiffOf");
      }
    }

    Manager::FunctionPtr grandDaughterDiffOf(const std::vector<std::string>& arguments)
    {
      if (arguments.size() == 5) {
        int iDaughterNumber = 0, jDaughterNumber = 0, agrandDaughterNumber = 0, bgrandDaughterNumber = 0;
        try {
          iDaughterNumber = Belle2::convertString<int>(arguments[0]);
          jDaughterNumber = Belle2::convertString<int>(arguments[1]);
          agrandDaughterNumber = Belle2::convertString<int>(arguments[2]);
          bgrandDaughterNumber = Belle2::convertString<int>(arguments[3]);
        } catch (std::invalid_argument&) {
          B2FATAL("First four arguments of grandDaughterDiffOf meta function must be integers!");
        }
        auto variablename = arguments[4];
        auto func = [variablename, iDaughterNumber, jDaughterNumber, agrandDaughterNumber,
        bgrandDaughterNumber](const Particle * particle) -> double {
          if (particle == nullptr)
            return std::numeric_limits<double>::quiet_NaN();
          if (iDaughterNumber >= int(particle->getNDaughters()) || jDaughterNumber >= int(particle->getNDaughters()))
            return std::numeric_limits<double>::quiet_NaN();
          if (agrandDaughterNumber >= int((particle->getDaughter(iDaughterNumber))->getNDaughters()) || bgrandDaughterNumber >= int((particle->getDaughter(jDaughterNumber))->getNDaughters()))
            return std::numeric_limits<double>::quiet_NaN();
          else {
            const Variable::Manager::Var* var = Manager::Instance().getVariable(variablename);
            double diff = std::get<double>(var->function((particle->getDaughter(jDaughterNumber))->getDaughter(bgrandDaughterNumber))) - std::get<double>(var->function((particle->getDaughter(iDaughterNumber))->getDaughter(agrandDaughterNumber)));
            if (variablename == "phi" or variablename == "clusterPhi" or std::regex_match(variablename, std::regex("use.*Frame\\(phi\\)")) or std::regex_match(variablename, std::regex("use.*Frame\\(clusterPhi\\)")))
            {
              if (fabs(diff) > M_PI) {
                if (diff > M_PI) {
                  diff = diff - 2 * M_PI;
                } else {
                  diff = 2 * M_PI + diff;
                }
              }
            }
            return diff;
          }
        };
        return func;
      } else {
        B2FATAL("Wrong number of arguments for meta function grandDaughterDiffOf");
      }
    }

    Manager::FunctionPtr daughterDiffOfPhi(const std::vector<std::string>& arguments)
    {
      std::vector<std::string> new_arguments = arguments;
      new_arguments.push_back(std::string("phi"));
      return daughterDiffOf(new_arguments);
    }

    Manager::FunctionPtr mcDaughterDiffOfPhi(const std::vector<std::string>& arguments)
    {
      std::vector<std::string> new_arguments = arguments;
      new_arguments.push_back(std::string("phi"));
      return mcDaughterDiffOf(new_arguments);
    }

    Manager::FunctionPtr grandDaughterDiffOfPhi(const std::vector<std::string>& arguments)
    {
      std::vector<std::string> new_arguments = arguments;
      new_arguments.push_back(std::string("phi"));
      return grandDaughterDiffOf(new_arguments);
    }

    Manager::FunctionPtr daughterDiffOfClusterPhi(const std::vector<std::string>& arguments)
    {
      std::vector<std::string> new_arguments = arguments;
      new_arguments.push_back(std::string("clusterPhi"));
      return daughterDiffOf(new_arguments);
    }

    Manager::FunctionPtr grandDaughterDiffOfClusterPhi(const std::vector<std::string>& arguments)
    {
      std::vector<std::string> new_arguments = arguments;
      new_arguments.push_back(std::string("clusterPhi"));
      return grandDaughterDiffOf(new_arguments);
    }

    Manager::FunctionPtr daughterDiffOfPhiCMS(const std::vector<std::string>& arguments)
    {
      std::vector<std::string> new_arguments = arguments;
      new_arguments.push_back(std::string("useCMSFrame(phi)"));
      return daughterDiffOf(new_arguments);
    }

    Manager::FunctionPtr mcDaughterDiffOfPhiCMS(const std::vector<std::string>& arguments)
    {
      std::vector<std::string> new_arguments = arguments;
      new_arguments.push_back(std::string("useCMSFrame(phi)"));
      return mcDaughterDiffOf(new_arguments);
    }

    Manager::FunctionPtr daughterDiffOfClusterPhiCMS(const std::vector<std::string>& arguments)
    {
      std::vector<std::string> new_arguments = arguments;
      new_arguments.push_back(std::string("useCMSFrame(clusterPhi)"));
      return daughterDiffOf(new_arguments);
    }

    Manager::FunctionPtr daughterNormDiffOf(const std::vector<std::string>& arguments)
    {
      if (arguments.size() == 3) {
        int iDaughterNumber = 0;
        int jDaughterNumber = 0;
        try {
          iDaughterNumber = Belle2::convertString<int>(arguments[0]);
          jDaughterNumber = Belle2::convertString<int>(arguments[1]);
        } catch (std::invalid_argument&) {
          B2FATAL("First two arguments of daughterDiffOf meta function must be integers!");
        }
        const Variable::Manager::Var* var = Manager::Instance().getVariable(arguments[2]);
        auto func = [var, iDaughterNumber, jDaughterNumber](const Particle * particle) -> double {
          if (particle == nullptr)
            return std::numeric_limits<double>::quiet_NaN();
          if (iDaughterNumber >= int(particle->getNDaughters()) || jDaughterNumber >= int(particle->getNDaughters()))
            return std::numeric_limits<double>::quiet_NaN();
          else {
            double iValue, jValue;
            if (std::holds_alternative<double>(var->function(particle->getDaughter(jDaughterNumber))))
            {
              iValue = std::get<double>(var->function(particle->getDaughter(iDaughterNumber)));
              jValue = std::get<double>(var->function(particle->getDaughter(jDaughterNumber)));
            } else if (std::holds_alternative<int>(var->function(particle->getDaughter(jDaughterNumber))))
            {
              iValue = std::get<int>(var->function(particle->getDaughter(iDaughterNumber)));
              jValue = std::get<int>(var->function(particle->getDaughter(jDaughterNumber)));
            } else return std::numeric_limits<double>::quiet_NaN();
            return (jValue - iValue) / (jValue + iValue);
          }
        };
        return func;
      } else {
        B2FATAL("Wrong number of arguments for meta function daughterNormDiffOf");
      }
    }

    Manager::FunctionPtr daughterMotherDiffOf(const std::vector<std::string>& arguments)
    {
      if (arguments.size() == 2) {
        int daughterNumber = 0;
        try {
          daughterNumber = Belle2::convertString<int>(arguments[0]);
        } catch (std::invalid_argument&) {
          B2FATAL("First argument of daughterMotherDiffOf meta function must be integer!");
        }
        auto variablename = arguments[1];
        auto func = [variablename, daughterNumber](const Particle * particle) -> double {
          if (particle == nullptr)
            return std::numeric_limits<double>::quiet_NaN();
          if (daughterNumber >= int(particle->getNDaughters()))
            return std::numeric_limits<double>::quiet_NaN();
          else {
            const Variable::Manager::Var* var = Manager::Instance().getVariable(variablename);
            auto result_mother = var->function(particle);
            auto result_daughter = var->function(particle->getDaughter(daughterNumber));
            double diff = std::numeric_limits<double>::quiet_NaN();
            if (std::holds_alternative<double>(result_mother) && std::holds_alternative<double>(result_daughter))
            {
              diff = std::get<double>(result_mother) - std::get<double>(result_daughter);
            } else if (std::holds_alternative<int>(result_mother) && std::holds_alternative<int>(result_daughter))
            {
              diff = std::get<int>(result_mother) - std::get<int>(result_daughter);
            } else {
              throw std::runtime_error("Bad variant access");
            }

            if (variablename == "phi" or variablename == "useCMSFrame(phi)")
            {
              if (fabs(diff) > M_PI) {
                if (diff > M_PI) {
                  diff = diff - 2 * M_PI;
                } else {
                  diff = 2 * M_PI + diff;
                }
              }
            }
            return diff;
          }
        };
        return func;
      } else {
        B2FATAL("Wrong number of arguments for meta function daughterMotherDiffOf");
      }
    }

    Manager::FunctionPtr daughterMotherNormDiffOf(const std::vector<std::string>& arguments)
    {
      if (arguments.size() == 2) {
        int daughterNumber = 0;
        try {
          daughterNumber = Belle2::convertString<int>(arguments[0]);
        } catch (std::invalid_argument&) {
          B2FATAL("First argument of daughterMotherDiffOf meta function must be integer!");
        }
        const Variable::Manager::Var* var = Manager::Instance().getVariable(arguments[1]);
        auto func = [var, daughterNumber](const Particle * particle) -> double {
          if (particle == nullptr)
            return std::numeric_limits<double>::quiet_NaN();
          if (daughterNumber >= int(particle->getNDaughters()))
            return std::numeric_limits<double>::quiet_NaN();
          else {
            double daughterValue, motherValue;
            if (std::holds_alternative<double>(var->function(particle)))
            {
              daughterValue = std::get<double>(var->function(particle->getDaughter(daughterNumber)));
              motherValue = std::get<double>(var->function(particle));
            } else if (std::holds_alternative<int>(var->function(particle)))
            {
              daughterValue = std::get<int>(var->function(particle->getDaughter(daughterNumber)));
              motherValue = std::get<int>(var->function(particle));
            }
            return (motherValue - daughterValue) / (motherValue + daughterValue);
          }
        };
        return func;
      } else {
        B2FATAL("Wrong number of arguments for meta function daughterMotherNormDiffOf");
      }
    }

    Manager::FunctionPtr daughterAngle(const std::vector<std::string>& arguments)
    {
      if (arguments.size() == 2 || arguments.size() == 3) {

        auto func = [arguments](const Particle * particle) -> double {
          if (particle == nullptr)
            return std::numeric_limits<double>::quiet_NaN();

          std::vector<TLorentzVector> pDaus;
          const auto& frame = ReferenceFrame::GetCurrent();

          // Parses the generalized indexes and fetches the 4-momenta of the particles of interest
          for (auto& generalizedIndex : arguments)
          {
            const Particle* dauPart = particle->getParticleFromGeneralizedIndexString(generalizedIndex);
            if (dauPart)
              pDaus.push_back(frame.getMomentum(dauPart));
            else {
              B2WARNING("Trying to access a daughter that does not exist. Index = " << generalizedIndex);
              return std::numeric_limits<double>::quiet_NaN();
            }
          }

          // Calculates the angle between the selected particles
          if (pDaus.size() == 2)
            return pDaus[0].Vect().Angle(pDaus[1].Vect());
          else
            return pDaus[2].Vect().Angle(pDaus[0].Vect() + pDaus[1].Vect());
        };
        return func;
      } else {
        B2FATAL("Wrong number of arguments for meta function daughterAngle");
      }
    }

    Manager::FunctionPtr grandDaughterDecayAngle(const std::vector<std::string>& arguments)
    {
      if (arguments.size() == 2) {

        auto func = [arguments](const Particle * particle) -> double {
          if (!particle)
            return std::numeric_limits<double>::quiet_NaN();

          unsigned daughterIndex, grandDaughterIndex;
          try {
            daughterIndex = Belle2::convertString<int>(arguments[0]);
            grandDaughterIndex = Belle2::convertString<int>(arguments[1]);
          } catch (std::invalid_argument&)
          {
            B2FATAL("The arguments of grandDaughterDecayAngle have to be integers!");
          }

          if (daughterIndex >= particle->getNDaughters())
            return std::numeric_limits<float>::quiet_NaN();

          const Particle* daughter = particle->getDaughter(daughterIndex);

          if (grandDaughterIndex >= daughter->getNDaughters())
            return std::numeric_limits<float>::quiet_NaN();

          TVector3  boost = - (daughter->get4Vector().BoostVector());

          TLorentzVector motherMomentum = - particle->get4Vector();
          motherMomentum.Boost(boost);

          TLorentzVector grandDaughterMomentum = daughter->getDaughter(grandDaughterIndex)->get4Vector();
          grandDaughterMomentum.Boost(boost);

          return motherMomentum.Angle(grandDaughterMomentum.Vect());
        };
        return func;
      } else {
        B2FATAL("The meta variable grandDaughterDecayAngle needs exactly two integers as arguments!");
      }
    }

    Manager::FunctionPtr mcDaughterAngle(const std::vector<std::string>& arguments)
    {
      if (arguments.size() == 2 || arguments.size() == 3) {

        auto func = [arguments](const Particle * particle) -> double {
          if (particle == nullptr)
            return std::numeric_limits<double>::quiet_NaN();

          std::vector<TLorentzVector> pDaus;
          const auto& frame = ReferenceFrame::GetCurrent();

          // Parses the generalized indexes and fetches the 4-momenta of the particles of interest
          for (auto& generalizedIndex : arguments)
          {
            const Particle* dauPart = particle->getParticleFromGeneralizedIndexString(generalizedIndex);
            if (dauPart == nullptr)
              return std::numeric_limits<double>::quiet_NaN();

            const MCParticle* dauMcPart = dauPart->getMCParticle();
            if (dauMcPart == nullptr)
              return std::numeric_limits<double>::quiet_NaN();

            pDaus.push_back(frame.getMomentum(dauMcPart->get4Vector()));
          }

          // Calculates the angle between the selected particles
          if (pDaus.size() == 2)
            return pDaus[0].Vect().Angle(pDaus[1].Vect());
          else
            return pDaus[2].Vect().Angle(pDaus[0].Vect() + pDaus[1].Vect());
        };
        return func;
      } else {
        B2FATAL("Wrong number of arguments for meta function mcDaughterAngle");
      }
    }

    Manager::FunctionPtr daughterClusterAngleInBetween(const std::vector<std::string>& arguments)
    {
      if (arguments.size() == 2 || arguments.size() == 3) {
        std::vector<int> daughterIndices;
        try {
          for (auto& argument : arguments) daughterIndices.push_back(Belle2::convertString<int>(argument));
        } catch (std::invalid_argument&) {
          B2FATAL("The arguments of daughterClusterAngleInBetween meta function must be integers!");
        }
        auto func = [daughterIndices](const Particle * particle) -> double {
          if (particle == nullptr)
            return std::numeric_limits<double>::quiet_NaN();
          if (daughterIndices.size() == 2)
          {
            if (daughterIndices[0] >= int(particle->getNDaughters()) || daughterIndices[1] >= int(particle->getNDaughters()))
              return std::numeric_limits<double>::quiet_NaN();
            else {
              const auto& frame = ReferenceFrame::GetCurrent();
              const ECLCluster* clusteri = (particle->getDaughter(daughterIndices[0]))->getECLCluster();
              const ECLCluster* clusterj = (particle->getDaughter(daughterIndices[1]))->getECLCluster();
              const ECLCluster::EHypothesisBit clusteriBit = (particle->getDaughter(daughterIndices[0]))->getECLClusterEHypothesisBit();
              const ECLCluster::EHypothesisBit clusterjBit = (particle->getDaughter(daughterIndices[1]))->getECLClusterEHypothesisBit();
              if (clusteri and clusterj) {
                ClusterUtils clusutils;
                TVector3 pi = frame.getMomentum(clusutils.Get4MomentumFromCluster(clusteri, clusteriBit)).Vect();
                TVector3 pj = frame.getMomentum(clusutils.Get4MomentumFromCluster(clusterj, clusterjBit)).Vect();
                return pi.Angle(pj);
              }
              return std::numeric_limits<float>::quiet_NaN();
            }
          } else if (daughterIndices.size() == 3)
          {
            if (daughterIndices[0] >= int(particle->getNDaughters()) || daughterIndices[1] >= int(particle->getNDaughters())
                || daughterIndices[2] >= int(particle->getNDaughters())) return std::numeric_limits<double>::quiet_NaN();
            else {
              const auto& frame = ReferenceFrame::GetCurrent();
              const ECLCluster* clusteri = (particle->getDaughter(daughterIndices[0]))->getECLCluster();
              const ECLCluster* clusterj = (particle->getDaughter(daughterIndices[1]))->getECLCluster();
              const ECLCluster* clusterk = (particle->getDaughter(daughterIndices[2]))->getECLCluster();
              const ECLCluster::EHypothesisBit clusteriBit = (particle->getDaughter(daughterIndices[0]))->getECLClusterEHypothesisBit();
              const ECLCluster::EHypothesisBit clusterjBit = (particle->getDaughter(daughterIndices[1]))->getECLClusterEHypothesisBit();
              const ECLCluster::EHypothesisBit clusterkBit = (particle->getDaughter(daughterIndices[2]))->getECLClusterEHypothesisBit();

              if (clusteri and clusterj and clusterk) {
                ClusterUtils clusutils;
                TVector3 pi = frame.getMomentum(clusutils.Get4MomentumFromCluster(clusteri, clusteriBit)).Vect();
                TVector3 pj = frame.getMomentum(clusutils.Get4MomentumFromCluster(clusterj, clusterjBit)).Vect();
                TVector3 pk = frame.getMomentum(clusutils.Get4MomentumFromCluster(clusterk, clusterkBit)).Vect();
                return pk.Angle(pi + pj);
              }
              return std::numeric_limits<float>::quiet_NaN();
            }
          } else return std::numeric_limits<double>::quiet_NaN();

        };
        return func;
      } else {
        B2FATAL("Wrong number of arguments for meta function daughterClusterAngleInBetween");
      }
    }

    Manager::FunctionPtr daughterInvM(const std::vector<std::string>& arguments)
    {
      if (arguments.size() > 1) {
        std::vector<int> daughterIndices;
        try {
          for (auto& argument : arguments) daughterIndices.push_back(Belle2::convertString<int>(argument));
        } catch (std::invalid_argument&) {
          B2FATAL("The arguments of daughterInvM meta function must be integers!");
        }
        auto func = [daughterIndices](const Particle * particle) -> double {
          if (particle == nullptr)
            return std::numeric_limits<float>::quiet_NaN();
          else {
            const auto& frame = ReferenceFrame::GetCurrent();
            TLorentzVector pSum;

            for (auto& index : daughterIndices)
            {
              if (index >= int(particle->getNDaughters())) {
                return std::numeric_limits<float>::quiet_NaN();
              } else pSum += frame.getMomentum(particle->getDaughter(index));
            }

            return pSum.M();
          }
        };
        return func;
      } else {
        B2FATAL("Wrong number of arguments for meta function daughterInvM. At least two integers are needed.");
      }
    }

    Manager::FunctionPtr modulo(const std::vector<std::string>& arguments)
    {
      if (arguments.size() == 2) {
        const Variable::Manager::Var* var = Manager::Instance().getVariable(arguments[0]);
        int divideBy = 1;
        try {
          divideBy = Belle2::convertString<int>(arguments[1]);
        } catch (std::invalid_argument&) {
          B2FATAL("Second argument of modulo meta function must be integer!");
        }
        auto func = [var, divideBy](const Particle * particle) -> int { return int(std::get<double>(var->function(particle))) % divideBy; };
        return func;
      } else {
        B2FATAL("Wrong number of arguments for meta function modulo");
      }
    }

    Manager::FunctionPtr isNAN(const std::vector<std::string>& arguments)
    {
      if (arguments.size() == 1) {
        const Variable::Manager::Var* var = Manager::Instance().getVariable(arguments[0]);

        auto func = [var](const Particle * particle) -> bool { return std::isnan(std::get<double>(var->function(particle))); };
        return func;
      } else {
        B2FATAL("Wrong number of arguments for meta function isNAN");
      }
    }

    Manager::FunctionPtr ifNANgiveX(const std::vector<std::string>& arguments)
    {
      if (arguments.size() == 2) {
        const Variable::Manager::Var* var = Manager::Instance().getVariable(arguments[0]);
        double defaultOutput;
        try {
          defaultOutput = Belle2::convertString<double>(arguments[1]);
        } catch (std::invalid_argument&) {
          B2FATAL("The second argument of ifNANgiveX meta function must be a number!");
        }
        auto func = [var, defaultOutput](const Particle * particle) -> double {
          double output = std::get<double>(var->function(particle));
          if (std::isnan(output)) return defaultOutput;
          else return output;
        };
        return func;
      } else {
        B2FATAL("Wrong number of arguments for meta function ifNANgiveX");
      }
    }

    Manager::FunctionPtr isInfinity(const std::vector<std::string>& arguments)
    {
      if (arguments.size() == 1) {
        const Variable::Manager::Var* var = Manager::Instance().getVariable(arguments[0]);

        auto func = [var](const Particle * particle) -> bool { return std::isinf(std::get<double>(var->function(particle))); };
        return func;
      } else {
        B2FATAL("Wrong number of arguments for meta function isInfinity");
      }
    }

    Manager::FunctionPtr unmask(const std::vector<std::string>& arguments)
    {
      if (arguments.size() >= 2) {
        // get the function pointer of variable to be unmasked
        const Variable::Manager::Var* var = Manager::Instance().getVariable(arguments[0]);

        // get the final mask which summarize all the input masks
        int finalMask = 0;
        for (size_t i = 1; i < arguments.size(); ++i) {
          try {
            finalMask |= Belle2::convertString<int>(arguments[i]);
          } catch (std::invalid_argument&) {
            B2FATAL("The input flags to meta function unmask() should be integer!");
            return nullptr;
          }
        }

        // unmask the variable
        auto func = [var, finalMask](const Particle * particle) -> double {
          int value = 0;
          if (std::holds_alternative<double>(var->function(particle)))
          {
            // judge if the value is nan before unmasking
            if (std::isnan(std::get<double>(var->function(particle)))) {
              return std::numeric_limits<double>::quiet_NaN();
            }
            value = int(std::get<double>(var->function(particle)));
          } else if (std::holds_alternative<int>(var->function(particle)))
          {
            value = std::get<int>(var->function(particle));
          }

          // apply the final mask
          value &= (~finalMask);

          return value;
        };
        return func;

      } else {
        B2FATAL("Meta function unmask needs at least two arguments!");
      }
    }

    Manager::FunctionPtr conditionalVariableSelector(const std::vector<std::string>& arguments)
    {
      if (arguments.size() == 3) {

        std::string cutString = arguments[0];
        std::shared_ptr<Variable::Cut> cut = std::shared_ptr<Variable::Cut>(Variable::Cut::compile(cutString));

        const Variable::Manager::Var* variableIfTrue = Manager::Instance().getVariable(arguments[1]);
        const Variable::Manager::Var* variableIfFalse = Manager::Instance().getVariable(arguments[2]);

        auto func = [cut, variableIfTrue, variableIfFalse](const Particle * particle) -> double {
          if (particle == nullptr)
            return std::numeric_limits<float>::quiet_NaN();
          if (cut->check(particle))
          {
            if (std::holds_alternative<double>(variableIfTrue->function(particle))) {
              return std::get<double>(variableIfTrue->function(particle));
            } else if (std::holds_alternative<int>(variableIfTrue->function(particle))) {
              return std::get<int>(variableIfTrue->function(particle));
            } else if (std::holds_alternative<bool>(variableIfTrue->function(particle))) {
              return std::get<bool>(variableIfTrue->function(particle));
            } else return std::numeric_limits<double>::quiet_NaN();
          } else {
            if (std::holds_alternative<double>(variableIfFalse->function(particle)))
            {
              return std::get<double>(variableIfFalse->function(particle));
            } else if (std::holds_alternative<int>(variableIfFalse->function(particle)))
            {
              return std::get<int>(variableIfFalse->function(particle));
            } else if (std::holds_alternative<bool>(variableIfFalse->function(particle)))
            {
              return std::get<bool>(variableIfFalse->function(particle));
            } else return std::numeric_limits<double>::quiet_NaN();
          }
        };
        return func;

      } else {
        B2FATAL("Wrong number of arguments for meta function conditionalVariableSelector");
      }
    }

    Manager::FunctionPtr pValueCombination(const std::vector<std::string>& arguments)
    {
      if (arguments.size() > 0) {
        std::vector<const Variable::Manager::Var*> variables;
        for (auto& argument : arguments)
          variables.push_back(Manager::Instance().getVariable(argument));

        auto func = [variables, arguments](const Particle * particle) -> double {
          double pValueProduct = 1.;
          for (auto variable : variables)
          {
            double pValue = std::get<double>(variable->function(particle));
            if (pValue < 0)
              return -1;
            else
              pValueProduct *= pValue;
          }
          double pValueSum = 1.;
          double factorial = 1.;
          for (unsigned int i = 1; i < arguments.size(); ++i)
          {
            factorial *= i;
            pValueSum += pow(-std::log(pValueProduct), i) / factorial;
          }
          return pValueProduct * pValueSum;
        };
        return func;
      } else {
        B2FATAL("Wrong number of arguments for meta function pValueCombination");
      }
    }

    Manager::FunctionPtr abs(const std::vector<std::string>& arguments)
    {
      if (arguments.size() == 1) {
        const Variable::Manager::Var* var = Manager::Instance().getVariable(arguments[0]);
        auto func = [var](const Particle * particle) -> double {
          if (std::holds_alternative<double>(var->function(particle)))
          {
            return std::abs(std::get<double>(var->function(particle)));
          } else if (std::holds_alternative<int>(var->function(particle)))
          {
            return std::abs(std::get<int>(var->function(particle)));
          } else return std::numeric_limits<double>::quiet_NaN();
        };
        return func;
      } else {
        B2FATAL("Wrong number of arguments for meta function abs");
      }
    }

    Manager::FunctionPtr max(const std::vector<std::string>& arguments)
    {
      if (arguments.size() == 2) {
        const Variable::Manager::Var* var1 = Manager::Instance().getVariable(arguments[0]);
        const Variable::Manager::Var* var2 = Manager::Instance().getVariable(arguments[1]);

        if (!var1 or !var2)
          B2FATAL("One or both of the used variables doesn't exist!");

        auto func = [var1, var2](const Particle * particle) -> double {
          double val1, val2;
          if (std::holds_alternative<double>(var1->function(particle)))
          {
            val1 = std::get<double>(var1->function(particle));
          } else if (std::holds_alternative<int>(var1->function(particle)))
          {
            val1 = std::get<int>(var1->function(particle));
          }
          if (std::holds_alternative<double>(var2->function(particle)))
          {
            val2 = std::get<double>(var2->function(particle));
          } else if (std::holds_alternative<int>(var2->function(particle)))
          {
            val2 = std::get<int>(var2->function(particle));
          }
          return std::max(val1, val2);
        };
        return func;
      } else {
        B2FATAL("Wrong number of arguments for meta function max");
      }
    }

    Manager::FunctionPtr min(const std::vector<std::string>& arguments)
    {
      if (arguments.size() == 2) {
        const Variable::Manager::Var* var1 = Manager::Instance().getVariable(arguments[0]);
        const Variable::Manager::Var* var2 = Manager::Instance().getVariable(arguments[1]);

        if (!var1 or !var2)
          B2FATAL("One or both of the used variables doesn't exist!");

        auto func = [var1, var2](const Particle * particle) -> double {
          double val1, val2;
          if (std::holds_alternative<double>(var1->function(particle)))
          {
            val1 = std::get<double>(var1->function(particle));
          } else if (std::holds_alternative<int>(var1->function(particle)))
          {
            val1 = std::get<int>(var1->function(particle));
          }
          if (std::holds_alternative<double>(var2->function(particle)))
          {
            val2 = std::get<double>(var2->function(particle));
          } else if (std::holds_alternative<int>(var2->function(particle)))
          {
            val2 = std::get<int>(var2->function(particle));
          }
          return std::min(val1, val2);
        };
        return func;
      } else {
        B2FATAL("Wrong number of arguments for meta function min");
      }
    }

    Manager::FunctionPtr sin(const std::vector<std::string>& arguments)
    {
      if (arguments.size() == 1) {
        const Variable::Manager::Var* var = Manager::Instance().getVariable(arguments[0]);
        auto func = [var](const Particle * particle) -> double {
          if (std::holds_alternative<double>(var->function(particle)))
            return std::sin(std::get<double>(var->function(particle)));
          else if (std::holds_alternative<int>(var->function(particle)))
            return std::sin(std::get<int>(var->function(particle)));
          else return std::numeric_limits<double>::quiet_NaN();
        };
        return func;
      } else {
        B2FATAL("Wrong number of arguments for meta function sin");
      }
    }

    Manager::FunctionPtr asin(const std::vector<std::string>& arguments)
    {
      if (arguments.size() == 1) {
        const Variable::Manager::Var* var = Manager::Instance().getVariable(arguments[0]);
        auto func = [var](const Particle * particle) -> double {
          if (std::holds_alternative<double>(var->function(particle)))
            return std::asin(std::get<double>(var->function(particle)));
          else if (std::holds_alternative<int>(var->function(particle)))
            return std::asin(std::get<int>(var->function(particle)));
          else return std::numeric_limits<double>::quiet_NaN();
        };
        return func;
      } else {
        B2FATAL("Wrong number of arguments for meta function asin");
      }
    }

    Manager::FunctionPtr cos(const std::vector<std::string>& arguments)
    {
      if (arguments.size() == 1) {
        const Variable::Manager::Var* var = Manager::Instance().getVariable(arguments[0]);
        auto func = [var](const Particle * particle) -> double {
          if (std::holds_alternative<double>(var->function(particle)))
            return std::cos(std::get<double>(var->function(particle)));
          else if (std::holds_alternative<int>(var->function(particle)))
            return std::cos(std::get<int>(var->function(particle)));
          else return std::numeric_limits<double>::quiet_NaN();
        };
        return func;
      } else {
        B2FATAL("Wrong number of arguments for meta function cos");
      }
    }

    Manager::FunctionPtr acos(const std::vector<std::string>& arguments)
    {
      if (arguments.size() == 1) {
        const Variable::Manager::Var* var = Manager::Instance().getVariable(arguments[0]);
        auto func = [var](const Particle * particle) -> double {
          if (std::holds_alternative<double>(var->function(particle)))
            return std::acos(std::get<double>(var->function(particle)));
          else if (std::holds_alternative<int>(var->function(particle)))
            return std::acos(std::get<int>(var->function(particle)));
          else return std::numeric_limits<double>::quiet_NaN();
        };
        return func;
      } else {
        B2FATAL("Wrong number of arguments for meta function acos");
      }
    }

    Manager::FunctionPtr tan(const std::vector<std::string>& arguments)
    {
      if (arguments.size() == 1) {
        const Variable::Manager::Var* var = Manager::Instance().getVariable(arguments[0]);
        auto func = [var](const Particle * particle) -> double { return std::tan(var->function(particle)); };
        return func;
      } else {
        B2FATAL("Wrong number of arguments for meta function tan");
      }
    }

    Manager::FunctionPtr atan(const std::vector<std::string>& arguments)
    {
      if (arguments.size() == 1) {
        const Variable::Manager::Var* var = Manager::Instance().getVariable(arguments[0]);
        auto func = [var](const Particle * particle) -> double { return std::atan(var->function(particle)); };
        return func;
      } else {
        B2FATAL("Wrong number of arguments for meta function atan");
      }
    }

    Manager::FunctionPtr exp(const std::vector<std::string>& arguments)
    {
      if (arguments.size() == 1) {
        const Variable::Manager::Var* var = Manager::Instance().getVariable(arguments[0]);
        auto func = [var](const Particle * particle) -> double {
          if (std::holds_alternative<double>(var->function(particle)))
            return std::exp(std::get<double>(var->function(particle)));
          else if (std::holds_alternative<int>(var->function(particle)))
            return std::exp(std::get<int>(var->function(particle)));
          else return std::numeric_limits<double>::quiet_NaN();
        };
        return func;
      } else {
        B2FATAL("Wrong number of arguments for meta function exp");
      }
    }

    Manager::FunctionPtr log(const std::vector<std::string>& arguments)
    {
      if (arguments.size() == 1) {
        const Variable::Manager::Var* var = Manager::Instance().getVariable(arguments[0]);
        auto func = [var](const Particle * particle) -> double {
          if (std::holds_alternative<double>(var->function(particle)))
            return std::log(std::get<double>(var->function(particle)));
          else if (std::holds_alternative<int>(var->function(particle)))
            return std::log(std::get<int>(var->function(particle)));
          else return std::numeric_limits<double>::quiet_NaN();
        };
        return func;
      } else {
        B2FATAL("Wrong number of arguments for meta function log");
      }
    }

    Manager::FunctionPtr log10(const std::vector<std::string>& arguments)
    {
      if (arguments.size() == 1) {
        const Variable::Manager::Var* var = Manager::Instance().getVariable(arguments[0]);
        auto func = [var](const Particle * particle) -> double {
          if (std::holds_alternative<double>(var->function(particle)))
            return std::log10(std::get<double>(var->function(particle)));
          else if (std::holds_alternative<int>(var->function(particle)))
            return std::log10(std::get<int>(var->function(particle)));
          else return std::numeric_limits<double>::quiet_NaN();
        };
        return func;
      } else {
        B2FATAL("Wrong number of arguments for meta function log10");
      }
    }

    Manager::FunctionPtr daughter(const std::vector<std::string>& arguments)
    {
      if (arguments.size() == 2) {
        int daughterNumber = 0;
        try {
          daughterNumber = Belle2::convertString<int>(arguments[0]);
        } catch (std::invalid_argument&) {
          B2FATAL("First argument of daughter meta function must be integer!");
        }
        const Variable::Manager::Var* var = Manager::Instance().getVariable(arguments[1]);
        auto func = [var, daughterNumber](const Particle * particle) -> double {
          if (particle == nullptr)
            return std::numeric_limits<float>::quiet_NaN();
          if (daughterNumber >= int(particle->getNDaughters()))
            return std::numeric_limits<float>::quiet_NaN();
          else {
            if (std::holds_alternative<double>(var->function(particle->getDaughter(daughterNumber))))
            {
              return std::get<double>(var->function(particle->getDaughter(daughterNumber)));
            } else if (std::holds_alternative<int>(var->function(particle->getDaughter(daughterNumber))))
            {
              return std::get<int>(var->function(particle->getDaughter(daughterNumber)));
            } else if (std::holds_alternative<bool>(var->function(particle->getDaughter(daughterNumber))))
            {
              return std::get<bool>(var->function(particle->getDaughter(daughterNumber)));
            } else return std::numeric_limits<double>::quiet_NaN();
          }
        };
        return func;
      } else {
        B2FATAL("Wrong number of arguments for meta function daughter");
      }
    }

    Manager::FunctionPtr mcDaughter(const std::vector<std::string>& arguments)
    {
      if (arguments.size() == 2) {
        int daughterNumber = 0;
        try {
          daughterNumber = Belle2::convertString<int>(arguments[0]);
        } catch (std::invalid_argument&) {
          B2FATAL("First argument of mcDaughter meta function must be integer!");
        }
        const Variable::Manager::Var* var = Manager::Instance().getVariable(arguments[1]);
        auto func = [var, daughterNumber](const Particle * particle) -> double {
          if (particle == nullptr)
            return std::numeric_limits<float>::quiet_NaN();
          if (particle->getMCParticle()) // has MC match or is MCParticle
          {
            if (daughterNumber >= int(particle->getMCParticle()->getNDaughters())) {
              return std::numeric_limits<float>::quiet_NaN();
            }
            Particle tempParticle = Particle(particle->getMCParticle()->getDaughters().at(daughterNumber));
            if (std::holds_alternative<double>(var->function(&tempParticle))) {
              return std::get<double>(var->function(&tempParticle));
            } else if (std::holds_alternative<int>(var->function(&tempParticle))) {
              return std::get<int>(var->function(&tempParticle));
            } else if (std::holds_alternative<bool>(var->function(&tempParticle))) {
              return std::get<bool>(var->function(&tempParticle));
            } else return std::numeric_limits<double>::quiet_NaN();
          } else {
            return std::numeric_limits<float>::quiet_NaN();
          }
        };
        return func;
      } else {
        B2FATAL("Wrong number of arguments for meta function mcDaughter");
      }
    }

    Manager::FunctionPtr mcMother(const std::vector<std::string>& arguments)
    {
      if (arguments.size() == 1) {
        const Variable::Manager::Var* var = Manager::Instance().getVariable(arguments[0]);
        auto func = [var](const Particle * particle) -> double {
          if (particle == nullptr)
            return std::numeric_limits<float>::quiet_NaN();
          if (particle->getMCParticle()) // has MC match or is MCParticle
          {
            if (particle->getMCParticle()->getMother() == nullptr) {
              return std::numeric_limits<float>::quiet_NaN();
            }
            Particle tempParticle = Particle(particle->getMCParticle()->getMother());
            if (std::holds_alternative<double>(var->function(&tempParticle))) {
              return std::get<double>(var->function(&tempParticle));
            } else if (std::holds_alternative<int>(var->function(&tempParticle))) {
              return std::get<int>(var->function(&tempParticle));
            } else if (std::holds_alternative<bool>(var->function(&tempParticle))) {
              return std::get<bool>(var->function(&tempParticle));
            } else return std::numeric_limits<double>::quiet_NaN();
          } else {
            return std::numeric_limits<float>::quiet_NaN();
          }
        };
        return func;
      } else {
        B2FATAL("Wrong number of arguments for meta function mcMother");
      }
    }

    Manager::FunctionPtr genParticle(const std::vector<std::string>& arguments)
    {
      if (arguments.size() == 2) {
        int particleNumber = 0;
        try {
          particleNumber = Belle2::convertString<int>(arguments[0]);
        } catch (std::invalid_argument&) {
          B2FATAL("First argument of genParticle meta function must be integer!");
        }
        const Variable::Manager::Var* var = Manager::Instance().getVariable(arguments[1]);

        auto func = [var, particleNumber](const Particle*) -> double {
          StoreArray<MCParticle> mcParticles("MCParticles");
          if (particleNumber >= mcParticles.getEntries())
          {
            return std::numeric_limits<float>::quiet_NaN();
          }

          MCParticle* mcParticle = mcParticles[particleNumber];
          Particle part = Particle(mcParticle);
          if (std::holds_alternative<double>(var->function(&part)))
          {
            return std::get<double>(var->function(&part));
          } else if (std::holds_alternative<int>(var->function(&part)))
          {
            return std::get<int>(var->function(&part));
          } else if (std::holds_alternative<bool>(var->function(&part)))
          {
            return std::get<bool>(var->function(&part));
          } else return std::numeric_limits<double>::quiet_NaN();
        };
        return func;
      } else {
        B2FATAL("Wrong number of arguments for meta function genParticle");
      }
    }

    Manager::FunctionPtr genUpsilon4S(const std::vector<std::string>& arguments)
    {
      if (arguments.size() == 1) {
        const Variable::Manager::Var* var = Manager::Instance().getVariable(arguments[0]);

        auto func = [var](const Particle*) -> double {
          StoreArray<MCParticle> mcParticles("MCParticles");
          if (mcParticles.getEntries() == 0)
          {
            return std::numeric_limits<float>::quiet_NaN();
          }

          MCParticle* mcUpsilon4S = mcParticles[0];
          if (mcUpsilon4S->getPDG() != 300553)
          {
            return std::numeric_limits<float>::quiet_NaN();
          }

          Particle upsilon4S = Particle(mcUpsilon4S);
          if (std::holds_alternative<double>(var->function(&upsilon4S)))
          {
            return std::get<double>(var->function(&upsilon4S));
          } else if (std::holds_alternative<int>(var->function(&upsilon4S)))
          {
            return std::get<int>(var->function(&upsilon4S));
          } else if (std::holds_alternative<bool>(var->function(&upsilon4S)))
          {
            return std::get<bool>(var->function(&upsilon4S));
          } else return std::numeric_limits<double>::quiet_NaN();
        };
        return func;
      } else {
        B2FATAL("Wrong number of arguments for meta function genUpsilon4S");
      }
    }

    Manager::FunctionPtr getVariableByRank(const std::vector<std::string>& arguments)
    {
      if (arguments.size() == 4) {
        std::string listName = arguments[0];
        std::string rankedVariableName = arguments[1];
        std::string returnVariableName = arguments[2];
        std::string extraInfoName = rankedVariableName + "_rank";
        int rank = 1;
        try {
          rank = Belle2::convertString<int>(arguments[3]);
        } catch (std::invalid_argument&)  {
          B2ERROR("3rd argument of getVariableByRank meta function (Rank) must be an integer!");
          return nullptr;
        }

        const Variable::Manager::Var* var = Manager::Instance().getVariable(returnVariableName);
        auto func = [var, rank, extraInfoName, listName](const Particle*)-> double {
          StoreObjPtr<ParticleList> list(listName);

          const unsigned int numParticles = list->getListSize();
          for (unsigned int i = 0; i < numParticles; i++)
          {
            const Particle* p = list->getParticle(i);
            if (p->getExtraInfo(extraInfoName) == rank) {
              if (std::holds_alternative<double>(var->function(p))) {
                return std::get<double>(var->function(p));
              } else if (std::holds_alternative<int>(var->function(p))) {
                return std::get<int>(var->function(p));
              } else if (std::holds_alternative<bool>(var->function(p))) {
                return std::get<bool>(var->function(p));
              } else return std::numeric_limits<double>::quiet_NaN();
            }
          }
          // return 0;
          return std::numeric_limits<double>::signaling_NaN();
        };
        return func;
      } else {
        B2FATAL("Wrong number of arguments for meta function getVariableByRank");
      }
    }

    Manager::FunctionPtr countInList(const std::vector<std::string>& arguments)
    {
      if (arguments.size() == 1 or arguments.size() == 2) {

        std::string listName = arguments[0];
        std::string cutString = "";

        if (arguments.size() == 2) {
          cutString = arguments[1];
        }

        std::shared_ptr<Variable::Cut> cut = std::shared_ptr<Variable::Cut>(Variable::Cut::compile(cutString));

        auto func = [listName, cut](const Particle*) -> int {

          StoreObjPtr<ParticleList> list(listName);
          int sum = 0;
          for (unsigned int i = 0; i < list->getListSize(); i++)
          {
            const Particle* particle = list->getParticle(i);
            if (cut->check(particle)) {
              sum++;
            }
          }
          return sum;
        };
        return func;
      } else {
        B2FATAL("Wrong number of arguments for meta function countInList");
      }
    }

    Manager::FunctionPtr veto(const std::vector<std::string>& arguments)
    {
      if (arguments.size() == 2 or arguments.size() == 3) {

        std::string roeListName = arguments[0];
        std::string cutString = arguments[1];
        int pdgCode = Const::electron.getPDGCode();
        if (arguments.size() == 2) {
          B2INFO("Use pdgCode of electron as default in meta variable veto, other arguments: " << roeListName << ", " << cutString);
        } else {
          try {
            pdgCode = Belle2::convertString<int>(arguments[2]);;
          } catch (std::invalid_argument&) {
            B2FATAL("Third argument of veto meta function must be integer!");
          }
        }

        auto flavourType = (Belle2::EvtPDLUtil::hasAntiParticle(pdgCode)) ? Particle::c_Flavored : Particle::c_Unflavored;
        std::shared_ptr<Variable::Cut> cut = std::shared_ptr<Variable::Cut>(Variable::Cut::compile(cutString));

        auto func = [roeListName, cut, pdgCode, flavourType](const Particle * particle) -> bool {
          StoreObjPtr<ParticleList> roeList(roeListName);
          TLorentzVector vec = particle->get4Vector();
          for (unsigned int i = 0; i < roeList->getListSize(); i++)
          {
            const Particle* roeParticle = roeList->getParticle(i);
            if (not particle->overlapsWith(roeParticle)) {
              TLorentzVector tempCombination = roeParticle->get4Vector() + vec;
              std::vector<int> indices = { particle->getArrayIndex(), roeParticle->getArrayIndex() };
              Particle tempParticle = Particle(tempCombination, pdgCode, flavourType, indices, particle->getArrayPointer());
              if (cut->check(&tempParticle)) {
                return 1;
              }
            }
          }
          return 0;
        };
        return func;
      } else {
        B2FATAL("Wrong number of arguments for meta function veto");
      }
    }

    Manager::FunctionPtr countDaughters(const std::vector<std::string>& arguments)
    {
      if (arguments.size() == 1) {
        std::string cutString = arguments[0];
        std::shared_ptr<Variable::Cut> cut = std::shared_ptr<Variable::Cut>(Variable::Cut::compile(cutString));
        auto func = [cut](const Particle * particle) -> int {
          int n = 0;
          for (auto& daughter : particle->getDaughters())
          {
            if (cut->check(daughter))
              ++n;
          }
          return n;
        };
        return func;
      } else {
        B2FATAL("Wrong number of arguments for meta function countDaughters");
      }
    }

    Manager::FunctionPtr numberOfNonOverlappingParticles(const std::vector<std::string>& arguments)
    {

      auto func = [arguments](const Particle * particle) -> int {

        int _numberOfNonOverlappingParticles = 0;
        for (const auto& listName : arguments)
        {
          StoreObjPtr<ParticleList> list(listName);
          if (not list.isValid()) {
            B2FATAL("Invalid list named " << listName << " encountered in numberOfNonOverlappingParticles.");
          }
          for (unsigned int i = 0; i < list->getListSize(); i++) {
            const Particle* p = list->getParticle(i);
            if (not particle->overlapsWith(p)) {
              _numberOfNonOverlappingParticles++;
            }
          }
        }
        return _numberOfNonOverlappingParticles;
      };

      return func;

    }

    Manager::FunctionPtr matchedMC(const std::vector<std::string>& arguments)
    {
      if (arguments.size() == 1) {
        const Variable::Manager::Var* var = Manager::Instance().getVariable(arguments[0]);
        auto func = [var](const Particle * particle) -> double {
          const MCParticle* mcp = particle->getMCParticle();
          if (!mcp)   // Has no MC match and is no MCParticle
          {
            return std::numeric_limits<float>::quiet_NaN();
          }
          Particle tmpPart(mcp);
          if (std::holds_alternative<double>(var->function(&tmpPart)))
          {
            return std::get<double>(var->function(&tmpPart));
          } else if (std::holds_alternative<int>(var->function(&tmpPart)))
          {
            return std::get<int>(var->function(&tmpPart));
          } else if (std::holds_alternative<bool>(var->function(&tmpPart)))
          {
            return std::get<bool>(var->function(&tmpPart));
          } else return std::numeric_limits<double>::quiet_NaN();
        };
        return func;
      } else {
        B2FATAL("Wrong number of arguments for meta function matchedMC");
      }
    }

    Manager::FunctionPtr matchedMCHasPDG(const std::vector<std::string>& arguments)
    {
      if (arguments.size() == 1) {
        int inputPDG = 0 ;
        try {
          inputPDG = Belle2::convertString<int>(arguments[0]);
        } catch (std::invalid_argument&) {
          B2FATAL("Argument must be an integer value.");
        }

        auto func = [inputPDG](const Particle * particle) -> double {
          const MCParticle* mcp = particle->getMCParticle();
          if (!mcp)
            return std::numeric_limits<double>::quiet_NaN();

          return std::abs(mcp->getPDG()) == inputPDG;

        };
        return func;
      } else
        B2FATAL("Wrong number of arguments for meta function matchedMC");
    }

    Manager::FunctionPtr totalEnergyOfParticlesInList(const std::vector<std::string>& arguments)
    {
      if (arguments.size() == 1) {
        std::string listName = arguments[0];
        auto func = [listName](const Particle * particle) -> double {

          (void) particle;
          StoreObjPtr<ParticleList> listOfParticles(listName);

          if (!(listOfParticles.isValid())) B2FATAL("Invalid Listname " << listName << " given to totalEnergyOfParticlesInList");
          double totalEnergy = 0;
          int nParticles = listOfParticles->getListSize();
          for (int i = 0; i < nParticles; i++)
          {
            const Particle* part = listOfParticles->getParticle(i);
            const auto& frame = ReferenceFrame::GetCurrent();
            totalEnergy += frame.getMomentum(part).E();
          }
          return totalEnergy;

        };
        return func;
      } else {
        B2FATAL("Wrong number of arguments for meta function totalEnergyOfParticlesInList");
      }
    }

    Manager::FunctionPtr totalPxOfParticlesInList(const std::vector<std::string>& arguments)
    {
      if (arguments.size() == 1) {
        std::string listName = arguments[0];
        auto func = [listName](const Particle*) -> double {
          StoreObjPtr<ParticleList> listOfParticles(listName);

          if (!(listOfParticles.isValid())) B2FATAL("Invalid Listname " << listName << " given to totalPxOfParticlesInList");
          double totalPx = 0;
          int nParticles = listOfParticles->getListSize();
          const auto& frame = ReferenceFrame::GetCurrent();
          for (int i = 0; i < nParticles; i++)
          {
            const Particle* part = listOfParticles->getParticle(i);
            totalPx += frame.getMomentum(part).Px();
          }
          return totalPx;
        };
        return func;
      } else {
        B2FATAL("Wrong number of arguments for meta function totalPxOfParticlesInList");
      }
    }

    Manager::FunctionPtr totalPyOfParticlesInList(const std::vector<std::string>& arguments)
    {
      if (arguments.size() == 1) {
        std::string listName = arguments[0];
        auto func = [listName](const Particle*) -> double {
          StoreObjPtr<ParticleList> listOfParticles(listName);

          if (!(listOfParticles.isValid())) B2FATAL("Invalid Listname " << listName << " given to totalPyOfParticlesInList");
          double totalPy = 0;
          int nParticles = listOfParticles->getListSize();
          const auto& frame = ReferenceFrame::GetCurrent();
          for (int i = 0; i < nParticles; i++)
          {
            const Particle* part = listOfParticles->getParticle(i);
            totalPy += frame.getMomentum(part).Py();
          }
          return totalPy;
        };
        return func;
      } else {
        B2FATAL("Wrong number of arguments for meta function totalPyOfParticlesInList");
      }
    }

    Manager::FunctionPtr totalPzOfParticlesInList(const std::vector<std::string>& arguments)
    {
      if (arguments.size() == 1) {
        std::string listName = arguments[0];
        auto func = [listName](const Particle*) -> double {
          StoreObjPtr<ParticleList> listOfParticles(listName);

          if (!(listOfParticles.isValid())) B2FATAL("Invalid Listname " << listName << " given to totalPzOfParticlesInList");
          double totalPz = 0;
          int nParticles = listOfParticles->getListSize();
          const auto& frame = ReferenceFrame::GetCurrent();
          for (int i = 0; i < nParticles; i++)
          {
            const Particle* part = listOfParticles->getParticle(i);
            totalPz += frame.getMomentum(part).Pz();
          }
          return totalPz;
        };
        return func;
      } else {
        B2FATAL("Wrong number of arguments for meta function totalPzOfParticlesInList");
      }
    }

    Manager::FunctionPtr invMassInLists(const std::vector<std::string>& arguments)
    {
      if (arguments.size() > 0) {

        auto func = [arguments](const Particle * particle) -> double {

          TLorentzVector total4Vector;
          // To make sure particles in particlesList don't overlap.
          std::vector<Particle*> particlePool;

          (void) particle;
          for (const auto& argument : arguments)
          {
            StoreObjPtr <ParticleList> listOfParticles(argument);

            if (!(listOfParticles.isValid())) B2FATAL("Invalid Listname " << argument << " given to invMassInLists");
            int nParticles = listOfParticles->getListSize();
            for (int i = 0; i < nParticles; i++) {
              bool overlaps = false;
              Particle* part = listOfParticles->getParticle(i);
              for (auto poolPart : particlePool) {
                if (part->overlapsWith(poolPart)) {
                  overlaps = true;
                  break;
                }
              }
              if (!overlaps) {
                total4Vector += part->get4Vector();
                particlePool.push_back(part);
              }
            }
          }
          double invariantMass = total4Vector.M();
          return invariantMass;

        };
        return func;
      } else {
        B2FATAL("Wrong number of arguments for meta function invMassInLists");
      }
    }

    Manager::FunctionPtr totalECLEnergyOfParticlesInList(const std::vector<std::string>& arguments)
    {
      if (arguments.size() == 1) {
        std::string listName = arguments[0];
        auto func = [listName](const Particle * particle) -> double {

          (void) particle;
          StoreObjPtr<ParticleList> listOfParticles(listName);

          if (!(listOfParticles.isValid())) B2FATAL("Invalid Listname " << listName << " given to totalEnergyOfParticlesInList");
          double totalEnergy = 0;
          int nParticles = listOfParticles->getListSize();
          for (int i = 0; i < nParticles; i++)
          {
            const Particle* part = listOfParticles->getParticle(i);
            const ECLCluster* cluster = part->getECLCluster();
            const ECLCluster::EHypothesisBit clusterHypothesis = part->getECLClusterEHypothesisBit();
            if (cluster != nullptr) {
              totalEnergy += cluster->getEnergy(clusterHypothesis);
            }
          }
          return totalEnergy;

        };
        return func;
      } else {
        B2FATAL("Wrong number of arguments for meta function totalECLEnergyOfParticlesInList");
      }
    }

    Manager::FunctionPtr maxPtInList(const std::vector<std::string>& arguments)
    {
      if (arguments.size() == 1) {
        std::string listName = arguments[0];
        auto func = [listName](const Particle*) -> double {
          StoreObjPtr<ParticleList> listOfParticles(listName);

          if (!(listOfParticles.isValid())) B2FATAL("Invalid Listname " << listName << " given to maxPtInList");
          int nParticles = listOfParticles->getListSize();
          const auto& frame = ReferenceFrame::GetCurrent();
          double maxPt = 0;
          for (int i = 0; i < nParticles; i++)
          {
            const Particle* part = listOfParticles->getParticle(i);
            const double Pt = frame.getMomentum(part).Pt();
            if (Pt > maxPt) maxPt = Pt;
          }
          return maxPt;
        };
        return func;
      } else {
        B2FATAL("Wrong number of arguments for meta function maxPtInList");
      }
    }

    Manager::FunctionPtr eclClusterTrackMatchedWithCondition(const std::vector<std::string>& arguments)
    {
      if (arguments.size() <= 1) {

        std::string cutString;
        if (arguments.size() == 1)
          cutString = arguments[0];
        std::shared_ptr<Variable::Cut> cut = std::shared_ptr<Variable::Cut>(Variable::Cut::compile(cutString));
        auto func = [cut](const Particle * particle) -> double {

          if (particle == nullptr)
            return std::numeric_limits<double>::quiet_NaN();

          const ECLCluster* cluster = particle->getECLCluster();

          if (cluster)
          {
            auto tracks = cluster->getRelationsFrom<Track>();

            for (const auto& track : tracks) {
              Particle trackParticle(&track, Belle2::Const::pion);

              if (cut->check(&trackParticle))
                return 1;
            }
            return 0;
          }
          return std::numeric_limits<double>::quiet_NaN();
        };
        return func;
      } else {
        B2FATAL("Wrong number of arguments for meta function eclClusterSpecialTrackMatched");
      }
    }

    Manager::FunctionPtr averageValueInList(const std::vector<std::string>& arguments)
    {
      if (arguments.size() == 2) {
        std::string listName = arguments[0];
        const Variable::Manager::Var* var = Manager::Instance().getVariable(arguments[1]);

        auto func = [listName, var](const Particle*) -> double {
          StoreObjPtr<ParticleList> listOfParticles(listName);

          if (!(listOfParticles.isValid())) B2FATAL("Invalid list name " << listName << " given to averageValueInList");
          int nParticles = listOfParticles->getListSize();
          if (nParticles == 0)
          {
            return std::numeric_limits<double>::quiet_NaN();
          }
          double average = 0;
          if (std::holds_alternative<double>(var->function(listOfParticles->getParticle(0))))
          {
            for (int i = 0; i < nParticles; i++) {
              average += std::get<double>(var->function(listOfParticles->getParticle(i))) / nParticles;
            }
          } else if (std::holds_alternative<int>(var->function(listOfParticles->getParticle(0))))
          {
            for (int i = 0; i < nParticles; i++) {
              average += std::get<int>(var->function(listOfParticles->getParticle(i))) / nParticles;
            }
          } else return std::numeric_limits<double>::quiet_NaN();
          return average;
        };
        return func;
      } else {
        B2FATAL("Wrong number of arguments for meta function averageValueInList");
      }
    }

    Manager::FunctionPtr medianValueInList(const std::vector<std::string>& arguments)
    {
      if (arguments.size() == 2) {
        std::string listName = arguments[0];
        const Variable::Manager::Var* var = Manager::Instance().getVariable(arguments[1]);

        auto func = [listName, var](const Particle*) -> double {
          StoreObjPtr<ParticleList> listOfParticles(listName);

          if (!(listOfParticles.isValid())) B2FATAL("Invalid list name " << listName << " given to medianValueInList");
          int nParticles = listOfParticles->getListSize();
          if (nParticles == 0)
          {
            return std::numeric_limits<double>::quiet_NaN();
          }
          std::vector<double> valuesInList;
          if (std::holds_alternative<double>(var->function(listOfParticles->getParticle(0))))
          {
            for (int i = 0; i < nParticles; i++) {
              valuesInList.push_back(std::get<double>(var->function(listOfParticles->getParticle(i))));
            }
          } else if (std::holds_alternative<int>(var->function(listOfParticles->getParticle(0))))
          {
            for (int i = 0; i < nParticles; i++) {
              valuesInList.push_back(std::get<int>(var->function(listOfParticles->getParticle(i))));
            }
          } else return std::numeric_limits<double>::quiet_NaN();
          std::sort(valuesInList.begin(), valuesInList.end());
          if (nParticles % 2 != 0)
          {
            return valuesInList[nParticles / 2];
          } else {
            return 0.5 * (valuesInList[nParticles / 2] + valuesInList[nParticles / 2 - 1]);
          }
        };
        return func;
      } else {
        B2FATAL("Wrong number of arguments for meta function medianValueInList");
      }
    }

    Manager::FunctionPtr angleToClosestInList(const std::vector<std::string>& arguments)
    {
      // expecting the list name
      if (arguments.size() != 1)
        B2FATAL("Wrong number of arguments for meta function angleToClosestInList");

      std::string listname = arguments[0];

      auto func = [listname](const Particle * particle) -> double {
        // get the list and check it's valid
        StoreObjPtr<ParticleList> list(listname);
        if (not list.isValid())
          B2FATAL("Invalid particle list name " << listname << " given to angleToClosestInList");

        // check the list isn't empty
        if (list->getListSize() == 0)
          return std::numeric_limits<double>::quiet_NaN();

        // respect the current frame and get the momentum of our input
        const auto& frame = ReferenceFrame::GetCurrent();
        const auto p_this = frame.getMomentum(particle).Vect();

        // find the particle index with the smallest opening angle
        double minAngle = 2 * M_PI;
        for (unsigned int i = 0; i < list->getListSize(); ++i)
        {
          const Particle* compareme = list->getParticle(i);
          const auto p_compare = frame.getMomentum(compareme).Vect();
          double angle = p_compare.Angle(p_this);
          if (minAngle > angle) minAngle = angle;
        }
        return minAngle;
      };
      return func;
    }

    Manager::FunctionPtr closestInList(const std::vector<std::string>& arguments)
    {
      // expecting the list name and a variable name
      if (arguments.size() != 2)
        B2FATAL("Wrong number of arguments for meta function closestInList");

      std::string listname = arguments[0];

      // the requested variable and check it exists
      const Variable::Manager::Var* var = Manager::Instance().getVariable(arguments[1]);

      auto func = [listname, var](const Particle * particle) -> double {
        // get the list and check it's valid
        StoreObjPtr<ParticleList> list(listname);
        if (not list.isValid())
          B2FATAL("Invalid particle list name " << listname << " given to closestInList");

        // respect the current frame and get the momentum of our input
        const auto& frame = ReferenceFrame::GetCurrent();
        const auto p_this = frame.getMomentum(particle).Vect();

        // find the particle index with the smallest opening angle
        double minAngle = 2 * M_PI;
        int iClosest = -1;
        for (unsigned int i = 0; i < list->getListSize(); ++i)
        {
          const Particle* compareme = list->getParticle(i);
          const auto p_compare = frame.getMomentum(compareme).Vect();
          double angle = p_compare.Angle(p_this);
          if (minAngle > angle) {
            minAngle = angle;
            iClosest = i;
          }
        }

        // final check that the list wasn't empty (or some other problem)
        if (iClosest == -1) return std::numeric_limits<double>::quiet_NaN();

        if (std::holds_alternative<double>(var->function(list->getParticle(iClosest))))
        {
          return std::get<double>(var->function(list->getParticle(iClosest)));
        } else if (std::holds_alternative<int>(var->function(list->getParticle(iClosest))))
        {
          return std::get<int>(var->function(list->getParticle(iClosest)));
        } else if (std::holds_alternative<bool>(var->function(list->getParticle(iClosest))))
        {
          return std::get<bool>(var->function(list->getParticle(iClosest)));
        } else return std::numeric_limits<double>::quiet_NaN();
      };
      return func;
    }

    Manager::FunctionPtr angleToMostB2BInList(const std::vector<std::string>& arguments)
    {
      // expecting the list name
      if (arguments.size() != 1)
        B2FATAL("Wrong number of arguments for meta function angleToMostB2BInList");

      std::string listname = arguments[0];

      auto func = [listname](const Particle * particle) -> double {
        // get the list and check it's valid
        StoreObjPtr<ParticleList> list(listname);
        if (not list.isValid())
          B2FATAL("Invalid particle list name " << listname << " given to angleToMostB2BInList");

        // check the list isn't empty
        if (list->getListSize() == 0)
          return std::numeric_limits<double>::quiet_NaN();

        // respect the current frame and get the momentum of our input
        const auto& frame = ReferenceFrame::GetCurrent();
        const auto p_this = frame.getMomentum(particle).Vect();

        // find the most back-to-back (the largest opening angle before they
        // start getting smaller again!)
        double maxAngle = 0;
        for (unsigned int i = 0; i < list->getListSize(); ++i)
        {
          const Particle* compareme = list->getParticle(i);
          const auto p_compare = frame.getMomentum(compareme).Vect();
          double angle = p_compare.Angle(p_this);
          if (maxAngle < angle) maxAngle = angle;
        }
        return maxAngle;
      };
      return func;
    }

    Manager::FunctionPtr mostB2BInList(const std::vector<std::string>& arguments)
    {
      // expecting the list name and a variable name
      if (arguments.size() != 2)
        B2FATAL("Wrong number of arguments for meta function mostB2BInList");

      std::string listname = arguments[0];

      // the requested variable and check it exists
      const Variable::Manager::Var* var = Manager::Instance().getVariable(arguments[1]);

      auto func = [listname, var](const Particle * particle) -> double {
        // get the list and check it's valid
        StoreObjPtr<ParticleList> list(listname);
        if (not list.isValid())
          B2FATAL("Invalid particle list name " << listname << " given to mostB2BInList");

        // respect the current frame and get the momentum of our input
        const auto& frame = ReferenceFrame::GetCurrent();
        const auto p_this = frame.getMomentum(particle).Vect();

        // find the most back-to-back (the largest opening angle before they
        // start getting smaller again!)
        double maxAngle = -1.0;
        int iMostB2B = -1;
        for (unsigned int i = 0; i < list->getListSize(); ++i)
        {
          const Particle* compareme = list->getParticle(i);
          const auto p_compare = frame.getMomentum(compareme).Vect();
          double angle = p_compare.Angle(p_this);
          if (maxAngle < angle) {
            maxAngle = angle;
            iMostB2B = i;
          }
        }

        // final check that the list wasn't empty (or some other problem)
        if (iMostB2B == -1) return std::numeric_limits<double>::quiet_NaN();

        if (std::holds_alternative<double>(var->function(list->getParticle(iMostB2B))))
        {
          return std::get<double>(var->function(list->getParticle(iMostB2B)));
        } else if (std::holds_alternative<int>(var->function(list->getParticle(iMostB2B))))
        {
          return std::get<int>(var->function(list->getParticle(iMostB2B)));
        } else if (std::holds_alternative<bool>(var->function(list->getParticle(iMostB2B))))
        {
          return std::get<bool>(var->function(list->getParticle(iMostB2B)));
        } else return std::numeric_limits<double>::quiet_NaN();
      };
      return func;
    }

    Manager::FunctionPtr maxOpeningAngleInList(const std::vector<std::string>& arguments)
    {
      if (arguments.size() == 1) {
        std::string listName = arguments[0];
        auto func = [listName](const Particle*) -> double {
          StoreObjPtr<ParticleList> listOfParticles(listName);

          if (!(listOfParticles.isValid())) B2FATAL("Invalid Listname " << listName << " given to maxOpeningAngleInList");
          int nParticles = listOfParticles->getListSize();
          // return NaN if number of particles is less than 2
          if (nParticles < 2) return std::numeric_limits<double>::quiet_NaN();

          const auto& frame = ReferenceFrame::GetCurrent();
          double maxOpeningAngle = -1;
          for (int i = 0; i < nParticles; i++)
          {
            TVector3 v1 = frame.getMomentum(listOfParticles->getParticle(i)).Vect();
            for (int j = i + 1; j < nParticles; j++) {
              TVector3 v2 = frame.getMomentum(listOfParticles->getParticle(j)).Vect();
              const double angle = v1.Angle(v2);
              if (angle > maxOpeningAngle) maxOpeningAngle = angle;
            }
          }
          return maxOpeningAngle;
        };
        return func;
      } else {
        B2FATAL("Wrong number of arguments for meta function maxOpeningAngleInList");
      }
    }

    Manager::FunctionPtr daughterCombination(const std::vector<std::string>& arguments)
    {
      // Expect 2 or more arguments.
      if (arguments.size() >= 2) {
        // First argument is the variable name
        const Variable::Manager::Var* var = Manager::Instance().getVariable(arguments[0]);

        // Core function: calculates a variable combining an arbitrary number of particles
        auto func = [var, arguments](const Particle * particle) -> double {
          if (particle == nullptr)
          {
            B2WARNING("Trying to access a daughter that does not exist. Skipping");
            return std::numeric_limits<float>::quiet_NaN();
          }
          const auto& frame = ReferenceFrame::GetCurrent();

          // Sum of the 4-momenta of all the selected daughters
          TLorentzVector pSum(0, 0, 0, 0);

          // Loop over the arguments. Each one of them is a generalizedIndex,
          // pointing to a particle in the decay tree.
          for (unsigned int iCoord = 1; iCoord < arguments.size(); iCoord++)
          {
            auto generalizedIndex = arguments[iCoord];
            const Particle* dauPart = particle->getParticleFromGeneralizedIndexString(generalizedIndex);
            if (dauPart)
              pSum +=  frame.getMomentum(dauPart);
            else {
              B2WARNING("Trying to access a daughter that does not exist. Index = " << generalizedIndex);
              return std::numeric_limits<float>::quiet_NaN();
            }
          }

          // Make a dummy particle out of the sum of the 4-momenta of the selected daughters
          Particle* sumOfDaughters = new Particle(pSum, 100); // 100 is one of the special numbers

          // Calculate the variable on the dummy particle
          if (std::holds_alternative<double>(var->function(sumOfDaughters)))
          {
            return std::get<double>(var->function(sumOfDaughters));
          } else if (std::holds_alternative<int>(var->function(sumOfDaughters)))
          {
            return std::get<int>(var->function(sumOfDaughters));
          } else if (std::holds_alternative<bool>(var->function(sumOfDaughters)))
          {
            return std::get<bool>(var->function(sumOfDaughters));
          } else return std::numeric_limits<double>::quiet_NaN();
        };
        return func;
      } else
        B2FATAL("Wrong number of arguments for meta function daughterCombination");
    }

    Manager::FunctionPtr useAlternativeDaughterHypothesis(const std::vector<std::string>& arguments)
    {
      /*
       `arguments` contains the variable to calculate and a list of colon-separated index-particle pairs.
       Overall, it looks like {"M", "0:K+", "1:p+", "3:e-"}.
       The code is thus divided in two parts:
       1) Parsing. A loop over the elements of `arguments` that first separates the variable from the rest, and then splits all the index:particle
          pairs, filling a std::vector with the indexes and another one with the new mass values.
       2) Replacing: A loop over the particle's daughters. We take the 4-momentum of each of them, recalculating it with a new mass if needed, and then we calculate
          the variable value using the sum of all the 4-momenta, both updated and non-updated ones.
      */

      // Expect 2 or more arguments.
      if (arguments.size() >= 2) {

        //----
        // 1) parsing
        //----

        // First argument is the variable name
        const Variable::Manager::Var* var = Manager::Instance().getVariable(arguments[0]);

        // Parses the other arguments, which are in the form of index:particleName pairs,
        // and stores indexes and masses in two std::vectors
        std::vector<unsigned int>indexesToBeReplaced = {};
        std::vector<double>massesToBeReplaced = {};

        // Loop over the arguments to parse them
        for (unsigned int iCoord = 1; iCoord < arguments.size(); iCoord++) {
          auto replacedDauString = arguments[iCoord];
          // Split the string in index and new mass
          std::vector<std::string> indexAndMass;
          boost::split(indexAndMass, replacedDauString, boost::is_any_of(":"));

          // Checks that the index:particleName pair is properly formatted.
          if (indexAndMass.size() > 2) {
            B2WARNING("The string indicating which daughter's mass should be replaced contains more than two elements separated by a colon. Perhaps you tried to pass a generalized index, which is not supported yet for this variable. The offending string is "
                      << replacedDauString << ", while a correct syntax looks like 0:K+.");
            return nullptr;
          }

          if (indexAndMass.size() < 2) {
            B2WARNING("The string indicating which daughter's mass should be replaced contains only one colon-separated element instead of two. The offending string is "
                      << replacedDauString << ", while a correct syntax looks like 0:K+.");
            return nullptr;
          }

          // indexAndMass[0] is the daughter index as string. Try to convert it
          int dauIndex = 0;
          try {
            dauIndex = Belle2::convertString<int>(indexAndMass[0]);
          } catch (std::invalid_argument&) {
            B2FATAL("Found the string " << indexAndMass[0] << "instead of a daughter index.");
          }

          // Determine PDG code  corresponding to indexAndMass[1] using the particle names defined in evt.pdl
          TParticlePDG* particlePDG = TDatabasePDG::Instance()->GetParticle(indexAndMass[1].c_str());
          if (!particlePDG) {
            B2WARNING("Particle not in evt.pdl file! " << indexAndMass[1]);
            return nullptr;
          }

          // Stores the indexes and the masses in the vectors that will be passed to the lambda function
          int pdgCode = particlePDG->PdgCode();
          double dauNewMass = TDatabasePDG::Instance()->GetParticle(pdgCode)->Mass() ;
          indexesToBeReplaced.push_back(dauIndex);
          massesToBeReplaced.push_back(dauNewMass);
        } // End of parsing

        //----
        // 2) replacing
        //----

        // Core function: creates a new particle from the original one changing
        // some of the daughters' masses
        auto func = [var, indexesToBeReplaced, massesToBeReplaced](const Particle * particle) -> double {
          if (particle == nullptr)
          {
            B2WARNING("Trying to access a particle that does not exist. Skipping");
            return std::numeric_limits<float>::quiet_NaN();
          }

          const auto& frame = ReferenceFrame::GetCurrent();

          // Sum of the 4-momenta of all the daughters with the new mass assumptions
          TLorentzVector pSum(0, 0, 0, 0);

          for (unsigned int iDau = 0; iDau < particle->getNDaughters(); iDau++)
          {
            const Particle* dauPart = particle->getDaughter(iDau);
            if (not dauPart) {
              B2WARNING("Trying to access a daughter that does not exist. Index = " << iDau);
              return std::numeric_limits<float>::quiet_NaN();
            }

            TLorentzVector dauMom =  frame.getMomentum(dauPart);

            // This can be improved with a faster algorithm to check if an std::vector contains a
            // certain element
            for (unsigned int iReplace = 0; iReplace < indexesToBeReplaced.size(); iReplace++) {
              if (indexesToBeReplaced[iReplace] == iDau) {
                double p_x = dauMom.Vect().Px();
                double p_y = dauMom.Vect().Py();
                double p_z = dauMom.Vect().Pz();
                dauMom.SetXYZM(p_x, p_y, p_z, massesToBeReplaced[iReplace]);
                break;
              }
            }
            pSum = pSum + dauMom;
          } // End of loop over number of daughter

          // Make a dummy particle out of the sum of the 4-momenta of the selected daughters
          Particle* sumOfDaughters = new Particle(pSum, 100); // 100 is one of the special numbers

          // Calculate the variable on the dummy particle
          if (std::holds_alternative<double>(var->function(sumOfDaughters)))
          {
            return std::get<double>(var->function(sumOfDaughters));
          } else if (std::holds_alternative<int>(var->function(sumOfDaughters)))
          {
            return std::get<int>(var->function(sumOfDaughters));
          } else if (std::holds_alternative<bool>(var->function(sumOfDaughters)))
          {
            return std::get<bool>(var->function(sumOfDaughters));
          } else return std::numeric_limits<double>::quiet_NaN();
        }; // end of lambda function
        return func;
      }// end of check on number of arguments
      else
        B2FATAL("Wrong number of arguments for meta function useAlternativeDaughterHypothesis");
    }

    Manager::FunctionPtr varForFirstMCAncestorOfType(const std::vector<std::string>& arguments)
    {
      if (arguments.size() == 2) {
        int pdg_code = -1;
        std::string arg = arguments[0];
        const Variable::Manager::Var* var = Manager::Instance().getVariable(arguments[1]);
        TParticlePDG* part = TDatabasePDG::Instance()->GetParticle(arg.c_str());

        if (part != nullptr) {
          pdg_code = std::abs(part->PdgCode());
        } else {
          try {
            pdg_code = Belle2::convertString<int>(arg);
          } catch (std::exception& e) {}
        }

        if (pdg_code == -1) {
          B2FATAL("Ancestor " + arg + " is not recognised. Please provide valid PDG code or particle name.");
        }

        auto func = [pdg_code, var](const Particle * particle) -> double {
          const Particle* p = particle;

          int ancestor_level = std::get<double>(Manager::Instance().getVariable("hasAncestor(" + std::to_string(pdg_code) + ", 0)")->function(p));
          if ((ancestor_level <= 0) or (std::isnan(ancestor_level)))
          {
            return std::numeric_limits<float>::quiet_NaN();
          }

          const MCParticle* i_p = p->getMCParticle();

          for (int a = 0; a < ancestor_level ; a = a + 1)
          {
            i_p = i_p->getMother();
          }
          const Particle* m_p = new Particle(i_p);
          if (std::holds_alternative<double>(var->function(m_p)))
          {
            return std::get<double>(var->function(m_p));
          } else if (std::holds_alternative<int>(var->function(m_p)))
          {
            return std::get<int>(var->function(m_p));
          } else if (std::holds_alternative<bool>(var->function(m_p)))
          {
            return std::get<bool>(var->function(m_p));
          } else return std::numeric_limits<double>::quiet_NaN();
        };
        return func;
      } else {
        B2FATAL("Wrong number of arguments for meta function varForFirstMCAncestorOfType (expected 2: type and variable of interest)");
      }
    }

    VARIABLE_GROUP("MetaFunctions");
    REGISTER_VARIABLE("nCleanedECLClusters(cut)", nCleanedECLClusters,
                      "[Eventbased] Returns the number of clean Clusters in the event\n"
                      "Clean clusters are defined by the clusters which pass the given cut assuming a photon hypothesis.",
                      Manager::VariableDataType::c_int);
    REGISTER_VARIABLE("nCleanedTracks(cut)", nCleanedTracks,
                      "[Eventbased] Returns the number of clean Tracks in the event\n"
                      "Clean tracks are defined by the tracks which pass the given cut assuming a pion hypothesis.", Manager::VariableDataType::c_int);
    REGISTER_VARIABLE("formula(v1 + v2 * [v3 - v4] / v5^v6)", formula, R"DOCSTRING(
Returns the result of the given formula, where v1 to vN are variables or floating
point numbers. Currently the only supported operations are addition (``+``),
subtraction (``-``), multiplication (``*``), division (``/``) and power (``^``
or ``**``). Parenthesis can be in the form of square brackets ``[v1 * v2]``
or normal brackets ``(v1 * v2)``. It will work also with variables taking
arguments. Operator precedence is taken into account. For example ::

    (daughter(0, E) + daughter(1, E))**2 - p**2 + 0.138

.. versionchanged:: release-03-00-00
   now both, ``[]`` and ``()`` can be used for grouping operations, ``**`` can
   be used for exponent and float literals are possible directly in the
   formula.
)DOCSTRING", Manager::VariableDataType::c_double);
    REGISTER_VARIABLE("useRestFrame(variable)", useRestFrame,
                      "Returns the value of the variable using the rest frame of the given particle as current reference frame.\n"
                      "E.g. ``useRestFrame(daughter(0, p))`` returns the total momentum of the first daughter in its mother's rest-frame", Manager::VariableDataType::c_double);
    REGISTER_VARIABLE("useCMSFrame(variable)", useCMSFrame,
                      "Returns the value of the variable using the CMS frame as current reference frame.\n"
                      "E.g. ``useCMSFrame(E)`` returns the energy of a particle in the CMS frame.", Manager::VariableDataType::c_double);
    REGISTER_VARIABLE("useLabFrame(variable)", useLabFrame, R"DOC(
Returns the value of ``variable`` in the *lab* frame.

.. tip::
    The lab frame is the default reference frame, usually you don't need to use this meta-variable.
    E.g. ``useLabFrame(E)`` returns the energy of a particle in the Lab frame, same as just ``E``.

Specifying the lab frame is useful in some corner-cases. For example:
``useRestFrame(daughter(0, formula(E - useLabFrame(E))))`` which is the difference of the first daughter's energy in the rest frame of the mother (current particle) with the same daughter's lab-frame energy.
)DOC", Manager::VariableDataType::c_double);
    REGISTER_VARIABLE("useTagSideRecoilRestFrame(variable, daughterIndexTagB)", useTagSideRecoilRestFrame,
                      "Returns the value of the variable in the rest frame of the recoiling particle to the tag side B meson.\n"
                      "The variable should only be applied to an Upsilon(4S) list.\n"
                      "E.g. ``useTagSideRecoilRestFrame(daughter(1, daughter(1, p)), 0)`` applied on a Upsilon(4S) list (``Upsilon(4S)->B+:tag B-:sig``) returns the momentum of the second daughter of the signal B meson in the signal B meson rest frame.", Manager::VariableDataType::c_double);
    REGISTER_VARIABLE("useParticleRestFrame(variable, particleList)", useParticleRestFrame,
                      "Returns the value of the variable in the rest frame of the first Particle contained in the given ParticleList.\n"
		      "It is strongly recommended to pass a ParticleList that contains at most only one Particle in each event. "
		      "When more than one Particle is present in the ParticleList, only the first Particle in the list is used for "
		      "computing the rest frame and a warning is thrown. If the given ParticleList is empty in an event, it returns NaN.", Manager::VariableDataType::c_double);
    REGISTER_VARIABLE("useRecoilParticleRestFrame(variable, particleList)", useRecoilParticleRestFrame,
                      "Returns the value of the variable in the rest frame of recoil system against the first Particle contained in the given ParticleList.\n"
		      "It is strongly recommended to pass a ParticleList that contains at most only one Particle in each event. "
		      "When more than one Particle is present in the ParticleList, only the first Particle in the list is used for "
		      "computing the rest frame and a warning is thrown. If the given ParticleList is empty in an event, it returns NaN.", Manager::VariableDataType::c_double);
    REGISTER_VARIABLE("passesCut(cut)", passesCut,
                      "Returns 1 if particle passes the cut otherwise 0.\n"
                      "Useful if you want to write out if a particle would have passed a cut or not.", Manager::VariableDataType::c_bool);
    REGISTER_VARIABLE("passesEventCut(cut)", passesEventCut,
                      "[Eventbased] Returns 1 if event passes the cut otherwise 0.\n"
                      "Useful if you want to select events passing a cut without looping into particles, such as for skimming.\n", Manager::VariableDataType::c_bool);
    REGISTER_VARIABLE("countDaughters(cut)", countDaughters,
                      "Returns number of direct daughters which satisfy the cut.\n"
                      "Used by the skimming package (for what exactly?)", Manager::VariableDataType::c_int);
    REGISTER_VARIABLE("varFor(pdgCode, variable)", varFor,
                      "Returns the value of the variable for the given particle if its abs(pdgCode) agrees with the given one.\n"
                      "E.g. ``varFor(11, p)`` returns the momentum if the particle is an electron or a positron.", Manager::VariableDataType::c_double);
    REGISTER_VARIABLE("varForMCGen(variable)", varForMCGen,
                      "Returns the value of the variable for the given particle if the MC particle related to it is primary, not virtual, and not initial.\n"
                      "If no MC particle is related to the given particle, or the MC particle is not primary, virtual, or initial, NaN will be returned.\n"
                      "E.g. ``varForMCGen(PDG)`` returns the PDG code of the MC particle related to the given particle if it is primary, not virtual, and not initial.", Manager::VariableDataType::c_double);
    REGISTER_VARIABLE("nParticlesInList(particleListName)", nParticlesInList,
                      "[Eventbased] Returns number of particles in the given particle List.", Manager::VariableDataType::c_int);
    REGISTER_VARIABLE("isInList(particleListName)", isInList,
                      "Returns 1 if the particle is in the list provided, 0 if not. Note that this only checks the particle given. For daughters of composite particles, please see :b2:var:`isDaughterOfList`.", Manager::VariableDataType::c_bool);
    REGISTER_VARIABLE("isDaughterOfList(particleListNames)", isDaughterOfList,
                      "Returns 1 if the given particle is a daughter of at least one of the particles in the given particle Lists.", Manager::VariableDataType::c_bool);
    REGISTER_VARIABLE("isDescendantOfList(particleListName[, anotherParticleListName][, generationFlag = -1])", isDescendantOfList, R"DOC(
                      Returns 1 if the given particle appears in the decay chain of the particles in the given ParticleLists.

                      Passing an integer as the last argument, allows to check if the particle belongs to the specific generation:

                      * ``isDescendantOfList(<particle_list>,1)`` returns 1 if particle is a daughter of the list,
                      * ``isDescendantOfList(<particle_list>,2)`` returns 1 if particle is a granddaughter of the list,
                      * ``isDescendantOfList(<particle_list>,3)`` returns 1 if particle is a great-granddaughter of the list, etc.
                      * Default value is ``-1`` that is inclusive for all generations.
                      )DOC", Manager::VariableDataType::c_bool);
    REGISTER_VARIABLE("isMCDescendantOfList(particleListName[, anotherParticleListName][, generationFlag = -1])", isMCDescendantOfList, R"DOC(
                      Returns 1 if the given particle is linked to the same MC particle as any reconstructed daughter of the decay lists.

                      Passing an integer as the last argument, allows to check if the particle belongs to the specific generation:

                      * ``isMCDescendantOfList(<particle_list>,1)`` returns 1 if particle is matched to the same particle as any daughter of the list,
                      * ``isMCDescendantOfList(<particle_list>,2)`` returns 1 if particle is matched to the same particle as any granddaughter of the list,
                      * ``isMCDescendantOfList(<particle_list>,3)`` returns 1 if particle is matched to the same particle as any great-granddaughter of the list, etc.
                      * Default value is ``-1`` that is inclusive for all generations.

                      It makes only sense for lists created with `fillParticleListFromMC` function with ``addDaughters=True`` argument.
                      )DOC", Manager::VariableDataType::c_bool);

    REGISTER_VARIABLE("sourceObjectIsInList(particleListName)", sourceObjectIsInList, R"DOC(
<<<<<<< HEAD
Returns 1 if the underlying mdst object (e.g. track, or cluster) was used to create a particle in ``particleListName``, 0 if not. 
=======
Returns 1.0 if the underlying mdst object (e.g. track, or cluster) was used to create a particle in ``particleListName``, 0.0 if not.
>>>>>>> bb69d1b0

.. note::
  This only makes sense for particles that are not composite. Returns -1 for composite particles.
)DOC", Manager::VariableDataType::c_int);

    REGISTER_VARIABLE("mcParticleIsInMCList(particleListName)", mcParticleIsInMCList, R"DOC(
<<<<<<< HEAD
Returns 1 if the particle's matched MC particle is also matched to a particle in ``particleListName`` 
=======
Returns 1.0 if the particle's matched MC particle is also matched to a particle in ``particleListName``
>>>>>>> bb69d1b0
(or if either of the lists were filled from generator level `modularAnalysis.fillParticleListFromMC`.)

.. seealso:: :b2:var:`isMCDescendantOfList` to check daughters.
)DOC", Manager::VariableDataType::c_bool);

    REGISTER_VARIABLE("isGrandDaughterOfList(particleListNames)", isGrandDaughterOfList,
                      "Returns 1 if the given particle is a grand daughter of at least one of the particles in the given particle Lists.", Manager::VariableDataType::c_bool);
    REGISTER_VARIABLE("daughter(i, variable)", daughter, R"DOC(
                      Returns value of variable for the i-th daughter. E.g.

                      * ``daughter(0, p)`` returns the total momentum of the first daughter.
                      * ``daughter(0, daughter(1, p)`` returns the total momentum of the second daughter of the first daughter.

                      Returns NaN if particle is nullptr or if the given daughter-index is out of bound (>= amount of daughters).
                      )DOC", Manager::VariableDataType::c_double);
    REGISTER_VARIABLE("mcDaughter(i, variable)", mcDaughter, R"DOC(
                      Returns the value of the requested variable for the i-th Monte Carlo daughter of the particle.

                      Returns NaN if the particle is nullptr, if the particle is not matched to an MC particle,
                      or if the i-th MC daughter does not exist.

                      E.g. ``mcDaughter(0, PDG)`` will return the PDG code of the first MC daughter of the matched MC
                      particle of the reconstructed particle the function is applied to.

                      The meta variable can also be nested: ``mcDaughter(0, mcDaughter(1, PDG))``.
                      )DOC", Manager::VariableDataType::c_double);
    REGISTER_VARIABLE("mcMother(variable)", mcMother, R"DOC(
                      Returns the value of the requested variable for the Monte Carlo mother of the particle.

                      Returns NaN if the particle is nullptr, if the particle is not matched to an MC particle,
                      or if the MC mother does not exist.

                      E.g. ``mcMother(PDG)`` will return the PDG code of the MC mother of the matched MC
                      particle of the reconstructed particle the function is applied to.

                      The meta variable can also be nested: ``mcMother(mcMother(PDG))``.
                      )DOC", Manager::VariableDataType::c_double);
    REGISTER_VARIABLE("genParticle(index, variable)", genParticle,  R"DOC(
[Eventbased] Returns the ``variable`` for the ith generator particle.
The arguments of the function must be the ``index`` of the particle in the MCParticle Array,
and ``variable``, the name of the function or variable for that generator particle.
If ``index`` goes beyond the length of the MCParticles array, NaN will be returned.

E.g. ``genParticle(0, p)`` returns the total momentum of the first MCParticle, which is
the Upsilon(4S) in a generic decay.
``genParticle(0, mcDaughter(1, p)`` returns the total momentum of the second daughter of
the first MC Particle, which is the momentum of the second B meson in a generic decay.
)DOC", Manager::VariableDataType::c_double);
    REGISTER_VARIABLE("genUpsilon4S(variable)", genUpsilon4S, R"DOC(
[Eventbased] Returns the ``variable`` evaluated for the generator-level :math:`\Upsilon(4S)`.
If no generator level :math:`\Upsilon(4S)` exists for the event, NaN will be returned.

E.g. ``genUpsilon4S(p)`` returns the total momentum of the :math:`\Upsilon(4S)` in a generic decay.
``genUpsilon4S(mcDaughter(1, p)`` returns the total momentum of the second daughter of the
generator-level :math:`\Upsilon(4S)` (i.e. the momentum of the second B meson in a generic decay.
)DOC", Manager::VariableDataType::c_double);
    REGISTER_VARIABLE("daughterProductOf(variable)", daughterProductOf,
                      "Returns product of a variable over all daughters.\n"
                      "E.g. ``daughterProductOf(extraInfo(SignalProbability))`` returns the product of the SignalProbabilitys of all daughters.", Manager::VariableDataType::c_double);
    REGISTER_VARIABLE("daughterSumOf(variable)", daughterSumOf,
                      "Returns sum of a variable over all daughters.\n"
                      "E.g. ``daughterSumOf(nDaughters)`` returns the number of grand-daughters.", Manager::VariableDataType::c_double);
    REGISTER_VARIABLE("daughterLowest(variable)", daughterLowest,
                      "Returns the lowest value of the given variable among all daughters.\n"
                      "E.g. ``useCMSFrame(daughterLowest(p))`` returns the lowest momentum in CMS frame.", Manager::VariableDataType::c_double);
    REGISTER_VARIABLE("daughterHighest(variable)", daughterHighest,
                      "Returns the highest value of the given variable among all daughters.\n"
                      "E.g. ``useCMSFrame(daughterHighest(p))`` returns the highest momentum in CMS frame.", Manager::VariableDataType::c_double);
    REGISTER_VARIABLE("daughterDiffOf(i, j, variable)", daughterDiffOf,
                      "Returns the difference of a variable between the two given daughters.\n"
                      "E.g. ``useRestFrame(daughterDiffOf(0, 1, p))`` returns the momentum difference between first and second daughter in the rest frame of the given particle.\n"
                      "(That means that it returns :math:`p_j - p_i`)\n"
                      "Nota Bene: for the particular case 'variable=phi' you should use the :b2:var:`daughterDiffOfPhi` function.", Manager::VariableDataType::c_double);
    REGISTER_VARIABLE("mcDaughterDiffOf(i, j, variable)", mcDaughterDiffOf,
<<<<<<< HEAD
                      "MC matched version of the `daughterDiffOf` function.", Manager::VariableDataType::c_double); 
=======
                      "MC matched version of the `daughterDiffOf` function.");
>>>>>>> bb69d1b0
    REGISTER_VARIABLE("grandDaughterDiffOf(i, j, variable)", grandDaughterDiffOf,
                      "Returns the difference of a variable between the first daughters of the two given daughters.\n"
                      "E.g. ``useRestFrame(grandDaughterDiffOf(0, 1, p))`` returns the momentum difference between the first daughters of the first and second daughter in the rest frame of the given particle.\n"
                      "(That means that it returns :math:`p_j - p_i`)\n"
                      "Nota Bene: for the particular case 'variable=phi' you should use the :b2:var:`grandDaughterDiffOfPhi` function.", Manager::VariableDataType::c_double);
    REGISTER_VARIABLE("daughterDiffOfPhi(i, j)", daughterDiffOfPhi,
                      "Returns the difference in :math:`\\phi` between the two given daughters.\n"
                      "The difference is signed and takes account of the ordering of the given daughters.\n"
                      "The function returns :math:`\\phi_j - \\phi_i`.", Manager::VariableDataType::c_double);
    MAKE_DEPRECATED("daughterDiffOfPhi(i, j)", false, "release-06-00-00", R"DOC(
                     The difference of the azimuthal angle :math:`\\phi` of two daughters can be calculated with the generic variable :b2:var:`daughterDiffOf`.)DOC");
    REGISTER_VARIABLE("mcDaughterDiffOfPhi(i, j)", mcDaughterDiffOfPhi,
<<<<<<< HEAD
                      "MC matched version of the `daughterDiffOfPhi` function.", Manager::VariableDataType::c_double); 
=======
                      "MC matched version of the `daughterDiffOfPhi` function.");
>>>>>>> bb69d1b0
    MAKE_DEPRECATED("mcDaughterDiffOfPhi(i, j)", false, "release-06-00-00", R"DOC(
                     The difference of the azimuthal angle :math:`\\phi` of the MC partners of two daughters can be calculated with the generic variable :b2:var:`mcDaughterDiffOf`.)DOC");
    REGISTER_VARIABLE("grandDaughterDiffOfPhi(i, j)", grandDaughterDiffOfPhi,
                      "Returns the difference in :math:`\\phi` between the first daughters of the two given daughters.\n"
                      "The difference is signed and takes account of the ordering of the given daughters.\n"
                      "The function returns :math:`\\phi_j - \\phi_i`.\n", Manager::VariableDataType::c_double);
    MAKE_DEPRECATED("grandDaughterDiffOfPhi(i, j)", false, "release-06-00-00", R"DOC(
                     The difference of the azimuthal angle :math:`\\phi` of two granddaughters can be calculated with the generic variable :b2:var:`grandDaughterDiffOf`.)DOC");
    REGISTER_VARIABLE("daughterDiffOfClusterPhi(i, j)", daughterDiffOfClusterPhi,
                      "Returns the difference in :math:`\\phi` between the ECLClusters of two given daughters.\n"
                      "The difference is signed and takes account of the ordering of the given daughters.\n"
                      "The function returns :math:`\\phi_j - \\phi_i`.\n"
                      "The function returns NaN if at least one of the daughters is not matched to or not based on an ECLCluster.", Manager::VariableDataType::c_double);
    MAKE_DEPRECATED("daughterDiffOfClusterPhi(i, j)", false, "release-06-00-00", R"DOC(
                     The difference of the azimuthal angle :math:`\\phi` of the related ECL clusters of two daughters can be calculated with the generic variable :b2:var:`daughterDiffOf`.)DOC");
    REGISTER_VARIABLE("grandDaughterDiffOfClusterPhi(i, j)", grandDaughterDiffOfClusterPhi,
                      "Returns the difference in :math:`\\phi` between the ECLClusters of the daughters of the two given daughters.\n"
                      "The difference is signed and takes account of the ordering of the given daughters.\n"
                      "The function returns :math:`\\phi_j - \\phi_i`.\n"
                      "The function returns NaN if at least one of the daughters is not matched to or not based on an ECLCluster.\n", Manager::VariableDataType::c_double);
    MAKE_DEPRECATED("grandDaughterDiffOfClusterPhi(i, j)", false, "release-06-00-00", R"DOC(
                     The difference of the azimuthal angle :math:`\\phi` of the related ECL clusters of two granddaughters can be calculated with the generic variable :b2:var:`grandDaughterDiffOf`.)DOC");
    REGISTER_VARIABLE("daughterDiffOfPhiCMS(i, j)", daughterDiffOfPhiCMS,
                      "Returns the difference in :math:`\\phi` between the two given daughters in the CMS frame.\n"
                      "The difference is signed and takes account of the ordering of the given daughters.\n"
                      "The function returns :math:`\\phi_j - \\phi_i`.", Manager::VariableDataType::c_double);
    MAKE_DEPRECATED("daughterDiffOfPhiCMS(i, j)", false, "release-06-00-00", R"DOC(
                     The difference of the azimuthal angle :math:`\\phi` of two daughters in the CMS frame can be calculated with the generic variable :b2:var:`daughterDiffOf`.)DOC");
    REGISTER_VARIABLE("mcDaughterDiffOfPhiCMS(i, j)", daughterDiffOfPhiCMS,
<<<<<<< HEAD
                      "MC matched version of the `daughterDiffOfPhiCMS` function.", Manager::VariableDataType::c_double);      
=======
                      "MC matched version of the `daughterDiffOfPhiCMS` function.");
>>>>>>> bb69d1b0
    MAKE_DEPRECATED("mcDaughterDiffOfPhiCMS(i, j)", false, "release-06-00-00", R"DOC(
                     The difference of the azimuthal angle :math:`\\phi` of the MC partners of two daughters in the CMS frame can be calculated with the generic variable :b2:var:`mcDaughterDiffOf`.)DOC");
    REGISTER_VARIABLE("daughterDiffOfClusterPhiCMS(i, j)", daughterDiffOfClusterPhiCMS,
                      "Returns the difference in :math:`\\phi` between the ECLClusters of two given daughters in the CMS frame.\n"
                      "The difference is signed and takes account of the ordering of the given daughters.\n"
                      "The function returns :math:`\\phi_j - \\phi_i``.\n"
                      "The function returns NaN if at least one of the daughters is not matched to or not based on an ECLCluster.", Manager::VariableDataType::c_double);
    MAKE_DEPRECATED("daughterDiffOfClusterPhiCMS(i, j)", false, "release-06-00-00", R"DOC(
                     The difference of the azimuthal angle :math:`\\phi` of the related ECL clusters of two daughters in the CMS frame can be calculated with the generic variable :b2:var:`daughterDiffOf`.)DOC");
    REGISTER_VARIABLE("daughterNormDiffOf(i, j, variable)", daughterNormDiffOf,
                      "Returns the normalized difference of a variable between the two given daughters.\n"
                      "E.g. ``daughterNormDiffOf(0, 1, p)`` returns the normalized momentum difference between first and second daughter in the lab frame.", Manager::VariableDataType::c_double);
    REGISTER_VARIABLE("daughterMotherDiffOf(i, variable)", daughterMotherDiffOf,
                      "Returns the difference of a variable between the given daughter and the mother particle itself.\n"
                      "E.g. ``useRestFrame(daughterMotherDiffOf(0, p))`` returns the momentum difference between the given particle and its first daughter in the rest frame of the mother.", Manager::VariableDataType::c_double);
    REGISTER_VARIABLE("daughterMotherNormDiffOf(i, variable)", daughterMotherNormDiffOf,
                      "Returns the normalized difference of a variable between the given daughter and the mother particle itself.\n"
                      "E.g. ``daughterMotherNormDiffOf(1, p)`` returns the normalized momentum difference between the given particle and its second daughter in the lab frame.", Manager::VariableDataType::c_double);
    REGISTER_VARIABLE("daughterAngle(daughterIndex_1, daughterIndex_2[, daughterIndex_3])", daughterAngle, R"DOC(
                       Returns the angle in between any pair of particles belonging to the same decay tree.

                       The particles are identified via generalized daughter indexes, which are simply colon-separated lists of
                       daughter indexes, ordered starting from the root particle. For example, ``0:1:3``  identifies the fourth
                       daughter (3) of the second daughter (1) of the first daughter (0) of the mother particle. ``1`` simply
                       identifies the second daughter of the root particle.

                       Both two and three generalized indexes can be given to ``daughterAngle``. If two indices are given, the
                       variable returns the angle between the momenta of the two given particles. If three indices are given, the
                       variable returns the angle between the momentum of the third particle and a vector which is the sum of the
                       first two daughter momenta.

                       .. tip::
                           ``daughterAngle(0, 3)`` will return the angle between the first and fourth daughter.
                           ``daughterAngle(0, 1, 3)`` will return the angle between the fourth daughter and the sum of the first and
                           second daughter.
                           ``daughterAngle(0:0, 3:0)`` will return the angle between the first daughter of the first daughter, and
                           the first daughter of the fourth daughter.

                      )DOC", Manager::VariableDataType::c_double);
    REGISTER_VARIABLE("mcDaughterAngle(daughterIndex_1, daughterIndex_2, [daughterIndex_3])", mcDaughterAngle,"MC matched version of the `daughterAngle` function.", Manager::VariableDataType::c_double);
    REGISTER_VARIABLE("grandDaughterDecayAngle(i, j)", grandDaughterDecayAngle,
                      "Returns the decay angle of the granddaughter in the daughter particle's rest frame.\n"
                      "It is calculated with respect to the reverted momentum vector of the particle.\n"
                      "Two arguments representing the daughter and granddaughter indices have to be provided as arguments.", Manager::VariableDataType::c_double);
    REGISTER_VARIABLE("daughterClusterAngleInBetween(i, j)", daughterClusterAngleInBetween,
                      "Returns function which returns the angle between clusters associated to the two daughters."
                      "If two indices given: returns the angle between the momenta of the clusters associated to the two given daughters."
                      "If three indices given: returns the angle between the momentum of the third particle's cluster and a vector "
                      "which is the sum of the first two daughter's cluster momenta."
                      "Returns nan if any of the daughters specified don't have an associated cluster."
                      "The arguments in the argument vector must be integers corresponding to the ith and jth (and kth) daughters.", Manager::VariableDataType::c_double);
    REGISTER_VARIABLE("daughterInvM(i, j)", daughterInvM,
                      "Returns the invariant Mass adding the Lorentz vectors of the given daughters.\n"
                      "E.g. ``daughterInvM(0, 1, 2)`` returns the invariant Mass :math:`m = \\sqrt{(p_0 + p_1 + p_2)^2}`` of first, second and third daughter.", Manager::VariableDataType::c_double);
    REGISTER_VARIABLE("extraInfo(name)", extraInfo,
                      "Returns extra info stored under the given name.\n"
                      "The extraInfo has to be set by a module first.\n"
                      "E.g. ``extraInfo(SignalProbability)`` returns the SignalProbability calculated by the ``MVAExpert`` module.\n"
                      "If nothing is set under the given name or if the particle is a nullptr, NaN is returned.\n"
                      "In the latter case please use `eventExtraInfo` if you want to access an EventExtraInfo variable.", Manager::VariableDataType::c_double);
    REGISTER_VARIABLE("eventExtraInfo(name)", eventExtraInfo,
                      "[Eventbased] Returns extra info stored under the given name in the event extra info.\n"
                      "The extraInfo has to be set first by another module like MVAExpert in event mode.\n"
                      "If nothing is set under this name, NaN is returned.", Manager::VariableDataType::c_double);
    REGISTER_VARIABLE("eventCached(variable)", eventCached,
                      "[Eventbased] Returns value of event-based variable and caches this value in the EventExtraInfo.\n"
                      "The result of second call to this variable in the same event will be provided from the cache.\n"
                      "It is recommended to use this variable in order to declare custom aliases as event-based. This is "
                      "necessary if using the eventwise mode of variablesToNtuple).", Manager::VariableDataType::c_double);
    REGISTER_VARIABLE("particleCached(variable)", particleCached,
                      "Returns value of given variable and caches this value in the ParticleExtraInfo of the provided particle.\n"
                      "The result of second call to this variable on the same particle will be provided from the cache.", Manager::VariableDataType::c_double);
    REGISTER_VARIABLE("modulo(variable, n)", modulo,
                      "Returns rest of division of variable by n.", Manager::VariableDataType::c_double);
    REGISTER_VARIABLE("abs(variable)", abs,
                      "Returns absolute value of the given variable.\n"
<<<<<<< HEAD
                      "E.g. abs(mcPDG) returns the absolute value of the mcPDG, which is often useful for cuts.", Manager::VariableDataType::c_double);
    REGISTER_VARIABLE("max(var1,var2)", max, "Returns max value of two variables.\n", Manager::VariableDataType::c_double);
    REGISTER_VARIABLE("min(var1,var2)", min, "Returns min value of two variables.\n", Manager::VariableDataType::c_double);
    REGISTER_VARIABLE("sin(variable)", sin, "Returns sine value of the given variable.", Manager::VariableDataType::c_double);
    REGISTER_VARIABLE("asin(variable)", asin, "Returns arcsine of the given variable.", Manager::VariableDataType::c_double);
    REGISTER_VARIABLE("cos(variable)", cos, "Returns cosine value of the given variable.", Manager::VariableDataType::c_double);
    REGISTER_VARIABLE("acos(variable)", acos, "Returns arccosine value of the given variable.", Manager::VariableDataType::c_double);
    REGISTER_VARIABLE("exp(variable)", exp, "Returns exponential evaluated for the given variable.", Manager::VariableDataType::c_double);
    REGISTER_VARIABLE("log(variable)", log, "Returns natural logarithm evaluated for the given variable.", Manager::VariableDataType::c_double);
    REGISTER_VARIABLE("log10(variable)", log10, "Returns base-10 logarithm evaluated for the given variable.", Manager::VariableDataType::c_double);
=======
                      "E.g. abs(mcPDG) returns the absolute value of the mcPDG, which is often useful for cuts.");
    REGISTER_VARIABLE("max(var1,var2)", max, "Returns max value of two variables.\n");
    REGISTER_VARIABLE("min(var1,var2)", min, "Returns min value of two variables.\n");
    REGISTER_VARIABLE("sin(variable)", sin, "Returns sine value of the given variable.");
    REGISTER_VARIABLE("asin(variable)", asin, "Returns arcsine of the given variable.");
    REGISTER_VARIABLE("cos(variable)", cos, "Returns cosine value of the given variable.");
    REGISTER_VARIABLE("acos(variable)", acos, "Returns arccosine value of the given variable.");
    REGISTER_VARIABLE("tan(variable)", tan, "Returns tangent value of the given variable.");
    REGISTER_VARIABLE("atan(variable)", atan, "Returns arctangent value of the given variable.");
    REGISTER_VARIABLE("exp(variable)", exp, "Returns exponential evaluated for the given variable.");
    REGISTER_VARIABLE("log(variable)", log, "Returns natural logarithm evaluated for the given variable.");
    REGISTER_VARIABLE("log10(variable)", log10, "Returns base-10 logarithm evaluated for the given variable.");
>>>>>>> bb69d1b0
    REGISTER_VARIABLE("isNAN(variable)", isNAN,
                      "Returns true if variable value evaluates to nan (determined via std::isnan(double)).\n"
                      "Useful for debugging.", Manager::VariableDataType::c_bool);
    REGISTER_VARIABLE("ifNANgiveX(variable, x)", ifNANgiveX,
                      "Returns x (has to be a number) if variable value is nan (determined via std::isnan(double)).\n"
                      "Useful for technical purposes while training MVAs.", Manager::VariableDataType::c_double);
    REGISTER_VARIABLE("isInfinity(variable)", isInfinity,
                      "Returns true if variable value evaluates to infinity (determined via std::isinf(double)).\n"
                      "Useful for debugging.", Manager::VariableDataType::c_double);
    REGISTER_VARIABLE("unmask(variable, flag1, flag2, ...)", unmask,
                      "unmask(variable, flag1, flag2, ...) or unmask(variable, mask) sets certain bits in the variable to zero.\n"
                      "For example, if you want to set the second, fourth and fifth bits to zero, you could call \n"
                      "``unmask(variable, 2, 8, 16)`` or ``unmask(variable, 26)``.\n"
                      "", Manager::VariableDataType::c_double);
    REGISTER_VARIABLE("conditionalVariableSelector(cut, variableIfTrue, variableIfFalse)", conditionalVariableSelector,
                      "Returns one of the two supplied variables, depending on whether the particle passes the supplied cut.\n"
                      "The first variable is returned if the particle passes the cut, and the second variable is returned otherwise.", Manager::VariableDataType::c_double);
    REGISTER_VARIABLE("pValueCombination(p1, p2, ...)", pValueCombination,
                      "Returns the combined p-value of the provided p-values according to the formula given in `Nucl. Instr. and Meth. A 411 (1998) 449 <https://doi.org/10.1016/S0168-9002(98)00293-9>`_ .\n"
                      "If any of the p-values is invalid, i.e. smaller than zero, -1 is returned.", Manager::VariableDataType::c_double);
    REGISTER_VARIABLE("veto(particleList, cut, pdgCode = 11)", veto,
                      "Combines current particle with particles from the given particle list and returns 1 if the combination passes the provided cut. \n"
                      "For instance one can apply this function on a signal Photon and provide a list of all photons in the rest of event and a cut \n"
                      "around the neutral Pion mass (e.g. ``0.130 < M < 0.140``). \n"
                      "If a combination of the signal Photon with a ROE photon fits this criteria, hence looks like a neutral pion, the veto-Metavariable will return 1", Manager::VariableDataType::c_bool);
    REGISTER_VARIABLE("matchedMC(variable)", matchedMC,
                      "Returns variable output for the matched MCParticle by constructing a temporary Particle from it.\n"
                      "This may not work too well if your variable requires accessing daughters of the particle.\n"
                      "E.g. ``matchedMC(p)`` returns the total momentum of the related MCParticle.\n"
                      "Returns NaN if no matched MCParticle exists.", Manager::VariableDataType::c_double);
    REGISTER_VARIABLE("countInList(particleList, cut='')", countInList, "[Eventbased] "
                      "Returns number of particle which pass given in cut in the specified particle list.\n"
                      "Useful for creating statistics about the number of particles in a list.\n"
                      "E.g. ``countInList(e+, isSignal == 1)`` returns the number of correctly reconstructed electrons in the event.\n"
                      "The variable is event-based and does not need a valid particle pointer as input.", Manager::VariableDataType::c_int);
    REGISTER_VARIABLE("getVariableByRank(particleList, rankedVariableName, variableName, rank)", getVariableByRank, R"DOC(
                      Returns the value of ``variableName`` for the candidate in the ``particleList`` with the requested ``rank``.

                      .. note::
                        The `BestCandidateSelection` module available via `rankByHighest` / `rankByLowest` has to be used before.

                      .. warning::
                        The first candidate matching the given rank is used.
                        Thus, it is not recommended to use this variable in conjunction with ``allowMultiRank`` in the `BestCandidateSelection` module.

                      The suffix ``_rank`` is automatically added to the argument ``rankedVariableName``,
                      which either has to be the name of the variable used to order the candidates or the selected outputVariable name without the ending ``_rank``.
                      This means that your selected name for the rank variable has to end with ``_rank``.

                      An example of this variable's usage is given in the tutorial `B2A602-BestCandidateSelection <https://stash.desy.de/projects/B2/repos/basf2/browse/analysis/examples/tutorials/B2A602-BestCandidateSelection.py>`_
                      )DOC", Manager::VariableDataType::c_double);
    REGISTER_VARIABLE("matchedMCHasPDG(PDGCode)", matchedMCHasPDG,
                      "Returns if the absolute value of a PDGCode of a MCParticle related to a Particle matches a given PDGCode."
                      "Returns 0/NAN/1 if PDGCode does not match/is not available/ matches", Manager::VariableDataType::c_double);
    REGISTER_VARIABLE("numberOfNonOverlappingParticles(pList1, pList2, ...)", numberOfNonOverlappingParticles,
                      "Returns the number of non-overlapping particles in the given particle lists"
                      "Useful to check if there is additional physics going on in the detector if one reconstructed the Y4S", Manager::VariableDataType::c_int);
    REGISTER_VARIABLE("totalEnergyOfParticlesInList(particleListName)", totalEnergyOfParticlesInList,
                      "Returns the total energy of particles in the given particle List.", Manager::VariableDataType::c_double);
    REGISTER_VARIABLE("totalPxOfParticlesInList(particleListName)", totalPxOfParticlesInList,
                      "Returns the total momentum Px of particles in the given particle List.", Manager::VariableDataType::c_double);
    REGISTER_VARIABLE("totalPyOfParticlesInList(particleListName)", totalPyOfParticlesInList,
                      "Returns the total momentum Py of particles in the given particle List.", Manager::VariableDataType::c_double);
    REGISTER_VARIABLE("totalPzOfParticlesInList(particleListName)", totalPzOfParticlesInList,
                      "Returns the total momentum Pz of particles in the given particle List.", Manager::VariableDataType::c_double);
    REGISTER_VARIABLE("invMassInLists(pList1, pList2, ...)", invMassInLists,
                      "Returns the invariant mass of the combination of particles in the given particle lists.", Manager::VariableDataType::c_double);
    REGISTER_VARIABLE("totalECLEnergyOfParticlesInList(particleListName)", totalECLEnergyOfParticlesInList,
                      "Returns the total ECL energy of particles in the given particle List.", Manager::VariableDataType::c_double);
    REGISTER_VARIABLE("maxPtInList(particleListName)", maxPtInList,
                      "Returns maximum transverse momentum Pt in the given particle List.", Manager::VariableDataType::c_double);
    REGISTER_VARIABLE("eclClusterSpecialTrackMatched(cut)", eclClusterTrackMatchedWithCondition,
                      "Returns if at least one Track that satisfies the given condition is related to the ECLCluster of the Particle.", Manager::VariableDataType::c_double);
    REGISTER_VARIABLE("averageValueInList(particleListName, variable)", averageValueInList,
                      "Returns the arithmetic mean of the given variable of the particles in the given particle list.", Manager::VariableDataType::c_double);
    REGISTER_VARIABLE("medianValueInList(particleListName, variable)", medianValueInList,
                      "Returns the median value of the given variable of the particles in the given particle list.", Manager::VariableDataType::c_double);
    REGISTER_VARIABLE("angleToClosestInList(particleListName)", angleToClosestInList,
                      "Returns the angle between this particle and the closest particle (smallest opening angle) in the list provided.", Manager::VariableDataType::c_double);
    REGISTER_VARIABLE("closestInList(particleListName, variable)", closestInList,
                      "Returns `variable` for the closest particle (smallest opening angle) in the list provided.", Manager::VariableDataType::c_double);
    REGISTER_VARIABLE("angleToMostB2BInList(particleListName)", angleToMostB2BInList,
                      "Returns the angle between this particle and the most back-to-back particle (closest opening angle to 180) in the list provided.", Manager::VariableDataType::c_double);
    REGISTER_VARIABLE("mostB2BInList(particleListName, variable)", mostB2BInList,
                      "Returns `variable` for the most back-to-back particle (closest opening angle to 180) in the list provided.", Manager::VariableDataType::c_double);
    REGISTER_VARIABLE("maxOpeningAngleInList(particleListName)", maxOpeningAngleInList,
                      "Returns maximum opening angle in the given particle List.", Manager::VariableDataType::c_double);
    REGISTER_VARIABLE("daughterCombination(variable, daughterIndex_1, daughterIndex_2 ... daughterIndex_n)", daughterCombination,R"DOC(
Returns a ``variable`` function only of the 4-momentum calculated on an arbitrary set of (grand)daughters.

.. warning::
    ``variable`` can only be a function of the daughters' 4-momenta.

Daughters from different generations of the decay tree can be combined using generalized daughter indexes, which are simply colon-separated
the list of daughter indexes, starting from the root particle: for example, ``0:1:3``  identifies the fourth
daughter (3) of the second daughter (1) of the first daughter (0) of the mother particle.

.. tip::
    ``daughterCombination(M, 0, 3, 4)`` will return the invariant mass of the system made of the first, fourth and fifth daughter of particle.
    ``daughterCombination(M, 0:0, 3:0)`` will return the invariant mass of the system made of the first daughter of the first daughter and the first daughter of the fourth daughter.

)DOC", Manager::VariableDataType::c_double);
    REGISTER_VARIABLE("useAlternativeDaughterHypothesis(variable, daughterIndex_1:newMassHyp_1, ..., daughterIndex_n:newMassHyp_n)", useAlternativeDaughterHypothesis,R"DOC(
Returns a ``variable`` calculated using new mass hypotheses for (some of) the particle's daughers.

.. warning::
    ``variable`` can only be a function of the particle 4-momentum, which is re-calculated as the sum of the daughters' 4-momenta.
    This means that if you made a kinematic fit without updating the daughters' momenta, the result of this variable will not reflect the effect of the kinematic fit.
    Also, the track fit is not performed again: the variable only re-calculates the 4-vectors using different mass assumptions. The alternative mass assumpion is
    used only internally by the variable, and is not stored in the datastore (i.e the daughters are not permanently changed).

.. warning::
    Generalized daughter indexes are not supported (yet!): this variable can be used only on first-generation daughters.

.. tip::
    ``useAlternativeDaughterHypothesis(M, 0:K+, 2:pi-)`` will return the invariant mass of the particle assuming that the first daughter is a kaon and the third is a pion, instead of whatever was used in reconstructing the decay.
    ``useAlternativeDaughterHypothesis(mRecoil, 1:p+)`` will return the recoil mass of the particle assuming that the second daughter is a proton instead of whatever was used in reconstructing the decay.

)DOC", Manager::VariableDataType::c_double);
    REGISTER_VARIABLE("varForFirstMCAncestorOfType(type, variable)",varForFirstMCAncestorOfType,R"DOC(Returns requested variable of the first ancestor of the given type.
Ancestor type can be set up by PDG code or by particle name (check evt.pdl for valid particle names))DOC", Manager::VariableDataType::c_double)

  }
}<|MERGE_RESOLUTION|>--- conflicted
+++ resolved
@@ -3017,22 +3017,14 @@
                       )DOC", Manager::VariableDataType::c_bool);
 
     REGISTER_VARIABLE("sourceObjectIsInList(particleListName)", sourceObjectIsInList, R"DOC(
-<<<<<<< HEAD
 Returns 1 if the underlying mdst object (e.g. track, or cluster) was used to create a particle in ``particleListName``, 0 if not. 
-=======
-Returns 1.0 if the underlying mdst object (e.g. track, or cluster) was used to create a particle in ``particleListName``, 0.0 if not.
->>>>>>> bb69d1b0
 
 .. note::
   This only makes sense for particles that are not composite. Returns -1 for composite particles.
 )DOC", Manager::VariableDataType::c_int);
 
     REGISTER_VARIABLE("mcParticleIsInMCList(particleListName)", mcParticleIsInMCList, R"DOC(
-<<<<<<< HEAD
 Returns 1 if the particle's matched MC particle is also matched to a particle in ``particleListName`` 
-=======
-Returns 1.0 if the particle's matched MC particle is also matched to a particle in ``particleListName``
->>>>>>> bb69d1b0
 (or if either of the lists were filled from generator level `modularAnalysis.fillParticleListFromMC`.)
 
 .. seealso:: :b2:var:`isMCDescendantOfList` to check daughters.
@@ -3107,11 +3099,7 @@
                       "(That means that it returns :math:`p_j - p_i`)\n"
                       "Nota Bene: for the particular case 'variable=phi' you should use the :b2:var:`daughterDiffOfPhi` function.", Manager::VariableDataType::c_double);
     REGISTER_VARIABLE("mcDaughterDiffOf(i, j, variable)", mcDaughterDiffOf,
-<<<<<<< HEAD
-                      "MC matched version of the `daughterDiffOf` function.", Manager::VariableDataType::c_double); 
-=======
-                      "MC matched version of the `daughterDiffOf` function.");
->>>>>>> bb69d1b0
+                      "MC matched version of the `daughterDiffOf` function.", Manager::VariableDataType::c_double);
     REGISTER_VARIABLE("grandDaughterDiffOf(i, j, variable)", grandDaughterDiffOf,
                       "Returns the difference of a variable between the first daughters of the two given daughters.\n"
                       "E.g. ``useRestFrame(grandDaughterDiffOf(0, 1, p))`` returns the momentum difference between the first daughters of the first and second daughter in the rest frame of the given particle.\n"
@@ -3124,11 +3112,7 @@
     MAKE_DEPRECATED("daughterDiffOfPhi(i, j)", false, "release-06-00-00", R"DOC(
                      The difference of the azimuthal angle :math:`\\phi` of two daughters can be calculated with the generic variable :b2:var:`daughterDiffOf`.)DOC");
     REGISTER_VARIABLE("mcDaughterDiffOfPhi(i, j)", mcDaughterDiffOfPhi,
-<<<<<<< HEAD
-                      "MC matched version of the `daughterDiffOfPhi` function.", Manager::VariableDataType::c_double); 
-=======
-                      "MC matched version of the `daughterDiffOfPhi` function.");
->>>>>>> bb69d1b0
+                      "MC matched version of the `daughterDiffOfPhi` function.", Manager::VariableDataType::c_double);
     MAKE_DEPRECATED("mcDaughterDiffOfPhi(i, j)", false, "release-06-00-00", R"DOC(
                      The difference of the azimuthal angle :math:`\\phi` of the MC partners of two daughters can be calculated with the generic variable :b2:var:`mcDaughterDiffOf`.)DOC");
     REGISTER_VARIABLE("grandDaughterDiffOfPhi(i, j)", grandDaughterDiffOfPhi,
@@ -3158,11 +3142,7 @@
     MAKE_DEPRECATED("daughterDiffOfPhiCMS(i, j)", false, "release-06-00-00", R"DOC(
                      The difference of the azimuthal angle :math:`\\phi` of two daughters in the CMS frame can be calculated with the generic variable :b2:var:`daughterDiffOf`.)DOC");
     REGISTER_VARIABLE("mcDaughterDiffOfPhiCMS(i, j)", daughterDiffOfPhiCMS,
-<<<<<<< HEAD
-                      "MC matched version of the `daughterDiffOfPhiCMS` function.", Manager::VariableDataType::c_double);      
-=======
-                      "MC matched version of the `daughterDiffOfPhiCMS` function.");
->>>>>>> bb69d1b0
+                      "MC matched version of the `daughterDiffOfPhiCMS` function.", Manager::VariableDataType::c_double);
     MAKE_DEPRECATED("mcDaughterDiffOfPhiCMS(i, j)", false, "release-06-00-00", R"DOC(
                      The difference of the azimuthal angle :math:`\\phi` of the MC partners of two daughters in the CMS frame can be calculated with the generic variable :b2:var:`mcDaughterDiffOf`.)DOC");
     REGISTER_VARIABLE("daughterDiffOfClusterPhiCMS(i, j)", daughterDiffOfClusterPhiCMS,
@@ -3239,7 +3219,6 @@
                       "Returns rest of division of variable by n.", Manager::VariableDataType::c_double);
     REGISTER_VARIABLE("abs(variable)", abs,
                       "Returns absolute value of the given variable.\n"
-<<<<<<< HEAD
                       "E.g. abs(mcPDG) returns the absolute value of the mcPDG, which is often useful for cuts.", Manager::VariableDataType::c_double);
     REGISTER_VARIABLE("max(var1,var2)", max, "Returns max value of two variables.\n", Manager::VariableDataType::c_double);
     REGISTER_VARIABLE("min(var1,var2)", min, "Returns min value of two variables.\n", Manager::VariableDataType::c_double);
@@ -3247,23 +3226,11 @@
     REGISTER_VARIABLE("asin(variable)", asin, "Returns arcsine of the given variable.", Manager::VariableDataType::c_double);
     REGISTER_VARIABLE("cos(variable)", cos, "Returns cosine value of the given variable.", Manager::VariableDataType::c_double);
     REGISTER_VARIABLE("acos(variable)", acos, "Returns arccosine value of the given variable.", Manager::VariableDataType::c_double);
+    REGISTER_VARIABLE("tan(variable)", tan, "Returns tangent value of the given variable.", Manager::VariableDataType::c_double);
+    REGISTER_VARIABLE("atan(variable)", atan, "Returns arctangent value of the given variable.", Manager::VariableDataType::c_double);
     REGISTER_VARIABLE("exp(variable)", exp, "Returns exponential evaluated for the given variable.", Manager::VariableDataType::c_double);
     REGISTER_VARIABLE("log(variable)", log, "Returns natural logarithm evaluated for the given variable.", Manager::VariableDataType::c_double);
     REGISTER_VARIABLE("log10(variable)", log10, "Returns base-10 logarithm evaluated for the given variable.", Manager::VariableDataType::c_double);
-=======
-                      "E.g. abs(mcPDG) returns the absolute value of the mcPDG, which is often useful for cuts.");
-    REGISTER_VARIABLE("max(var1,var2)", max, "Returns max value of two variables.\n");
-    REGISTER_VARIABLE("min(var1,var2)", min, "Returns min value of two variables.\n");
-    REGISTER_VARIABLE("sin(variable)", sin, "Returns sine value of the given variable.");
-    REGISTER_VARIABLE("asin(variable)", asin, "Returns arcsine of the given variable.");
-    REGISTER_VARIABLE("cos(variable)", cos, "Returns cosine value of the given variable.");
-    REGISTER_VARIABLE("acos(variable)", acos, "Returns arccosine value of the given variable.");
-    REGISTER_VARIABLE("tan(variable)", tan, "Returns tangent value of the given variable.");
-    REGISTER_VARIABLE("atan(variable)", atan, "Returns arctangent value of the given variable.");
-    REGISTER_VARIABLE("exp(variable)", exp, "Returns exponential evaluated for the given variable.");
-    REGISTER_VARIABLE("log(variable)", log, "Returns natural logarithm evaluated for the given variable.");
-    REGISTER_VARIABLE("log10(variable)", log10, "Returns base-10 logarithm evaluated for the given variable.");
->>>>>>> bb69d1b0
     REGISTER_VARIABLE("isNAN(variable)", isNAN,
                       "Returns true if variable value evaluates to nan (determined via std::isnan(double)).\n"
                       "Useful for debugging.", Manager::VariableDataType::c_bool);
