/**************************************************************************
 * BASF2 (Belle Analysis Framework 2)                                     *
 * Copyright(C) 2010 - Belle II Collaboration                             *
 *                                                                        *
 * Author: The Belle II Collaboration                                     *
 * Contributors: Thomas Keck                                              *
 *                                                                        *
 * This software is provided "as is" without any warranty.                *
 **************************************************************************/


#include <analysis/variables/MetaVariables.h>
#include <analysis/VariableManager/Utility.h>
#include <analysis/dataobjects/EventExtraInfo.h>
#include <analysis/dataobjects/Particle.h>
#include <analysis/dataobjects/ParticleList.h>
#include <analysis/dataobjects/RestOfEvent.h>
#include <analysis/dataobjects/ContinuumSuppression.h>
#include <analysis/utility/PCmsLabTransform.h>
#include <analysis/utility/ReferenceFrame.h>
#include <analysis/utility/EvtPDLUtil.h>
<<<<<<< HEAD
#include <analysis/variables/VariableFormulaConstructor.h>
=======
#include <analysis/ClusterUtility/ClusterUtils.h>
>>>>>>> 09f18bb0

#include <framework/logging/Logger.h>
#include <framework/datastore/StoreArray.h>
#include <framework/datastore/StoreObjPtr.h>
#include <framework/utilities/Conversion.h>
#include <framework/utilities/MakeROOTCompatible.h>

#include <mdst/dataobjects/Track.h>
#include <mdst/dataobjects/MCParticle.h>
#include <mdst/dataobjects/ECLCluster.h>
#include <mdst/dataobjects/KLMCluster.h>
#include <mdst/dataobjects/PIDLikelihood.h>
#include <mdst/dataobjects/TrackFitResult.h>

#include <boost/lexical_cast.hpp>
#include <boost/algorithm/string.hpp>
#include <limits>

#include <cmath>
#include <stdexcept>
#include <memory>
#include <string>

namespace Belle2 {
  namespace Variable {

    Manager::FunctionPtr useRestFrame(const std::vector<std::string>& arguments)
    {
      if (arguments.size() == 1) {
        const Variable::Manager::Var* var = Manager::Instance().getVariable(arguments[0]);
        auto func = [var](const Particle * particle) -> double {
          UseReferenceFrame<RestFrame> frame(particle);
          double result = var->function(particle);
          return result;
        };
        return func;
      } else {
        B2WARNING("Wrong number of arguments for meta function useRestFrame");
        return nullptr;
      }
    }

    Manager::FunctionPtr useCMSFrame(const std::vector<std::string>& arguments)
    {
      if (arguments.size() == 1) {
        const Variable::Manager::Var* var = Manager::Instance().getVariable(arguments[0]);
        auto func = [var](const Particle * particle) -> double {
          UseReferenceFrame<CMSFrame> frame;
          double result = var->function(particle);
          return result;
        };
        return func;
      } else {
        B2WARNING("Wrong number of arguments for meta function useCMSFrame");
        return nullptr;
      }
    }

    Manager::FunctionPtr useLabFrame(const std::vector<std::string>& arguments)
    {
      if (arguments.size() == 1) {
        const Variable::Manager::Var* var = Manager::Instance().getVariable(arguments[0]);
        auto func = [var](const Particle * particle) -> double {
          UseReferenceFrame<LabFrame> frame;
          double result = var->function(particle);
          return result;
        };
        return func;
      } else {
        B2WARNING("Wrong number of arguments for meta function useLabFrame");
        return nullptr;
      }
    }

    Manager::FunctionPtr useROERecoilFrame(const std::vector<std::string>& arguments)
    {
      if (arguments.size() == 1) {
        const Variable::Manager::Var* var = Manager::Instance().getVariable(arguments[0]);
        auto func = [var](const Particle * particle) -> double {
          const RestOfEvent* roe = particle->getRelatedTo<RestOfEvent>();
          if (!roe)
          {
            B2ERROR("Relation between particle and ROE doesn't exist!");
            return -999.;
          }
          PCmsLabTransform T;
          TLorentzVector pRecoil = T.getBeamParams().getHER() + T.getBeamParams().getLER() - roe->get4Vector();
          Particle tmp(pRecoil, 0);
          UseReferenceFrame<RestFrame> frame(&tmp);
          double result = var->function(particle);
          return result;
        };
        return func;
      } else {
        B2WARNING("Wrong number of arguments for meta function useROERecoilFrame");
        return nullptr;
      }
    }

    Manager::FunctionPtr extraInfo(const std::vector<std::string>& arguments)
    {
      if (arguments.size() == 1) {
        auto extraInfoName = arguments[0];
        auto func = [extraInfoName](const Particle * particle) -> double {
          if (particle == nullptr)
          {
            StoreObjPtr<EventExtraInfo> eventExtraInfo;
            return eventExtraInfo->getExtraInfo(extraInfoName);
          }
          try {
            return particle->getExtraInfo(extraInfoName);
          } catch (const std::runtime_error& error)
          {
            return -999.;
          }
        };
        return func;
      } else {
        B2WARNING("Wrong number of arguments for meta function extraInfo");
        return nullptr;
      }
    }

    Manager::FunctionPtr eventExtraInfo(const std::vector<std::string>& arguments)
    {
      if (arguments.size() == 1) {
        auto extraInfoName = arguments[0];
        auto func = [extraInfoName](const Particle*) -> double {
          StoreObjPtr<EventExtraInfo> eventExtraInfo;
          return eventExtraInfo->getExtraInfo(extraInfoName);
        };
        return func;
      } else {
        B2WARNING("Wrong number of arguments for meta function extraInfo");
        return nullptr;
      }
    }

    Manager::FunctionPtr eventCached(const std::vector<std::string>& arguments)
    {
      if (arguments.size() == 1) {
        const Variable::Manager::Var* var = Manager::Instance().getVariable(arguments[0]);
        std::string key = std::string("__") + makeROOTCompatible(var->name);
        auto func = [var, key](const Particle*) -> double {

          StoreObjPtr<EventExtraInfo> eventExtraInfo;
          if (not eventExtraInfo.isValid())
            eventExtraInfo.create();
          if (eventExtraInfo->hasExtraInfo(key))
          {
            return eventExtraInfo->getExtraInfo(key);
          } else {
            double value = var->function(nullptr);
            eventExtraInfo->addExtraInfo(key, value);
            return value;
          }
        };
        return func;
      } else {
        B2WARNING("Wrong number of arguments for meta function eventCached");
        return nullptr;
      }
    }

    Manager::FunctionPtr particleCached(const std::vector<std::string>& arguments)
    {
      if (arguments.size() == 1) {
        const Variable::Manager::Var* var = Manager::Instance().getVariable(arguments[0]);
        std::string key = std::string("__") + makeROOTCompatible(var->name);
        auto func = [var, key](const Particle * particle) -> double {

          if (particle->hasExtraInfo(key))
          {
            return particle->getExtraInfo(key);
          } else {
            double value = var->function(particle);
            // Remove constness from Particle pointer.
            // The extra-info is used as a cache in our case,
            // indicated by the double-underscore in front of the key.
            // One could implement the cache as a separate property of the particle object
            // and mark it as mutable, however, this would only lead to code duplication
            // and an increased size of the particle object.
            // Thus, we decided to use the extra-info field and cast away the const in this case.
            const_cast<Particle*>(particle)->addExtraInfo(key, value);
            return value;
          }
        };
        return func;
      } else {
        B2WARNING("Wrong number of arguments for meta function particleCached");
        return nullptr;
      }
    }

    // Formula of other variables, going to require a space between all operators and operations.
    // Later can add some check for : (colon) trailing + or - to distinguish between particle lists
    // and operations, but for now cbf.
    Manager::FunctionPtr formula(const std::vector<std::string>& arguments)
    {
      if (arguments.size() != 1) B2FATAL("Wrong number of arguments for meta function formula");
      FormulaParser<VariableFormulaConstructor> parser;
      try {
        return parser.parse(arguments[0]);
      } catch (std::runtime_error& e) {
        B2FATAL(e.what());
      }
    }

    Manager::FunctionPtr nCleanedTracks(const std::vector<std::string>& arguments)
    {
      if (arguments.size() <= 1) {

        std::string cutString;
        if (arguments.size() == 1)
          cutString = arguments[0];
        std::shared_ptr<Variable::Cut> cut = std::shared_ptr<Variable::Cut>(Variable::Cut::compile(cutString));
        auto func = [cut](const Particle*) -> double {

          unsigned int number_of_tracks = 0;
          StoreArray<Track> tracks;
          for (const auto& track : tracks)
          {
            const TrackFitResult* trackFit = track.getTrackFitResultWithClosestMass(Const::pion);
            if (trackFit->getChargeSign() == 0) {
              // Ignore track
            } else {
              Particle particle(&track, Const::pion);
              if (cut->check(&particle))
                number_of_tracks++;
            }
          }

          return static_cast<double>(number_of_tracks);

        };
        return func;
      } else {
        B2FATAL("Wrong number of arguments for meta function nCleanedTracks");
      }
    }

    Manager::FunctionPtr nCleanedECLClusters(const std::vector<std::string>& arguments)
    {
      if (arguments.size() <= 1) {

        std::string cutString;
        if (arguments.size() == 1)
          cutString = arguments[0];
        std::shared_ptr<Variable::Cut> cut = std::shared_ptr<Variable::Cut>(Variable::Cut::compile(cutString));
        auto func = [cut](const Particle*) -> double {

          unsigned int number_of_clusters = 0;
          StoreArray<ECLCluster> clusters;
          for (const auto& cluster : clusters)
          {
            // look only at momentum of N1 (n photons) ECLClusters
            if (cluster.getHypothesisId() != ECLCluster::Hypothesis::c_nPhotons)
              continue;

            Particle particle(&cluster);
            if (cut->check(&particle))
              number_of_clusters++;
          }

          return static_cast<double>(number_of_clusters);

        };
        return func;
      } else {
        B2FATAL("Wrong number of arguments for meta function nCleanedECLClusters");
      }
    }

    Manager::FunctionPtr passesCut(const std::vector<std::string>& arguments)
    {
      if (arguments.size() == 1) {
        std::string cutString = arguments[0];
        std::shared_ptr<Variable::Cut> cut = std::shared_ptr<Variable::Cut>(Variable::Cut::compile(cutString));
        auto func = [cut](const Particle * particle) -> double {

          if (particle == nullptr)
            return -999;
          if (cut->check(particle))
            return 1;
          else
            return 0;

        };
        return func;
      } else {
        B2FATAL("Wrong number of arguments for meta function passesCut");
      }
    }

    Manager::FunctionPtr passesEventCut(const std::vector<std::string>& arguments)
    {
      if (arguments.size() == 1) {
        std::string cutString = arguments[0];
        std::shared_ptr<Variable::Cut> cut = std::shared_ptr<Variable::Cut>(Variable::Cut::compile(cutString));
        auto func = [cut](const Particle*) -> double {
          if (cut->check(nullptr))
            return 1;
          else
            return 0;

        };
        return func;
      } else {
        B2FATAL("Wrong number of arguments for meta function passesEventCut");
      }
    }

    Manager::FunctionPtr varFor(const std::vector<std::string>& arguments)
    {
      if (arguments.size() == 2) {
        int pdgCode = 0;
        try {
          pdgCode = Belle2::convertString<int>(arguments[0]);
        } catch (boost::bad_lexical_cast&) {
          B2WARNING("The first argument of varFor meta function must be a positive integer!");
          return nullptr;
        }
        const Variable::Manager::Var* var = Manager::Instance().getVariable(arguments[1]);
        auto func = [pdgCode, var](const Particle * particle) -> double {

          if (std::abs(particle -> getPDGCode()) == std::abs(pdgCode))
            return var -> function(particle);
          else return -999;
        };
        return func;
      } else {
        B2FATAL("Wrong number of arguments for meta function varFor");
      }
    }

    Manager::FunctionPtr nParticlesInList(const std::vector<std::string>& arguments)
    {
      if (arguments.size() == 1) {
        std::string listName = arguments[0];
        auto func = [listName](const Particle * particle) -> double {

          (void) particle;
          StoreObjPtr<ParticleList> listOfParticles(listName);

          if (!(listOfParticles.isValid())) B2FATAL("Invalid Listname " << listName << " given to nParticlesInList");

          return listOfParticles->getListSize();

        };
        return func;
      } else {
        B2FATAL("Wrong number of arguments for meta function nParticlesInList");
      }
    }

    Manager::FunctionPtr isInList(const std::vector<std::string>& arguments)
    {
      // unpack arguments, there should be only one: the name of the list we're checking
      if (arguments.size() != 1) {
        B2FATAL("Wrong number of arguments for isInList");
      }
      auto listName = arguments[0];

      auto func = [listName](const Particle * particle) -> double {

        // check the list exists
        StoreObjPtr<ParticleList> list(listName);
        if (!(list.isValid()))
        {
          B2FATAL("Invalid Listname " << listName << " given to isInList");
        }

        // is the particle in the list?
        bool isIn = list->contains(particle);
        return double(isIn);

      };
      return func;
    }

    Manager::FunctionPtr isDaughterOfList(const std::vector<std::string>& arguments)
    {
      if (arguments.size() > 0) {
        auto listNames = arguments;
        auto func = [listNames](const Particle * particle) -> double {
          double output = 0;

          for (auto& iListName : listNames)
          {

            StoreObjPtr<ParticleList> listOfParticles(iListName);

            if (!(listOfParticles.isValid())) B2FATAL("Invalid Listname " << iListName << " given to isDaughterOfList");

            for (unsigned i = 0; i < listOfParticles->getListSize(); ++i) {
              Particle* iParticle = listOfParticles->getParticle(i);
              for (unsigned j = 0; j < iParticle->getNDaughters(); ++j) {
                if (particle == iParticle->getDaughter(j)) {
                  output = 1; goto endloop;
                }
              }
            }
          }
endloop:
          return output;
        };
        return func;
      } else {
        B2FATAL("Wrong number of arguments for meta function isDaughterOfList");
      }
    }

    Manager::FunctionPtr isGrandDaughterOfList(const std::vector<std::string>& arguments)
    {
      if (arguments.size() > 0) {
        auto listNames = arguments;
        auto func = [listNames](const Particle * particle) -> double {
          double output = 0;

          for (auto& iListName : listNames)
          {

            StoreObjPtr<ParticleList> listOfParticles(iListName);

            if (!(listOfParticles.isValid())) B2FATAL("Invalid Listname " << iListName << " given to isGrandDaughterOfList");

            for (unsigned i = 0; i < listOfParticles->getListSize(); ++i) {
              Particle* iParticle = listOfParticles->getParticle(i);
              for (unsigned j = 0; j < iParticle->getNDaughters(); ++j) {
                const Particle* jDaughter = iParticle->getDaughter(j);
                for (unsigned k = 0; k < jDaughter->getNDaughters(); ++k) {

                  if (particle == jDaughter->getDaughter(k)) {
                    output = 1; goto endloop;
                  }
                }
              }
            }

          }
endloop:
          return output;
        };
        return func;
      } else {
        B2FATAL("Wrong number of arguments for meta function isGrandDaughterOfList");
      }
    }

    Manager::FunctionPtr daughterProductOf(const std::vector<std::string>& arguments)
    {
      if (arguments.size() == 1) {
        const Variable::Manager::Var* var = Manager::Instance().getVariable(arguments[0]);
        auto func = [var](const Particle * particle) -> double {
          double product = 1.0;
          for (unsigned j = 0; j < particle->getNDaughters(); ++j)
          {
            product *= var->function(particle->getDaughter(j));
          }
          return product;
        };
        return func;
      } else {
        B2FATAL("Wrong number of arguments for meta function daughterProductOf");
      }
    }

    Manager::FunctionPtr daughterSumOf(const std::vector<std::string>& arguments)
    {
      if (arguments.size() == 1) {
        const Variable::Manager::Var* var = Manager::Instance().getVariable(arguments[0]);
        auto func = [var](const Particle * particle) -> double {
          double sum = 0.0;
          for (unsigned j = 0; j < particle->getNDaughters(); ++j)
          {
            sum += var->function(particle->getDaughter(j));
          }
          return sum;
        };
        return func;
      } else {
        B2FATAL("Wrong number of arguments for meta function daughterSumOf");
      }
    }

    Manager::FunctionPtr daughterLowest(const std::vector<std::string>& arguments)
    {
      if (arguments.size() == 1) {
        const Variable::Manager::Var* var = Manager::Instance().getVariable(arguments[0]);
        auto func = [var](const Particle * particle) -> double {
          double min = -999;
          for (unsigned j = 0; j < particle->getNDaughters(); ++j)
          {
            double iValue = var->function(particle->getDaughter(j));
            if (iValue == -999) continue;
            if (min == -999) min = iValue;
            if (iValue < min) min = iValue;
          }
          return min;
        };
        return func;
      } else {
        B2FATAL("Wrong number of arguments for meta function daughterLowest");
      }
    }

    Manager::FunctionPtr daughterHighest(const std::vector<std::string>& arguments)
    {
      if (arguments.size() == 1) {
        const Variable::Manager::Var* var = Manager::Instance().getVariable(arguments[0]);
        auto func = [var](const Particle * particle) -> double {
          double max = -999;
          for (unsigned j = 0; j < particle->getNDaughters(); ++j)
          {
            double iValue = var->function(particle->getDaughter(j));
            if (iValue == -999) continue;
            if (iValue > max) max = iValue;
          }
          return max;
        };
        return func;
      } else {
        B2FATAL("Wrong number of arguments for meta function daughterHighest");
      }
    }

    Manager::FunctionPtr daughterDiffOf(const std::vector<std::string>& arguments)
    {
      if (arguments.size() == 3) {
        // have to tell cppcheck that these lines are fine, because it doesn't
        // support the lambda function syntax and throws a (wrong) variableScope

        // cppcheck-suppress variableScope
        int iDaughterNumber = 0;
        int jDaughterNumber = 0;
        try {
          // cppcheck-suppress unreadVariable
          iDaughterNumber = Belle2::convertString<int>(arguments[0]);
          jDaughterNumber = Belle2::convertString<int>(arguments[1]);
        } catch (boost::bad_lexical_cast&) {
          B2WARNING("First two arguments of daughterDiffOf meta function must be integers!");
          return nullptr;
        }
        const Variable::Manager::Var* var = Manager::Instance().getVariable(arguments[2]);
        auto func = [var, iDaughterNumber, jDaughterNumber](const Particle * particle) -> double {
          if (particle == nullptr)
            return -999;
          if (iDaughterNumber >= int(particle->getNDaughters()) || jDaughterNumber >= int(particle->getNDaughters()))
            return -999;
          else {
            double diff = var->function(particle->getDaughter(jDaughterNumber)) - var->function(particle->getDaughter(iDaughterNumber));
            return diff;}
        };
        return func;
      } else {
        B2FATAL("Wrong number of arguments for meta function daughterDiffOf");
      }
    }

    Manager::FunctionPtr daughterDiffOfPhi(const std::vector<std::string>& arguments)
    {
      if (arguments.size() == 2) {
        // have to tell cppcheck that these lines are fine, because it doesn't
        // support the lambda function syntax and throws a (wrong) variableScope

        // cppcheck-suppress variableScope
        int iDaughterNumber = 0;
        int jDaughterNumber = 0;
        try {
          // cppcheck-suppress unreadVariable
          iDaughterNumber = Belle2::convertString<int>(arguments[0]);
          jDaughterNumber = Belle2::convertString<int>(arguments[1]);
        } catch (boost::bad_lexical_cast&) {
          B2WARNING("The two arguments of daughterDiffOfPhi meta function must be integers!");
          return nullptr;
        }
        const Variable::Manager::Var* var = Manager::Instance().getVariable("phi");
        auto func = [var, iDaughterNumber, jDaughterNumber](const Particle * particle) -> double {
          if (particle == nullptr)
            return -999;
          if (iDaughterNumber >= int(particle->getNDaughters()) || jDaughterNumber >= int(particle->getNDaughters()))
            return -999;
          else
          {
            double diff = var->function(particle->getDaughter(jDaughterNumber)) - var->function(particle->getDaughter(iDaughterNumber));
            if (fabs(diff) > M_PI)
            {
              if (diff > M_PI) {
                diff = diff - 2 * M_PI;
              } else {
                diff = 2 * M_PI + diff;
              }
            }
            return diff;
          }
        };
        return func;
      } else {
        B2FATAL("Wrong number of arguments for meta function daughterDiffOfPhi");
      }
    }

    Manager::FunctionPtr daughterDiffOfClusterPhi(const std::vector<std::string>& arguments)
    {
      if (arguments.size() == 2) {
        // have to tell cppcheck that these lines are fine, because it doesn't
        // support the lambda function syntax and throws a (wrong) variableScope

        // cppcheck-suppress variableScope
        int iDaughterNumber = 0;
        int jDaughterNumber = 0;
        try {
          // cppcheck-suppress unreadVariable
          iDaughterNumber = Belle2::convertString<int>(arguments[0]);
          jDaughterNumber = Belle2::convertString<int>(arguments[1]);
        } catch (boost::bad_lexical_cast&) {
          B2WARNING("The two arguments of daughterDiffOfClusterPhi meta function must be integers!");
          return nullptr;
        }
        const Variable::Manager::Var* var = Manager::Instance().getVariable("clusterPhi");
        auto func = [var, iDaughterNumber, jDaughterNumber](const Particle * particle) -> double {
          if (particle == nullptr)
            return -999;
          if (iDaughterNumber >= int(particle->getNDaughters()) || jDaughterNumber >= int(particle->getNDaughters()))
            return -999;
          else
          {
            if (std::isnan(var->function(particle->getDaughter(iDaughterNumber))) or std::isnan(var->function(particle->getDaughter(jDaughterNumber))))
              return std::numeric_limits<float>::quiet_NaN();

            double diff = var->function(particle->getDaughter(jDaughterNumber)) - var->function(particle->getDaughter(iDaughterNumber));
            if (fabs(diff) > M_PI)
            {
              if (diff > M_PI) {
                diff = diff - 2 * M_PI;
              } else {
                diff = 2 * M_PI + diff;
              }
            }
            return diff;
          }
        };
        return func;
      } else {
        B2FATAL("Wrong number of arguments for meta function daughterDiffOfClusterPhi");
      }
    }


    Manager::FunctionPtr daughterDiffOfPhiCMS(const std::vector<std::string>& arguments)
    {
      if (arguments.size() == 2) {
        // have to tell cppcheck that these lines are fine, because it doesn't
        // support the lambda function syntax and throws a (wrong) variableScope

        // cppcheck-suppress variableScope
        int iDaughterNumber = 0;
        int jDaughterNumber = 0;
        try {
          // cppcheck-suppress unreadVariable
          iDaughterNumber = Belle2::convertString<int>(arguments[0]);
          jDaughterNumber = Belle2::convertString<int>(arguments[1]);
        } catch (boost::bad_lexical_cast&) {
          B2WARNING("The two arguments of daughterDiffOfPhi meta function must be integers!");
          return nullptr;
        }
        const Variable::Manager::Var* var = Manager::Instance().getVariable("useCMSFrame(phi)");
        auto func = [var, iDaughterNumber, jDaughterNumber](const Particle * particle) -> double {
          if (particle == nullptr)
            return -999;
          if (iDaughterNumber >= int(particle->getNDaughters()) || jDaughterNumber >= int(particle->getNDaughters()))
            return -999;
          else
          {
            double diff = var->function(particle->getDaughter(jDaughterNumber)) - var->function(particle->getDaughter(iDaughterNumber));
            if (fabs(diff) > M_PI)
            {
              if (diff > M_PI) {
                diff = diff - 2 * M_PI;
              } else {
                diff = 2 * M_PI + diff;
              }
            }
            return diff;
          }
        };
        return func;
      } else {
        B2FATAL("Wrong number of arguments for meta function daughterDiffOfPhi");
      }
    }

    Manager::FunctionPtr daughterDiffOfClusterPhiCMS(const std::vector<std::string>& arguments)
    {
      if (arguments.size() == 2) {
        // have to tell cppcheck that these lines are fine, because it doesn't
        // support the lambda function syntax and throws a (wrong) variableScope

        // cppcheck-suppress variableScope
        int iDaughterNumber = 0;
        int jDaughterNumber = 0;
        try {
          // cppcheck-suppress unreadVariable
          iDaughterNumber = Belle2::convertString<int>(arguments[0]);
          jDaughterNumber = Belle2::convertString<int>(arguments[1]);
        } catch (boost::bad_lexical_cast&) {
          B2WARNING("The two arguments of daughterDiffOfClusterPhi meta function must be integers!");
          return nullptr;
        }
        const Variable::Manager::Var* var = Manager::Instance().getVariable("useCMSFrame(clusterPhi)");
        auto func = [var, iDaughterNumber, jDaughterNumber](const Particle * particle) -> double {
          if (particle == nullptr)
            return -999;
          if (iDaughterNumber >= int(particle->getNDaughters()) || jDaughterNumber >= int(particle->getNDaughters()))
            return -999;
          else
          {
            if (std::isnan(var->function(particle->getDaughter(iDaughterNumber))) or std::isnan(var->function(particle->getDaughter(jDaughterNumber))))
              return std::numeric_limits<float>::quiet_NaN();

            double diff = var->function(particle->getDaughter(jDaughterNumber)) - var->function(particle->getDaughter(iDaughterNumber));
            if (fabs(diff) > M_PI)
            {
              if (diff > M_PI) {
                diff = diff - 2 * M_PI;
              } else {
                diff = 2 * M_PI + diff;
              }
            }
            return diff;
          }
        };
        return func;
      } else {
        B2FATAL("Wrong number of arguments for meta function daughterDiffOfClusterPhi");
      }
    }

    Manager::FunctionPtr daughterNormDiffOf(const std::vector<std::string>& arguments)
    {
      if (arguments.size() == 3) {
        // have to tell cppcheck that these lines are fine, because it doesn't
        // support the lambda function syntax and throws a (wrong) variableScope

        // cppcheck-suppress variableScope
        int iDaughterNumber = 0;
        int jDaughterNumber = 0;
        try {
          // cppcheck-suppress unreadVariable
          iDaughterNumber = Belle2::convertString<int>(arguments[0]);
          jDaughterNumber = Belle2::convertString<int>(arguments[1]);
        } catch (boost::bad_lexical_cast&) {
          B2WARNING("First two arguments of daughterDiffOf meta function must be integers!");
          return nullptr;
        }
        const Variable::Manager::Var* var = Manager::Instance().getVariable(arguments[2]);
        auto func = [var, iDaughterNumber, jDaughterNumber](const Particle * particle) -> double {
          if (particle == nullptr)
            return -999;
          if (iDaughterNumber >= int(particle->getNDaughters()) || jDaughterNumber >= int(particle->getNDaughters()))
            return -999;
          else {
            double iValue = var->function(particle->getDaughter(iDaughterNumber));
            double jValue = var->function(particle->getDaughter(jDaughterNumber));
            return (jValue - iValue) / (jValue + iValue);}
        };
        return func;
      } else {
        B2FATAL("Wrong number of arguments for meta function daughterNormDiffOf");
      }
    }

    Manager::FunctionPtr daughterMotherDiffOf(const std::vector<std::string>& arguments)
    {
      if (arguments.size() == 2) {
        int daughterNumber = 0;
        try {
          daughterNumber = Belle2::convertString<int>(arguments[0]);
        } catch (boost::bad_lexical_cast&) {
          B2WARNING("First argument of daughterMotherDiffOf meta function must be integer!");
          return nullptr;
        }
        const Variable::Manager::Var* var = Manager::Instance().getVariable(arguments[1]);
        auto func = [var, daughterNumber](const Particle * particle) -> double {
          if (particle == nullptr)
            return -999;
          if (daughterNumber >= int(particle->getNDaughters()))
            return -999;
          else {
            double diff = var->function(particle) - var->function(particle->getDaughter(daughterNumber));
            return diff;}
        };
        return func;
      } else {
        B2FATAL("Wrong number of arguments for meta function daughterMotherDiffOf");
      }
    }

    Manager::FunctionPtr daughterMotherNormDiffOf(const std::vector<std::string>& arguments)
    {
      if (arguments.size() == 2) {
        int daughterNumber = 0;
        try {
          daughterNumber = Belle2::convertString<int>(arguments[0]);
        } catch (boost::bad_lexical_cast&) {
          B2WARNING("First argument of daughterMotherDiffOf meta function must be integer!");
          return nullptr;
        }
        const Variable::Manager::Var* var = Manager::Instance().getVariable(arguments[1]);
        auto func = [var, daughterNumber](const Particle * particle) -> double {
          if (particle == nullptr)
            return -999;
          if (daughterNumber >= int(particle->getNDaughters()))
            return -999;
          else {
            double daughterValue = var->function(particle->getDaughter(daughterNumber));
            double motherValue = var->function(particle);
            return (motherValue - daughterValue) / (motherValue + daughterValue);}
        };
        return func;
      } else {
        B2FATAL("Wrong number of arguments for meta function daughterMotherNormDiffOf");
      }
    }

    Manager::FunctionPtr daughterAngleInBetween(const std::vector<std::string>& arguments)
    {
      if (arguments.size() == 2 || arguments.size() == 3) {
        std::vector<int> daughterIndices;
        try {
          for (auto& argument : arguments) daughterIndices.push_back(Belle2::convertString<int>(argument));
        } catch (boost::bad_lexical_cast&) {
          B2WARNING("The arguments of daughterAngleInBetween meta function must be integers!");
          return nullptr;
        }
        auto func = [daughterIndices](const Particle * particle) -> double {
          if (particle == nullptr)
            return -999;
          if (daughterIndices.size() == 2)
          {
            if (daughterIndices[0] >= int(particle->getNDaughters()) || daughterIndices[1] >= int(particle->getNDaughters()))
              return -999;
            else {
              const auto& frame = ReferenceFrame::GetCurrent();
              TVector3 pi = frame.getMomentum(particle->getDaughter(daughterIndices[0])).Vect();
              TVector3 pj = frame.getMomentum(particle->getDaughter(daughterIndices[1])).Vect();
              return pi.Angle(pj);
            }
          } else if (daughterIndices.size() == 3)
          {
            if (daughterIndices[0] >= int(particle->getNDaughters()) || daughterIndices[1] >= int(particle->getNDaughters())
                || daughterIndices[2] >= int(particle->getNDaughters())) return -999;
            else {
              const auto& frame = ReferenceFrame::GetCurrent();
              TVector3 pi = frame.getMomentum(particle->getDaughter(daughterIndices[0])).Vect();
              TVector3 pj = frame.getMomentum(particle->getDaughter(daughterIndices[1])).Vect();
              TVector3 pk = frame.getMomentum(particle->getDaughter(daughterIndices[2])).Vect();
              return pk.Angle(pi + pj);
            }
          } else return -999;

        };
        return func;
      } else {
        B2FATAL("Wrong number of arguments for meta function daughterAngleInBetween");
      }
    }

    Manager::FunctionPtr daughterClusterAngleInBetween(const std::vector<std::string>& arguments)
    {
      if (arguments.size() == 2 || arguments.size() == 3) {
        std::vector<int> daughterIndices;
        try {
          for (auto& argument : arguments) daughterIndices.push_back(Belle2::convertString<int>(argument));
        } catch (boost::bad_lexical_cast&) {
          B2WARNING("The arguments of daughterClusterAngleInBetween meta function must be integers!");
          return nullptr;
        }
        auto func = [daughterIndices](const Particle * particle) -> double {
          if (particle == nullptr)
            return -999;
          if (daughterIndices.size() == 2)
          {
            if (daughterIndices[0] >= int(particle->getNDaughters()) || daughterIndices[1] >= int(particle->getNDaughters()))
              return -998;
            else {
              const auto& frame = ReferenceFrame::GetCurrent();
              const ECLCluster* clusteri = (particle->getDaughter(daughterIndices[0]))->getECLCluster();
              const ECLCluster* clusterj = (particle->getDaughter(daughterIndices[1]))->getECLCluster();
              if (clusteri and clusterj) {
                ClusterUtils clusutils;
                TVector3 pi = frame.getMomentum(clusutils.Get4MomentumFromCluster(clusteri)).Vect();
                TVector3 pj = frame.getMomentum(clusutils.Get4MomentumFromCluster(clusterj)).Vect();
                return pi.Angle(pj);
              }
              return std::numeric_limits<float>::quiet_NaN();
            }
          } else if (daughterIndices.size() == 3)
          {
            if (daughterIndices[0] >= int(particle->getNDaughters()) || daughterIndices[1] >= int(particle->getNDaughters())
                || daughterIndices[2] >= int(particle->getNDaughters())) return -997;
            else {
              const auto& frame = ReferenceFrame::GetCurrent();
              const ECLCluster* clusteri = (particle->getDaughter(daughterIndices[0]))->getECLCluster();
              const ECLCluster* clusterj = (particle->getDaughter(daughterIndices[1]))->getECLCluster();
              const ECLCluster* clusterk = (particle->getDaughter(daughterIndices[2]))->getECLCluster();
              if (clusteri and clusterj and clusterk) {
                ClusterUtils clusutils;
                TVector3 pi = frame.getMomentum(clusutils.Get4MomentumFromCluster(clusteri)).Vect();
                TVector3 pj = frame.getMomentum(clusutils.Get4MomentumFromCluster(clusterj)).Vect();
                TVector3 pk = frame.getMomentum(clusutils.Get4MomentumFromCluster(clusterk)).Vect();
                return pk.Angle(pi + pj);
              }
              return std::numeric_limits<float>::quiet_NaN();
            }
          } else return -996;

        };
        return func;
      } else {
        B2FATAL("Wrong number of arguments for meta function daughterClusterAngleInBetween");
      }
    }

    Manager::FunctionPtr daughterInvM(const std::vector<std::string>& arguments)
    {
      if (arguments.size() > 1) {
        std::vector<int> daughterIndices;
        try {
          for (auto& argument : arguments) daughterIndices.push_back(Belle2::convertString<int>(argument));
        } catch (boost::bad_lexical_cast&) {
          B2WARNING("The arguments of daughterInvM meta function must be integers!");
          return nullptr;
        }
        auto func = [daughterIndices](const Particle * particle) -> double {
          if (particle == nullptr)
            return -999;
          else {
            const auto& frame = ReferenceFrame::GetCurrent();
            TLorentzVector pSum;

            for (auto& index : daughterIndices)
            {
              if (index >= int(particle->getNDaughters())) {
                return -999;
              } else pSum += frame.getMomentum(particle->getDaughter(index));
            }

            return pSum.M();}
        };
        return func;
      } else {
        B2FATAL("Wrong number of arguments for meta function daughterInvM. At least two integers are needed.");
      }
    }

    Manager::FunctionPtr modulo(const std::vector<std::string>& arguments)
    {
      if (arguments.size() == 2) {
        const Variable::Manager::Var* var = Manager::Instance().getVariable(arguments[0]);
        int divideBy = 1;
        try {
          divideBy = Belle2::convertString<int>(arguments[1]);
        } catch (boost::bad_lexical_cast&) {
          B2WARNING("Second argument of modulo  meta function must be integer!");
          return nullptr;
        }
        auto func = [var, divideBy](const Particle * particle) -> double { return int(var->function(particle)) % divideBy; };
        return func;
      } else {
        B2FATAL("Wrong number of arguments for meta function modulo");
      }
    }

    Manager::FunctionPtr isNAN(const std::vector<std::string>& arguments)
    {
      if (arguments.size() == 1) {
        const Variable::Manager::Var* var = Manager::Instance().getVariable(arguments[0]);

        auto func = [var](const Particle * particle) -> double { return std::isnan(var->function(particle)); };
        return func;
      } else {
        B2FATAL("Wrong number of arguments for meta function isNAN");
      }
    }

    Manager::FunctionPtr ifNANgiveX(const std::vector<std::string>& arguments)
    {
      if (arguments.size() == 2) {
        const Variable::Manager::Var* var = Manager::Instance().getVariable(arguments[0]);
        double defaultOutput;
        try {
          defaultOutput = Belle2::convertString<double>(arguments[1]);
        } catch (boost::bad_lexical_cast&) {
          B2WARNING("The arguments of daughterInvM meta function must be a number!");
          return nullptr;
        }
        auto func = [var, defaultOutput](const Particle * particle) -> double {
          double output = var->function(particle);
          if (std::isnan(output)) return defaultOutput;
          else return output;
        };
        return func;
      } else {
        B2FATAL("Wrong number of arguments for meta function ifNANgiveX");
      }
    }

    Manager::FunctionPtr isInfinity(const std::vector<std::string>& arguments)
    {
      if (arguments.size() == 1) {
        const Variable::Manager::Var* var = Manager::Instance().getVariable(arguments[0]);

        auto func = [var](const Particle * particle) -> double { return std::isinf(var->function(particle)); };
        return func;
      } else {
        B2FATAL("Wrong number of arguments for meta function isInfinity");
      }
    }

    Manager::FunctionPtr abs(const std::vector<std::string>& arguments)
    {
      if (arguments.size() == 1) {
        const Variable::Manager::Var* var = Manager::Instance().getVariable(arguments[0]);
        auto func = [var](const Particle * particle) -> double { return std::abs(var->function(particle)); };
        return func;
      } else {
        B2FATAL("Wrong number of arguments for meta function abs");
      }
    }

    Manager::FunctionPtr max(const std::vector<std::string>& arguments)
    {
      if (arguments.size() == 2) {
        const Variable::Manager::Var* var1 = Manager::Instance().getVariable(arguments[0]);
        const Variable::Manager::Var* var2 = Manager::Instance().getVariable(arguments[1]);

        if (!var1 or !var2)
          B2FATAL("One or both of the used variables doesn't exist!");

        auto func = [var1, var2](const Particle * particle) -> double {
          double max = var1->function(particle);
          if (max < var2->function(particle))
            max = var2->function(particle);
          return max;
        };
        return func;
      } else {
        B2FATAL("Wrong number of arguments for meta function max");
      }
    }

    Manager::FunctionPtr min(const std::vector<std::string>& arguments)
    {
      if (arguments.size() == 2) {
        const Variable::Manager::Var* var1 = Manager::Instance().getVariable(arguments[0]);
        const Variable::Manager::Var* var2 = Manager::Instance().getVariable(arguments[1]);

        if (!var1 or !var2)
          B2FATAL("One or both of the used variables doesn't exist!");

        auto func = [var1, var2](const Particle * particle) -> double {
          double min = var1->function(particle);
          if (min < var2->function(particle))
            min = var2->function(particle);
          return min;
        };
        return func;
      } else {
        B2FATAL("Wrong number of arguments for meta function min");
      }
    }

    Manager::FunctionPtr sin(const std::vector<std::string>& arguments)
    {
      if (arguments.size() == 1) {
        const Variable::Manager::Var* var = Manager::Instance().getVariable(arguments[0]);
        auto func = [var](const Particle * particle) -> double { return std::sin(var->function(particle)); };
        return func;
      } else {
        B2FATAL("Wrong number of arguments for meta function sin");
      }
    }

    Manager::FunctionPtr cos(const std::vector<std::string>& arguments)
    {
      if (arguments.size() == 1) {
        const Variable::Manager::Var* var = Manager::Instance().getVariable(arguments[0]);
        auto func = [var](const Particle * particle) -> double { return std::cos(var->function(particle)); };
        return func;
      } else {
        B2FATAL("Wrong number of arguments for meta function sin");
      }
    }

    Manager::FunctionPtr daughter(const std::vector<std::string>& arguments)
    {
      if (arguments.size() == 2) {
        int daughterNumber = 0;
        try {
          daughterNumber = Belle2::convertString<int>(arguments[0]);
        } catch (boost::bad_lexical_cast&) {
          B2WARNING("First argument of daughter meta function must be integer!");
          return nullptr;
        }
        const Variable::Manager::Var* var = Manager::Instance().getVariable(arguments[1]);
        auto func = [var, daughterNumber](const Particle * particle) -> double {
          if (particle == nullptr)
            return -999;
          if (daughterNumber >= int(particle->getNDaughters()))
            return -999;
          else
            return var->function(particle->getDaughter(daughterNumber));
        };
        return func;
      } else {
        B2FATAL("Wrong number of arguments for meta function daughter");
      }
    }

    Manager::FunctionPtr mcDaughter(const std::vector<std::string>& arguments)
    {
      if (arguments.size() == 2) {
        int daughterNumber = 0;
        try {
          daughterNumber = Belle2::convertString<int>(arguments[0]);
        } catch (boost::bad_lexical_cast&) {
          B2WARNING("First argument of mcDaughter meta function must be integer!");
          return nullptr;
        }
        const Variable::Manager::Var* var = Manager::Instance().getVariable(arguments[1]);
        auto func = [var, daughterNumber](const Particle * particle) -> double {
          if (particle == nullptr)
            return -999;
          if (particle->getMCParticle()) // has MC match or is MCParticle
          {
            if (daughterNumber >= int(particle->getMCParticle()->getNDaughters())) {
              return -999;
            }
            Particle tempParticle = Particle(particle->getMCParticle()->getDaughters().at(daughterNumber));
            return var->function(&tempParticle);
          } else {
            return -999;
          }
        };
        return func;
      } else {
        B2FATAL("Wrong number of arguments for meta function mcDaughter");
      }
    }

    Manager::FunctionPtr mcMother(const std::vector<std::string>& arguments)
    {
      if (arguments.size() == 1) {
        const Variable::Manager::Var* var = Manager::Instance().getVariable(arguments[0]);
        auto func = [var](const Particle * particle) -> double {
          if (particle == nullptr)
            return -999;
          if (particle->getMCParticle()) // has MC match or is MCParticle
          {
            if (particle->getMCParticle()->getMother() == nullptr) {
              return -999;
            }
            Particle tempParticle = Particle(particle->getMCParticle()->getMother());
            return var->function(&tempParticle);
          } else {
            return -999;
          }
        };
        return func;
      } else {
        B2FATAL("Wrong number of arguments for meta function mcMother");
      }
    }

    Manager::FunctionPtr getVariableByRank(const std::vector<std::string>& arguments)
    {
      if (arguments.size() == 4) {
        std::string listName = arguments[0];
        std::string rankedVariableName = arguments[1];
        std::string returnVariableName = arguments[2];
        std::string extraInfoName = rankedVariableName + "_rank";
        // 'rank' is correctly scoped, but cppcheck support the lambda
        // function syntax and throws a (wrong) variableScope error

        // cppcheck-suppress variableScope
        int rank = 1;
        try {
          rank = Belle2::convertString<int>(arguments[3]);
        } catch (boost::bad_lexical_cast&)  {
          B2ERROR("3rd argument of getVariableByRank meta function (Rank) must be integer!");
          return nullptr;
        }

        const Variable::Manager::Var* var = Manager::Instance().getVariable(returnVariableName);
        auto func = [var, rank, extraInfoName, listName](const Particle*)-> double {
          StoreObjPtr<ParticleList> list(listName);

          const unsigned int numParticles = list->getListSize();
          for (unsigned int i = 0; i < numParticles; i++)
          {
            const Particle* p = list->getParticle(i);
            if (p->getExtraInfo(extraInfoName) == rank)
              return var->function(p);
          }
          // return 0;
          return std::numeric_limits<double>::signaling_NaN();
        };
        return func;
      } else {
        B2FATAL("Wrong number of arguments for meta function getVariableByRank");
      }
    }

    Manager::FunctionPtr countInList(const std::vector<std::string>& arguments)
    {
      if (arguments.size() == 1 or arguments.size() == 2) {

        std::string listName = arguments[0];
        std::string cutString = "";

        if (arguments.size() == 2) {
          cutString = arguments[1];
        }

        std::shared_ptr<Variable::Cut> cut = std::shared_ptr<Variable::Cut>(Variable::Cut::compile(cutString));

        auto func = [listName, cut](const Particle*) -> double {

          StoreObjPtr<ParticleList> list(listName);
          double sum = 0;
          for (unsigned int i = 0; i < list->getListSize(); i++)
          {
            const Particle* particle = list->getParticle(i);
            if (cut->check(particle)) {
              sum++;
            }
          }
          return sum;
        };
        return func;
      } else {
        B2FATAL("Wrong number of arguments for meta function countInList");
      }
    }

    Manager::FunctionPtr veto(const std::vector<std::string>& arguments)
    {
      if (arguments.size() == 2 or arguments.size() == 3) {

        std::string roeListName = arguments[0];
        std::string cutString = arguments[1];
        int pdgCode = 11;
        if (arguments.size() == 2) {
          B2INFO("Use pdgCode 11 as default in meta variable veto, other arguments: " << roeListName << ", " << cutString);
        } else {
          try {
            pdgCode = Belle2::convertString<int>(arguments[2]);;
          } catch (boost::bad_lexical_cast&) {
            B2WARNING("Third argument of veto meta function must be integer!");
            return nullptr;
          }
        }

        auto flavourType = (Belle2::EvtPDLUtil::hasAntiParticle(pdgCode)) ? Particle::c_Flavored : Particle::c_Unflavored;
        std::shared_ptr<Variable::Cut> cut = std::shared_ptr<Variable::Cut>(Variable::Cut::compile(cutString));

        auto func = [roeListName, cut, pdgCode, flavourType](const Particle * particle) -> double {
          if (particle == nullptr)
            return -999;
          StoreObjPtr<ParticleList> roeList(roeListName);
          TLorentzVector vec = particle->get4Vector();
          for (unsigned int i = 0; i < roeList->getListSize(); i++)
          {
            const Particle* roeParticle = roeList->getParticle(i);
            if (not particle->overlapsWith(roeParticle)) {
              TLorentzVector tempCombination = roeParticle->get4Vector() + vec;
              std::vector<int> indices = { particle->getArrayIndex(), roeParticle->getArrayIndex() };
              Particle tempParticle = Particle(tempCombination, pdgCode, flavourType, indices, particle->getArrayPointer());
              if (cut->check(&tempParticle)) {
                return 1;
              }
            }
          }
          return 0;
        };
        return func;
      } else {
        B2FATAL("Wrong number of arguments for meta function veto");
      }
    }

    Manager::FunctionPtr countDaughters(const std::vector<std::string>& arguments)
    {
      if (arguments.size() == 1) {
        std::string cutString = arguments[0];
        std::shared_ptr<Variable::Cut> cut = std::shared_ptr<Variable::Cut>(Variable::Cut::compile(cutString));
        auto func = [cut](const Particle * particle) -> double {
          if (particle == nullptr)
            return -999;
          unsigned int n = 0;
          for (auto& daughter : particle->getDaughters())
          {
            if (cut->check(daughter))
              ++n;
          }
          return n;
        };
        return func;
      } else {
        B2FATAL("Wrong number of arguments for meta function countDaughters");
      }
    }

    Manager::FunctionPtr numberOfNonOverlappingParticles(const std::vector<std::string>& arguments)
    {

      auto func = [arguments](const Particle * particle) -> double {

        unsigned _numberOfNonOverlappingParticles = 0;
        for (const auto& listName : arguments)
        {
          StoreObjPtr<ParticleList> list(listName);
          if (not list.isValid()) {
            B2FATAL("Invalid list named " << listName << " encountered in numberOfNonOverlappingParticles.");
          }
          for (unsigned int i = 0; i < list->getListSize(); i++) {
            const Particle* p = list->getParticle(i);
            if (not particle->overlapsWith(p)) {
              _numberOfNonOverlappingParticles++;
            }
          }
        }
        return _numberOfNonOverlappingParticles;
      };

      return func;

    }

    Manager::FunctionPtr matchedMC(const std::vector<std::string>& arguments)
    {
      if (arguments.size() == 1) {
        const Variable::Manager::Var* var = Manager::Instance().getVariable(arguments[0]);
        auto func = [var](const Particle * particle) -> double {
          const MCParticle* mcp = particle->getMCParticle();
          if (!mcp)   // Has no MC match and is no MCParticle
          {
            return -999;
          }
          Particle tmpPart(mcp);
          return var->function(&tmpPart);
        };
        return func;
      } else {
        B2FATAL("Wrong number of arguments for meta function matchedMC");
      }
    }

    Manager::FunctionPtr matchedMCHasPDG(const std::vector<std::string>& arguments)
    {
      if (arguments.size() == 1) {
        int inputPDG = 0 ;
        try {
          inputPDG = Belle2::convertString<int>(arguments[0]);
        } catch (boost::bad_lexical_cast&) {
          B2ERROR("Argument must be an integer value.");
        }

        auto func = [inputPDG](const Particle * particle) -> double{
          const MCParticle* mcp = particle->getRelated<MCParticle>();
          if (!mcp)
            return 0.5;

          if (std::abs(mcp->getPDG()) == inputPDG)
          {
            return 1;
          } else
            return 0;

        };
        return func;
      } else
        B2FATAL("Wrong number of arguments for meta function matchedMC");
    }

    Manager::FunctionPtr totalEnergyOfParticlesInList(const std::vector<std::string>& arguments)
    {
      if (arguments.size() == 1) {
        std::string listName = arguments[0];
        auto func = [listName](const Particle * particle) -> double {

          (void) particle;
          StoreObjPtr<ParticleList> listOfParticles(listName);

          if (!(listOfParticles.isValid())) B2FATAL("Invalid Listname " << listName << " given to totalEnergyOfParticlesInList");
          double totalEnergy = 0;
          int nParticles = listOfParticles->getListSize();
          for (int i = 0; i < nParticles; i++)
          {
            const Particle* part = listOfParticles->getParticle(i);
            const auto& frame = ReferenceFrame::GetCurrent();
            totalEnergy += frame.getMomentum(part).E();
          }
          return totalEnergy;

        };
        return func;
      } else {
        B2FATAL("Wrong number of arguments for meta function totalEnergyOfParticlesInList");
      }
    }

    Manager::FunctionPtr totalPxOfParticlesInList(const std::vector<std::string>& arguments)
    {
      if (arguments.size() == 1) {
        std::string listName = arguments[0];
        auto func = [listName](const Particle*) -> double {
          StoreObjPtr<ParticleList> listOfParticles(listName);

          if (!(listOfParticles.isValid())) B2FATAL("Invalid Listname " << listName << " given to totalPxOfParticlesInList");
          double totalPx = 0;
          int nParticles = listOfParticles->getListSize();
          const auto& frame = ReferenceFrame::GetCurrent();
          for (int i = 0; i < nParticles; i++)
          {
            const Particle* part = listOfParticles->getParticle(i);
            totalPx += frame.getMomentum(part).Px();
          }
          return totalPx;
        };
        return func;
      } else {
        B2FATAL("Wrong number of arguments for meta function totalPxOfParticlesInList");
      }
    }

    Manager::FunctionPtr totalPyOfParticlesInList(const std::vector<std::string>& arguments)
    {
      if (arguments.size() == 1) {
        std::string listName = arguments[0];
        auto func = [listName](const Particle*) -> double {
          StoreObjPtr<ParticleList> listOfParticles(listName);

          if (!(listOfParticles.isValid())) B2FATAL("Invalid Listname " << listName << " given to totalPyOfParticlesInList");
          double totalPy = 0;
          int nParticles = listOfParticles->getListSize();
          const auto& frame = ReferenceFrame::GetCurrent();
          for (int i = 0; i < nParticles; i++)
          {
            const Particle* part = listOfParticles->getParticle(i);
            totalPy += frame.getMomentum(part).Py();
          }
          return totalPy;
        };
        return func;
      } else {
        B2FATAL("Wrong number of arguments for meta function totalPyOfParticlesInList");
      }
    }

    Manager::FunctionPtr totalPzOfParticlesInList(const std::vector<std::string>& arguments)
    {
      if (arguments.size() == 1) {
        std::string listName = arguments[0];
        auto func = [listName](const Particle*) -> double {
          StoreObjPtr<ParticleList> listOfParticles(listName);

          if (!(listOfParticles.isValid())) B2FATAL("Invalid Listname " << listName << " given to totalPzOfParticlesInList");
          double totalPz = 0;
          int nParticles = listOfParticles->getListSize();
          const auto& frame = ReferenceFrame::GetCurrent();
          for (int i = 0; i < nParticles; i++)
          {
            const Particle* part = listOfParticles->getParticle(i);
            totalPz += frame.getMomentum(part).Pz();
          }
          return totalPz;
        };
        return func;
      } else {
        B2FATAL("Wrong number of arguments for meta function totalPzOfParticlesInList");
      }
    }

    Manager::FunctionPtr invMassInLists(const std::vector<std::string>& arguments)
    {
      if (arguments.size() > 0) {

        auto func = [arguments](const Particle * particle) -> double {

          TLorentzVector total4Vector;
          // To make sure particles in particlesList don't overlap.
          std::vector<Particle*> particlePool;

          (void) particle;
          for (unsigned int arg = 0; arg < arguments.size(); ++arg)
          {
            StoreObjPtr <ParticleList> listOfParticles(arguments[arg]);

            if (!(listOfParticles.isValid())) B2FATAL("Invalid Listname " << arguments[arg] << " given to invMassInLists");
            int nParticles = listOfParticles->getListSize();
            for (int i = 0; i < nParticles; i++) {
              bool overlaps = false;
              Particle* part = listOfParticles->getParticle(i);
              for (unsigned int j = 0; j < particlePool.size(); ++j) {
                Particle* poolPart = particlePool.at(j);
                if (part->overlapsWith(poolPart)) {
                  overlaps = true;
                  break;
                }
              }
              if (!overlaps) {
                total4Vector += part->get4Vector();
                particlePool.push_back(part);
              }
            }
          }
          double invariantMass = total4Vector.M();
          return invariantMass;

        };
        return func;
      } else {
        B2FATAL("Wrong number of arguments for meta function invMassInLists");
      }
    }

    Manager::FunctionPtr totalECLEnergyOfParticlesInList(const std::vector<std::string>& arguments)
    {
      if (arguments.size() == 1) {
        std::string listName = arguments[0];
        auto func = [listName](const Particle * particle) -> double {

          (void) particle;
          StoreObjPtr<ParticleList> listOfParticles(listName);

          if (!(listOfParticles.isValid())) B2FATAL("Invalid Listname " << listName << " given to totalEnergyOfParticlesInList");
          double totalEnergy = 0;
          int nParticles = listOfParticles->getListSize();
          for (int i = 0; i < nParticles; i++)
          {
            const Particle* part = listOfParticles->getParticle(i);
            const ECLCluster* cluster = part->getECLCluster();
            if (cluster != nullptr) {
              totalEnergy += cluster->getEnergy();
            }
          }
          return totalEnergy;

        };
        return func;
      } else {
        B2FATAL("Wrong number of arguments for meta function totalECLEnergyOfParticlesInList");
      }
    }

    Manager::FunctionPtr maxPtInList(const std::vector<std::string>& arguments)
    {
      if (arguments.size() == 1) {
        std::string listName = arguments[0];
        auto func = [listName](const Particle*) -> double {
          StoreObjPtr<ParticleList> listOfParticles(listName);

          if (!(listOfParticles.isValid())) B2FATAL("Invalid Listname " << listName << " given to maxPtInList");
          int nParticles = listOfParticles->getListSize();
          const auto& frame = ReferenceFrame::GetCurrent();
          double maxPt = 0;
          for (int i = 0; i < nParticles; i++)
          {
            const Particle* part = listOfParticles->getParticle(i);
            const double Pt = frame.getMomentum(part).Pt();
            if (Pt > maxPt) maxPt = Pt;
          }
          return maxPt;
        };
        return func;
      } else {
        B2FATAL("Wrong number of arguments for meta function maxPtInList");
      }
    }


    VARIABLE_GROUP("MetaFunctions");
    REGISTER_VARIABLE("nCleanedECLClusters(cut)", nCleanedECLClusters,
                      "[Eventbased] Returns the number of clean Clusters in the event\n"
                      "Clean clusters are defined by the clusters which pass the given cut assuming a photon hypothesis.");
    REGISTER_VARIABLE("nCleanedTracks(cut)", nCleanedTracks,
                      "[Eventbased] Returns the number of clean Tracks in the event\n"
                      "Clean tracks are defined by the tracks which pass the given cut assuming a pion hypothesis.");
    REGISTER_VARIABLE("formula(v1 + v2 * [v3 - v4] / v5^v6)", formula, R"DOCSTRING(
Returns the result of the given formula, where v1 to vN are variables or floating
point numbers. Currently the only supported operations are addtion (``+``),
subtraction (``-``), multiplication (``*``), division (``/``) and power (``^``
or ``**``). Parenthesis can be in the form of square brackets ``[v1 * v2]``
or normal brackets ``(v1 * v2)``. It will work also with variables taking
arguments. Operator precedence is taken into account. For example::

    (daughter(0, E) + daughter(1, E))**2 - p**2 + 0.138

)DOCSTRING");
    REGISTER_VARIABLE("useRestFrame(variable)", useRestFrame,
                      "Returns the value of the variable using the rest frame of the given particle as current reference frame.\n"
                      "E.g. useRestFrame(daughter(0, p)) returns the total momentum of the first daughter in its mother's rest-frame");
    REGISTER_VARIABLE("useCMSFrame(variable)", useCMSFrame,
                      "Returns the value of the variable using the CMS frame as current reference frame.\n"
                      "E.g. useCMSFrame(E) returns the energy of a particle in the CMS frame.");
    REGISTER_VARIABLE("useLabFrame(variable)", useLabFrame,
                      "Returns the value of the variable using the lab frame as current reference frame.\n"
                      "The lab frame is the default reference frame, usually you don't need to use this meta-variable. E.g.\n"
                      "  - useLabFrame(E) returns the energy of a particle in the Lab frame, same as just E.\n"
                      "  - useRestFrame(daughter(0, formula(E - useLabFrame(E)))) only corner-cases like this need to use this variable.\n\n");
    REGISTER_VARIABLE("useROERecoilFrame(variable)", useROERecoilFrame,
                      "Returns the value of the variable using the rest frame of the ROE recoil as current reference frame.\n"
                      "E.g. useROERecoilFrame(E) returns the energy of a particle in the ROE recoil frame.");
    REGISTER_VARIABLE("passesCut(cut)", passesCut,
                      "Returns 1 if particle passes the cut otherwise 0.\n"
                      "Useful if you want to write out if a particle would have passed a cut or not.\n"
                      "Returns -999 if particle is a nullptr.");
    REGISTER_VARIABLE("passesEventCut(cut)", passesEventCut,
                      "[Eventbased] Returns 1 if event passes the cut otherwise 0.\n"
                      "Useful if you want to select events passing a cut without looping into particles, such as for skimming.\n");
    REGISTER_VARIABLE("countDaughters(cut)", countDaughters,
                      "Returns number of direct daughters which satisfy the cut.\n"
                      "Used by the skimming package (for what exactly?)\n"
                      "Returns -999 if particle is a nullptr.");
    REGISTER_VARIABLE("varFor(pdgCode, variable)", varFor,
                      "Returns the value of the variable for the given particle if its abs(pdgCode) agrees with the given one.\n"
                      "E.g. varFor(11, p) returns the momentum if the particle is an electron or a positron.");
    REGISTER_VARIABLE("nParticlesInList(particleListName)", nParticlesInList,
                      "Returns number of particles in the given particle List.");
    REGISTER_VARIABLE("isInList(particleListName)", isInList,
                      "Returns 1.0 if the particle is in the list provided, 0.0 if not. Note that this only checks the particle given. For daughters of composite particles, please see isDaughterOfList().");
    REGISTER_VARIABLE("isDaughterOfList(particleListNames)", isDaughterOfList,
                      "Returns 1 if the given particle is a daughter of at least one of the particles in the given particle Lists.");
    REGISTER_VARIABLE("isGrandDaughterOfList(particleListNames)", isGrandDaughterOfList,
                      "Returns 1 if the given particle is a grand daughter of at least one of the particles in the given particle Lists.");
    REGISTER_VARIABLE("daughter(i, variable)", daughter,
                      "Returns value of variable for the i-th daughter. E.g.\n"
                      "  - daughter(0, p) returns the total momentum of the first daughter.\n"
                      "  - daughter(0, daughter(1, p) returns the total momentum of the second daughter of the first daughter.\n\n"
                      "Returns -999 if particle is nullptr or if the given daughter-index is out of bound (>= amount of daughters).");
    REGISTER_VARIABLE("mcDaughter(i, variable)", mcDaughter,
                      "Returns the value of the requested variable for the i-th Monte Carlo daughter of the particle.\n"
                      "Returns -999 if the particle is nullptr, if the particle is not matched to an MC particle,"
                      "or if the i-th MC daughter does not exist.\n"
                      "E.g. mcDaughter(0, PDG) will return the PDG code of the first MC daughter of the matched MC"
                      "particle of the reconstructed particle the function is applied to./n"
                      "The meta variable can also be nested: mcDaughter(0, mcDaughter(1, PDG)).")
    REGISTER_VARIABLE("mcMother(variable)", mcMother,
                      "Returns the value of the requested variable for the Monte Carlo mother of the particle.\n"
                      "Returns -999 if the particle is nullptr, if the particle is not matched to an MC particle,"
                      "or if the MC mother does not exist.\n"
                      "E.g. mcMother(PDG) will return the PDG code of the MC mother of the matched MC"
                      "particle of the reconstructed particle the function is applied to.\n"
                      "The meta variable can also be nested: mcMother(mcMother(PDG)).")
    REGISTER_VARIABLE("daughterProductOf(variable)", daughterProductOf,
                      "Returns product of a variable over all daughters.\n"
                      "E.g. daughterProductOf(extraInfo(SignalProbability)) returns the product of the SignalProbabilitys of all daughters.");
    REGISTER_VARIABLE("daughterSumOf(variable)", daughterSumOf,
                      "Returns sum of a variable over all daughters.\n"
                      "E.g. daughterSumOf(nDaughters) returns the number of grand-daughters.");
    REGISTER_VARIABLE("daughterLowest(variable)", daughterLowest,
                      "Returns the lowest value of the given variable among all daughters.\n"
                      "E.g. useCMSFrame(daughterLowest(p)) returns the lowest momentum in CMS frame.");
    REGISTER_VARIABLE("daughterHighest(variable)", daughterHighest,
                      "Returns the highest value of the given variable among all daughters.\n"
                      "E.g. useCMSFrame(daughterHighest(p)) returns the highest momentum in CMS frame.");
    REGISTER_VARIABLE("daughterDiffOf(i, j, variable)", daughterDiffOf,
                      "Returns the difference of a variable between the two given daughters.\n"
                      "E.g. useRestFrame(daughterDiffOf(0, 1, p)) returns the momentum difference between first and second daughter in the rest frame of the given particle.\n"
                      "(That means that it returns p_j - p_i)\n"
                      "Nota Bene: for the particular case 'variable=phi' you should use the 'daughterDiffOfPhi' function.");
    REGISTER_VARIABLE("daughterDiffOfPhi(i, j)", daughterDiffOfPhi,
                      "Returns the difference in phi between the two given daughters.\n"
                      "The difference is signed and takes account of the ordering of the given daughters.\n"
                      "The function returns phi_j - phi_i.\n"
                      "For a generic variable difference, see daughterDiffOf.");
    REGISTER_VARIABLE("daughterDiffOfClusterPhi(i, j)", daughterDiffOfClusterPhi,
                      "Returns the difference in phi between the ECLClusters of two given daughters.\n"
                      "The difference is signed and takes account of the ordering of the given daughters.\n"
                      "The function returns phi_j - phi_i.\n"
                      "The function returns NaN if at least one of the daughters is not matched to or not based on an ECLCluster.\n"
                      "For a generic variable difference, see daughterDiffOf.");
    REGISTER_VARIABLE("daughterDiffOfPhiCMS(i, j)", daughterDiffOfPhiCMS,
                      "Returns the difference in phi between the two given daughters in the CMS frame.\n"
                      "The difference is signed and takes account of the ordering of the given daughters.\n"
                      "The function returns phi_j - phi_i.\n"
                      "For a generic variable difference, see daughterDiffOf.");
    REGISTER_VARIABLE("daughterDiffOfClusterPhiCMS(i, j)", daughterDiffOfClusterPhiCMS,
                      "Returns the difference in phi between the ECLClusters of two given daughters in the CMS frame.\n"
                      "The difference is signed and takes account of the ordering of the given daughters.\n"
                      "The function returns phi_j - phi_i.\n"
                      "The function returns NaN if at least one of the daughters is not matched to or not based on an ECLCluster.\n"
                      "For a generic variable difference, see daughterDiffOf.");
    REGISTER_VARIABLE("daughterNormDiffOf(i, j, variable)", daughterNormDiffOf,
                      "Returns the normalized difference of a variable between the two given daughters.\n"
                      "E.g. daughterNormDiffOf(0, 1, p) returns the normalized momentum difference between first and second daughter in the lab frame.");
    REGISTER_VARIABLE("daughterMotherDiffOf(i, variable)", daughterMotherDiffOf,
                      "Returns the difference of a variable between the given daughter and the mother particle itself.\n"
                      "E.g. useRestFrame(daughterMotherDiffOf(0, p)) returns the momentum difference between the given particle and its first daughter in the rest frame of the mother.");
    REGISTER_VARIABLE("daughterMotherNormDiffOf(i, variable)", daughterMotherNormDiffOf,
                      "Returns the normalized difference of a variable between the given daughter and the mother particle itself.\n"
                      "E.g. daughterMotherNormDiffOf(1, p) returns the normalized momentum difference between the given particle and its second daughter in the lab frame.");
    REGISTER_VARIABLE("daughterAngleInBetween(i, j)", daughterAngleInBetween,
                      "If two indices given: Variable returns the angle between the momenta of the two given daughters.\n"
                      "If three indices given: Variable returns the angle between the momentum of the third particle and a vector "
                      "which is the sum of the first two daughter momenta.\n"
                      "E.g. useLabFrame(daughterAngleInBetween(0, 1)) returns the angle between first and second daughter in the Lab frame.");
    REGISTER_VARIABLE("daughterClusterAngleInBetween(i, j)", daughterClusterAngleInBetween,
                      "Returns function which returns the angle between clusters associated to the two daughters."
                      "If two indices given: returns the angle between the momenta of the clusters associated to the two given daughters."
                      "If three indices given: returns the angle between the momentum of the third particle's cluster and a vector "
                      "which is the sum of the first two daughter's cluster momenta."
                      "Returns nan if any of the daughters specified don't have an associated cluster."
                      "The arguments in the argument vector must be integers corresponding to the ith and jth (and kth) daughters.");
    REGISTER_VARIABLE("daughterInvM(i, j)", daughterInvM,
                      "Returns the invariant Mass adding the Lorentz vectors of the given daughters.\n"
                      "E.g. daughterInvM(0, 1, 2) returns the invariant Mass m = sqrt((p0 + p1 + p2)^2) of first, second and third daughter.");
    REGISTER_VARIABLE("extraInfo(name)", extraInfo,
                      "Returns extra info stored under the given name.\n"
                      "The extraInfo has to be set first by a module like MVAExpert. If nothing is set under this name, -999 is returned.\n"
                      "E.g. extraInfo(SignalProbability) returns the SignalProbability calculated by the MVAExpert.");
    REGISTER_VARIABLE("eventExtraInfo(name)", eventExtraInfo,
                      "[Eventbased] Returns extra info stored under the given name in the event extra info.\n"
                      "The extraInfo has to be set first by another module like MVAExpert in event mode.\n"
                      "E.g. extraInfo(SignalProbability) returns the SignalProbability calculated by the MVAExpert for an event.");
    REGISTER_VARIABLE("eventCached(variable)", eventCached,
                      "[Eventbased] Returns value of event-based variable and caches this value in the EventExtraInfo.\n"
                      "The result of second call to this variable in the same event will be provided from the cache.");
    REGISTER_VARIABLE("particleCached(variable)", particleCached,
                      "Returns value of given variable and caches this value in the ParticleExtraInfo of the provided particle.\n"
                      "The result of second call to this variable on the same particle will be provided from the cache.");
    REGISTER_VARIABLE("modulo(variable, n)", modulo,
                      "Returns rest of division of variable by n.");
    REGISTER_VARIABLE("abs(variable)", abs,
                      "Returns absolute value of the given variable.\n"
                      "E.g. abs(mcPDG) returns the absolute value of the mcPDG, which is often useful for cuts.");
    REGISTER_VARIABLE("max(var1,var2)", max,
                      "Returns max value of two variables.\n");
    REGISTER_VARIABLE("min(var1,var2)", max,
                      "Returns min value of two variables.\n");
    REGISTER_VARIABLE("sin(variable)", sin,
                      "Returns sin value of the given variable.\n"
                      "E.g. sin(?) returns the sine of the value of the variable.");
    REGISTER_VARIABLE("cos(variable)", cos,
                      "Returns cos value of the given variable.\n"
                      "E.g. sin(?) returns the cosine of the value of the variable.");
    REGISTER_VARIABLE("isNAN(variable)", isNAN,
                      "Returns true if variable value evaluates to nan (determined via std::isnan(double)).\n"
                      "Useful for debugging.");
    REGISTER_VARIABLE("ifNANgiveX(variable, x)", ifNANgiveX,
                      "Returns x (has to be a number) if variable value is nan (determined via std::isnan(double)).\n"
                      "Useful for technical purposes while training MVAs.");
    REGISTER_VARIABLE("isInfinity(variable)", isInfinity,
                      "Returns true if variable value evaluates to infinity (determined via std::isinf(double)).\n"
                      "Useful for debugging.");
    REGISTER_VARIABLE("veto(particleList, cut, pdgCode = 11)", veto,
                      "Combines current particle with particles from the given particle list and returns 1 if the combination passes the provided cut. \n"
                      "For instance one can apply this function on a signal Photon and provide a list of all photons in the rest of event and a cut \n"
                      "around the neutral Pion mass (e.g. 0.130 < M < 0.140). \n"
                      "If a combination of the signal Photon with a ROE photon fits this criteria, hence looks like a neutral pion, the veto-Metavariable will return 1");
    REGISTER_VARIABLE("matchedMC(variable)", matchedMC,
                      "Returns variable output for the matched MCParticle by constructing a temporary Particle from it.\n"
                      "This may not work too well if your variable requires accessing daughters of the particle.\n"
                      "E.g. matchedMC(p) returns the total momentum of the related MCParticle.\n"
                      "Returns -999 if no matched MCParticle exists.");
    REGISTER_VARIABLE("countInList(particleList, cut='')", countInList,
                      "Returns number of particle which pass given in cut in the specified particle list.\n"
                      "Useful for creating statistics about the number of particles in a list.\n"
                      "E.g. countInList(e+, isSignal == 1) returns the number of correctly reconstructed electrons in the event.\n"
                      "The variable is event-based and does not need a valid particle pointer as input.");
    REGISTER_VARIABLE("getVariableByRank(particleList, rankedVariableName, variableName, rank)", getVariableByRank,
                      "Returns a specific variable according to its rank in a particle list.\n"
                      "The rank is determined via BestCandidateSelection. BestCandidateSelection has to be used before.");
    REGISTER_VARIABLE("matchedMCHasPDG(PDGCode)", matchedMCHasPDG,
                      "Returns if the absolute value of aPDGCode of a MCParticle related to a Particle matches a given PDGCode."
                      "Returns 0/0.5/1 if PDGCode does not match/is not available/ matches");

    REGISTER_VARIABLE("numberOfNonOverlappingParticles(pList1, pList2, ...)", numberOfNonOverlappingParticles,
                      "Returns the number of non-overlapping particles in the given particle lists"
                      "Useful to check if there is additional physics going on in the detector if one reconstructed the Y4S");
    REGISTER_VARIABLE("totalEnergyOfParticlesInList(particleListName)", totalEnergyOfParticlesInList,
                      "Returns the total energy of particles in the given particle List.");
    REGISTER_VARIABLE("totalPxOfParticlesInList(particleListName)", totalPxOfParticlesInList,
                      "Returns the total momentum Px of particles in the given particle List.");
    REGISTER_VARIABLE("totalPyOfParticlesInList(particleListName)", totalPyOfParticlesInList,
                      "Returns the total momentum Py of particles in the given particle List.");
    REGISTER_VARIABLE("totalPzOfParticlesInList(particleListName)", totalPzOfParticlesInList,
                      "Returns the total momentum Pz of particles in the given particle List.");
    REGISTER_VARIABLE("invMassInLists(pList1, pList2, ...)", invMassInLists,
                      "Returns the invariant mass of the combination of particles in the given particle lists.");
    REGISTER_VARIABLE("totalECLEnergyOfParticlesInList(particleListName)", totalECLEnergyOfParticlesInList,
                      "Returns the total ECL energy of particles in the given particle List.");
    REGISTER_VARIABLE("maxPtInList(particleListName)", maxPtInList,
                      "Returns maximum transverse momentum Pt in the given particle List.");
  }
}<|MERGE_RESOLUTION|>--- conflicted
+++ resolved
@@ -1,12 +1,12 @@
 /**************************************************************************
- * BASF2 (Belle Analysis Framework 2)                                     *
- * Copyright(C) 2010 - Belle II Collaboration                             *
- *                                                                        *
- * Author: The Belle II Collaboration                                     *
- * Contributors: Thomas Keck                                              *
- *                                                                        *
- * This software is provided "as is" without any warranty.                *
- **************************************************************************/
+* BASF2 (Belle Analysis Framework 2)                                     *
+* Copyright(C) 2010 - Belle II Collaboration                             *
+*                                                                        *
+* Author: The Belle II Collaboration                                     *
+* Contributors: Thomas Keck                                              *
+*                                                                        *
+* This software is provided "as is" without any warranty.                *
+**************************************************************************/
 
 
 #include <analysis/variables/MetaVariables.h>
@@ -19,11 +19,8 @@
 #include <analysis/utility/PCmsLabTransform.h>
 #include <analysis/utility/ReferenceFrame.h>
 #include <analysis/utility/EvtPDLUtil.h>
-<<<<<<< HEAD
+#include <analysis/ClusterUtility/ClusterUtils.h>
 #include <analysis/variables/VariableFormulaConstructor.h>
-=======
-#include <analysis/ClusterUtility/ClusterUtils.h>
->>>>>>> 09f18bb0
 
 #include <framework/logging/Logger.h>
 #include <framework/datastore/StoreArray.h>
