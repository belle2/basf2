/**************************************************************************
 * BASF2 (Belle Analysis Framework 2)                                     *
 * Copyright(C) 2014-2019 - Belle II Collaboration                        *
 *                                                                        *
 * Author: The Belle II Collaboration                                     *
 * Contributors: Thomas Keck, Anze Zupanc, Sam Cunliffe,                  *
 *               Umberto Tamponi                                          *
 *                                                                        *
 * This software is provided "as is" without any warranty.                *
 **************************************************************************/

#include <analysis/variables/MetaVariables.h>
#include <analysis/VariableManager/Utility.h>
#include <analysis/dataobjects/EventExtraInfo.h>
#include <analysis/dataobjects/Particle.h>
#include <analysis/dataobjects/ParticleList.h>
#include <analysis/dataobjects/RestOfEvent.h>
#include <analysis/utility/PCmsLabTransform.h>
#include <analysis/utility/ReferenceFrame.h>
#include <analysis/utility/EvtPDLUtil.h>
#include <analysis/ClusterUtility/ClusterUtils.h>
#include <analysis/variables/VariableFormulaConstructor.h>

#include <framework/logging/Logger.h>
#include <framework/datastore/StoreArray.h>
#include <framework/datastore/StoreObjPtr.h>
#include <framework/utilities/Conversion.h>
#include <framework/utilities/MakeROOTCompatible.h>

#include <mdst/dataobjects/Track.h>
#include <mdst/dataobjects/MCParticle.h>
#include <mdst/dataobjects/ECLCluster.h>
#include <mdst/dataobjects/TrackFitResult.h>

#include <boost/lexical_cast.hpp>
#include <boost/algorithm/string.hpp>
#include <limits>

#include <cmath>
#include <stdexcept>
#include <memory>
#include <string>

namespace Belle2 {
  namespace Variable {

    Manager::FunctionPtr useRestFrame(const std::vector<std::string>& arguments)
    {
      if (arguments.size() == 1) {
        const Variable::Manager::Var* var = Manager::Instance().getVariable(arguments[0]);
        auto func = [var](const Particle * particle) -> double {
          UseReferenceFrame<RestFrame> frame(particle);
          double result = var->function(particle);
          return result;
        };
        return func;
      } else {
        B2WARNING("Wrong number of arguments for meta function useRestFrame");
        return nullptr;
      }
    }

    Manager::FunctionPtr useCMSFrame(const std::vector<std::string>& arguments)
    {
      if (arguments.size() == 1) {
        const Variable::Manager::Var* var = Manager::Instance().getVariable(arguments[0]);
        auto func = [var](const Particle * particle) -> double {
          UseReferenceFrame<CMSFrame> frame;
          double result = var->function(particle);
          return result;
        };
        return func;
      } else {
        B2WARNING("Wrong number of arguments for meta function useCMSFrame");
        return nullptr;
      }
    }

    Manager::FunctionPtr useLabFrame(const std::vector<std::string>& arguments)
    {
      if (arguments.size() == 1) {
        const Variable::Manager::Var* var = Manager::Instance().getVariable(arguments[0]);
        auto func = [var](const Particle * particle) -> double {
          UseReferenceFrame<LabFrame> frame;
          double result = var->function(particle);
          return result;
        };
        return func;
      } else {
        B2WARNING("Wrong number of arguments for meta function useLabFrame");
        return nullptr;
      }
    }

    Manager::FunctionPtr useTagSideRecoilRestFrame(const std::vector<std::string>& arguments)
    {
      if (arguments.size() == 2) {
        const Variable::Manager::Var* var = Manager::Instance().getVariable(arguments[0]);
        int daughterIndexTagB = std::stoi(arguments[1]);

        auto func = [var, daughterIndexTagB](const Particle * particle) -> double {
          if (particle->getPDGCode() != 300553)
          {
            B2ERROR("Variable should only be used on a Upsilon(4S) Particle List!");
            return std::numeric_limits<float>::quiet_NaN();
          };

          PCmsLabTransform T;
          TLorentzVector pSigB = T.getBeamFourMomentum() - particle->getDaughter(daughterIndexTagB)->get4Vector();
          // set PDG code for temporary sig B particle to opposite flavor of tag B to get the correct mass;
<<<<<<< HEAD
          Particle tmp(pSigB, -particle->getDaughter(daughterIndexTagB)->getPDGCode());
=======
          Particle tmp(pSigB, particle->getDaughter(daughterIndexTagB)->getPDGCode());
>>>>>>> 9157323e
          UseReferenceFrame<RestFrame> frame(&tmp);
          double result = var->function(particle);
          return result;
        };

        return func;
      } else {
        B2WARNING("Wrong number of arguments for meta function useTagSideRecoilRestFrame");
        return nullptr;
      }
    }



    Manager::FunctionPtr extraInfo(const std::vector<std::string>& arguments)
    {
      if (arguments.size() == 1) {
        auto extraInfoName = arguments[0];
        auto func = [extraInfoName](const Particle * particle) -> double {
          if (particle == nullptr)
          {
            B2WARNING("Returns NaN because the particle is nullptr! If you want EventExtraInfo variables, please use eventExtraInfo() instead");
            return std::numeric_limits<float>::quiet_NaN();
          }
          if (particle->hasExtraInfo(extraInfoName))
          {
            return particle->getExtraInfo(extraInfoName);
          } else {
            return std::numeric_limits<float>::quiet_NaN();
          }
        };
        return func;
      } else {
        B2WARNING("Wrong number of arguments for meta function extraInfo");
        return nullptr;
      }
    }

    Manager::FunctionPtr eventExtraInfo(const std::vector<std::string>& arguments)
    {
      if (arguments.size() == 1) {
        auto extraInfoName = arguments[0];
        auto func = [extraInfoName](const Particle*) -> double {
          StoreObjPtr<EventExtraInfo> eventExtraInfo;
          if (eventExtraInfo->hasExtraInfo(extraInfoName))
          {
            return eventExtraInfo->getExtraInfo(extraInfoName);
          } else {
            return std::numeric_limits<float>::quiet_NaN();
          }
        };
        return func;
      } else {
        B2WARNING("Wrong number of arguments for meta function extraInfo");
        return nullptr;
      }
    }

    Manager::FunctionPtr eventCached(const std::vector<std::string>& arguments)
    {
      if (arguments.size() == 1) {
        const Variable::Manager::Var* var = Manager::Instance().getVariable(arguments[0]);
        std::string key = std::string("__") + makeROOTCompatible(var->name);
        auto func = [var, key](const Particle*) -> double {

          StoreObjPtr<EventExtraInfo> eventExtraInfo;
          if (not eventExtraInfo.isValid())
            eventExtraInfo.create();
          if (eventExtraInfo->hasExtraInfo(key))
          {
            return eventExtraInfo->getExtraInfo(key);
          } else {
            double value = var->function(nullptr);
            eventExtraInfo->addExtraInfo(key, value);
            return value;
          }
        };
        return func;
      } else {
        B2WARNING("Wrong number of arguments for meta function eventCached");
        return nullptr;
      }
    }

    Manager::FunctionPtr particleCached(const std::vector<std::string>& arguments)
    {
      if (arguments.size() == 1) {
        const Variable::Manager::Var* var = Manager::Instance().getVariable(arguments[0]);
        std::string key = std::string("__") + makeROOTCompatible(var->name);
        auto func = [var, key](const Particle * particle) -> double {

          if (particle->hasExtraInfo(key))
          {
            return particle->getExtraInfo(key);
          } else {
            double value = var->function(particle);
            // Remove constness from Particle pointer.
            // The extra-info is used as a cache in our case,
            // indicated by the double-underscore in front of the key.
            // One could implement the cache as a separate property of the particle object
            // and mark it as mutable, however, this would only lead to code duplication
            // and an increased size of the particle object.
            // Thus, we decided to use the extra-info field and cast away the const in this case.
            const_cast<Particle*>(particle)->addExtraInfo(key, value);
            return value;
          }
        };
        return func;
      } else {
        B2WARNING("Wrong number of arguments for meta function particleCached");
        return nullptr;
      }
    }

    // Formula of other variables, going to require a space between all operators and operations.
    // Later can add some check for : (colon) trailing + or - to distinguish between particle lists
    // and operations, but for now cbf.
    Manager::FunctionPtr formula(const std::vector<std::string>& arguments)
    {
      if (arguments.size() != 1) B2FATAL("Wrong number of arguments for meta function formula");
      FormulaParser<VariableFormulaConstructor> parser;
      try {
        return parser.parse(arguments[0]);
      } catch (std::runtime_error& e) {
        B2FATAL(e.what());
      }
    }

    Manager::FunctionPtr nCleanedTracks(const std::vector<std::string>& arguments)
    {
      if (arguments.size() <= 1) {

        std::string cutString;
        if (arguments.size() == 1)
          cutString = arguments[0];
        std::shared_ptr<Variable::Cut> cut = std::shared_ptr<Variable::Cut>(Variable::Cut::compile(cutString));
        auto func = [cut](const Particle*) -> double {

          unsigned int number_of_tracks = 0;
          StoreArray<Track> tracks;
          for (const auto& track : tracks)
          {
            const TrackFitResult* trackFit = track.getTrackFitResultWithClosestMass(Const::pion);
            if (trackFit->getChargeSign() == 0) {
              // Ignore track
            } else {
              Particle particle(&track, Const::pion);
              if (cut->check(&particle))
                number_of_tracks++;
            }
          }

          return static_cast<double>(number_of_tracks);

        };
        return func;
      } else {
        B2FATAL("Wrong number of arguments for meta function nCleanedTracks");
      }
    }

    Manager::FunctionPtr nCleanedECLClusters(const std::vector<std::string>& arguments)
    {
      if (arguments.size() <= 1) {

        std::string cutString;
        if (arguments.size() == 1)
          cutString = arguments[0];
        std::shared_ptr<Variable::Cut> cut = std::shared_ptr<Variable::Cut>(Variable::Cut::compile(cutString));
        auto func = [cut](const Particle*) -> double {

          unsigned int number_of_clusters = 0;
          StoreArray<ECLCluster> clusters;
          for (const auto& cluster : clusters)
          {
            // look only at momentum of N1 (n photons) ECLClusters
            if (!cluster.hasHypothesis(ECLCluster::EHypothesisBit::c_nPhotons))
              continue;

            Particle particle(&cluster);
            if (cut->check(&particle))
              number_of_clusters++;
          }

          return static_cast<double>(number_of_clusters);

        };
        return func;
      } else {
        B2FATAL("Wrong number of arguments for meta function nCleanedECLClusters");
      }
    }

    Manager::FunctionPtr passesCut(const std::vector<std::string>& arguments)
    {
      if (arguments.size() == 1) {
        std::string cutString = arguments[0];
        std::shared_ptr<Variable::Cut> cut = std::shared_ptr<Variable::Cut>(Variable::Cut::compile(cutString));
        auto func = [cut](const Particle * particle) -> double {

          if (particle == nullptr)
            return std::numeric_limits<float>::quiet_NaN();
          if (cut->check(particle))
            return 1;
          else
            return 0;

        };
        return func;
      } else {
        B2FATAL("Wrong number of arguments for meta function passesCut");
      }
    }

    Manager::FunctionPtr passesEventCut(const std::vector<std::string>& arguments)
    {
      if (arguments.size() == 1) {
        std::string cutString = arguments[0];
        std::shared_ptr<Variable::Cut> cut = std::shared_ptr<Variable::Cut>(Variable::Cut::compile(cutString));
        auto func = [cut](const Particle*) -> double {
          if (cut->check(nullptr))
            return 1;
          else
            return 0;

        };
        return func;
      } else {
        B2FATAL("Wrong number of arguments for meta function passesEventCut");
      }
    }

    Manager::FunctionPtr varFor(const std::vector<std::string>& arguments)
    {
      if (arguments.size() == 2) {
        int pdgCode = 0;
        try {
          pdgCode = Belle2::convertString<int>(arguments[0]);
        } catch (boost::bad_lexical_cast&) {
          B2WARNING("The first argument of varFor meta function must be a positive integer!");
          return nullptr;
        }
        const Variable::Manager::Var* var = Manager::Instance().getVariable(arguments[1]);
        auto func = [pdgCode, var](const Particle * particle) -> double {

          if (std::abs(particle -> getPDGCode()) == std::abs(pdgCode))
            return var -> function(particle);
          else return std::numeric_limits<float>::quiet_NaN();
        };
        return func;
      } else {
        B2FATAL("Wrong number of arguments for meta function varFor");
      }
    }

    Manager::FunctionPtr varForMCGen(const std::vector<std::string>& arguments)
    {
      if (arguments.size() == 1) {
        const Variable::Manager::Var* var = Manager::Instance().getVariable(arguments[0]);
        auto func = [var](const Particle * particle) -> double {

          if (particle -> getMCParticle())
          {
            if (particle -> getMCParticle() -> getStatus(MCParticle::c_PrimaryParticle)
            && (! particle -> getMCParticle() -> getStatus(MCParticle::c_IsVirtual))
            && (! particle -> getMCParticle() -> getStatus(MCParticle::c_Initial))) {
              return var -> function(particle);
            } else return std::numeric_limits<float>::quiet_NaN();
          } else return std::numeric_limits<float>::quiet_NaN();
        };
        return func;
      } else {
        B2FATAL("Wrong number of arguments for meta function varForMCGen");
      }
    }

    Manager::FunctionPtr nParticlesInList(const std::vector<std::string>& arguments)
    {
      if (arguments.size() == 1) {
        std::string listName = arguments[0];
        auto func = [listName](const Particle * particle) -> double {

          (void) particle;
          StoreObjPtr<ParticleList> listOfParticles(listName);

          if (!(listOfParticles.isValid())) B2FATAL("Invalid Listname " << listName << " given to nParticlesInList");

          return listOfParticles->getListSize();

        };
        return func;
      } else {
        B2FATAL("Wrong number of arguments for meta function nParticlesInList");
      }
    }

    Manager::FunctionPtr isInList(const std::vector<std::string>& arguments)
    {
      // unpack arguments, there should be only one: the name of the list we're checking
      if (arguments.size() != 1) {
        B2FATAL("Wrong number of arguments for isInList");
      }
      auto listName = arguments[0];

      auto func = [listName](const Particle * particle) -> double {

        // check the list exists
        StoreObjPtr<ParticleList> list(listName);
        if (!(list.isValid()))
        {
          B2FATAL("Invalid Listname " << listName << " given to isInList");
        }

        // is the particle in the list?
        bool isIn = list->contains(particle);
        return double(isIn);

      };
      return func;
    }

    Manager::FunctionPtr sourceObjectIsInList(const std::vector<std::string>& arguments)
    {
      // unpack arguments, there should be only one: the name of the list we're checking
      if (arguments.size() != 1) {
        B2FATAL("Wrong number of arguments for sourceObjectIsInList");
      }
      auto listName = arguments[0];

      auto func = [listName](const Particle * particle) -> double {

        // check the list exists
        StoreObjPtr<ParticleList> list(listName);
        if (!(list.isValid()))
        {
          B2FATAL("Invalid Listname " << listName << " given to sourceObjectIsInList");
        }

        // this only makes sense for particles that are *not* composite and come
        // from some mdst object (tracks, clusters..)
        Particle::EParticleType particletype = particle->getParticleType();
        if (particletype == Particle::EParticleType::c_Composite
        or particletype == Particle::EParticleType::c_Undefined)
          return -1.0;

        // it *is* possible to have a particle list from different sources (like
        // hadrons from the ECL and KLM) so we have to check each particle in
        // the list individually
        for (unsigned i = 0; i < list->getListSize(); ++i)
        {
          Particle* iparticle = list->getParticle(i);
          if (particletype == iparticle->getParticleType())
            if (particle->getMdstArrayIndex() == iparticle->getMdstArrayIndex())
              return 1.0;
        }
        return 0.0;

      };
      return func;
    }

    Manager::FunctionPtr isDaughterOfList(const std::vector<std::string>& arguments)
    {
      if (arguments.size() > 0) {
        auto listNames = arguments;
        auto func = [listNames](const Particle * particle) -> double {
          double output = 0;

          for (auto& iListName : listNames)
          {

            StoreObjPtr<ParticleList> listOfParticles(iListName);

            if (!(listOfParticles.isValid())) B2FATAL("Invalid Listname " << iListName << " given to isDaughterOfList");

            for (unsigned i = 0; i < listOfParticles->getListSize(); ++i) {
              Particle* iParticle = listOfParticles->getParticle(i);
              for (unsigned j = 0; j < iParticle->getNDaughters(); ++j) {
                if (particle == iParticle->getDaughter(j)) {
                  output = 1; goto endloop;
                }
              }
            }
          }
endloop:
          return output;
        };
        return func;
      } else {
        B2FATAL("Wrong number of arguments for meta function isDaughterOfList");
      }
    }

    Manager::FunctionPtr isGrandDaughterOfList(const std::vector<std::string>& arguments)
    {
      if (arguments.size() > 0) {
        auto listNames = arguments;
        auto func = [listNames](const Particle * particle) -> double {
          double output = 0;

          for (auto& iListName : listNames)
          {

            StoreObjPtr<ParticleList> listOfParticles(iListName);

            if (!(listOfParticles.isValid())) B2FATAL("Invalid Listname " << iListName << " given to isGrandDaughterOfList");

            for (unsigned i = 0; i < listOfParticles->getListSize(); ++i) {
              Particle* iParticle = listOfParticles->getParticle(i);
              for (unsigned j = 0; j < iParticle->getNDaughters(); ++j) {
                const Particle* jDaughter = iParticle->getDaughter(j);
                for (unsigned k = 0; k < jDaughter->getNDaughters(); ++k) {

                  if (particle == jDaughter->getDaughter(k)) {
                    output = 1; goto endloop;
                  }
                }
              }
            }

          }
endloop:
          return output;
        };
        return func;
      } else {
        B2FATAL("Wrong number of arguments for meta function isGrandDaughterOfList");
      }
    }

    Manager::FunctionPtr daughterProductOf(const std::vector<std::string>& arguments)
    {
      if (arguments.size() == 1) {
        const Variable::Manager::Var* var = Manager::Instance().getVariable(arguments[0]);
        auto func = [var](const Particle * particle) -> double {
          double product = 1.0;
          for (unsigned j = 0; j < particle->getNDaughters(); ++j)
          {
            product *= var->function(particle->getDaughter(j));
          }
          return product;
        };
        return func;
      } else {
        B2FATAL("Wrong number of arguments for meta function daughterProductOf");
      }
    }

    Manager::FunctionPtr daughterSumOf(const std::vector<std::string>& arguments)
    {
      if (arguments.size() == 1) {
        const Variable::Manager::Var* var = Manager::Instance().getVariable(arguments[0]);
        auto func = [var](const Particle * particle) -> double {
          double sum = 0.0;
          for (unsigned j = 0; j < particle->getNDaughters(); ++j)
          {
            sum += var->function(particle->getDaughter(j));
          }
          return sum;
        };
        return func;
      } else {
        B2FATAL("Wrong number of arguments for meta function daughterSumOf");
      }
    }

    Manager::FunctionPtr daughterLowest(const std::vector<std::string>& arguments)
    {
      if (arguments.size() == 1) {
        const Variable::Manager::Var* var = Manager::Instance().getVariable(arguments[0]);
        auto func = [var](const Particle * particle) -> double {
          double min = -999;
          for (unsigned j = 0; j < particle->getNDaughters(); ++j)
          {
            double iValue = var->function(particle->getDaughter(j));
            if (iValue == -999) continue;
            if (min == -999) min = iValue;
            if (iValue < min) min = iValue;
          }
          return min;
        };
        return func;
      } else {
        B2FATAL("Wrong number of arguments for meta function daughterLowest");
      }
    }

    Manager::FunctionPtr daughterHighest(const std::vector<std::string>& arguments)
    {
      if (arguments.size() == 1) {
        const Variable::Manager::Var* var = Manager::Instance().getVariable(arguments[0]);
        auto func = [var](const Particle * particle) -> double {
          double max = -999;
          for (unsigned j = 0; j < particle->getNDaughters(); ++j)
          {
            double iValue = var->function(particle->getDaughter(j));
            if (iValue == -999) continue;
            if (iValue > max) max = iValue;
          }
          return max;
        };
        return func;
      } else {
        B2FATAL("Wrong number of arguments for meta function daughterHighest");
      }
    }

    Manager::FunctionPtr daughterDiffOf(const std::vector<std::string>& arguments)
    {
      if (arguments.size() == 3) {
        // have to tell cppcheck that these lines are fine, because it doesn't
        // support the lambda function syntax and throws a (wrong) variableScope

        // cppcheck-suppress variableScope
        int iDaughterNumber = 0;
        int jDaughterNumber = 0;
        try {
          iDaughterNumber = Belle2::convertString<int>(arguments[0]);
          jDaughterNumber = Belle2::convertString<int>(arguments[1]);
        } catch (boost::bad_lexical_cast&) {
          B2WARNING("First two arguments of daughterDiffOf meta function must be integers!");
          return nullptr;
        }
        const Variable::Manager::Var* var = Manager::Instance().getVariable(arguments[2]);
        auto func = [var, iDaughterNumber, jDaughterNumber](const Particle * particle) -> double {
          if (particle == nullptr)
            return std::numeric_limits<double>::quiet_NaN();
          if (iDaughterNumber >= int(particle->getNDaughters()) || jDaughterNumber >= int(particle->getNDaughters()))
            return std::numeric_limits<double>::quiet_NaN();
          else {
            double diff = var->function(particle->getDaughter(jDaughterNumber)) - var->function(particle->getDaughter(iDaughterNumber));
            return diff;}
        };
        return func;
      } else {
        B2FATAL("Wrong number of arguments for meta function daughterDiffOf");
      }
    }

    Manager::FunctionPtr grandDaughterDiffOf(const std::vector<std::string>& arguments)
    {
      if (arguments.size() == 5) {
        // have to tell cppcheck that these lines are fine, because it doesn't
        // support the lambda function syntax and throws a (wrong) variableScope

        // cppcheck-suppress variableScope
        int iDaughterNumber = 0, jDaughterNumber = 0, agrandDaughterNumber = 0, bgrandDaughterNumber = 0;
        try {
          iDaughterNumber = Belle2::convertString<int>(arguments[0]);
          jDaughterNumber = Belle2::convertString<int>(arguments[1]);
          agrandDaughterNumber = Belle2::convertString<int>(arguments[2]);
          bgrandDaughterNumber = Belle2::convertString<int>(arguments[3]);
        } catch (boost::bad_lexical_cast&) {
          B2WARNING("First four arguments of grandDaughterDiffOf meta function must be integers!");
          return nullptr;
        }
        const Variable::Manager::Var* var = Manager::Instance().getVariable(arguments[4]);
        auto func = [var, iDaughterNumber, jDaughterNumber, agrandDaughterNumber,
        bgrandDaughterNumber](const Particle * particle) -> double {
          if (particle == nullptr)
            return std::numeric_limits<double>::quiet_NaN();
          if (iDaughterNumber >= int(particle->getNDaughters()) || jDaughterNumber >= int(particle->getNDaughters()))
            return std::numeric_limits<double>::quiet_NaN();
          if (agrandDaughterNumber >= int((particle->getDaughter(iDaughterNumber))->getNDaughters()) || bgrandDaughterNumber >= int((particle->getDaughter(jDaughterNumber))->getNDaughters()))
            return std::numeric_limits<double>::quiet_NaN();
          else {
            double diff = var->function((particle->getDaughter(jDaughterNumber))->getDaughter(bgrandDaughterNumber)) - var->function((particle->getDaughter(iDaughterNumber))->getDaughter(agrandDaughterNumber));
            return diff;}
        };
        return func;
      } else {
        B2FATAL("Wrong number of arguments for meta function grandDaughterDiffOf");
      }
    }

    Manager::FunctionPtr daughterDiffOfPhi(const std::vector<std::string>& arguments)
    {
      if (arguments.size() == 2) {
        // have to tell cppcheck that these lines are fine, because it doesn't
        // support the lambda function syntax and throws a (wrong) variableScope

        // cppcheck-suppress variableScope
        int iDaughterNumber = 0;
        int jDaughterNumber = 0;
        try {
          iDaughterNumber = Belle2::convertString<int>(arguments[0]);
          jDaughterNumber = Belle2::convertString<int>(arguments[1]);
        } catch (boost::bad_lexical_cast&) {
          B2WARNING("The two arguments of daughterDiffOfPhi meta function must be integers!");
          return nullptr;
        }
        const Variable::Manager::Var* var = Manager::Instance().getVariable("phi");
        auto func = [var, iDaughterNumber, jDaughterNumber](const Particle * particle) -> double {
          if (particle == nullptr)
            return std::numeric_limits<double>::quiet_NaN();
          if (iDaughterNumber >= int(particle->getNDaughters()) || jDaughterNumber >= int(particle->getNDaughters()))
            return std::numeric_limits<double>::quiet_NaN();
          else
          {
            double diff = var->function(particle->getDaughter(jDaughterNumber)) - var->function(particle->getDaughter(iDaughterNumber));
            if (fabs(diff) > M_PI)
            {
              if (diff > M_PI) {
                diff = diff - 2 * M_PI;
              } else {
                diff = 2 * M_PI + diff;
              }
            }
            return diff;
          }
        };
        return func;
      } else {
        B2FATAL("Wrong number of arguments for meta function daughterDiffOfPhi");
      }
    }

    Manager::FunctionPtr grandDaughterDiffOfPhi(const std::vector<std::string>& arguments)
    {
      if (arguments.size() == 4) {
        // have to tell cppcheck that these lines are fine, because it doesn't
        // support the lambda function syntax and throws a (wrong) variableScope

        // cppcheck-suppress variableScope
        int iDaughterNumber = 0, jDaughterNumber = 0, agrandDaughterNumber = 0, bgrandDaughterNumber = 0;
        try {
          iDaughterNumber = Belle2::convertString<int>(arguments[0]);
          jDaughterNumber = Belle2::convertString<int>(arguments[1]);
          agrandDaughterNumber = Belle2::convertString<int>(arguments[2]);
          bgrandDaughterNumber = Belle2::convertString<int>(arguments[3]);
        } catch (boost::bad_lexical_cast&) {
          B2WARNING("The four arguments of grandDaughterDiffOfPhi meta function must be integers!");
          return nullptr;
        }
        const Variable::Manager::Var* var = Manager::Instance().getVariable("phi");
        auto func = [var, iDaughterNumber, jDaughterNumber, agrandDaughterNumber,
        bgrandDaughterNumber](const Particle * particle) -> double {
          if (particle == nullptr)
            return std::numeric_limits<double>::quiet_NaN();
          if (iDaughterNumber >= int(particle->getNDaughters()) || jDaughterNumber >= int(particle->getNDaughters()))
            return std::numeric_limits<double>::quiet_NaN();
          if (agrandDaughterNumber >= int((particle->getDaughter(iDaughterNumber))->getNDaughters()) || bgrandDaughterNumber >= int((particle->getDaughter(jDaughterNumber))->getNDaughters()))
            return std::numeric_limits<double>::quiet_NaN();
          else
          {
            double diff = var->function((particle->getDaughter(jDaughterNumber))->getDaughter(bgrandDaughterNumber)) - var->function((particle->getDaughter(iDaughterNumber))->getDaughter(agrandDaughterNumber));
            if (fabs(diff) > M_PI)
            {
              if (diff > M_PI) {
                diff = diff - 2 * M_PI;
              } else {
                diff = 2 * M_PI + diff;
              }
            }
            return diff;
          }
        };
        return func;
      } else {
        B2FATAL("Wrong number of arguments for meta function grandDaughterDiffOfPhi");
      }
    }

    Manager::FunctionPtr daughterDiffOfClusterPhi(const std::vector<std::string>& arguments)
    {
      if (arguments.size() == 2) {
        // have to tell cppcheck that these lines are fine, because it doesn't
        // support the lambda function syntax and throws a (wrong) variableScope

        // cppcheck-suppress variableScope
        int iDaughterNumber = 0;
        int jDaughterNumber = 0;
        try {
          iDaughterNumber = Belle2::convertString<int>(arguments[0]);
          jDaughterNumber = Belle2::convertString<int>(arguments[1]);
        } catch (boost::bad_lexical_cast&) {
          B2WARNING("The two arguments of daughterDiffOfClusterPhi meta function must be integers!");
          return nullptr;
        }
        const Variable::Manager::Var* var = Manager::Instance().getVariable("clusterPhi");
        auto func = [var, iDaughterNumber, jDaughterNumber](const Particle * particle) -> double {
          if (particle == nullptr)
            return std::numeric_limits<double>::quiet_NaN();
          if (iDaughterNumber >= int(particle->getNDaughters()) || jDaughterNumber >= int(particle->getNDaughters()))
            return std::numeric_limits<double>::quiet_NaN();
          else
          {
            if (std::isnan(var->function(particle->getDaughter(iDaughterNumber))) or std::isnan(var->function(particle->getDaughter(jDaughterNumber))))
              return std::numeric_limits<float>::quiet_NaN();

            double diff = var->function(particle->getDaughter(jDaughterNumber)) - var->function(particle->getDaughter(iDaughterNumber));
            if (fabs(diff) > M_PI)
            {
              if (diff > M_PI) {
                diff = diff - 2 * M_PI;
              } else {
                diff = 2 * M_PI + diff;
              }
            }
            return diff;
          }
        };
        return func;
      } else {
        B2FATAL("Wrong number of arguments for meta function daughterDiffOfClusterPhi");
      }
    }

    Manager::FunctionPtr grandDaughterDiffOfClusterPhi(const std::vector<std::string>& arguments)
    {
      if (arguments.size() == 4) {
        // have to tell cppcheck that these lines are fine, because it doesn't
        // support the lambda function syntax and throws a (wrong) variableScope

        // cppcheck-suppress variableScope
        int iDaughterNumber = 0, jDaughterNumber = 0, agrandDaughterNumber = 0, bgrandDaughterNumber = 0;
        try {
          iDaughterNumber = Belle2::convertString<int>(arguments[0]);
          jDaughterNumber = Belle2::convertString<int>(arguments[1]);
          agrandDaughterNumber = Belle2::convertString<int>(arguments[2]);
          bgrandDaughterNumber = Belle2::convertString<int>(arguments[3]);
        } catch (boost::bad_lexical_cast&) {
          B2WARNING("The four arguments of grandDaughterDiffOfClusterPhi meta function must be integers!");
          return nullptr;
        }
        const Variable::Manager::Var* var = Manager::Instance().getVariable("clusterPhi");
        auto func = [var, iDaughterNumber, jDaughterNumber, agrandDaughterNumber,
        bgrandDaughterNumber](const Particle * particle) -> double {
          if (particle == nullptr)
            return std::numeric_limits<double>::quiet_NaN();
          if (iDaughterNumber >= int(particle->getNDaughters()) || jDaughterNumber >= int(particle->getNDaughters()))
            return std::numeric_limits<double>::quiet_NaN();
          if (agrandDaughterNumber >= int((particle->getDaughter(iDaughterNumber))->getNDaughters()) || bgrandDaughterNumber >= int((particle->getDaughter(jDaughterNumber))->getNDaughters()))
            return std::numeric_limits<double>::quiet_NaN();
          else
          {
            if (std::isnan(var->function((particle->getDaughter(iDaughterNumber))->getDaughter(agrandDaughterNumber))) or std::isnan(var->function((particle->getDaughter(jDaughterNumber))->getDaughter(bgrandDaughterNumber))))
              return std::numeric_limits<float>::quiet_NaN();

            double diff = var->function((particle->getDaughter(jDaughterNumber))->getDaughter(bgrandDaughterNumber)) - var->function((particle->getDaughter(iDaughterNumber))->getDaughter(agrandDaughterNumber));
            if (fabs(diff) > M_PI)
            {
              if (diff > M_PI) {
                diff = diff - 2 * M_PI;
              } else {
                diff = 2 * M_PI + diff;
              }
            }
            return diff;
          }
        };
        return func;
      } else {
        B2FATAL("Wrong number of arguments for meta function grandDaughterDiffOfClusterPhi");
      }
    }

    Manager::FunctionPtr daughterDiffOfPhiCMS(const std::vector<std::string>& arguments)
    {
      if (arguments.size() == 2) {
        // have to tell cppcheck that these lines are fine, because it doesn't
        // support the lambda function syntax and throws a (wrong) variableScope

        // cppcheck-suppress variableScope
        int iDaughterNumber = 0;
        int jDaughterNumber = 0;
        try {
          iDaughterNumber = Belle2::convertString<int>(arguments[0]);
          jDaughterNumber = Belle2::convertString<int>(arguments[1]);
        } catch (boost::bad_lexical_cast&) {
          B2WARNING("The two arguments of daughterDiffOfPhi meta function must be integers!");
          return nullptr;
        }
        const Variable::Manager::Var* var = Manager::Instance().getVariable("useCMSFrame(phi)");
        auto func = [var, iDaughterNumber, jDaughterNumber](const Particle * particle) -> double {
          if (particle == nullptr)
            return std::numeric_limits<double>::quiet_NaN();
          if (iDaughterNumber >= int(particle->getNDaughters()) || jDaughterNumber >= int(particle->getNDaughters()))
            return std::numeric_limits<double>::quiet_NaN();
          else
          {
            double diff = var->function(particle->getDaughter(jDaughterNumber)) - var->function(particle->getDaughter(iDaughterNumber));
            if (fabs(diff) > M_PI)
            {
              if (diff > M_PI) {
                diff = diff - 2 * M_PI;
              } else {
                diff = 2 * M_PI + diff;
              }
            }
            return diff;
          }
        };
        return func;
      } else {
        B2FATAL("Wrong number of arguments for meta function daughterDiffOfPhi");
      }
    }

    Manager::FunctionPtr daughterDiffOfClusterPhiCMS(const std::vector<std::string>& arguments)
    {
      if (arguments.size() == 2) {
        // have to tell cppcheck that these lines are fine, because it doesn't
        // support the lambda function syntax and throws a (wrong) variableScope

        // cppcheck-suppress variableScope
        int iDaughterNumber = 0;
        int jDaughterNumber = 0;
        try {
          iDaughterNumber = Belle2::convertString<int>(arguments[0]);
          jDaughterNumber = Belle2::convertString<int>(arguments[1]);
        } catch (boost::bad_lexical_cast&) {
          B2WARNING("The two arguments of daughterDiffOfClusterPhi meta function must be integers!");
          return nullptr;
        }
        const Variable::Manager::Var* var = Manager::Instance().getVariable("useCMSFrame(clusterPhi)");
        auto func = [var, iDaughterNumber, jDaughterNumber](const Particle * particle) -> double {
          if (particle == nullptr)
            return std::numeric_limits<double>::quiet_NaN();
          if (iDaughterNumber >= int(particle->getNDaughters()) || jDaughterNumber >= int(particle->getNDaughters()))
            return std::numeric_limits<double>::quiet_NaN();
          else
          {
            if (std::isnan(var->function(particle->getDaughter(iDaughterNumber))) or std::isnan(var->function(particle->getDaughter(jDaughterNumber))))
              return std::numeric_limits<float>::quiet_NaN();

            double diff = var->function(particle->getDaughter(jDaughterNumber)) - var->function(particle->getDaughter(iDaughterNumber));
            if (fabs(diff) > M_PI)
            {
              if (diff > M_PI) {
                diff = diff - 2 * M_PI;
              } else {
                diff = 2 * M_PI + diff;
              }
            }
            return diff;
          }
        };
        return func;
      } else {
        B2FATAL("Wrong number of arguments for meta function daughterDiffOfClusterPhi");
      }
    }

    Manager::FunctionPtr daughterNormDiffOf(const std::vector<std::string>& arguments)
    {
      if (arguments.size() == 3) {
        // have to tell cppcheck that these lines are fine, because it doesn't
        // support the lambda function syntax and throws a (wrong) variableScope

        // cppcheck-suppress variableScope
        int iDaughterNumber = 0;
        int jDaughterNumber = 0;
        try {
          iDaughterNumber = Belle2::convertString<int>(arguments[0]);
          jDaughterNumber = Belle2::convertString<int>(arguments[1]);
        } catch (boost::bad_lexical_cast&) {
          B2WARNING("First two arguments of daughterDiffOf meta function must be integers!");
          return nullptr;
        }
        const Variable::Manager::Var* var = Manager::Instance().getVariable(arguments[2]);
        auto func = [var, iDaughterNumber, jDaughterNumber](const Particle * particle) -> double {
          if (particle == nullptr)
            return std::numeric_limits<double>::quiet_NaN();
          if (iDaughterNumber >= int(particle->getNDaughters()) || jDaughterNumber >= int(particle->getNDaughters()))
            return std::numeric_limits<double>::quiet_NaN();
          else {
            double iValue = var->function(particle->getDaughter(iDaughterNumber));
            double jValue = var->function(particle->getDaughter(jDaughterNumber));
            return (jValue - iValue) / (jValue + iValue);}
        };
        return func;
      } else {
        B2FATAL("Wrong number of arguments for meta function daughterNormDiffOf");
      }
    }

    Manager::FunctionPtr daughterMotherDiffOf(const std::vector<std::string>& arguments)
    {
      if (arguments.size() == 2) {
        int daughterNumber = 0;
        try {
          daughterNumber = Belle2::convertString<int>(arguments[0]);
        } catch (boost::bad_lexical_cast&) {
          B2WARNING("First argument of daughterMotherDiffOf meta function must be integer!");
          return nullptr;
        }
        const Variable::Manager::Var* var = Manager::Instance().getVariable(arguments[1]);
        auto func = [var, daughterNumber](const Particle * particle) -> double {
          if (particle == nullptr)
            return std::numeric_limits<double>::quiet_NaN();
          if (daughterNumber >= int(particle->getNDaughters()))
            return std::numeric_limits<double>::quiet_NaN();
          else {
            double diff = var->function(particle) - var->function(particle->getDaughter(daughterNumber));
            return diff;}
        };
        return func;
      } else {
        B2FATAL("Wrong number of arguments for meta function daughterMotherDiffOf");
      }
    }

    Manager::FunctionPtr daughterMotherNormDiffOf(const std::vector<std::string>& arguments)
    {
      if (arguments.size() == 2) {
        int daughterNumber = 0;
        try {
          daughterNumber = Belle2::convertString<int>(arguments[0]);
        } catch (boost::bad_lexical_cast&) {
          B2WARNING("First argument of daughterMotherDiffOf meta function must be integer!");
          return nullptr;
        }
        const Variable::Manager::Var* var = Manager::Instance().getVariable(arguments[1]);
        auto func = [var, daughterNumber](const Particle * particle) -> double {
          if (particle == nullptr)
            return std::numeric_limits<double>::quiet_NaN();
          if (daughterNumber >= int(particle->getNDaughters()))
            return std::numeric_limits<double>::quiet_NaN();
          else {
            double daughterValue = var->function(particle->getDaughter(daughterNumber));
            double motherValue = var->function(particle);
            return (motherValue - daughterValue) / (motherValue + daughterValue);}
        };
        return func;
      } else {
        B2FATAL("Wrong number of arguments for meta function daughterMotherNormDiffOf");
      }
    }

    Manager::FunctionPtr daughterAngleInBetween(const std::vector<std::string>& arguments)
    {
      if (arguments.size() == 2 || arguments.size() == 3) {

        auto func = [arguments](const Particle * particle) -> double {
          if (particle == nullptr)
            return std::numeric_limits<double>::quiet_NaN();

          std::vector<TLorentzVector> pDaus;
          const auto& frame = ReferenceFrame::GetCurrent();

          // Parses the generalized indexes and fetches the 4-momenta of the particles of interest
          for (auto& generalizedIndex : arguments)
          {
            const Particle* dauPart = particle->getParticleFromGeneralizedIndexString(generalizedIndex);
            if (dauPart)
              pDaus.push_back(frame.getMomentum(dauPart));
            else {
              B2WARNING("Trying to access a daughter that does not exist. Index = " << generalizedIndex);
              return std::numeric_limits<double>::quiet_NaN();
            }
          }

          // Calculates the angle between the selected particles
          if (pDaus.size() == 2)
            return pDaus[0].Vect().Angle(pDaus[1].Vect());
          else
            return pDaus[2].Vect().Angle(pDaus[0].Vect() + pDaus[1].Vect());
        };
        return func;
      } else {
        B2FATAL("Wrong number of arguments for meta function daughterAngleInBetween");
      }
    }

    Manager::FunctionPtr daughterClusterAngleInBetween(const std::vector<std::string>& arguments)
    {
      if (arguments.size() == 2 || arguments.size() == 3) {
        std::vector<int> daughterIndices;
        try {
          for (auto& argument : arguments) daughterIndices.push_back(Belle2::convertString<int>(argument));
        } catch (boost::bad_lexical_cast&) {
          B2WARNING("The arguments of daughterClusterAngleInBetween meta function must be integers!");
          return nullptr;
        }
        auto func = [daughterIndices](const Particle * particle) -> double {
          if (particle == nullptr)
            return std::numeric_limits<double>::quiet_NaN();
          if (daughterIndices.size() == 2)
          {
            if (daughterIndices[0] >= int(particle->getNDaughters()) || daughterIndices[1] >= int(particle->getNDaughters()))
              return std::numeric_limits<double>::quiet_NaN();
            else {
              const auto& frame = ReferenceFrame::GetCurrent();
              const ECLCluster* clusteri = (particle->getDaughter(daughterIndices[0]))->getECLCluster();
              const ECLCluster* clusterj = (particle->getDaughter(daughterIndices[1]))->getECLCluster();
              const ECLCluster::EHypothesisBit clusteriBit = (particle->getDaughter(daughterIndices[0]))->getECLClusterEHypothesisBit();
              const ECLCluster::EHypothesisBit clusterjBit = (particle->getDaughter(daughterIndices[1]))->getECLClusterEHypothesisBit();
              if (clusteri and clusterj) {
                ClusterUtils clusutils;
                TVector3 pi = frame.getMomentum(clusutils.Get4MomentumFromCluster(clusteri, clusteriBit)).Vect();
                TVector3 pj = frame.getMomentum(clusutils.Get4MomentumFromCluster(clusterj, clusterjBit)).Vect();
                return pi.Angle(pj);
              }
              return std::numeric_limits<float>::quiet_NaN();
            }
          } else if (daughterIndices.size() == 3)
          {
            if (daughterIndices[0] >= int(particle->getNDaughters()) || daughterIndices[1] >= int(particle->getNDaughters())
                || daughterIndices[2] >= int(particle->getNDaughters())) return std::numeric_limits<double>::quiet_NaN();
            else {
              const auto& frame = ReferenceFrame::GetCurrent();
              const ECLCluster* clusteri = (particle->getDaughter(daughterIndices[0]))->getECLCluster();
              const ECLCluster* clusterj = (particle->getDaughter(daughterIndices[1]))->getECLCluster();
              const ECLCluster* clusterk = (particle->getDaughter(daughterIndices[2]))->getECLCluster();
              const ECLCluster::EHypothesisBit clusteriBit = (particle->getDaughter(daughterIndices[0]))->getECLClusterEHypothesisBit();
              const ECLCluster::EHypothesisBit clusterjBit = (particle->getDaughter(daughterIndices[1]))->getECLClusterEHypothesisBit();
              const ECLCluster::EHypothesisBit clusterkBit = (particle->getDaughter(daughterIndices[2]))->getECLClusterEHypothesisBit();

              if (clusteri and clusterj and clusterk) {
                ClusterUtils clusutils;
                TVector3 pi = frame.getMomentum(clusutils.Get4MomentumFromCluster(clusteri, clusteriBit)).Vect();
                TVector3 pj = frame.getMomentum(clusutils.Get4MomentumFromCluster(clusterj, clusterjBit)).Vect();
                TVector3 pk = frame.getMomentum(clusutils.Get4MomentumFromCluster(clusterk, clusterkBit)).Vect();
                return pk.Angle(pi + pj);
              }
              return std::numeric_limits<float>::quiet_NaN();
            }
          } else return std::numeric_limits<double>::quiet_NaN();

        };
        return func;
      } else {
        B2FATAL("Wrong number of arguments for meta function daughterClusterAngleInBetween");
      }
    }

    Manager::FunctionPtr daughterInvM(const std::vector<std::string>& arguments)
    {
      if (arguments.size() > 1) {
        std::vector<int> daughterIndices;
        try {
          for (auto& argument : arguments) daughterIndices.push_back(Belle2::convertString<int>(argument));
        } catch (boost::bad_lexical_cast&) {
          B2WARNING("The arguments of daughterInvM meta function must be integers!");
          return nullptr;
        }
        auto func = [daughterIndices](const Particle * particle) -> double {
          if (particle == nullptr)
            return std::numeric_limits<float>::quiet_NaN();
          else {
            const auto& frame = ReferenceFrame::GetCurrent();
            TLorentzVector pSum;

            for (auto& index : daughterIndices)
            {
              if (index >= int(particle->getNDaughters())) {
                return std::numeric_limits<float>::quiet_NaN();
              } else pSum += frame.getMomentum(particle->getDaughter(index));
            }

            return pSum.M();}
        };
        return func;
      } else {
        B2FATAL("Wrong number of arguments for meta function daughterInvM. At least two integers are needed.");
      }
    }

    Manager::FunctionPtr modulo(const std::vector<std::string>& arguments)
    {
      if (arguments.size() == 2) {
        const Variable::Manager::Var* var = Manager::Instance().getVariable(arguments[0]);
        int divideBy = 1;
        try {
          divideBy = Belle2::convertString<int>(arguments[1]);
        } catch (boost::bad_lexical_cast&) {
          B2WARNING("Second argument of modulo  meta function must be integer!");
          return nullptr;
        }
        auto func = [var, divideBy](const Particle * particle) -> double { return int(var->function(particle)) % divideBy; };
        return func;
      } else {
        B2FATAL("Wrong number of arguments for meta function modulo");
      }
    }

    Manager::FunctionPtr isNAN(const std::vector<std::string>& arguments)
    {
      if (arguments.size() == 1) {
        const Variable::Manager::Var* var = Manager::Instance().getVariable(arguments[0]);

        auto func = [var](const Particle * particle) -> double { return std::isnan(var->function(particle)); };
        return func;
      } else {
        B2FATAL("Wrong number of arguments for meta function isNAN");
      }
    }

    Manager::FunctionPtr ifNANgiveX(const std::vector<std::string>& arguments)
    {
      if (arguments.size() == 2) {
        const Variable::Manager::Var* var = Manager::Instance().getVariable(arguments[0]);
        double defaultOutput;
        try {
          defaultOutput = Belle2::convertString<double>(arguments[1]);
        } catch (boost::bad_lexical_cast&) {
          B2WARNING("The arguments of daughterInvM meta function must be a number!");
          return nullptr;
        }
        auto func = [var, defaultOutput](const Particle * particle) -> double {
          double output = var->function(particle);
          if (std::isnan(output)) return defaultOutput;
          else return output;
        };
        return func;
      } else {
        B2FATAL("Wrong number of arguments for meta function ifNANgiveX");
      }
    }

    Manager::FunctionPtr isInfinity(const std::vector<std::string>& arguments)
    {
      if (arguments.size() == 1) {
        const Variable::Manager::Var* var = Manager::Instance().getVariable(arguments[0]);

        auto func = [var](const Particle * particle) -> double { return std::isinf(var->function(particle)); };
        return func;
      } else {
        B2FATAL("Wrong number of arguments for meta function isInfinity");
      }
    }

    Manager::FunctionPtr conditionalVariableSelector(const std::vector<std::string>& arguments)
    {
      if (arguments.size() == 3) {

        std::string cutString = arguments[0];
        std::shared_ptr<Variable::Cut> cut = std::shared_ptr<Variable::Cut>(Variable::Cut::compile(cutString));

        // cppcheck-suppress unreadVariable ; cppcheck has problems with lambda capture
        const Variable::Manager::Var* variableIfTrue = Manager::Instance().getVariable(arguments[1]);
        const Variable::Manager::Var* variableIfFalse = Manager::Instance().getVariable(arguments[2]);

        auto func = [cut, variableIfTrue, variableIfFalse](const Particle * particle) -> double {
          if (particle == nullptr)
            return std::numeric_limits<float>::quiet_NaN();
          if (cut->check(particle))
            return variableIfTrue->function(particle);
          else
            return variableIfFalse->function(particle);
        };
        return func;

      } else {
        B2FATAL("Wrong number of arguments for meta function conditionalVariableSelector");
      }
    }


    Manager::FunctionPtr pValueCombination(const std::vector<std::string>& arguments)
    {
      if (arguments.size() > 0) {
        std::vector<const Variable::Manager::Var*> variables;
        for (auto& argument : arguments)
          variables.push_back(Manager::Instance().getVariable(argument));

        auto func = [variables, arguments](const Particle * particle) -> double {
          double pValueProduct = 1.;
          for (auto variable : variables)
          {
            double pValue = variable->function(particle);
            if (pValue < 0)
              return -1;
            else
              pValueProduct *= pValue;
          }
          double pValueSum = 1.;
          double factorial = 1.;
          for (unsigned int i = 1; i < arguments.size(); ++i)
          {
            factorial *= i;
            pValueSum += pow(-log(pValueProduct), i) / factorial;
          }
          return pValueProduct * pValueSum;
        };
        return func;
      } else {
        B2FATAL("Wrong number of arguments for meta function pValueCombination");
      }
    }

    Manager::FunctionPtr abs(const std::vector<std::string>& arguments)
    {
      if (arguments.size() == 1) {
        const Variable::Manager::Var* var = Manager::Instance().getVariable(arguments[0]);
        auto func = [var](const Particle * particle) -> double { return std::abs(var->function(particle)); };
        return func;
      } else {
        B2FATAL("Wrong number of arguments for meta function abs");
      }
    }

    Manager::FunctionPtr max(const std::vector<std::string>& arguments)
    {
      if (arguments.size() == 2) {
        const Variable::Manager::Var* var1 = Manager::Instance().getVariable(arguments[0]);
        const Variable::Manager::Var* var2 = Manager::Instance().getVariable(arguments[1]);

        if (!var1 or !var2)
          B2FATAL("One or both of the used variables doesn't exist!");

        auto func = [var1, var2](const Particle * particle) -> double {
          double max = var1->function(particle);
          if (max < var2->function(particle))
            max = var2->function(particle);
          return max;
        };
        return func;
      } else {
        B2FATAL("Wrong number of arguments for meta function max");
      }
    }

    Manager::FunctionPtr min(const std::vector<std::string>& arguments)
    {
      if (arguments.size() == 2) {
        const Variable::Manager::Var* var1 = Manager::Instance().getVariable(arguments[0]);
        const Variable::Manager::Var* var2 = Manager::Instance().getVariable(arguments[1]);

        if (!var1 or !var2)
          B2FATAL("One or both of the used variables doesn't exist!");

        auto func = [var1, var2](const Particle * particle) -> double {
          double min = var1->function(particle);
          if (min > var2->function(particle))
            min = var2->function(particle);
          return min;
        };
        return func;
      } else {
        B2FATAL("Wrong number of arguments for meta function min");
      }
    }

    Manager::FunctionPtr sin(const std::vector<std::string>& arguments)
    {
      if (arguments.size() == 1) {
        const Variable::Manager::Var* var = Manager::Instance().getVariable(arguments[0]);
        auto func = [var](const Particle * particle) -> double { return std::sin(var->function(particle)); };
        return func;
      } else {
        B2FATAL("Wrong number of arguments for meta function sin");
      }
    }

    Manager::FunctionPtr cos(const std::vector<std::string>& arguments)
    {
      if (arguments.size() == 1) {
        const Variable::Manager::Var* var = Manager::Instance().getVariable(arguments[0]);
        auto func = [var](const Particle * particle) -> double { return std::cos(var->function(particle)); };
        return func;
      } else {
        B2FATAL("Wrong number of arguments for meta function sin");
      }
    }

    Manager::FunctionPtr log10(const std::vector<std::string>& arguments)
    {
      if (arguments.size() == 1) {
        const Variable::Manager::Var* var = Manager::Instance().getVariable(arguments[0]);
        auto func = [var](const Particle * particle) -> double { return std::log10(var->function(particle)); };
        return func;
      } else {
        B2FATAL("Wrong number of arguments for meta function log10");
      }
    }

    Manager::FunctionPtr daughter(const std::vector<std::string>& arguments)
    {
      if (arguments.size() == 2) {
        int daughterNumber = 0;
        try {
          daughterNumber = Belle2::convertString<int>(arguments[0]);
        } catch (boost::bad_lexical_cast&) {
          B2WARNING("First argument of daughter meta function must be integer!");
          return nullptr;
        }
        const Variable::Manager::Var* var = Manager::Instance().getVariable(arguments[1]);
        auto func = [var, daughterNumber](const Particle * particle) -> double {
          if (particle == nullptr)
            return std::numeric_limits<float>::quiet_NaN();
          if (daughterNumber >= int(particle->getNDaughters()))
            return std::numeric_limits<float>::quiet_NaN();
          else
            return var->function(particle->getDaughter(daughterNumber));
        };
        return func;
      } else {
        B2FATAL("Wrong number of arguments for meta function daughter");
      }
    }

    Manager::FunctionPtr mcDaughter(const std::vector<std::string>& arguments)
    {
      if (arguments.size() == 2) {
        int daughterNumber = 0;
        try {
          daughterNumber = Belle2::convertString<int>(arguments[0]);
        } catch (boost::bad_lexical_cast&) {
          B2WARNING("First argument of mcDaughter meta function must be integer!");
          return nullptr;
        }
        const Variable::Manager::Var* var = Manager::Instance().getVariable(arguments[1]);
        auto func = [var, daughterNumber](const Particle * particle) -> double {
          if (particle == nullptr)
            return std::numeric_limits<float>::quiet_NaN();
          if (particle->getMCParticle()) // has MC match or is MCParticle
          {
            if (daughterNumber >= int(particle->getMCParticle()->getNDaughters())) {
              return std::numeric_limits<float>::quiet_NaN();
            }
            Particle tempParticle = Particle(particle->getMCParticle()->getDaughters().at(daughterNumber));
            return var->function(&tempParticle);
          } else {
            return std::numeric_limits<float>::quiet_NaN();
          }
        };
        return func;
      } else {
        B2FATAL("Wrong number of arguments for meta function mcDaughter");
      }
    }

    Manager::FunctionPtr mcMother(const std::vector<std::string>& arguments)
    {
      if (arguments.size() == 1) {
        const Variable::Manager::Var* var = Manager::Instance().getVariable(arguments[0]);
        auto func = [var](const Particle * particle) -> double {
          if (particle == nullptr)
            return std::numeric_limits<float>::quiet_NaN();
          if (particle->getMCParticle()) // has MC match or is MCParticle
          {
            if (particle->getMCParticle()->getMother() == nullptr) {
              return std::numeric_limits<float>::quiet_NaN();
            }
            Particle tempParticle = Particle(particle->getMCParticle()->getMother());
            return var->function(&tempParticle);
          } else {
            return std::numeric_limits<float>::quiet_NaN();
          }
        };
        return func;
      } else {
        B2FATAL("Wrong number of arguments for meta function mcMother");
      }
    }

    Manager::FunctionPtr genParticle(const std::vector<std::string>& arguments)
    {
      if (arguments.size() == 2) {
        int particleNumber = 0;
        try {
          particleNumber = Belle2::convertString<int>(arguments[0]);
        } catch (boost::bad_lexical_cast&) {
          B2WARNING("First argument of genParticle meta function must be integer!");
          return nullptr;
        }
        const Variable::Manager::Var* var = Manager::Instance().getVariable(arguments[1]);

        auto func = [var, particleNumber](const Particle*) -> double {
          StoreArray<MCParticle> mcParticles("MCParticles");
          if (particleNumber >= mcParticles.getEntries())
          {
            return std::numeric_limits<float>::quiet_NaN();
          }

          MCParticle* mcParticle = mcParticles[particleNumber];
          Particle part = Particle(mcParticle);
          return var->function(&part);
        };
        return func;
      } else {
        B2FATAL("Wrong number of arguments for meta function genParticle");
      }
    }

    Manager::FunctionPtr genUpsilon4S(const std::vector<std::string>& arguments)
    {
      if (arguments.size() == 1) {
        const Variable::Manager::Var* var = Manager::Instance().getVariable(arguments[0]);

        auto func = [var](const Particle*) -> double {
          StoreArray<MCParticle> mcParticles("MCParticles");
          if (mcParticles.getEntries() == 0)
          {
            return std::numeric_limits<float>::quiet_NaN();
          }

          MCParticle* mcUpsilon4S = mcParticles[0];
          if (mcUpsilon4S->getPDG() != 300553)
          {
            return std::numeric_limits<float>::quiet_NaN();
          }

          Particle upsilon4S = Particle(mcUpsilon4S);
          return var->function(&upsilon4S);
        };
        return func;
      } else {
        B2FATAL("Wrong number of arguments for meta function genUpsilon4S");
      }
    }

    Manager::FunctionPtr getVariableByRank(const std::vector<std::string>& arguments)
    {
      if (arguments.size() == 4) {
        std::string listName = arguments[0];
        std::string rankedVariableName = arguments[1];
        std::string returnVariableName = arguments[2];
        std::string extraInfoName = rankedVariableName + "_rank";
        // 'rank' is correctly scoped, but cppcheck support the lambda
        // function syntax and throws a (wrong) variableScope error

        // cppcheck-suppress variableScope
        int rank = 1;
        try {
          rank = Belle2::convertString<int>(arguments[3]);
        } catch (boost::bad_lexical_cast&)  {
          B2ERROR("3rd argument of getVariableByRank meta function (Rank) must be integer!");
          return nullptr;
        }

        const Variable::Manager::Var* var = Manager::Instance().getVariable(returnVariableName);
        auto func = [var, rank, extraInfoName, listName](const Particle*)-> double {
          StoreObjPtr<ParticleList> list(listName);

          const unsigned int numParticles = list->getListSize();
          for (unsigned int i = 0; i < numParticles; i++)
          {
            const Particle* p = list->getParticle(i);
            if (p->getExtraInfo(extraInfoName) == rank)
              return var->function(p);
          }
          // return 0;
          return std::numeric_limits<double>::signaling_NaN();
        };
        return func;
      } else {
        B2FATAL("Wrong number of arguments for meta function getVariableByRank");
      }
    }

    Manager::FunctionPtr countInList(const std::vector<std::string>& arguments)
    {
      if (arguments.size() == 1 or arguments.size() == 2) {

        std::string listName = arguments[0];
        std::string cutString = "";

        if (arguments.size() == 2) {
          cutString = arguments[1];
        }

        std::shared_ptr<Variable::Cut> cut = std::shared_ptr<Variable::Cut>(Variable::Cut::compile(cutString));

        auto func = [listName, cut](const Particle*) -> double {

          StoreObjPtr<ParticleList> list(listName);
          double sum = 0;
          for (unsigned int i = 0; i < list->getListSize(); i++)
          {
            const Particle* particle = list->getParticle(i);
            if (cut->check(particle)) {
              sum++;
            }
          }
          return sum;
        };
        return func;
      } else {
        B2FATAL("Wrong number of arguments for meta function countInList");
      }
    }

    Manager::FunctionPtr veto(const std::vector<std::string>& arguments)
    {
      if (arguments.size() == 2 or arguments.size() == 3) {

        std::string roeListName = arguments[0];
        std::string cutString = arguments[1];
        int pdgCode = 11;
        if (arguments.size() == 2) {
          B2INFO("Use pdgCode 11 as default in meta variable veto, other arguments: " << roeListName << ", " << cutString);
        } else {
          try {
            pdgCode = Belle2::convertString<int>(arguments[2]);;
          } catch (boost::bad_lexical_cast&) {
            B2WARNING("Third argument of veto meta function must be integer!");
            return nullptr;
          }
        }

        auto flavourType = (Belle2::EvtPDLUtil::hasAntiParticle(pdgCode)) ? Particle::c_Flavored : Particle::c_Unflavored;
        // cppcheck has problems understanding lambda function syntax and throws
        // a warning here about cut being unread. but it is read in the if
        // statements so suppress the false positive
        //
        // cppcheck-suppress unreadVariable
        std::shared_ptr<Variable::Cut> cut = std::shared_ptr<Variable::Cut>(Variable::Cut::compile(cutString));

        auto func = [roeListName, cut, pdgCode, flavourType](const Particle * particle) -> double {
          if (particle == nullptr)
            return std::numeric_limits<float>::quiet_NaN();
          StoreObjPtr<ParticleList> roeList(roeListName);
          TLorentzVector vec = particle->get4Vector();
          for (unsigned int i = 0; i < roeList->getListSize(); i++)
          {
            const Particle* roeParticle = roeList->getParticle(i);
            if (not particle->overlapsWith(roeParticle)) {
              TLorentzVector tempCombination = roeParticle->get4Vector() + vec;
              std::vector<int> indices = { particle->getArrayIndex(), roeParticle->getArrayIndex() };
              Particle tempParticle = Particle(tempCombination, pdgCode, flavourType, indices, particle->getArrayPointer());
              if (cut->check(&tempParticle)) {
                return 1;
              }
            }
          }
          return 0;
        };
        return func;
      } else {
        B2FATAL("Wrong number of arguments for meta function veto");
      }
    }

    Manager::FunctionPtr countDaughters(const std::vector<std::string>& arguments)
    {
      if (arguments.size() == 1) {
        std::string cutString = arguments[0];
        std::shared_ptr<Variable::Cut> cut = std::shared_ptr<Variable::Cut>(Variable::Cut::compile(cutString));
        auto func = [cut](const Particle * particle) -> double {
          if (particle == nullptr)
            return std::numeric_limits<float>::quiet_NaN();
          unsigned int n = 0;
          for (auto& daughter : particle->getDaughters())
          {
            if (cut->check(daughter))
              ++n;
          }
          return n;
        };
        return func;
      } else {
        B2FATAL("Wrong number of arguments for meta function countDaughters");
      }
    }

    Manager::FunctionPtr numberOfNonOverlappingParticles(const std::vector<std::string>& arguments)
    {

      auto func = [arguments](const Particle * particle) -> double {

        unsigned _numberOfNonOverlappingParticles = 0;
        for (const auto& listName : arguments)
        {
          StoreObjPtr<ParticleList> list(listName);
          if (not list.isValid()) {
            B2FATAL("Invalid list named " << listName << " encountered in numberOfNonOverlappingParticles.");
          }
          for (unsigned int i = 0; i < list->getListSize(); i++) {
            const Particle* p = list->getParticle(i);
            if (not particle->overlapsWith(p)) {
              _numberOfNonOverlappingParticles++;
            }
          }
        }
        return _numberOfNonOverlappingParticles;
      };

      return func;

    }

    Manager::FunctionPtr matchedMC(const std::vector<std::string>& arguments)
    {
      if (arguments.size() == 1) {
        const Variable::Manager::Var* var = Manager::Instance().getVariable(arguments[0]);
        auto func = [var](const Particle * particle) -> double {
          const MCParticle* mcp = particle->getMCParticle();
          if (!mcp)   // Has no MC match and is no MCParticle
          {
            return std::numeric_limits<float>::quiet_NaN();
          }
          Particle tmpPart(mcp);
          return var->function(&tmpPart);
        };
        return func;
      } else {
        B2FATAL("Wrong number of arguments for meta function matchedMC");
      }
    }

    Manager::FunctionPtr matchedMCHasPDG(const std::vector<std::string>& arguments)
    {
      if (arguments.size() == 1) {
        int inputPDG = 0 ;
        try {
          inputPDG = Belle2::convertString<int>(arguments[0]);
        } catch (boost::bad_lexical_cast&) {
          B2ERROR("Argument must be an integer value.");
        }

        auto func = [inputPDG](const Particle * particle) -> double{
          const MCParticle* mcp = particle->getRelated<MCParticle>();
          if (!mcp)
            return 0.5;

          if (std::abs(mcp->getPDG()) == inputPDG)
          {
            return 1;
          } else
            return 0;

        };
        return func;
      } else
        B2FATAL("Wrong number of arguments for meta function matchedMC");
    }

    Manager::FunctionPtr totalEnergyOfParticlesInList(const std::vector<std::string>& arguments)
    {
      if (arguments.size() == 1) {
        std::string listName = arguments[0];
        auto func = [listName](const Particle * particle) -> double {

          (void) particle;
          StoreObjPtr<ParticleList> listOfParticles(listName);

          if (!(listOfParticles.isValid())) B2FATAL("Invalid Listname " << listName << " given to totalEnergyOfParticlesInList");
          double totalEnergy = 0;
          int nParticles = listOfParticles->getListSize();
          for (int i = 0; i < nParticles; i++)
          {
            const Particle* part = listOfParticles->getParticle(i);
            const auto& frame = ReferenceFrame::GetCurrent();
            totalEnergy += frame.getMomentum(part).E();
          }
          return totalEnergy;

        };
        return func;
      } else {
        B2FATAL("Wrong number of arguments for meta function totalEnergyOfParticlesInList");
      }
    }

    Manager::FunctionPtr totalPxOfParticlesInList(const std::vector<std::string>& arguments)
    {
      if (arguments.size() == 1) {
        std::string listName = arguments[0];
        auto func = [listName](const Particle*) -> double {
          StoreObjPtr<ParticleList> listOfParticles(listName);

          if (!(listOfParticles.isValid())) B2FATAL("Invalid Listname " << listName << " given to totalPxOfParticlesInList");
          double totalPx = 0;
          int nParticles = listOfParticles->getListSize();
          const auto& frame = ReferenceFrame::GetCurrent();
          for (int i = 0; i < nParticles; i++)
          {
            const Particle* part = listOfParticles->getParticle(i);
            totalPx += frame.getMomentum(part).Px();
          }
          return totalPx;
        };
        return func;
      } else {
        B2FATAL("Wrong number of arguments for meta function totalPxOfParticlesInList");
      }
    }

    Manager::FunctionPtr totalPyOfParticlesInList(const std::vector<std::string>& arguments)
    {
      if (arguments.size() == 1) {
        std::string listName = arguments[0];
        auto func = [listName](const Particle*) -> double {
          StoreObjPtr<ParticleList> listOfParticles(listName);

          if (!(listOfParticles.isValid())) B2FATAL("Invalid Listname " << listName << " given to totalPyOfParticlesInList");
          double totalPy = 0;
          int nParticles = listOfParticles->getListSize();
          const auto& frame = ReferenceFrame::GetCurrent();
          for (int i = 0; i < nParticles; i++)
          {
            const Particle* part = listOfParticles->getParticle(i);
            totalPy += frame.getMomentum(part).Py();
          }
          return totalPy;
        };
        return func;
      } else {
        B2FATAL("Wrong number of arguments for meta function totalPyOfParticlesInList");
      }
    }

    Manager::FunctionPtr totalPzOfParticlesInList(const std::vector<std::string>& arguments)
    {
      if (arguments.size() == 1) {
        std::string listName = arguments[0];
        auto func = [listName](const Particle*) -> double {
          StoreObjPtr<ParticleList> listOfParticles(listName);

          if (!(listOfParticles.isValid())) B2FATAL("Invalid Listname " << listName << " given to totalPzOfParticlesInList");
          double totalPz = 0;
          int nParticles = listOfParticles->getListSize();
          const auto& frame = ReferenceFrame::GetCurrent();
          for (int i = 0; i < nParticles; i++)
          {
            const Particle* part = listOfParticles->getParticle(i);
            totalPz += frame.getMomentum(part).Pz();
          }
          return totalPz;
        };
        return func;
      } else {
        B2FATAL("Wrong number of arguments for meta function totalPzOfParticlesInList");
      }
    }

    Manager::FunctionPtr invMassInLists(const std::vector<std::string>& arguments)
    {
      if (arguments.size() > 0) {

        auto func = [arguments](const Particle * particle) -> double {

          TLorentzVector total4Vector;
          // To make sure particles in particlesList don't overlap.
          std::vector<Particle*> particlePool;

          (void) particle;
          for (const auto& argument : arguments)
          {
            StoreObjPtr <ParticleList> listOfParticles(argument);

            if (!(listOfParticles.isValid())) B2FATAL("Invalid Listname " << argument << " given to invMassInLists");
            int nParticles = listOfParticles->getListSize();
            for (int i = 0; i < nParticles; i++) {
              bool overlaps = false;
              Particle* part = listOfParticles->getParticle(i);
              for (auto poolPart : particlePool) {
                if (part->overlapsWith(poolPart)) {
                  overlaps = true;
                  break;
                }
              }
              if (!overlaps) {
                total4Vector += part->get4Vector();
                particlePool.push_back(part);
              }
            }
          }
          double invariantMass = total4Vector.M();
          return invariantMass;

        };
        return func;
      } else {
        B2FATAL("Wrong number of arguments for meta function invMassInLists");
      }
    }

    Manager::FunctionPtr totalECLEnergyOfParticlesInList(const std::vector<std::string>& arguments)
    {
      if (arguments.size() == 1) {
        std::string listName = arguments[0];
        auto func = [listName](const Particle * particle) -> double {

          (void) particle;
          StoreObjPtr<ParticleList> listOfParticles(listName);

          if (!(listOfParticles.isValid())) B2FATAL("Invalid Listname " << listName << " given to totalEnergyOfParticlesInList");
          double totalEnergy = 0;
          int nParticles = listOfParticles->getListSize();
          for (int i = 0; i < nParticles; i++)
          {
            const Particle* part = listOfParticles->getParticle(i);
            const ECLCluster* cluster = part->getECLCluster();
            const ECLCluster::EHypothesisBit clusterHypothesis = part->getECLClusterEHypothesisBit();
            if (cluster != nullptr) {
              totalEnergy += cluster->getEnergy(clusterHypothesis);
            }
          }
          return totalEnergy;

        };
        return func;
      } else {
        B2FATAL("Wrong number of arguments for meta function totalECLEnergyOfParticlesInList");
      }
    }

    Manager::FunctionPtr maxPtInList(const std::vector<std::string>& arguments)
    {
      if (arguments.size() == 1) {
        std::string listName = arguments[0];
        auto func = [listName](const Particle*) -> double {
          StoreObjPtr<ParticleList> listOfParticles(listName);

          if (!(listOfParticles.isValid())) B2FATAL("Invalid Listname " << listName << " given to maxPtInList");
          int nParticles = listOfParticles->getListSize();
          const auto& frame = ReferenceFrame::GetCurrent();
          double maxPt = 0;
          for (int i = 0; i < nParticles; i++)
          {
            const Particle* part = listOfParticles->getParticle(i);
            const double Pt = frame.getMomentum(part).Pt();
            if (Pt > maxPt) maxPt = Pt;
          }
          return maxPt;
        };
        return func;
      } else {
        B2FATAL("Wrong number of arguments for meta function maxPtInList");
      }
    }

    Manager::FunctionPtr eclClusterTrackMatchedWithCondition(const std::vector<std::string>& arguments)
    {
      if (arguments.size() <= 1) {

        std::string cutString;
        if (arguments.size() == 1)
          cutString = arguments[0];
        std::shared_ptr<Variable::Cut> cut = std::shared_ptr<Variable::Cut>(Variable::Cut::compile(cutString));
        auto func = [cut](const Particle * particle) -> double {

          if (particle == nullptr)
            return std::numeric_limits<double>::quiet_NaN();

          const ECLCluster* cluster = particle->getECLCluster();

          if (cluster)
          {
            auto tracks = cluster->getRelationsFrom<Track>();

            for (const auto& track : tracks) {
              Particle trackParticle(&track, Belle2::Const::pion);

              if (cut->check(&trackParticle))
                return 1;
            }
            return 0;
          }
          return std::numeric_limits<double>::quiet_NaN();
        };
        return func;
      } else {
        B2FATAL("Wrong number of arguments for meta function eclClusterSpecialTrackMatched");
      }
    }

    Manager::FunctionPtr averageValueInList(const std::vector<std::string>& arguments)
    {
      if (arguments.size() == 2) {
        std::string listName = arguments[0];
        const Variable::Manager::Var* var = Manager::Instance().getVariable(arguments[1]);
        if (not var) {
          B2FATAL("Could not find variable named " << arguments[1] << " given to averageValueInList");
        }
        auto func = [listName, var](const Particle*) -> double {
          StoreObjPtr<ParticleList> listOfParticles(listName);

          if (!(listOfParticles.isValid())) B2FATAL("Invalid list name " << listName << " given to averageValueInList");
          int nParticles = listOfParticles->getListSize();
          double average = 0;
          for (int i = 0; i < nParticles; i++)
          {
            const Particle* part = listOfParticles->getParticle(i);
            average += var->function(part) / nParticles;
          }
          return average;
        };
        return func;
      } else {
        B2FATAL("Wrong number of arguments for meta function averageValueInList");
      }
    }

    Manager::FunctionPtr medianValueInList(const std::vector<std::string>& arguments)
    {
      if (arguments.size() == 2) {
        std::string listName = arguments[0];
        const Variable::Manager::Var* var = Manager::Instance().getVariable(arguments[1]);
        if (not var) {
          B2FATAL("Could not find variable named " << arguments[1] << " given to medianValueInList");
        }
        auto func = [listName, var](const Particle*) -> double {
          StoreObjPtr<ParticleList> listOfParticles(listName);

          if (!(listOfParticles.isValid())) B2FATAL("Invalid list name " << listName << " given to medianValueInList");
          int nParticles = listOfParticles->getListSize();
          if (nParticles == 0)
          {
            return std::numeric_limits<double>::quiet_NaN();
          }
          std::vector<double> valuesInList;
          for (int i = 0; i < nParticles; i++)
          {
            const Particle* part = listOfParticles->getParticle(i);
            valuesInList.push_back(var->function(part));
          }
          std::sort(valuesInList.begin(), valuesInList.end());
          if (nParticles % 2 != 0)
          {
            return valuesInList[nParticles / 2];
          } else {
            return 0.5 * (valuesInList[nParticles / 2] + valuesInList[nParticles / 2 - 1]);
          }
        };
        return func;
      } else {
        B2FATAL("Wrong number of arguments for meta function medianValueInList");
      }
    }

    Manager::FunctionPtr angleToClosestInList(const std::vector<std::string>& arguments)
    {
      // expecting the list name
      if (arguments.size() != 1)
        B2FATAL("Wrong number of arguments for meta function angleToClosestInList");
      std::string listname = arguments[0];


      auto func = [listname](const Particle * particle) -> double {
        // get the list and check it's valid
        StoreObjPtr<ParticleList> list(listname);
        if (not list.isValid())
          B2FATAL("Invalid particle list name " << listname << " given to angleToClosestInList");

        // check the list isn't empty
        if (list->getListSize() == 0)
          return std::numeric_limits<double>::quiet_NaN();

        // respect the current frame and get the momentum of our input
        const auto& frame = ReferenceFrame::GetCurrent();
        const auto p_this = frame.getMomentum(particle).Vect();

        // find the particle index with the smallest opening angle
        double minAngle = 2 * M_PI;
        for (unsigned int i = 0; i < list->getListSize(); ++i)
        {
          const Particle* compareme = list->getParticle(i);
          const auto p_compare = frame.getMomentum(compareme).Vect();
          double angle = p_compare.Angle(p_this);
          if (minAngle > angle) minAngle = angle;
        }
        return minAngle;
      };
      return func;
    }

    Manager::FunctionPtr closestInList(const std::vector<std::string>& arguments)
    {
      // expecting the list name and a variable name
      if (arguments.size() != 2)
        B2FATAL("Wrong number of arguments for meta function closestInList");
      std::string listname = arguments[0];

      // the requested variable and check it exists
      const Variable::Manager::Var* var = Manager::Instance().getVariable(arguments[1]);
      if (not var)
        B2FATAL("Invalid variable name " << arguments[1] << " given to closestInList");

      auto func = [listname, var](const Particle * particle) -> double {
        // get the list and check it's valid
        StoreObjPtr<ParticleList> list(listname);
        if (not list.isValid())
          B2FATAL("Invalid particle list name " << listname << " given to closestInList");

        // respect the current frame and get the momentum of our input
        const auto& frame = ReferenceFrame::GetCurrent();
        const auto p_this = frame.getMomentum(particle).Vect();

        // find the particle index with the smallest opening angle
        double minAngle = 2 * M_PI;
        int iClosest = -1;
        for (unsigned int i = 0; i < list->getListSize(); ++i)
        {
          const Particle* compareme = list->getParticle(i);
          const auto p_compare = frame.getMomentum(compareme).Vect();
          double angle = p_compare.Angle(p_this);
          if (minAngle > angle) {
            minAngle = angle;
            iClosest = i;
          }
        }

        // final check that the list wasn't empty (or some other problem)
        if (iClosest == -1) return std::numeric_limits<double>::quiet_NaN();

        return var->function(list->getParticle(iClosest));
      };
      return func;
    }

    Manager::FunctionPtr angleToMostB2BInList(const std::vector<std::string>& arguments)
    {
      // expecting the list name
      if (arguments.size() != 1)
        B2FATAL("Wrong number of arguments for meta function angleToMostB2BInList");
      std::string listname = arguments[0];

      auto func = [listname](const Particle * particle) -> double {
        // get the list and check it's valid
        StoreObjPtr<ParticleList> list(listname);
        if (not list.isValid())
          B2FATAL("Invalid particle list name " << listname << " given to angleToMostB2BInList");

        // check the list isn't empty
        if (list->getListSize() == 0)
          return std::numeric_limits<double>::quiet_NaN();

        // respect the current frame and get the momentum of our input
        const auto& frame = ReferenceFrame::GetCurrent();
        const auto p_this = frame.getMomentum(particle).Vect();

        // find the most back-to-back (the largest opening angle before they
        // start getting smaller again!)
        double maxAngle = 0;
        for (unsigned int i = 0; i < list->getListSize(); ++i)
        {
          const Particle* compareme = list->getParticle(i);
          const auto p_compare = frame.getMomentum(compareme).Vect();
          double angle = p_compare.Angle(p_this);
          if (maxAngle < angle) maxAngle = angle;
        }
        return maxAngle;
      };
      return func;
    }

    Manager::FunctionPtr mostB2BInList(const std::vector<std::string>& arguments)
    {
      // expecting the list name and a variable name
      if (arguments.size() != 2)
        B2FATAL("Wrong number of arguments for meta function mostB2BInList");
      std::string listname = arguments[0];

      // the requested variable and check it exists
      const Variable::Manager::Var* var = Manager::Instance().getVariable(arguments[1]);
      if (not var)
        B2FATAL("Invalid variable name " << arguments[1] << " given to mostB2BInList");

      auto func = [listname, var](const Particle * particle) -> double {
        // get the list and check it's valid
        StoreObjPtr<ParticleList> list(listname);
        if (not list.isValid())
          B2FATAL("Invalid particle list name " << listname << " given to mostB2BInList");

        // respect the current frame and get the momentum of our input
        const auto& frame = ReferenceFrame::GetCurrent();
        const auto p_this = frame.getMomentum(particle).Vect();

        // find the most back-to-back (the largest opening angle before they
        // start getting smaller again!)
        double maxAngle = -1.0;
        int iMostB2B = -1;
        for (unsigned int i = 0; i < list->getListSize(); ++i)
        {
          const Particle* compareme = list->getParticle(i);
          const auto p_compare = frame.getMomentum(compareme).Vect();
          double angle = p_compare.Angle(p_this);
          if (maxAngle < angle) {
            maxAngle = angle;
            iMostB2B = i;
          }
        }

        // final check that the list wasn't empty (or some other problem)
        if (iMostB2B == -1) return std::numeric_limits<double>::quiet_NaN();

        return var->function(list->getParticle(iMostB2B));
      };
      return func;
    }


    Manager::FunctionPtr daughterCombination(const std::vector<std::string>& arguments)
    {
      // Expect 2 or more arguments.
      if (arguments.size() >= 2) {
        // First argument is the variable name
        const Variable::Manager::Var* var = Manager::Instance().getVariable(arguments[0]);

        // Core function: calculates a variable combining an arbitrary number of particles
        auto func = [var, arguments](const Particle * particle) -> double {
          if (particle == nullptr)
          {
            B2WARNING("Trying to access a daughter that does not exist. Skipping");
            return std::numeric_limits<float>::quiet_NaN();
          }
          const auto& frame = ReferenceFrame::GetCurrent();

          // Sum of the 4-momenta of all the selected daughters
          TLorentzVector pSum(0, 0, 0, 0);

          // Loop over the arguments. Each one of them is a generalizedIndex,
          // pointing to a particle in the decay tree.
          for (unsigned int iCoord = 1; iCoord < arguments.size(); iCoord++)
          {
            auto generalizedIndex = arguments[iCoord];
            const Particle* dauPart = particle->getParticleFromGeneralizedIndexString(generalizedIndex);
            if (dauPart)
              pSum +=  frame.getMomentum(dauPart);
            else {
              B2WARNING("Trying to access a daughter that does not exist. Index = " << generalizedIndex);
              return std::numeric_limits<float>::quiet_NaN();
            }
          }

          // Make a dummy particle out of the sum of the 4-momenta of the selected daughters
          Particle* sumOfDaughters = new Particle(pSum, 100); // 100 is one of the special numbers

          // Calculate the variable on the dummy particle
          return var->function(sumOfDaughters);
        };
        return func;
      } else
        B2FATAL("Wrong number of arguments for meta function daughterCombination");
    }



    VARIABLE_GROUP("MetaFunctions");
    REGISTER_VARIABLE("nCleanedECLClusters(cut)", nCleanedECLClusters,
                      "[Eventbased] Returns the number of clean Clusters in the event\n"
                      "Clean clusters are defined by the clusters which pass the given cut assuming a photon hypothesis.");
    REGISTER_VARIABLE("nCleanedTracks(cut)", nCleanedTracks,
                      "[Eventbased] Returns the number of clean Tracks in the event\n"
                      "Clean tracks are defined by the tracks which pass the given cut assuming a pion hypothesis.");
    REGISTER_VARIABLE("formula(v1 + v2 * [v3 - v4] / v5^v6)", formula, R"DOCSTRING(
Returns the result of the given formula, where v1 to vN are variables or floating
point numbers. Currently the only supported operations are addtion (``+``),
subtraction (``-``), multiplication (``*``), division (``/``) and power (``^``
or ``**``). Parenthesis can be in the form of square brackets ``[v1 * v2]``
or normal brackets ``(v1 * v2)``. It will work also with variables taking
arguments. Operator precedence is taken into account. For example ::

    (daughter(0, E) + daughter(1, E))**2 - p**2 + 0.138

.. versionchanged:: release-03-00-00
   now both, ``[]`` and ``()`` can be used for grouping operations, ``**`` can
   be used for exponent and float literals are possible directly in the
   formula.
)DOCSTRING");
    REGISTER_VARIABLE("useRestFrame(variable)", useRestFrame,
                      "Returns the value of the variable using the rest frame of the given particle as current reference frame.\n"
                      "E.g. useRestFrame(daughter(0, p)) returns the total momentum of the first daughter in its mother's rest-frame");
    REGISTER_VARIABLE("useCMSFrame(variable)", useCMSFrame,
                      "Returns the value of the variable using the CMS frame as current reference frame.\n"
                      "E.g. useCMSFrame(E) returns the energy of a particle in the CMS frame.");
    REGISTER_VARIABLE("useLabFrame(variable)", useLabFrame, R"DOC(
Returns the value of ``variable`` in the *lab* frame.

.. tip::
    The lab frame is the default reference frame, usually you don't need to use this meta-variable. 
    E.g. ``useLabFrame(E)`` returns the energy of a particle in the Lab frame, same as just ``E``.

Specifying the lab frame is useful in some corner-cases. For example:
``useRestFrame(daughter(0, formula(E - useLabFrame(E))))`` which is the difference of the first daughter's energy in the rest frame of the mother (current particle) with the same daughter's lab-frame energy.
)DOC");
    REGISTER_VARIABLE("useTagSideRecoilRestFrame(variable, daughterIndexTagB)", useTagSideRecoilRestFrame,
                      "Returns the value of the variable using the rest frame of the recoiling particle to the tag side B meson as current reference frame.\n"
                      "The variable must be applied to the Upsilon and the tag side must be the first, the signal side the second daughter\n"
                      "E.g. useTagSideRecoilRestFrame(daughter(1, daugther(1, p)), 0) applied on a Upsilon(4S) list, where ``Upsilon(4S)->B+:tag B-:sig``, returns the momentum of the second daughter of the signal B meson in the signal B meson rest frame.");
    REGISTER_VARIABLE("passesCut(cut)", passesCut,
                      "Returns 1 if particle passes the cut otherwise 0.\n"
                      "Useful if you want to write out if a particle would have passed a cut or not.\n"
                      "Returns NaN if particle is a nullptr.");
    REGISTER_VARIABLE("passesEventCut(cut)", passesEventCut,
                      "[Eventbased] Returns 1 if event passes the cut otherwise 0.\n"
                      "Useful if you want to select events passing a cut without looping into particles, such as for skimming.\n");
    REGISTER_VARIABLE("countDaughters(cut)", countDaughters,
                      "Returns number of direct daughters which satisfy the cut.\n"
                      "Used by the skimming package (for what exactly?)\n"
                      "Returns NaN if particle is a nullptr.");
    REGISTER_VARIABLE("varFor(pdgCode, variable)", varFor,
                      "Returns the value of the variable for the given particle if its abs(pdgCode) agrees with the given one.\n"
                      "E.g. varFor(11, p) returns the momentum if the particle is an electron or a positron.");
    REGISTER_VARIABLE("varForMCGen(variable)", varForMCGen,
                      "Returns the value of the variable for the given particle if the MC particle related to it is primary, not virtual, and not initial.\n"
                      "If no MC particle is related to the given particle, or the MC particle is not primary, virtual, or initial, NaN will be returned.\n"
                      "E.g. varForMCGen(PDG) returns the PDG code of the MC particle related to the given particle if it is primary, not virtual, and not initial.");
    REGISTER_VARIABLE("nParticlesInList(particleListName)", nParticlesInList,
                      "Returns number of particles in the given particle List.");
    REGISTER_VARIABLE("isInList(particleListName)", isInList,
                      "Returns 1.0 if the particle is in the list provided, 0.0 if not. Note that this only checks the particle given. For daughters of composite particles, please see isDaughterOfList().");
    REGISTER_VARIABLE("isDaughterOfList(particleListNames)", isDaughterOfList,
                      "Returns 1 if the given particle is a daughter of at least one of the particles in the given particle Lists.");
    REGISTER_VARIABLE("sourceObjectIsInList(particleListName)", sourceObjectIsInList, R"DOC(
Returns 1.0 if the underlying mdst object (e.g. track, or cluster) was used to create a particle in ``particleListName``, 0.0 if not. 

.. note::
  This only makes sense for particles that are not composite. Returns -1 for composite particles.
)DOC");
    REGISTER_VARIABLE("isGrandDaughterOfList(particleListNames)", isGrandDaughterOfList,
                      "Returns 1 if the given particle is a grand daughter of at least one of the particles in the given particle Lists.");
    REGISTER_VARIABLE("daughter(i, variable)", daughter,
                      "Returns value of variable for the i-th daughter. E.g.\n"
                      "  - daughter(0, p) returns the total momentum of the first daughter.\n"
                      "  - daughter(0, daughter(1, p) returns the total momentum of the second daughter of the first daughter.\n\n"
                      "Returns NaN if particle is nullptr or if the given daughter-index is out of bound (>= amount of daughters).");
    REGISTER_VARIABLE("mcDaughter(i, variable)", mcDaughter,
                      "Returns the value of the requested variable for the i-th Monte Carlo daughter of the particle.\n"
                      "Returns NaN if the particle is nullptr, if the particle is not matched to an MC particle,"
                      "or if the i-th MC daughter does not exist.\n"
                      "E.g. mcDaughter(0, PDG) will return the PDG code of the first MC daughter of the matched MC"
                      "particle of the reconstructed particle the function is applied to./n"
                      "The meta variable can also be nested: mcDaughter(0, mcDaughter(1, PDG)).");
    REGISTER_VARIABLE("mcMother(variable)", mcMother,
                      "Returns the value of the requested variable for the Monte Carlo mother of the particle.\n"
                      "Returns NaN if the particle is nullptr, if the particle is not matched to an MC particle,"
                      "or if the MC mother does not exist.\n"
                      "E.g. mcMother(PDG) will return the PDG code of the MC mother of the matched MC"
                      "particle of the reconstructed particle the function is applied to.\n"
                      "The meta variable can also be nested: mcMother(mcMother(PDG)).");
    REGISTER_VARIABLE("genParticle(index, variable)", genParticle,  R"DOC(
[Eventbased] Returns the ``variable`` for the ith generator particle.
The arguments of the function must be the ``index`` of the particle in the MCParticle Array, 
and ``variable``, the name of the function or variable for that generator particle.
If ``index`` goes beyond the length of the MCParticles array, -999 will be returned.

E.g. ``genParticle(0, p)`` returns the total momentum of the first MCParticle, which is 
the Upsilon(4S) in a generic decay.
``genParticle(0, mcDaughter(1, p)`` returns the total momentum of the second daughter of
the first MC Particle, which is the momentum of the second B meson in a generic decay.
)DOC");
    REGISTER_VARIABLE("genUpsilon4S(variable)", genUpsilon4S, R"DOC(
[Eventbased] Returns the ``variable`` evaluated for the generator-level :math:`\Upsilon(4S)`.
If no generator level :math:`\Upsilon(4S)` exists for the event, -999 will be returned.

E.g. ``genUpsilon4S(p)`` returns the total momentum of the :math:`\Upsilon(4S)` in a generic decay.
``genUpsilon4S(mcDaughter(1, p)`` returns the total momentum of the second daughter of the
generator-level :math:`\Upsilon(4S)` (i.e. the momentum of the second B meson in a generic decay.
)DOC");
    REGISTER_VARIABLE("daughterProductOf(variable)", daughterProductOf,
                      "Returns product of a variable over all daughters.\n"
                      "E.g. daughterProductOf(extraInfo(SignalProbability)) returns the product of the SignalProbabilitys of all daughters.");
    REGISTER_VARIABLE("daughterSumOf(variable)", daughterSumOf,
                      "Returns sum of a variable over all daughters.\n"
                      "E.g. daughterSumOf(nDaughters) returns the number of grand-daughters.");
    REGISTER_VARIABLE("daughterLowest(variable)", daughterLowest,
                      "Returns the lowest value of the given variable among all daughters.\n"
                      "E.g. useCMSFrame(daughterLowest(p)) returns the lowest momentum in CMS frame.");
    REGISTER_VARIABLE("daughterHighest(variable)", daughterHighest,
                      "Returns the highest value of the given variable among all daughters.\n"
                      "E.g. useCMSFrame(daughterHighest(p)) returns the highest momentum in CMS frame.");
    REGISTER_VARIABLE("daughterDiffOf(i, j, variable)", daughterDiffOf,
                      "Returns the difference of a variable between the two given daughters.\n"
                      "E.g. useRestFrame(daughterDiffOf(0, 1, p)) returns the momentum difference between first and second daughter in the rest frame of the given particle.\n"
                      "(That means that it returns p_j - p_i)\n"
                      "Nota Bene: for the particular case 'variable=phi' you should use the 'daughterDiffOfPhi' function.");
    REGISTER_VARIABLE("grandDaughterDiffOf(i, j, variable)", grandDaughterDiffOf,
                      "Returns the difference of a variable between the first daughters of the two given daughters.\n"
                      "E.g. useRestFrame(grandDaughterDiffOf(0, 1, p)) returns the momentum difference between the first daughters of the first and second daughter in the rest frame of the given particle.\n"
                      "(That means that it returns p_j - p_i)\n"
                      "Nota Bene: for the particular case 'variable=phi' you should use the 'grandDaughterDiffOfPhi' function.");
    REGISTER_VARIABLE("daughterDiffOfPhi(i, j)", daughterDiffOfPhi,
                      "Returns the difference in phi between the two given daughters.\n"
                      "The difference is signed and takes account of the ordering of the given daughters.\n"
                      "The function returns phi_j - phi_i.\n"
                      "For a generic variable difference, see daughterDiffOf.");
    REGISTER_VARIABLE("grandDaughterDiffOfPhi(i, j)", grandDaughterDiffOfPhi,
                      "Returns the difference in phi between the first daughters of the two given daughters.\n"
                      "The difference is signed and takes account of the ordering of the given daughters.\n"
                      "The function returns phi_j - phi_i.\n");
    REGISTER_VARIABLE("daughterDiffOfClusterPhi(i, j)", daughterDiffOfClusterPhi,
                      "Returns the difference in phi between the ECLClusters of two given daughters.\n"
                      "The difference is signed and takes account of the ordering of the given daughters.\n"
                      "The function returns phi_j - phi_i.\n"
                      "The function returns NaN if at least one of the daughters is not matched to or not based on an ECLCluster.\n"
                      "For a generic variable difference, see daughterDiffOf.");
    REGISTER_VARIABLE("grandDaughterDiffOfClusterPhi(i, j)", grandDaughterDiffOfClusterPhi,
                      "Returns the difference in phi between the ECLClusters of the daughters of the two given daughters.\n"
                      "The difference is signed and takes account of the ordering of the given daughters.\n"
                      "The function returns phi_j - phi_i.\n"
                      "The function returns NaN if at least one of the daughters is not matched to or not based on an ECLCluster.\n");
    REGISTER_VARIABLE("daughterDiffOfPhiCMS(i, j)", daughterDiffOfPhiCMS,
                      "Returns the difference in phi between the two given daughters in the CMS frame.\n"
                      "The difference is signed and takes account of the ordering of the given daughters.\n"
                      "The function returns phi_j - phi_i.\n"
                      "For a generic variable difference, see daughterDiffOf.");
    REGISTER_VARIABLE("daughterDiffOfClusterPhiCMS(i, j)", daughterDiffOfClusterPhiCMS,
                      "Returns the difference in phi between the ECLClusters of two given daughters in the CMS frame.\n"
                      "The difference is signed and takes account of the ordering of the given daughters.\n"
                      "The function returns phi_j - phi_i.\n"
                      "The function returns NaN if at least one of the daughters is not matched to or not based on an ECLCluster.\n"
                      "For a generic variable difference, see daughterDiffOf.");
    REGISTER_VARIABLE("daughterNormDiffOf(i, j, variable)", daughterNormDiffOf,
                      "Returns the normalized difference of a variable between the two given daughters.\n"
                      "E.g. daughterNormDiffOf(0, 1, p) returns the normalized momentum difference between first and second daughter in the lab frame.");
    REGISTER_VARIABLE("daughterMotherDiffOf(i, variable)", daughterMotherDiffOf,
                      "Returns the difference of a variable between the given daughter and the mother particle itself.\n"
                      "E.g. useRestFrame(daughterMotherDiffOf(0, p)) returns the momentum difference between the given particle and its first daughter in the rest frame of the mother.");
    REGISTER_VARIABLE("daughterMotherNormDiffOf(i, variable)", daughterMotherNormDiffOf,
                      "Returns the normalized difference of a variable between the given daughter and the mother particle itself.\n"
                      "E.g. daughterMotherNormDiffOf(1, p) returns the normalized momentum difference between the given particle and its second daughter in the lab frame.");
    REGISTER_VARIABLE("daughterAngleInBetween(daughterIndex_1, daughterIndex_2, [daughterIndex_3])", daughterAngleInBetween, R"DOC(
Returns the angle in between any pair of particles belonging to the same decay tree. 
The particles are identified via generalized daughter indexes, which are simply colon-separated lists of daughter indexes, ordered starting from the root particle. For example, ``0:1:3``  identifies the fourth daughter (3) of the second daughter (1) of the first daughter (0) of the mother particle. ``1`` simply identifies the second daughter of the root particle. 

Both two and three generalized indexes can be given to ``daughterAngleInBetween``. If two indices are given, the variable returns the angle between the momenta of the two given particles. If three indices are given,  the variable returns the angle between the momentum of the third particle and a vector which is the sum of the first two daughter momenta.

.. tip::
    ``daughterAngleInBetween(0, 3)`` will return the angle between the first and fourth daughter.
    ``daughterAngleInBetween(0, 1, 3)`` will return the angle between the fourth daughter and the sum of the first and second daughter. 
    ``daughterAngleInBetween(0:0, 3:0)`` will return the angle between the first daughter of the first daughter, and the first daughter of the fourth daughter

)DOC");
    REGISTER_VARIABLE("daughterClusterAngleInBetween(i, j)", daughterClusterAngleInBetween,
                      "Returns function which returns the angle between clusters associated to the two daughters."
                      "If two indices given: returns the angle between the momenta of the clusters associated to the two given daughters."
                      "If three indices given: returns the angle between the momentum of the third particle's cluster and a vector "
                      "which is the sum of the first two daughter's cluster momenta."
                      "Returns nan if any of the daughters specified don't have an associated cluster."
                      "The arguments in the argument vector must be integers corresponding to the ith and jth (and kth) daughters.");
    REGISTER_VARIABLE("daughterInvM(i, j)", daughterInvM,
                      "Returns the invariant Mass adding the Lorentz vectors of the given daughters.\n"
                      "E.g. daughterInvM(0, 1, 2) returns the invariant Mass m = sqrt((p0 + p1 + p2)^2) of first, second and third daughter.");
    REGISTER_VARIABLE("extraInfo(name)", extraInfo,
                      "Returns extra info stored under the given name.\n"
                      "The extraInfo has to be set first by a module like MVAExpert. If nothing is set under this name, -999 is returned.\n"
                      "If particle is a nullptr, -999 is returned. Please use eventExtraInfo(name) if you want EventExtraInfo variable.\n"
                      "E.g. extraInfo(SignalProbability) returns the SignalProbability calculated by the MVAExpert.");
    REGISTER_VARIABLE("eventExtraInfo(name)", eventExtraInfo,
                      "[Eventbased] Returns extra info stored under the given name in the event extra info.\n"
                      "The extraInfo has to be set first by another module like MVAExpert in event mode.\n"
                      "If nothing is set under this name, -999 is returned.");
    REGISTER_VARIABLE("eventCached(variable)", eventCached,
                      "[Eventbased] Returns value of event-based variable and caches this value in the EventExtraInfo.\n"
                      "The result of second call to this variable in the same event will be provided from the cache.");
    REGISTER_VARIABLE("particleCached(variable)", particleCached,
                      "Returns value of given variable and caches this value in the ParticleExtraInfo of the provided particle.\n"
                      "The result of second call to this variable on the same particle will be provided from the cache.");
    REGISTER_VARIABLE("modulo(variable, n)", modulo,
                      "Returns rest of division of variable by n.");
    REGISTER_VARIABLE("abs(variable)", abs,
                      "Returns absolute value of the given variable.\n"
                      "E.g. abs(mcPDG) returns the absolute value of the mcPDG, which is often useful for cuts.");
    REGISTER_VARIABLE("max(var1,var2)", max,
                      "Returns max value of two variables.\n");
    REGISTER_VARIABLE("min(var1,var2)", min,
                      "Returns min value of two variables.\n");
    REGISTER_VARIABLE("sin(variable)", sin,
                      "Returns sin value of the given variable.\n"
                      "E.g. sin(?) returns the sine of the value of the variable.");
    REGISTER_VARIABLE("cos(variable)", cos,
                      "Returns cos value of the given variable.\n"
                      "E.g. sin(?) returns the cosine of the value of the variable.");
    REGISTER_VARIABLE("log10(variable)", log10,
                      "Returns log10 value of the given variable.\n"
                      "E.g. log10(?) returns the log10 of the value of the variable.");
    REGISTER_VARIABLE("isNAN(variable)", isNAN,
                      "Returns true if variable value evaluates to nan (determined via std::isnan(double)).\n"
                      "Useful for debugging.");
    REGISTER_VARIABLE("ifNANgiveX(variable, x)", ifNANgiveX,
                      "Returns x (has to be a number) if variable value is nan (determined via std::isnan(double)).\n"
                      "Useful for technical purposes while training MVAs.");
    REGISTER_VARIABLE("isInfinity(variable)", isInfinity,
                      "Returns true if variable value evaluates to infinity (determined via std::isinf(double)).\n"
                      "Useful for debugging.");
    REGISTER_VARIABLE("conditionalVariableSelector(cut, variableIfTrue, variableIfFalse)", conditionalVariableSelector,
                      "Returns one of the two supplied variables, depending on whether the particle passes the supplied cut.\n"
                      "The first variable is returned if the particle passes the cut, and the second variable is returned otherwise.");
    REGISTER_VARIABLE("pValueCombination(p1, p2, ...)", pValueCombination,
                      "Returns the combined p-value of the provided p-values according to the formula given in `Nucl. Instr. and Meth. A 411 (1998) 449 <https://doi.org/10.1016/S0168-9002(98)00293-9>`_ .\n"
                      "If any of the p-values is invalid, i.e. smaller than zero, -1 is returned.");
    REGISTER_VARIABLE("veto(particleList, cut, pdgCode = 11)", veto,
                      "Combines current particle with particles from the given particle list and returns 1 if the combination passes the provided cut. \n"
                      "For instance one can apply this function on a signal Photon and provide a list of all photons in the rest of event and a cut \n"
                      "around the neutral Pion mass (e.g. 0.130 < M < 0.140). \n"
                      "If a combination of the signal Photon with a ROE photon fits this criteria, hence looks like a neutral pion, the veto-Metavariable will return 1");
    REGISTER_VARIABLE("matchedMC(variable)", matchedMC,
                      "Returns variable output for the matched MCParticle by constructing a temporary Particle from it.\n"
                      "This may not work too well if your variable requires accessing daughters of the particle.\n"
                      "E.g. matchedMC(p) returns the total momentum of the related MCParticle.\n"
                      "Returns NaN if no matched MCParticle exists.");
    REGISTER_VARIABLE("countInList(particleList, cut='')", countInList,
                      "Returns number of particle which pass given in cut in the specified particle list.\n"
                      "Useful for creating statistics about the number of particles in a list.\n"
                      "E.g. countInList(e+, isSignal == 1) returns the number of correctly reconstructed electrons in the event.\n"
                      "The variable is event-based and does not need a valid particle pointer as input.");
    REGISTER_VARIABLE("getVariableByRank(particleList, rankedVariableName, variableName, rank)", getVariableByRank,
                      "Returns a specific variable according to its rank in a particle list.\n"
                      "The rank is determined via BestCandidateSelection. BestCandidateSelection has to be used before.");
    REGISTER_VARIABLE("matchedMCHasPDG(PDGCode)", matchedMCHasPDG,
                      "Returns if the absolute value of aPDGCode of a MCParticle related to a Particle matches a given PDGCode."
                      "Returns 0/0.5/1 if PDGCode does not match/is not available/ matches");
    REGISTER_VARIABLE("numberOfNonOverlappingParticles(pList1, pList2, ...)", numberOfNonOverlappingParticles,
                      "Returns the number of non-overlapping particles in the given particle lists"
                      "Useful to check if there is additional physics going on in the detector if one reconstructed the Y4S");
    REGISTER_VARIABLE("totalEnergyOfParticlesInList(particleListName)", totalEnergyOfParticlesInList,
                      "Returns the total energy of particles in the given particle List.");
    REGISTER_VARIABLE("totalPxOfParticlesInList(particleListName)", totalPxOfParticlesInList,
                      "Returns the total momentum Px of particles in the given particle List.");
    REGISTER_VARIABLE("totalPyOfParticlesInList(particleListName)", totalPyOfParticlesInList,
                      "Returns the total momentum Py of particles in the given particle List.");
    REGISTER_VARIABLE("totalPzOfParticlesInList(particleListName)", totalPzOfParticlesInList,
                      "Returns the total momentum Pz of particles in the given particle List.");
    REGISTER_VARIABLE("invMassInLists(pList1, pList2, ...)", invMassInLists,
                      "Returns the invariant mass of the combination of particles in the given particle lists.");
    REGISTER_VARIABLE("totalECLEnergyOfParticlesInList(particleListName)", totalECLEnergyOfParticlesInList,
                      "Returns the total ECL energy of particles in the given particle List.");
    REGISTER_VARIABLE("maxPtInList(particleListName)", maxPtInList,
                      "Returns maximum transverse momentum Pt in the given particle List.");
    REGISTER_VARIABLE("eclClusterSpecialTrackMatched(cut)", eclClusterTrackMatchedWithCondition,
                      "Returns if at least one Track that satisfies the given condition is related to the ECLCluster of the Particle.");
    REGISTER_VARIABLE("averageValueInList(particleListName, variable)", averageValueInList,
                      "Returns the arithmetic mean of the given variable of the particles in the given particle list.");
    REGISTER_VARIABLE("medianValueInList(particleListName, variable)", medianValueInList,
                      "Returns the median value of the given variable of the particles in the given particle list.");
    REGISTER_VARIABLE("angleToClosestInList(particleListName)", angleToClosestInList,
                      "Returns the angle between this particle and the closest particle (smallest opening angle) in the list provided.");
    REGISTER_VARIABLE("closestInList(particleListName, variable)", closestInList,
                      "Returns `variable` for the closest particle (smallest opening angle) in the list provided.");
    REGISTER_VARIABLE("angleToMostB2BInList(particleListName)", angleToMostB2BInList,
                      "Returns the angle between this particle and the most back-to-back particle (closest opening angle to 180) in the list provided.");
    REGISTER_VARIABLE("mostB2BInList(particleListName, variable)", mostB2BInList,
                      "Returns `variable` for the most back-to-back particle (closest opening angle to 180) in the list provided.");
    REGISTER_VARIABLE("daughterCombination(variable, daughterIndex_1, daughterIndex_2 ... daughterIndex_n)", daughterCombination,R"DOC(
Returns a ``variable`` function only of the 4-momentum calculated on an arbitrary set of (grand)daughters. 

.. warning::
    ``variable`` can only be a function of the daughters' 4-momenta.

Daughters from different generations of the decay tree can be combined using generalized daughter indexes, which are simply colon-separated 
the list of daughter indexes, starting from the root particle: for example, ``0:1:3``  identifies the fourth 
daughter (3) of the second daughter (1) of the first daughter (0) of the mother particle.

.. tip::
    ``daughterCombination(M, 0, 3, 4)`` will return the invariant mass of the system made of the first, fourth and fifth daughter of particle. 
    ``daughterCombination(M, 0:0, 3:0)`` will return the invariant mass of the system made of the first daughter of the first daughter and the first daughter of the fourth daughter.

)DOC");




  }
}<|MERGE_RESOLUTION|>--- conflicted
+++ resolved
@@ -108,11 +108,8 @@
           PCmsLabTransform T;
           TLorentzVector pSigB = T.getBeamFourMomentum() - particle->getDaughter(daughterIndexTagB)->get4Vector();
           // set PDG code for temporary sig B particle to opposite flavor of tag B to get the correct mass;
-<<<<<<< HEAD
           Particle tmp(pSigB, -particle->getDaughter(daughterIndexTagB)->getPDGCode());
-=======
-          Particle tmp(pSigB, particle->getDaughter(daughterIndexTagB)->getPDGCode());
->>>>>>> 9157323e
+
           UseReferenceFrame<RestFrame> frame(&tmp);
           double result = var->function(particle);
           return result;
