--- conflicted
+++ resolved
@@ -640,11 +640,7 @@
     REGISTER_VARIABLE("pidLogLikelihoodValueExpert(pdgCode, detectorList)", pidLogLikelihoodValueExpert,
                       "returns the log likelihood value of for a specific mass hypothesis and  set of detectors.", Manager::VariableDataType::c_double);
     REGISTER_VARIABLE("pidDeltaLogLikelihoodValueExpert(pdgCode1, pdgCode2, detectorList)", pidDeltaLogLikelihoodValueExpert,
-<<<<<<< HEAD
-                      "returns LogL(hyp1) - LogL(hyp2) (aka DLL) for two mass hypoteses and a set of detectors.", Manager::VariableDataType::c_double);
-=======
-                      "returns LogL(hyp1) - LogL(hyp2) (aka DLL) for two mass hypotheses and a set of detectors.");
->>>>>>> bb69d1b0
+                      "returns LogL(hyp1) - LogL(hyp2) (aka DLL) for two mass hypotheses and a set of detectors.", Manager::VariableDataType::c_double);
     REGISTER_VARIABLE("pidPairProbabilityExpert(pdgCodeHyp, pdgCodeTest, detectorList)", pidPairProbabilityExpert,
                       "Pair (or binary) probability for the pdgCodeHyp mass hypothesis respect to the pdgCodeTest one, using an arbitrary set of detectors. :math:`\\mathcal{L}_{hyp}/(\\mathcal{L}_{test}+\\mathcal{L}_{hyp}`",
                       Manager::VariableDataType::c_double);
@@ -665,20 +661,6 @@
                       "Returns 1 if the PID likelihood for the particle given its PID is the largest one", Manager::VariableDataType::c_bool);
 
     // B2BII PID
-<<<<<<< HEAD
-    VARIABLE_GROUP("PID_belle");
-    REGISTER_VARIABLE("atcPIDBelle(i,j)", atcPIDBelle,
-                      "returns Belle's PID atc variable: ``atc_pid(3,1,5,i,j).prob()``.\n"
-                      "Parameters i,j are signal and backgroud hypothesis: (0 = electron, 1 = muon, 2 = pion, 3 = kaon, 4 = proton)",
-                      Manager::VariableDataType::c_double);
-    REGISTER_VARIABLE("muIDBelle", muIDBelle,
-                      "returns Belle's PID ``Muon_likelihood()`` variable.", Manager::VariableDataType::c_double);
-    REGISTER_VARIABLE("muIDBelleQuality", muIDBelleQuality,
-                      "returns true if Belle's PID ``Muon_likelihood()`` is usable (reliable).", Manager::VariableDataType::c_double);
-    REGISTER_VARIABLE("eIDBelle", eIDBelle,
-                      "returns Belle's electron ID ``eid(3,-1,5).prob()`` variable.", Manager::VariableDataType::c_double);
-
-=======
     VARIABLE_GROUP("Belle PID variables");
     REGISTER_VARIABLE("atcPIDBelle(i,j)", atcPIDBelle, R"DOC(
 [Legacy] Returns Belle's PID atc variable: ``atc_pid(3,1,5,i,j).prob()``.
@@ -686,23 +668,22 @@
 Returns 0.5 in case there is no likelihood found and a factor of 0.5 will appear in the product if any of the subdetectors don't report a likelihood (Belle behaviour).
 
 .. warning:: The behaviour is different from Belle II PID variables which typically return NaN in case of error.
-    )DOC");
+    )DOC", Manager::VariableDataType::c_double);
     REGISTER_VARIABLE("muIDBelle", muIDBelle, R"DOC(
 [Legacy] Returns Belle's PID ``Muon_likelihood()`` variable.
 Returns 0.5 in case there is no likelihood found and returns zero if the muon likelihood is not usable (Belle behaviour).
 
 .. warning:: The behaviour is different from Belle II PID variables which typically return NaN in case of error.
-    )DOC");
+    )DOC", Manager::VariableDataType::c_double);
     REGISTER_VARIABLE("muIDBelleQuality", muIDBelleQuality, R"DOC(
 [Legacy] Returns true if Belle's PID ``Muon_likelihood()`` is usable (reliable).
 Returns zero/false if not usable or if there is no PID found.
-    )DOC");
+    )DOC", Manager::VariableDataType::c_double);
     REGISTER_VARIABLE("eIDBelle", eIDBelle, R"DOC(
 [Legacy] Returns Belle's electron ID ``eid(3,-1,5).prob()`` variable. 
 Returns 0.5 in case there is no likelihood found (Belle behaviour).
 
 .. warning:: The behaviour is different from Belle II PID variables which typically return NaN in case of error.
-    )DOC");
->>>>>>> bb69d1b0
+    )DOC", Manager::VariableDataType::c_double);
   }
 }