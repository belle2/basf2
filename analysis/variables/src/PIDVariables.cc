/**************************************************************************
 * basf2 (Belle II Analysis Software Framework)                           *
 * Author: The Belle II Collaboration                                     *
 *                                                                        *
 * See git log for contributors and copyright holders.                    *
 * This file is licensed under LGPL-3.0, see LICENSE.md.                  *
 **************************************************************************/

// Own include
#include <analysis/variables/PIDVariables.h>

#include <analysis/VariableManager/Manager.h>

#include <mdst/dataobjects/PIDLikelihood.h>

// framework aux
#include <framework/logging/Logger.h>
#include <framework/utilities/Conversion.h>
#include <framework/gearbox/Const.h>

#include <boost/algorithm/string.hpp>

#include <iostream>
#include <cmath>

using namespace std;

namespace Belle2 {
  namespace Variable {



    //*************
    // Utilities
    //*************

    // converts Belle numbering scheme for charged final state particles
    // to Belle II ChargedStable
    Const::ChargedStable hypothesisConversion(const int hypothesis)
    {
      switch (hypothesis) {
        case 0:
          return Const::electron;
        case 1:
          return Const::muon;
        case 2:
          return Const::pion;
        case 3:
          return Const::kaon;
        case 4:
          return Const::proton;
      }

      return Const::pion;
    }


    Const::PIDDetectorSet parseDetectors(const std::vector<std::string>& arguments)
    {
      Const::PIDDetectorSet result;
      for (std::string val : arguments) {
        boost::to_lower(val);
        if (val == "all") return Const::PIDDetectors::set();
        else if (val == "svd") result += Const::SVD;
        else if (val == "cdc") result += Const::CDC;
        else if (val == "top") result += Const::TOP;
        else if (val == "arich") result += Const::ARICH;
        else if (val == "ecl") result += Const::ECL;
        else if (val == "klm") result += Const::KLM;
        else B2ERROR("Unknown detector component: " << val);
      }
      return result;
    }

    // Specialisation of valid detectors parser for ChargedBDT.
    Const::PIDDetectorSet parseDetectorsChargedBDT(const std::vector<std::string>& arguments)
    {
      Const::PIDDetectorSet result;
      for (std::string val : arguments) {
        boost::to_lower(val);
        if (val == "all") return Const::PIDDetectors::set();
        else if (val == "ecl") result += Const::ECL;
        else B2ERROR("Invalid detector component: " << val << " for charged BDT.");
      }
      return result;
    }

    //*************
    // Belle II
    //*************

    // a "smart" variable:
    // finds the global probability based on the PDG code of the input particle
    double particleID(const Particle* p)
    {
      int pdg = abs(p->getPDGCode());
      if (pdg == Const::electron.getPDGCode())      return electronID(p);
      else if (pdg == Const::muon.getPDGCode())     return muonID(p);
      else if (pdg == Const::pion.getPDGCode())     return pionID(p);
      else if (pdg == Const::kaon.getPDGCode())     return kaonID(p);
      else if (pdg == Const::proton.getPDGCode())   return protonID(p);
      else if (pdg == Const::deuteron.getPDGCode()) return deuteronID(p);
      else return std::numeric_limits<float>::quiet_NaN();
    }

    Manager::FunctionPtr pidLogLikelihoodValueExpert(const std::vector<std::string>& arguments)
    {
      if (arguments.size() < 2) {
        B2ERROR("Need at least two arguments to pidLogLikelihoodValueExpert");
        return nullptr;
      }
      int pdgCode;
      try {
        pdgCode = Belle2::convertString<int>(arguments[0]);
      } catch (std::invalid_argument& e) {
        B2ERROR("First argument of pidLogLikelihoodValueExpert must be a PDG code");
        return nullptr;
      }
      std::vector<std::string> detectors(arguments.begin() + 1, arguments.end());

      Const::PIDDetectorSet detectorSet = parseDetectors(detectors);
      auto hypType = Const::ChargedStable(abs(pdgCode));

      auto func = [hypType, detectorSet](const Particle * part) -> double {
        const PIDLikelihood* pid = part->getPIDLikelihood();
        if (!pid)
          return std::numeric_limits<float>::quiet_NaN();
        // No information form any subdetector in the list
        if (pid->getLogL(hypType, detectorSet) == 0)
          return std::numeric_limits<float>::quiet_NaN();

        return pid->getLogL(hypType, detectorSet);
      };
      return func;
    }



    Manager::FunctionPtr pidDeltaLogLikelihoodValueExpert(const std::vector<std::string>& arguments)
    {
      if (arguments.size() < 3) {
        B2ERROR("Need at least three arguments to pidDeltaLogLikelihoodValueExpert");
        return nullptr;
      }
      int pdgCodeHyp, pdgCodeTest;
      try {
        pdgCodeHyp = Belle2::convertString<int>(arguments[0]);
      } catch (std::invalid_argument& e) {
        B2ERROR("First argument of pidDeltaLogLikelihoodValueExpert must be a PDG code");
        return nullptr;
      }
      try {
        pdgCodeTest = Belle2::convertString<int>(arguments[1]);
      } catch (std::invalid_argument& e) {
        B2ERROR("Second argument of pidDeltaLogLikelihoodValueExpert must be a PDG code");
        return nullptr;
      }

      std::vector<std::string> detectors(arguments.begin() + 2, arguments.end());
      Const::PIDDetectorSet detectorSet = parseDetectors(detectors);
      auto hypType = Const::ChargedStable(abs(pdgCodeHyp));
      auto testType = Const::ChargedStable(abs(pdgCodeTest));

      auto func = [hypType, testType, detectorSet](const Particle * part) -> double {
        const PIDLikelihood* pid = part->getPIDLikelihood();
        if (!pid) return std::numeric_limits<float>::quiet_NaN();
        // No information form any subdetector in the list
        if (pid->getLogL(hypType, detectorSet) == 0)
          return std::numeric_limits<float>::quiet_NaN();

        return (pid->getLogL(hypType, detectorSet) - pid->getLogL(testType, detectorSet));
      };
      return func;
    }


    Manager::FunctionPtr pidPairProbabilityExpert(const std::vector<std::string>& arguments)
    {
      if (arguments.size() < 3) {
        B2ERROR("Need at least three arguments to pidPairProbabilityExpert");
        return nullptr;
      }
      int pdgCodeHyp = 0, pdgCodeTest = 0;
      try {
        pdgCodeHyp = Belle2::convertString<int>(arguments[0]);
      } catch (std::invalid_argument& e) {
        B2ERROR("First argument of pidPairProbabilityExpert must be PDG code");
        return nullptr;
      }
      try {
        pdgCodeTest = Belle2::convertString<int>(arguments[1]);
      } catch (std::invalid_argument& e) {
        B2ERROR("Second argument of pidPairProbabilityExpert must be PDG code");
        return nullptr;
      }

      std::vector<std::string> detectors(arguments.begin() + 2, arguments.end());

      Const::PIDDetectorSet detectorSet = parseDetectors(detectors);
      auto hypType = Const::ChargedStable(abs(pdgCodeHyp));
      auto testType = Const::ChargedStable(abs(pdgCodeTest));
      auto func = [hypType, testType, detectorSet](const Particle * part) -> double {
        const PIDLikelihood* pid = part->getPIDLikelihood();
        if (!pid) return std::numeric_limits<float>::quiet_NaN();
        // No information from any subdetector in the list
        if (pid->getLogL(hypType, detectorSet) == 0)
          return std::numeric_limits<float>::quiet_NaN();

        return pid->getProbability(hypType, testType, detectorSet);
      };
      return func;
    }


    Manager::FunctionPtr pidProbabilityExpert(const std::vector<std::string>& arguments)
    {
      if (arguments.size() < 2) {
        B2ERROR("Need at least two arguments for pidProbabilityExpert");
        return nullptr;
      }
      int pdgCodeHyp = 0;
      try {
        pdgCodeHyp = Belle2::convertString<int>(arguments[0]);
      } catch (std::invalid_argument& e) {
        B2ERROR("First argument of pidProbabilityExpert must be PDG code");
        return nullptr;
      }

      std::vector<std::string> detectors(arguments.begin() + 1, arguments.end());
      Const::PIDDetectorSet detectorSet = parseDetectors(detectors);
      auto hypType = Const::ChargedStable(abs(pdgCodeHyp));

      // Placeholder for the priors
      const unsigned int n = Const::ChargedStable::c_SetSize;
      double frac[n];
      for (double& i : frac) i = 1.0;  // flat priors

      auto func = [hypType, frac, detectorSet](const Particle * part) -> double {
        const PIDLikelihood* pid = part->getPIDLikelihood();
        if (!pid) return std::numeric_limits<float>::quiet_NaN();
        // No information from any subdetector in the list
        if (pid->getLogL(hypType, detectorSet) == 0)
          return std::numeric_limits<float>::quiet_NaN();

        return pid->getProbability(hypType, frac, detectorSet);
      };
      return func;
    }


    Manager::FunctionPtr pidMissingProbabilityExpert(const std::vector<std::string>& arguments)
    {
      if (arguments.size() < 1) {
        B2ERROR("Need at least one argument to pidMissingProbabilityExpert");
        return nullptr;
      }

      std::vector<std::string> detectors(arguments.begin(), arguments.end());
      Const::PIDDetectorSet detectorSet = parseDetectors(detectors);

      auto func = [detectorSet](const Particle * part) -> double {
        const PIDLikelihood* pid = part->getPIDLikelihood();
        if (!pid) return std::numeric_limits<double>::quiet_NaN();
        if (not pid->isAvailable(detectorSet))
          return 1;
        else return 0;
      };
      return func;
    }

    double electronID(const Particle* part)
    {
      return std::get<double>(Manager::Instance().getVariable("pidProbabilityExpert(11, ALL)")->function(part));
    }

    double muonID(const Particle* part)
    {
      return std::get<double>(Manager::Instance().getVariable("pidProbabilityExpert(13, ALL)")->function(part));
    }

    double pionID(const Particle* part)
    {
      return std::get<double>(Manager::Instance().getVariable("pidProbabilityExpert(211, ALL)")->function(part));
    }

    double kaonID(const Particle* part)
    {
      return std::get<double>(Manager::Instance().getVariable("pidProbabilityExpert(321, ALL)")->function(part));
    }

    double protonID(const Particle* part)
    {
      return std::get<double>(Manager::Instance().getVariable("pidProbabilityExpert(2212, ALL)")->function(part));
    }

    double deuteronID(const Particle* part)
    {
      return std::get<double>(Manager::Instance().getVariable("pidProbabilityExpert(1000010020, ALL)")->function(part));
    }

    double binaryPID(const Particle* part, const std::vector<double>& arguments)
    {
      if (arguments.size() != 2) {
        B2ERROR("The variable binaryPID needs exactly two arguments: the PDG codes of two hypotheses.");
        return std::numeric_limits<float>::quiet_NaN();;
      }
      int pdgCodeHyp = std::abs(int(std::lround(arguments[0])));
      int pdgCodeTest = std::abs(int(std::lround(arguments[1])));
      return std::get<double>(Manager::Instance().getVariable("pidPairProbabilityExpert(" + std::to_string(
                                                                pdgCodeHyp) + ", " + std::to_string(
                                                                pdgCodeTest) + ", ALL)")->function(part));
    }

    double electronID_noSVD(const Particle* part)
    {
      // Excluding SVD for electron ID. This variable is temporary. BII-8760
      return std::get<double>(Manager::Instance().getVariable("pidProbabilityExpert(11, CDC, TOP, ARICH, ECL, KLM)")->function(part));
    }

    double muonID_noSVD(const Particle* part)
    {
      // Excluding SVD for muon ID. This variable is temporary. BII-8760
      return std::get<double>(Manager::Instance().getVariable("pidProbabilityExpert(13, CDC, TOP, ARICH, ECL, KLM)")->function(part));
    }

    double pionID_noSVD(const Particle* part)
    {
      // Excluding SVD for pion ID. This variable is temporary. BII-8760
      return std::get<double>(Manager::Instance().getVariable("pidProbabilityExpert(211, CDC, TOP, ARICH, ECL, KLM)")->function(part));
    }

    double kaonID_noSVD(const Particle* part)
    {
      // Excluding SVD for kaon ID. This variable is temporary. BII-8760
      return std::get<double>(Manager::Instance().getVariable("pidProbabilityExpert(321, CDC, TOP, ARICH, ECL, KLM)")->function(part));
    }

    double protonID_noSVD(const Particle* part)
    {
      // Excluding SVD for proton ID. This variable is temporary. BII-8760
      return std::get<double>(Manager::Instance().getVariable("pidProbabilityExpert(2212, CDC, TOP, ARICH, ECL, KLM)")->function(part));
    }

    double deuteronID_noSVD(const Particle* part)
    {
      // Excluding SVD for deuteron ID. This variable is temporary. BII-8760
      return std::get<double>(Manager::Instance().getVariable("pidProbabilityExpert(1000010020, CDC, TOP, ARICH, ECL, KLM)")->function(
                                part));
    }

    double binaryPID_noSVD(const Particle* part, const std::vector<double>& arguments)
    {
      // Excluding SVD for binary ID. This variable is temporary. BII-8760
      if (arguments.size() != 2) {
        B2ERROR("The variable binaryPID_noSVD needs exactly two arguments: the PDG codes of two hypotheses.");
        return std::numeric_limits<float>::quiet_NaN();;
      }
      int pdgCodeHyp = std::abs(int(std::lround(arguments[0])));
      int pdgCodeTest = std::abs(int(std::lround(arguments[1])));
      return std::get<double>(Manager::Instance().getVariable("pidPairProbabilityExpert(" + std::to_string(
                                                                pdgCodeHyp) + ", " + std::to_string(
                                                                pdgCodeTest) + ", CDC, TOP, ARICH, ECL, KLM)")->function(part));
    }

    double electronID_noTOP(const Particle* part)
    {
      // Excluding TOP for electron ID. This variable is temporary. BII-8444
      return Manager::Instance().getVariable("pidProbabilityExpert(11, CDC, SVD, ARICH, ECL, KLM)")->function(part);
    }

    double antineutronID(const Particle* particle)
    {
      if (particle->hasExtraInfo("nbarID")) {
        return particle->getExtraInfo("nbarID");
      } else {
        if (particle->getPDGCode() == -Const::neutron.getPDGCode()) {
          B2WARNING("The extraInfo nbarID is not registered! \n"
                    "Please use function getNbarIDMVA in modularAnalysis.");
        }
        return std::numeric_limits<float>::quiet_NaN();
      }
    }

    Manager::FunctionPtr pidChargedBDTScore(const std::vector<std::string>& arguments)
    {
      if (arguments.size() != 2) {
        B2ERROR("Need exactly two arguments for pidChargedBDTScore: pdgCodeHyp, detector");
        return nullptr;
      }

      int hypPdgId;
      try {
        hypPdgId = Belle2::convertString<int>(arguments.at(0));
      } catch (std::invalid_argument& e) {
        B2ERROR("First argument of pidChargedBDTScore must be an integer (PDG code).");
        return nullptr;
      }
      Const::ChargedStable hypType = Const::ChargedStable(hypPdgId);

      std::vector<std::string> detectors(arguments.begin() + 1, arguments.end());
      Const::PIDDetectorSet detectorSet = parseDetectorsChargedBDT(detectors);

      auto func = [hypType, detectorSet](const Particle * part) -> double {
        auto name = "pidChargedBDTScore_" + std::to_string(hypType.getPDGCode());
        for (size_t iDet(0); iDet < detectorSet.size(); ++iDet)
        {
          auto det = detectorSet[iDet];
          name += "_" + std::to_string(det);
        }
        return (part->hasExtraInfo(name)) ? part->getExtraInfo(name) : std::numeric_limits<float>::quiet_NaN();
      };
      return func;
    }

    Manager::FunctionPtr pidPairChargedBDTScore(const std::vector<std::string>& arguments)
    {
      if (arguments.size() != 3) {
        B2ERROR("Need exactly three arguments for pidPairChargedBDTScore: pdgCodeHyp, pdgCodeTest, detector.");
        return nullptr;
      }

      int hypPdgId, testPdgId;
      try {
        hypPdgId = Belle2::convertString<int>(arguments.at(0));
      } catch (std::invalid_argument& e) {
        B2ERROR("First argument of pidPairChargedBDTScore must be an integer (PDG code).");
        return nullptr;
      }
      try {
        testPdgId = Belle2::convertString<int>(arguments.at(1));
      } catch (std::invalid_argument& e) {
        B2ERROR("First argument of pidPairChargedBDTScore must be an integer (PDG code).");
        return nullptr;
      }
      Const::ChargedStable hypType = Const::ChargedStable(hypPdgId);
      Const::ChargedStable testType = Const::ChargedStable(testPdgId);

      std::vector<std::string> detectors(arguments.begin() + 2, arguments.end());
      Const::PIDDetectorSet detectorSet = parseDetectorsChargedBDT(detectors);

      auto func = [hypType, testType, detectorSet](const Particle * part) -> double {
        auto name = "pidPairChargedBDTScore_" + std::to_string(hypType.getPDGCode()) + "_VS_" + std::to_string(testType.getPDGCode());
        for (size_t iDet(0); iDet < detectorSet.size(); ++iDet)
        {
          auto det = detectorSet[iDet];
          name += "_" + std::to_string(det);
        }
        return (part->hasExtraInfo(name)) ? part->getExtraInfo(name) : std::numeric_limits<float>::quiet_NaN();
      };
      return func;
    }

    Manager::FunctionPtr mostLikelyPDG(const std::vector<std::string>& arguments)
    {
      if (arguments.size() != 0 and arguments.size() != Const::ChargedStable::c_SetSize) {
        B2ERROR("Need zero or exactly " << Const::ChargedStable::c_SetSize << " arguments for pidMostLikelyPDG");
        return nullptr;
      }
      double prob[Const::ChargedStable::c_SetSize];
      if (arguments.size() == 0) {
        for (unsigned int i = 0; i < Const::ChargedStable::c_SetSize; i++) prob[i] = 1. / Const::ChargedStable::c_SetSize;
      }
      if (arguments.size() == Const::ChargedStable::c_SetSize) {
        try {
          int i = 0;
          for (std::string arg : arguments) {
            prob[i++] = Belle2::convertString<float>(arg);
          }
        } catch (std::invalid_argument& e) {
          B2ERROR("All arguments of mostLikelyPDG must be a float number");
          return nullptr;
        }
      }
      auto func = [prob](const Particle * part) -> double {
        auto* pid = part->getPIDLikelihood();
        if (!pid) return std::numeric_limits<double>::quiet_NaN();
        return pid->getMostLikely(prob).getPDGCode();
      };
      return func;
    }

    Manager::FunctionPtr isMostLikely(const std::vector<std::string>& arguments)
    {
      if (arguments.size() != 0 and arguments.size() != 6) {
        B2ERROR("Need zero or exactly " << Const::ChargedStable::c_SetSize << " arguments for pidIsMostLikely");
        return nullptr;
      }
      auto func = [arguments](const Particle * part) -> bool {
        return std::get<double>(mostLikelyPDG(arguments)(part)) == abs(part->getPDGCode());
      };
      return func;
    }

    //*************
    // B2BII
    //*************

    double muIDBelle(const Particle* particle)
    {
      const PIDLikelihood* pid = particle->getPIDLikelihood();
      if (!pid) return 0.5; // Belle standard

      if (pid->isAvailable(Const::KLM))
        return exp(pid->getLogL(Const::muon, Const::KLM));
      else
        return 0; // Belle standard
    }

    double muIDBelleQuality(const Particle* particle)
    {
      const PIDLikelihood* pid = particle->getPIDLikelihood();
      if (!pid) return 0;// Belle standard

      return pid->isAvailable(Const::KLM);
    }

    double atcPIDBelle(const Particle* particle,  const std::vector<double>& sigAndBkgHyp)
    {
      int sigHyp = int(std::lround(sigAndBkgHyp[0]));
      int bkgHyp = int(std::lround(sigAndBkgHyp[1]));

      const PIDLikelihood* pid = particle->getPIDLikelihood();
      if (!pid) return 0.5; // Belle standard

      // ACC = ARICH
      Const::PIDDetectorSet set = Const::ARICH;
      double acc_sig = exp(pid->getLogL(hypothesisConversion(sigHyp), set));
      double acc_bkg = exp(pid->getLogL(hypothesisConversion(bkgHyp), set));
      double acc = 0.5; // Belle standard
      if (acc_sig + acc_bkg  > 0.0)
        acc = acc_sig / (acc_sig + acc_bkg);

      // TOF = TOP
      set = Const::TOP;
      double tof_sig = exp(pid->getLogL(hypothesisConversion(sigHyp), set));
      double tof_bkg = exp(pid->getLogL(hypothesisConversion(bkgHyp), set));
      double tof = 0.5; // Belle standard
      double tof_all = tof_sig + tof_bkg;
      if (tof_all != 0) {
        tof = tof_sig / tof_all;
        if (tof < 0.001) tof = 0.001;
        if (tof > 0.999) tof = 0.999;
      }

      // dE/dx = CDC
      set = Const::CDC;
      double cdc_sig = exp(pid->getLogL(hypothesisConversion(sigHyp), set));
      double cdc_bkg = exp(pid->getLogL(hypothesisConversion(bkgHyp), set));
      double cdc = 0.5; // Belle standard
      double cdc_all = cdc_sig + cdc_bkg;
      if (cdc_all != 0) {
        cdc = cdc_sig / cdc_all;
        if (cdc < 0.001) cdc = 0.001;
        if (cdc > 0.999) cdc = 0.999;
      }

      // Combined
      double pid_sig = acc * tof * cdc;
      double pid_bkg = (1. - acc) * (1. - tof) * (1. - cdc);

      return pid_sig / (pid_sig + pid_bkg);
    }


    double eIDBelle(const Particle* part)
    {
      const PIDLikelihood* pid = part->getPIDLikelihood();
      if (!pid) return 0.5; // Belle standard

      Const::PIDDetectorSet set = Const::ECL;
      return pid->getProbability(Const::electron, Const::pion, set);
    }


    // PID variables to be used for analysis
    VARIABLE_GROUP("PID");
    REGISTER_VARIABLE("particleID", particleID,
                      "the particle identification probability under the particle's own hypothesis, using info from all available detectors");
    REGISTER_VARIABLE("electronID", electronID,
                      "electron identification probability defined as :math:`\\mathcal{L}_e/(\\mathcal{L}_e+\\mathcal{L}_\\mu+\\mathcal{L}_\\pi+\\mathcal{L}_K+\\mathcal{L}_p+\\mathcal{L}_d)`, using info from all available detectors");
    REGISTER_VARIABLE("muonID", muonID,
                      "muon identification probability defined as :math:`\\mathcal{L}_\\mu/(\\mathcal{L}_e+\\mathcal{L}_\\mu+\\mathcal{L}_\\pi+\\mathcal{L}_K+\\mathcal{L}_p+\\mathcal{L}_d)`, using info from all available detectors");
    REGISTER_VARIABLE("pionID", pionID,
                      "pion identification probability defined as :math:`\\mathcal{L}_\\pi/(\\mathcal{L}_e+\\mathcal{L}_\\mu+\\mathcal{L}_\\pi+\\mathcal{L}_K+\\mathcal{L}_p+\\mathcal{L}_d)`, using info from all available detectors");
    REGISTER_VARIABLE("kaonID", kaonID,
                      "kaon identification probability defined as :math:`\\mathcal{L}_K/(\\mathcal{L}_e+\\mathcal{L}_\\mu+\\mathcal{L}_\\pi+\\mathcal{L}_K+\\mathcal{L}_p+\\mathcal{L}_d)`, using info from all available detectors");
    REGISTER_VARIABLE("protonID", protonID,
                      "proton identification probability defined as :math:`\\mathcal{L}_p/(\\mathcal{L}_e+\\mathcal{L}_\\mu+\\mathcal{L}_\\pi+\\mathcal{L}_K+\\mathcal{L}_p+\\mathcal{L}_d)`, using info from all available detectors");
    REGISTER_VARIABLE("deuteronID", deuteronID,
                      "deuteron identification probability defined as :math:`\\mathcal{L}_d/(\\mathcal{L}_e+\\mathcal{L}_\\mu+\\mathcal{L}_\\pi+\\mathcal{L}_K+\\mathcal{L}_p+\\mathcal{L}_d)`, using info from all available detectors");
    REGISTER_METAVARIABLE("binaryPID(pdgCode1, pdgCode2)", binaryPID,
                          "Returns the binary probability for the first provided mass hypothesis with respect to the second mass hypothesis using all detector components",
                          Manager::VariableDataType::c_double);
    REGISTER_VARIABLE("electronID_noSVD", electronID_noSVD,
                      "(SPECIAL (TEMP) variable) electron identification probability defined as :math:`\\mathcal{L}_e/(\\mathcal{L}_e+\\mathcal{L}_\\mu+\\mathcal{L}_\\pi+\\mathcal{L}_K+\\mathcal{L}_p+\\mathcal{L}_d)`, using info from all available detectors *excluding the SVD*");
    REGISTER_VARIABLE("muonID_noSVD", muonID_noSVD,
                      "(SPECIAL (TEMP) variable) muon identification probability defined as :math:`\\mathcal{L}_\\mu/(\\mathcal{L}_e+\\mathcal{L}_\\mu+\\mathcal{L}_\\pi+\\mathcal{L}_K+\\mathcal{L}_p+\\mathcal{L}_d)`, using info from all available detectors *excluding the SVD*");
    REGISTER_VARIABLE("pionID_noSVD", pionID_noSVD,
                      "(SPECIAL (TEMP) variable) pion identification probability defined as :math:`\\mathcal{L}_\\pi/(\\mathcal{L}_e+\\mathcal{L}_\\mu+\\mathcal{L}_\\pi+\\mathcal{L}_K+\\mathcal{L}_p+\\mathcal{L}_d)`, using info from all available detectors *excluding the SVD*");
    REGISTER_VARIABLE("kaonID_noSVD", kaonID_noSVD,
                      "(SPECIAL (TEMP) variable) kaon identification probability defined as :math:`\\mathcal{L}_K/(\\mathcal{L}_e+\\mathcal{L}_\\mu+\\mathcal{L}_\\pi+\\mathcal{L}_K+\\mathcal{L}_p+\\mathcal{L}_d)`, using info from all available detectors *excluding the SVD*");
    REGISTER_VARIABLE("protonID_noSVD", protonID_noSVD,
                      "(SPECIAL (TEMP) variable) proton identification probability defined as :math:`\\mathcal{L}_p/(\\mathcal{L}_e+\\mathcal{L}_\\mu+\\mathcal{L}_\\pi+\\mathcal{L}_K+\\mathcal{L}_p+\\mathcal{L}_d)`, using info from all available detectors *excluding the SVD*");
    REGISTER_VARIABLE("deuteronID_noSVD", deuteronID_noSVD,
                      "(SPECIAL (TEMP) variable) deuteron identification probability defined as :math:`\\mathcal{L}_d/(\\mathcal{L}_e+\\mathcal{L}_\\mu+\\mathcal{L}_\\pi+\\mathcal{L}_K+\\mathcal{L}_p+\\mathcal{L}_d)`, using info from all available detectors *excluding the SVD*");
<<<<<<< HEAD
    REGISTER_METAVARIABLE("binaryPID_noSVD(pdgCode1, pdgCode2)", binaryPID_noSVD,
                          "Returns the binary probability for the first provided mass hypothesis with respect to the second mass hypothesis using all detector components, *excluding the SVD*.",
                          Manager::VariableDataType::c_double);
=======
    REGISTER_VARIABLE("binaryPID_noSVD(pdgCode1, pdgCode2)", binaryPID_noSVD,
                      "Returns the binary probability for the first provided mass hypothesis with respect to the second mass hypothesis using all detector components, *excluding the SVD*.");
    REGISTER_VARIABLE("electronID_noTOP", electronID_noTOP,
                      "(SPECIAL (TEMP) variable) electron identification probability defined as :math:`\\mathcal{L}_e/(\\mathcal{L}_e+\\mathcal{L}_\\mu+\\mathcal{L}_\\pi+\\mathcal{L}_K+\\mathcal{L}_p+\\mathcal{L}_d)`, using info from all available detectors *excluding the TOP*");
>>>>>>> 670f8ec7
    REGISTER_VARIABLE("nbarID", antineutronID, R"DOC(
Returns MVA classifier for antineutron PID.

    - 1  signal(antineutron) like
    - 0  background like
    - -1 invalid using this PID due to some ECL variables used unavailable

This PID is only for antineutron. Neutron is also considered as background.
The variables used are `clusterPulseShapeDiscriminationMVA`, `clusterE`, `clusterLAT`, `clusterE1E9`, `clusterE9E21`,
`clusterAbsZernikeMoment40`, `clusterAbsZernikeMoment51`, `clusterZernikeMVA`.)DOC");

    // Metafunctions for experts to access the basic PID quantities
    VARIABLE_GROUP("PID_expert");
    REGISTER_METAVARIABLE("pidLogLikelihoodValueExpert(pdgCode, detectorList)", pidLogLikelihoodValueExpert,
                          "returns the log likelihood value of for a specific mass hypothesis and  set of detectors.", Manager::VariableDataType::c_double);
    REGISTER_METAVARIABLE("pidDeltaLogLikelihoodValueExpert(pdgCode1, pdgCode2, detectorList)", pidDeltaLogLikelihoodValueExpert,
                          "returns LogL(hyp1) - LogL(hyp2) (aka DLL) for two mass hypotheses and a set of detectors.", Manager::VariableDataType::c_double);
    REGISTER_METAVARIABLE("pidPairProbabilityExpert(pdgCodeHyp, pdgCodeTest, detectorList)", pidPairProbabilityExpert,
                          "Pair (or binary) probability for the pdgCodeHyp mass hypothesis respect to the pdgCodeTest one, using an arbitrary set of detectors. :math:`\\mathcal{L}_{hyp}/(\\mathcal{L}_{test}+\\mathcal{L}_{hyp}`",
                          Manager::VariableDataType::c_double);
    REGISTER_METAVARIABLE("pidProbabilityExpert(pdgCodeHyp, detectorList)", pidProbabilityExpert,
                          "probability for the pdgCodeHyp mass hypothesis respect to all the other ones, using an arbitrary set of detectors :math:`\\mathcal{L}_{hyp}/(\\Sigma_{\\text{all~hyp}}\\mathcal{L}_{i}`. ",
                          Manager::VariableDataType::c_double);
    REGISTER_METAVARIABLE("pidMissingProbabilityExpert(detectorList)", pidMissingProbabilityExpert,
                          "returns 1 if the PID probabiliy is missing for the provided detector list, otherwise 0. ", Manager::VariableDataType::c_double);
    REGISTER_METAVARIABLE("pidChargedBDTScore(pdgCodeHyp, detector)", pidChargedBDTScore,
                          "returns the charged Pid BDT score for a certain mass hypothesis with respect to all other charged stable particle hypotheses. The second argument specifies which BDT training to use: based on 'ALL' PID detectors (NB: 'SVD' is currently excluded), or 'ECL' only. The choice depends on the ChargedPidMVAMulticlassModule's configuration.",
                          Manager::VariableDataType::c_double);
    REGISTER_METAVARIABLE("pidPairChargedBDTScore(pdgCodeHyp, pdgCodeTest, detector)", pidPairChargedBDTScore,
                          "returns the charged Pid BDT score for a certain mass hypothesis with respect to an alternative hypothesis. The second argument specifies which BDT training to use: based on 'ALL' PID detectors (NB: 'SVD' is currently excluded), or 'ECL' only. The choice depends on the ChargedPidMVAModule's configuration.",
                          Manager::VariableDataType::c_double);
    REGISTER_METAVARIABLE("pidMostLikelyPDG", mostLikelyPDG,
                          "Returns PDG code of the largest PID likelihood, or NaN if PID information is not available.", Manager::VariableDataType::c_double);
    REGISTER_METAVARIABLE("pidIsMostLikely", isMostLikely,
                          "Returns 1 if the PID likelihood for the particle given its PID is the largest one", Manager::VariableDataType::c_double);

    // B2BII PID
    VARIABLE_GROUP("Belle PID variables");
    REGISTER_METAVARIABLE("atcPIDBelle(i,j)", atcPIDBelle, R"DOC(
[Legacy] Returns Belle's PID atc variable: ``atc_pid(3,1,5,i,j).prob()``.
Parameters i,j are signal and background hypothesis: (0 = electron, 1 = muon, 2 = pion, 3 = kaon, 4 = proton)
Returns 0.5 in case there is no likelihood found and a factor of 0.5 will appear in the product if any of the subdetectors don't report a likelihood (Belle behaviour).

.. warning:: The behaviour is different from Belle II PID variables which typically return NaN in case of error.
    )DOC", Manager::VariableDataType::c_double);
    REGISTER_VARIABLE("muIDBelle", muIDBelle, R"DOC(
[Legacy] Returns Belle's PID ``Muon_likelihood()`` variable.
Returns 0.5 in case there is no likelihood found and returns zero if the muon likelihood is not usable (Belle behaviour).

.. warning:: The behaviour is different from Belle II PID variables which typically return NaN in case of error.
    )DOC");
    REGISTER_VARIABLE("muIDBelleQuality", muIDBelleQuality, R"DOC(
[Legacy] Returns true if Belle's PID ``Muon_likelihood()`` is usable (reliable).
Returns zero/false if not usable or if there is no PID found.
    )DOC");
    REGISTER_VARIABLE("eIDBelle", eIDBelle, R"DOC(
[Legacy] Returns Belle's electron ID ``eid(3,-1,5).prob()`` variable. 
Returns 0.5 in case there is no likelihood found (Belle behaviour).

.. warning:: The behaviour is different from Belle II PID variables which typically return NaN in case of error.
    )DOC");
  }
}<|MERGE_RESOLUTION|>--- conflicted
+++ resolved
@@ -365,7 +365,7 @@
     double electronID_noTOP(const Particle* part)
     {
       // Excluding TOP for electron ID. This variable is temporary. BII-8444
-      return Manager::Instance().getVariable("pidProbabilityExpert(11, CDC, SVD, ARICH, ECL, KLM)")->function(part);
+      return std::get<double>(Manager::Instance().getVariable("pidProbabilityExpert(11, CDC, SVD, ARICH, ECL, KLM)")->function(part));
     }
 
     double antineutronID(const Particle* particle)
@@ -603,16 +603,11 @@
                       "(SPECIAL (TEMP) variable) proton identification probability defined as :math:`\\mathcal{L}_p/(\\mathcal{L}_e+\\mathcal{L}_\\mu+\\mathcal{L}_\\pi+\\mathcal{L}_K+\\mathcal{L}_p+\\mathcal{L}_d)`, using info from all available detectors *excluding the SVD*");
     REGISTER_VARIABLE("deuteronID_noSVD", deuteronID_noSVD,
                       "(SPECIAL (TEMP) variable) deuteron identification probability defined as :math:`\\mathcal{L}_d/(\\mathcal{L}_e+\\mathcal{L}_\\mu+\\mathcal{L}_\\pi+\\mathcal{L}_K+\\mathcal{L}_p+\\mathcal{L}_d)`, using info from all available detectors *excluding the SVD*");
-<<<<<<< HEAD
     REGISTER_METAVARIABLE("binaryPID_noSVD(pdgCode1, pdgCode2)", binaryPID_noSVD,
                           "Returns the binary probability for the first provided mass hypothesis with respect to the second mass hypothesis using all detector components, *excluding the SVD*.",
                           Manager::VariableDataType::c_double);
-=======
-    REGISTER_VARIABLE("binaryPID_noSVD(pdgCode1, pdgCode2)", binaryPID_noSVD,
-                      "Returns the binary probability for the first provided mass hypothesis with respect to the second mass hypothesis using all detector components, *excluding the SVD*.");
     REGISTER_VARIABLE("electronID_noTOP", electronID_noTOP,
                       "(SPECIAL (TEMP) variable) electron identification probability defined as :math:`\\mathcal{L}_e/(\\mathcal{L}_e+\\mathcal{L}_\\mu+\\mathcal{L}_\\pi+\\mathcal{L}_K+\\mathcal{L}_p+\\mathcal{L}_d)`, using info from all available detectors *excluding the TOP*");
->>>>>>> 670f8ec7
     REGISTER_VARIABLE("nbarID", antineutronID, R"DOC(
 Returns MVA classifier for antineutron PID.
 
