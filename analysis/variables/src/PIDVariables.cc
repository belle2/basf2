--- conflicted
+++ resolved
@@ -270,57 +270,32 @@
 
     double electronID(const Particle* part)
     {
-<<<<<<< HEAD
-      return std::get<double>(Manager::Instance().getVariable("pidProbabilityExpert(11, CDC, TOP, ARICH, ECL, KLM)")->function(part));
-=======
-      return Manager::Instance().getVariable("pidProbabilityExpert(11, ALL)")->function(part);
->>>>>>> 0572d38f
+      return std::get<double>(Manager::Instance().getVariable("pidProbabilityExpert(11, ALL)")->function(part));
     }
 
     double muonID(const Particle* part)
     {
-<<<<<<< HEAD
-      return std::get<double>(Manager::Instance().getVariable("pidProbabilityExpert(13, CDC, TOP, ARICH, ECL, KLM)")->function(part));
-=======
-      return Manager::Instance().getVariable("pidProbabilityExpert(13, ALL)")->function(part);
->>>>>>> 0572d38f
+      return std::get<double>(Manager::Instance().getVariable("pidProbabilityExpert(13, ALL)")->function(part));
     }
 
     double pionID(const Particle* part)
     {
-<<<<<<< HEAD
-      return std::get<double>(Manager::Instance().getVariable("pidProbabilityExpert(211, CDC, TOP, ARICH, ECL, KLM)")->function(part));
-=======
-      return Manager::Instance().getVariable("pidProbabilityExpert(211, ALL)")->function(part);
->>>>>>> 0572d38f
+      return std::get<double>(Manager::Instance().getVariable("pidProbabilityExpert(211, ALL)")->function(part));
     }
 
     double kaonID(const Particle* part)
     {
-<<<<<<< HEAD
-      return std::get<double>(Manager::Instance().getVariable("pidProbabilityExpert(321, CDC, TOP, ARICH, ECL, KLM)")->function(part));
-=======
-      return Manager::Instance().getVariable("pidProbabilityExpert(321, ALL)")->function(part);
->>>>>>> 0572d38f
+      return std::get<double>(Manager::Instance().getVariable("pidProbabilityExpert(321, ALL)")->function(part));
     }
 
     double protonID(const Particle* part)
     {
-<<<<<<< HEAD
-      return std::get<double>(Manager::Instance().getVariable("pidProbabilityExpert(2212, CDC, TOP, ARICH, ECL, KLM)")->function(part));
-=======
-      return Manager::Instance().getVariable("pidProbabilityExpert(2212, ALL)")->function(part);
->>>>>>> 0572d38f
+      return std::get<double>(Manager::Instance().getVariable("pidProbabilityExpert(2212, ALL)")->function(part));
     }
 
     double deuteronID(const Particle* part)
     {
-<<<<<<< HEAD
-      return std::get<double>(Manager::Instance().getVariable("pidProbabilityExpert(1000010020, CDC, TOP, ARICH, ECL, KLM)")->function(
-                                part));
-=======
-      return Manager::Instance().getVariable("pidProbabilityExpert(1000010020, ALL)")->function(part);
->>>>>>> 0572d38f
+      return std::get<double>(Manager::Instance().getVariable("pidProbabilityExpert(1000010020, ALL)")->function(part));
     }
 
     double binaryPID(const Particle* part, const std::vector<double>& arguments)
@@ -331,91 +306,46 @@
       }
       int pdgCodeHyp = std::abs(int(std::lround(arguments[0])));
       int pdgCodeTest = std::abs(int(std::lround(arguments[1])));
-<<<<<<< HEAD
       return std::get<double>(Manager::Instance().getVariable("pidPairProbabilityExpert(" + std::to_string(
                                                                 pdgCodeHyp) + ", " + std::to_string(
-                                                                pdgCodeTest) + ", CDC, TOP, ARICH, ECL, KLM)")->function(part));
-=======
-      return Manager::Instance().getVariable("pidPairProbabilityExpert(" + std::to_string(pdgCodeHyp) + ", " + std::to_string(
-                                               pdgCodeTest) + ", ALL)")->function(part);
->>>>>>> 0572d38f
+                                                                pdgCodeTest) + ", ALL)")->function(part));
     }
 
     double electronID_noSVD(const Particle* part)
     {
-<<<<<<< HEAD
-      // Excluding TOP for electron ID. This is temporary. BII-8376
-      return std::get<double>(Manager::Instance().getVariable("pidProbabilityExpert(11, CDC, ARICH, ECL, KLM)")->function(part));
-=======
       // Excluding SVD for electron ID. This variable is temporary. BII-8760
-      return Manager::Instance().getVariable("pidProbabilityExpert(11, CDC, TOP, ARICH, ECL, KLM)")->function(part);
->>>>>>> 0572d38f
+      return std::get<double>(Manager::Instance().getVariable("pidProbabilityExpert(11, CDC, TOP, ARICH, ECL, KLM)")->function(part));
     }
 
     double muonID_noSVD(const Particle* part)
     {
-<<<<<<< HEAD
-      // Excluding TOP for electron ID. This is temporary. BII-8376
-      if (arguments.size() != 2) {
-        B2ERROR("The variable binaryPID_noTOP needs exactly two arguments: the PDG codes of two hypotheses.");
-        return std::numeric_limits<float>::quiet_NaN();;
-      }
-      int pdgCodeHyp = std::abs(int(std::lround(arguments[0])));
-      int pdgCodeTest = std::abs(int(std::lround(arguments[1])));
-      std::vector<int> pdgIds {pdgCodeHyp, pdgCodeTest};
-      if (!std::any_of(pdgIds.begin(), pdgIds.end(), [](int p) {return (p != Const::electron.getPDGCode());})) {
-        B2ERROR("The variable binaryPID_noTOP is defined only for particle hypothesis: 11.");
-        return std::numeric_limits<float>::quiet_NaN();
-      }
-      return std::get<double>(Manager::Instance().getVariable("pidPairProbabilityExpert(" + std::to_string(
-                                                                pdgCodeHyp) + ", " + std::to_string(
-                                                                pdgCodeTest) + ", CDC, ARICH, ECL, KLM)")->function(part));
-=======
       // Excluding SVD for muon ID. This variable is temporary. BII-8760
-      return Manager::Instance().getVariable("pidProbabilityExpert(13, CDC, TOP, ARICH, ECL, KLM)")->function(part);
->>>>>>> 0572d38f
+      return std::get<double>(Manager::Instance().getVariable("pidProbabilityExpert(13, CDC, TOP, ARICH, ECL, KLM)")->function(part));
     }
 
     double pionID_noSVD(const Particle* part)
     {
-<<<<<<< HEAD
-      return std::get<double>
-             (Manager::Instance().getVariable("formula(exp(pidLogLikelihoodValueExpert(211, ALL))/[exp(pidLogLikelihoodValueExpert(211, ALL))+exp(pidLogLikelihoodValueExpert(321, ALL))+exp(pidLogLikelihoodValueExpert(2212, ALL))])")->function(
-                part));
-=======
       // Excluding SVD for pion ID. This variable is temporary. BII-8760
-      return Manager::Instance().getVariable("pidProbabilityExpert(211, CDC, TOP, ARICH, ECL, KLM)")->function(part);
->>>>>>> 0572d38f
+      return std::get<double>(Manager::Instance().getVariable("pidProbabilityExpert(211, CDC, TOP, ARICH, ECL, KLM)")->function(part));
     }
 
     double kaonID_noSVD(const Particle* part)
     {
-<<<<<<< HEAD
-      return std::get<double>
-             (Manager::Instance().getVariable("formula(exp(pidLogLikelihoodValueExpert(321, ALL))/[exp(pidLogLikelihoodValueExpert(211, ALL))+exp(pidLogLikelihoodValueExpert(321, ALL))+exp(pidLogLikelihoodValueExpert(2212, ALL))])")->function(
-                part));
-=======
       // Excluding SVD for kaon ID. This variable is temporary. BII-8760
-      return Manager::Instance().getVariable("pidProbabilityExpert(321, CDC, TOP, ARICH, ECL, KLM)")->function(part);
->>>>>>> 0572d38f
+      return std::get<double>(Manager::Instance().getVariable("pidProbabilityExpert(321, CDC, TOP, ARICH, ECL, KLM)")->function(part));
     }
 
     double protonID_noSVD(const Particle* part)
     {
-<<<<<<< HEAD
-      return std::get<double>
-             (Manager::Instance().getVariable("formula(exp(pidLogLikelihoodValueExpert(2212, ALL))/[exp(pidLogLikelihoodValueExpert(211, ALL))+exp(pidLogLikelihoodValueExpert(321, ALL))+exp(pidLogLikelihoodValueExpert(2212, ALL))])")->function(
-                part));
-=======
       // Excluding SVD for proton ID. This variable is temporary. BII-8760
-      return Manager::Instance().getVariable("pidProbabilityExpert(2212, CDC, TOP, ARICH, ECL, KLM)")->function(part);
->>>>>>> 0572d38f
+      return std::get<double>(Manager::Instance().getVariable("pidProbabilityExpert(2212, CDC, TOP, ARICH, ECL, KLM)")->function(part));
     }
 
     double deuteronID_noSVD(const Particle* part)
     {
       // Excluding SVD for deuteron ID. This variable is temporary. BII-8760
-      return Manager::Instance().getVariable("pidProbabilityExpert(1000010020, CDC, TOP, ARICH, ECL, KLM)")->function(part);
+      return std::get<double>(Manager::Instance().getVariable("pidProbabilityExpert(1000010020, CDC, TOP, ARICH, ECL, KLM)")->function(
+                                part));
     }
 
     double binaryPID_noSVD(const Particle* part, const std::vector<double>& arguments)
@@ -427,19 +357,9 @@
       }
       int pdgCodeHyp = std::abs(int(std::lround(arguments[0])));
       int pdgCodeTest = std::abs(int(std::lround(arguments[1])));
-<<<<<<< HEAD
-      std::vector<int> pdgIds {pdgCodeHyp, pdgCodeTest};
-      if (std::any_of(pdgIds.begin(), pdgIds.end(), [](int p) {return (p == Const::electron.getPDGCode() || p == Const::muon.getPDGCode() || p == Const::deuteron.getPDGCode());})) {
-        B2ERROR("The variable binaryPID_SVD is not defined for particle hypotheses {11, 13, 1000010020}.");
-        return std::numeric_limits<float>::quiet_NaN();
-      }
       return std::get<double>(Manager::Instance().getVariable("pidPairProbabilityExpert(" + std::to_string(
                                                                 pdgCodeHyp) + ", " + std::to_string(
-                                                                pdgCodeTest) + ", ALL)")->function(part));
-=======
-      return Manager::Instance().getVariable("pidPairProbabilityExpert(" + std::to_string(pdgCodeHyp) + ", " + std::to_string(
-                                               pdgCodeTest) + ", CDC, TOP, ARICH, ECL, KLM)")->function(part);
->>>>>>> 0572d38f
+                                                                pdgCodeTest) + ", CDC, TOP, ARICH, ECL, KLM)")->function(part));
     }
 
     double antineutronID(const Particle* particle)
@@ -649,79 +569,50 @@
     // PID variables to be used for analysis
     VARIABLE_GROUP("PID");
     REGISTER_VARIABLE("particleID", particleID,
-<<<<<<< HEAD
-                      "the particle identification probability under the particle's own hypothesis, using info from all available detectors, *excluding the SVD*",
+                      "the particle identification probability under the particle's own hypothesis, using info from all available detectors",
                       Manager::VariableDataType::c_double);
     REGISTER_VARIABLE("electronID", electronID,
-                      "electron identification probability defined as :math:`\\mathcal{L}_e/(\\mathcal{L}_e+\\mathcal{L}_\\mu+\\mathcal{L}_\\pi+\\mathcal{L}_K+\\mathcal{L}_p+\\mathcal{L}_d)`, using info from all available detectors, *excluding the SVD*",
+                      "electron identification probability defined as :math:`\\mathcal{L}_e/(\\mathcal{L}_e+\\mathcal{L}_\\mu+\\mathcal{L}_\\pi+\\mathcal{L}_K+\\mathcal{L}_p+\\mathcal{L}_d)`, using info from all available detectors",
                       Manager::VariableDataType::c_double);
     REGISTER_VARIABLE("muonID", muonID,
-                      "muon identification probability defined as :math:`\\mathcal{L}_\\mu/(\\mathcal{L}_e+\\mathcal{L}_\\mu+\\mathcal{L}_\\pi+\\mathcal{L}_K+\\mathcal{L}_p+\\mathcal{L}_d)`, using info from all available detectors, *excluding the SVD*",
+                      "muon identification probability defined as :math:`\\mathcal{L}_\\mu/(\\mathcal{L}_e+\\mathcal{L}_\\mu+\\mathcal{L}_\\pi+\\mathcal{L}_K+\\mathcal{L}_p+\\mathcal{L}_d)`, using info from all available detectors",
                       Manager::VariableDataType::c_double);
     REGISTER_VARIABLE("pionID", pionID,
-                      "pion identification probability defined as :math:`\\mathcal{L}_\\pi/(\\mathcal{L}_e+\\mathcal{L}_\\mu+\\mathcal{L}_\\pi+\\mathcal{L}_K+\\mathcal{L}_p+\\mathcal{L}_d)`, using info from all available detectors, *excluding the SVD*",
+                      "pion identification probability defined as :math:`\\mathcal{L}_\\pi/(\\mathcal{L}_e+\\mathcal{L}_\\mu+\\mathcal{L}_\\pi+\\mathcal{L}_K+\\mathcal{L}_p+\\mathcal{L}_d)`, using info from all available detectors",
                       Manager::VariableDataType::c_double);
     REGISTER_VARIABLE("kaonID", kaonID,
-                      "kaon identification probability defined as :math:`\\mathcal{L}_K/(\\mathcal{L}_e+\\mathcal{L}_\\mu+\\mathcal{L}_\\pi+\\mathcal{L}_K+\\mathcal{L}_p+\\mathcal{L}_d)`, using info from all available detectors, *excluding the SVD*",
+                      "kaon identification probability defined as :math:`\\mathcal{L}_K/(\\mathcal{L}_e+\\mathcal{L}_\\mu+\\mathcal{L}_\\pi+\\mathcal{L}_K+\\mathcal{L}_p+\\mathcal{L}_d)`, using info from all available detectors",
                       Manager::VariableDataType::c_double);
     REGISTER_VARIABLE("protonID", protonID,
-                      "proton identification probability defined as :math:`\\mathcal{L}_p/(\\mathcal{L}_e+\\mathcal{L}_\\mu+\\mathcal{L}_\\pi+\\mathcal{L}_K+\\mathcal{L}_p+\\mathcal{L}_d)`, using info from all available detectors, *excluding the SVD*",
+                      "proton identification probability defined as :math:`\\mathcal{L}_p/(\\mathcal{L}_e+\\mathcal{L}_\\mu+\\mathcal{L}_\\pi+\\mathcal{L}_K+\\mathcal{L}_p+\\mathcal{L}_d)`, using info from all available detectors",
                       Manager::VariableDataType::c_double);
     REGISTER_VARIABLE("deuteronID", deuteronID,
-                      "deuteron identification probability defined as :math:`\\mathcal{L}_d/(\\mathcal{L}_e+\\mathcal{L}_\\mu+\\mathcal{L}_\\pi+\\mathcal{L}_K+\\mathcal{L}_p+\\mathcal{L}_d)`, using info from all available detectors, *excluding the SVD*",
+                      "deuteron identification probability defined as :math:`\\mathcal{L}_d/(\\mathcal{L}_e+\\mathcal{L}_\\mu+\\mathcal{L}_\\pi+\\mathcal{L}_K+\\mathcal{L}_p+\\mathcal{L}_d)`, using info from all available detectors",
                       Manager::VariableDataType::c_double);
     REGISTER_VARIABLE("binaryPID(pdgCode1, pdgCode2)", binaryPID,
-                      "Returns the binary probability for the first provided mass hypothesis with respect to the second mass hypothesis using all detector components, *excluding the SVD*",
-                      Manager::VariableDataType::c_double);
-    REGISTER_VARIABLE("binaryPID_noTOP(pdgCode1, pdgCode2)", binaryPID_noTOP,
-                      "(SPECIAL (TEMP) variable) Returns the binary probability for the first provided mass hypothesis with respect to the second mass hypothesis using all detector components, *excluding the SVD and the TOP*. Note that either hypothesis in the pair *must be of an electron*.",
-                      Manager::VariableDataType::c_double);
-    REGISTER_VARIABLE("electronID_noTOP", electronID_noTOP,
-                      "(SPECIAL (TEMP) variable) electron identification probability defined as :math:`\\mathcal{L}_e/(\\mathcal{L}_e+\\mathcal{L}_\\mu+\\mathcal{L}_\\pi+\\mathcal{L}_K+\\mathcal{L}_p+\\mathcal{L}_d)`, using info from all available detectors *excluding the SVD and the TOP*",
-                      Manager::VariableDataType::c_double);
-    REGISTER_VARIABLE("pionID_SVD", pionID_SVD,
-                      "pion identification probability defined as :math:`\\mathcal{L}_\\pi/(\\mathcal{L}_\\pi+\\mathcal{L}_K+\\mathcal{L}_p+)`, using info from all available detectors, *including the SVD*",
-                      Manager::VariableDataType::c_double);
-    REGISTER_VARIABLE("kaonID_SVD", kaonID_SVD,
-                      "kaon identification probability defined as :math:`\\mathcal{L}_K/(\\mathcal{L}_\\pi+\\mathcal{L}_K+\\mathcal{L}_p)`, using info from all available detectors, *including the SVD*",
-                      Manager::VariableDataType::c_double);
-    REGISTER_VARIABLE("protonID_SVD", protonID_SVD,
-                      "proton identification probability defined as :math:`\\mathcal{L}_p/(\\mathcal{L}_\\pi+\\mathcal{L}_K+\\mathcal{L}_p)`, using info from all available detectors, *including the SVD*",
-                      Manager::VariableDataType::c_double);
-    REGISTER_VARIABLE("binaryPID_SVD(pdgCode1, pdgCode2)", binaryPID_SVD,
-                      "Returns the binary probability for the first provided mass hypothesis with respect to the second mass hypothesis using all detector components, *including the SVD*. Accepted mass hypotheses are: 211 (:math:`\\pi`), 321 (:math:`K`), 2212 (:math:`p`)",
-                      Manager::VariableDataType::c_double);
-=======
-                      "the particle identification probability under the particle's own hypothesis, using info from all available detectors");
-    REGISTER_VARIABLE("electronID", electronID,
-                      "electron identification probability defined as :math:`\\mathcal{L}_e/(\\mathcal{L}_e+\\mathcal{L}_\\mu+\\mathcal{L}_\\pi+\\mathcal{L}_K+\\mathcal{L}_p+\\mathcal{L}_d)`, using info from all available detectors");
-    REGISTER_VARIABLE("muonID", muonID,
-                      "muon identification probability defined as :math:`\\mathcal{L}_\\mu/(\\mathcal{L}_e+\\mathcal{L}_\\mu+\\mathcal{L}_\\pi+\\mathcal{L}_K+\\mathcal{L}_p+\\mathcal{L}_d)`, using info from all available detectors");
-    REGISTER_VARIABLE("pionID", pionID,
-                      "pion identification probability defined as :math:`\\mathcal{L}_\\pi/(\\mathcal{L}_e+\\mathcal{L}_\\mu+\\mathcal{L}_\\pi+\\mathcal{L}_K+\\mathcal{L}_p+\\mathcal{L}_d)`, using info from all available detectors");
-    REGISTER_VARIABLE("kaonID", kaonID,
-                      "kaon identification probability defined as :math:`\\mathcal{L}_K/(\\mathcal{L}_e+\\mathcal{L}_\\mu+\\mathcal{L}_\\pi+\\mathcal{L}_K+\\mathcal{L}_p+\\mathcal{L}_d)`, using info from all available detectors");
-    REGISTER_VARIABLE("protonID", protonID,
-                      "proton identification probability defined as :math:`\\mathcal{L}_p/(\\mathcal{L}_e+\\mathcal{L}_\\mu+\\mathcal{L}_\\pi+\\mathcal{L}_K+\\mathcal{L}_p+\\mathcal{L}_d)`, using info from all available detectors");
-    REGISTER_VARIABLE("deuteronID", deuteronID,
-                      "deuteron identification probability defined as :math:`\\mathcal{L}_d/(\\mathcal{L}_e+\\mathcal{L}_\\mu+\\mathcal{L}_\\pi+\\mathcal{L}_K+\\mathcal{L}_p+\\mathcal{L}_d)`, using info from all available detectors");
-    REGISTER_VARIABLE("binaryPID(pdgCode1, pdgCode2)", binaryPID,
-                      "Returns the binary probability for the first provided mass hypothesis with respect to the second mass hypothesis using all detector components");
+                      "Returns the binary probability for the first provided mass hypothesis with respect to the second mass hypothesis using all detector components",
+                      Manager::VariableDataType::c_double);
     REGISTER_VARIABLE("electronID_noSVD", electronID_noSVD,
-                      "(SPECIAL (TEMP) variable) electron identification probability defined as :math:`\\mathcal{L}_e/(\\mathcal{L}_e+\\mathcal{L}_\\mu+\\mathcal{L}_\\pi+\\mathcal{L}_K+\\mathcal{L}_p+\\mathcal{L}_d)`, using info from all available detectors *excluding the SVD*");
+                      "(SPECIAL (TEMP) variable) electron identification probability defined as :math:`\\mathcal{L}_e/(\\mathcal{L}_e+\\mathcal{L}_\\mu+\\mathcal{L}_\\pi+\\mathcal{L}_K+\\mathcal{L}_p+\\mathcal{L}_d)`, using info from all available detectors *excluding the SVD*",
+                      Manager::VariableDataType::c_double);
     REGISTER_VARIABLE("muonID_noSVD", muonID_noSVD,
-                      "(SPECIAL (TEMP) variable) muon identification probability defined as :math:`\\mathcal{L}_\\mu/(\\mathcal{L}_e+\\mathcal{L}_\\mu+\\mathcal{L}_\\pi+\\mathcal{L}_K+\\mathcal{L}_p+\\mathcal{L}_d)`, using info from all available detectors *excluding the SVD*");
+                      "(SPECIAL (TEMP) variable) muon identification probability defined as :math:`\\mathcal{L}_\\mu/(\\mathcal{L}_e+\\mathcal{L}_\\mu+\\mathcal{L}_\\pi+\\mathcal{L}_K+\\mathcal{L}_p+\\mathcal{L}_d)`, using info from all available detectors *excluding the SVD*",
+                      Manager::VariableDataType::c_double);
     REGISTER_VARIABLE("pionID_noSVD", pionID_noSVD,
-                      "(SPECIAL (TEMP) variable) pion identification probability defined as :math:`\\mathcal{L}_\\pi/(\\mathcal{L}_e+\\mathcal{L}_\\mu+\\mathcal{L}_\\pi+\\mathcal{L}_K+\\mathcal{L}_p+\\mathcal{L}_d)`, using info from all available detectors *excluding the SVD*");
+                      "(SPECIAL (TEMP) variable) pion identification probability defined as :math:`\\mathcal{L}_\\pi/(\\mathcal{L}_e+\\mathcal{L}_\\mu+\\mathcal{L}_\\pi+\\mathcal{L}_K+\\mathcal{L}_p+\\mathcal{L}_d)`, using info from all available detectors *excluding the SVD*",
+                      Manager::VariableDataType::c_double);
     REGISTER_VARIABLE("kaonID_noSVD", kaonID_noSVD,
-                      "(SPECIAL (TEMP) variable) kaon identification probability defined as :math:`\\mathcal{L}_K/(\\mathcal{L}_e+\\mathcal{L}_\\mu+\\mathcal{L}_\\pi+\\mathcal{L}_K+\\mathcal{L}_p+\\mathcal{L}_d)`, using info from all available detectors *excluding the SVD*");
+                      "(SPECIAL (TEMP) variable) kaon identification probability defined as :math:`\\mathcal{L}_K/(\\mathcal{L}_e+\\mathcal{L}_\\mu+\\mathcal{L}_\\pi+\\mathcal{L}_K+\\mathcal{L}_p+\\mathcal{L}_d)`, using info from all available detectors *excluding the SVD*",
+                      Manager::VariableDataType::c_double);
     REGISTER_VARIABLE("protonID_noSVD", protonID_noSVD,
-                      "(SPECIAL (TEMP) variable) proton identification probability defined as :math:`\\mathcal{L}_p/(\\mathcal{L}_e+\\mathcal{L}_\\mu+\\mathcal{L}_\\pi+\\mathcal{L}_K+\\mathcal{L}_p+\\mathcal{L}_d)`, using info from all available detectors *excluding the SVD*");
+                      "(SPECIAL (TEMP) variable) proton identification probability defined as :math:`\\mathcal{L}_p/(\\mathcal{L}_e+\\mathcal{L}_\\mu+\\mathcal{L}_\\pi+\\mathcal{L}_K+\\mathcal{L}_p+\\mathcal{L}_d)`, using info from all available detectors *excluding the SVD*",
+                      Manager::VariableDataType::c_double);
     REGISTER_VARIABLE("deuteronID_noSVD", deuteronID_noSVD,
-                      "(SPECIAL (TEMP) variable) deuteron identification probability defined as :math:`\\mathcal{L}_d/(\\mathcal{L}_e+\\mathcal{L}_\\mu+\\mathcal{L}_\\pi+\\mathcal{L}_K+\\mathcal{L}_p+\\mathcal{L}_d)`, using info from all available detectors *excluding the SVD*");
+                      "(SPECIAL (TEMP) variable) deuteron identification probability defined as :math:`\\mathcal{L}_d/(\\mathcal{L}_e+\\mathcal{L}_\\mu+\\mathcal{L}_\\pi+\\mathcal{L}_K+\\mathcal{L}_p+\\mathcal{L}_d)`, using info from all available detectors *excluding the SVD*",
+                      Manager::VariableDataType::c_double);
     REGISTER_VARIABLE("binaryPID_noSVD(pdgCode1, pdgCode2)", binaryPID_noSVD,
-                      "Returns the binary probability for the first provided mass hypothesis with respect to the second mass hypothesis using all detector components, *excluding the SVD*.");
->>>>>>> 0572d38f
+                      "Returns the binary probability for the first provided mass hypothesis with respect to the second mass hypothesis using all detector components, *excluding the SVD*.",
+                      Manager::VariableDataType::c_double);
     REGISTER_VARIABLE("nbarID", antineutronID, R"DOC(
 Returns MVA classifier for antineutron PID.
 
