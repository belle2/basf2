/**************************************************************************
 * basf2 (Belle II Analysis Software Framework)                           *
 * Author: The Belle II Collaboration                                     *
 *                                                                        *
 * See git log for contributors and copyright holders.                    *
 * This file is licensed under LGPL-3.0, see LICENSE.md.                  *
 **************************************************************************/

// Own header.
#include <analysis/variables/ROEVariables.h>

#include <analysis/variables/Variables.h>

// framework - DataStore
#include <framework/datastore/StoreArray.h>
#include <framework/datastore/StoreObjPtr.h>

// dataobjects
#include <analysis/dataobjects/Particle.h>
#include <analysis/dataobjects/ParticleList.h>
#include <mdst/dataobjects/MCParticle.h>
#include <mdst/dataobjects/ECLCluster.h>

// framework aux
#include <framework/logging/Logger.h>
#include <framework/utilities/Conversion.h>
#include <framework/gearbox/Const.h>

// utility
#include <analysis/utility/PCmsLabTransform.h>
#include <analysis/utility/ReferenceFrame.h>

#include <TRandom.h>
#include <TMath.h>
#include <Math/AxisAngle.h>
#include <Math/VectorUtil.h>

#include <iostream>

using namespace std;

namespace Belle2 {
  namespace Variable {

    bool isInRestOfEvent(const Particle* particle)
    {

      StoreObjPtr<RestOfEvent> roeobjptr;
      if (not roeobjptr.isValid())
        return 0;

      const RestOfEvent* roe = &(*roeobjptr);

      return isInThisRestOfEvent(particle, roe);
    }

    bool isCloneOfSignalSide(const Particle* particle)
    {

      StoreObjPtr<RestOfEvent> roe;
      if (not roe.isValid()) {
        B2ERROR("Please use isCloneOfSignalSide variable in for_each ROE loop!");
        return 0;
      }
      auto* particleMC = particle->getMCParticle();
      if (!particleMC) {
        return 0;
      }
      auto* signal = roe->getRelatedFrom<Particle>();
      auto signalFSPs = signal->getFinalStateDaughters();
      for (auto* daughter : signalFSPs) {
        auto* daughterMC = daughter->getMCParticle();
        if (daughterMC == particleMC) {
          return 1;
        }
      }
      return 0;
    }

    bool hasAncestorFromSignalSide(const Particle* particle)
    {
      StoreObjPtr<RestOfEvent> roe;
      if (!roe.isValid()) {
        B2ERROR("Please use hasAncestorFromSignalSide variable in for_each ROE loop!");
        return 0;
      }
      auto* particleMC = particle->getMCParticle();
      if (!particleMC) {
        return 0;
      }
      auto* signalReco = roe->getRelatedFrom<Particle>();
      auto* signalMC = signalReco->getMCParticle();
      MCParticle* ancestorMC = particleMC->getMother();
      while (ancestorMC) {
        if (ancestorMC == signalMC) {
          return 1;
        }
        ancestorMC = ancestorMC->getMother();
      }
      return 0;
    }

    Manager::FunctionPtr currentROEIsInList(const std::vector<std::string>& arguments)
    {
      if (arguments.size() != 1)
        B2FATAL("Wrong number of arguments (1 required) for meta function currentROEIsInList");

      std::string listName = arguments[0];

      auto func = [listName](const Particle*) -> bool {

        StoreObjPtr<ParticleList> particleList(listName);
        if (!(particleList.isValid()))
        {
          B2FATAL("Invalid Listname " << listName << " given to currentROEIsInList!");
        }
        StoreObjPtr<RestOfEvent> roe("RestOfEvent");

        if (not roe.isValid())
          return 0;

        auto* particle = roe->getRelatedFrom<Particle>();
        if (particle == nullptr)
        {
          B2ERROR("Relation between particle and ROE doesn't exist! currentROEIsInList variable has to be called from ROE loop");
          return 0;
        }
        return particleList->contains(particle) ? 1 : 0;

      };
      return func;
    }

    Manager::FunctionPtr particleRelatedToCurrentROE(const std::vector<std::string>& arguments)
    {
      if (arguments.size() != 1)
        B2FATAL("Wrong number of arguments (1 required) for meta function particleRelatedToCurrentROE");

      const Variable::Manager::Var* var = Manager::Instance().getVariable(arguments[0]);
      auto func = [var](const Particle*) -> double {

        StoreObjPtr<RestOfEvent> roe("RestOfEvent");

        if (not roe.isValid())
          return Const::doubleNaN;

        auto* particle = roe->getRelatedFrom<Particle>();
        if (particle == nullptr)
        {
          B2ERROR("Relation between particle and ROE doesn't exist! particleRelatedToCurrentROE variable has to be called from ROE loop");
          return Const::doubleNaN;
        }
        if (std::holds_alternative<double>(var->function(particle)))
        {
          return std::get<double>(var->function(particle));
        } else if (std::holds_alternative<int>(var->function(particle)))
        {
          return std::get<int>(var->function(particle));
        } else if (std::holds_alternative<bool>(var->function(particle)))
        {
          return std::get<bool>(var->function(particle));
        } else return Const::doubleNaN;

      };
      return func;
    }

    Manager::FunctionPtr useROERecoilFrame(const std::vector<std::string>& arguments)
    {
      if (arguments.size() == 1) {
        const Variable::Manager::Var* var = Manager::Instance().getVariable(arguments[0]);
        auto func = [var](const Particle * particle) -> double {
          // Here we prioritize old variable behaviour first:
          const RestOfEvent* roe = particle->getRelatedTo<RestOfEvent>();
          // if related ROE not found, get the StoreArray pointer
          if (roe == nullptr)
          {
            StoreObjPtr<RestOfEvent> roeObjPtr("RestOfEvent");
            if (roeObjPtr.isValid()) {
              roe = &*roeObjPtr;
            }
          }
          if (roe == nullptr)
          {
            B2ERROR("Neither relation between particle and ROE exists nor ROE object has been found!");
            return Const::doubleNaN;
          }
          PCmsLabTransform T;
          ROOT::Math::PxPyPzEVector pRecoil = T.getBeamFourMomentum() - roe->get4Vector();
          Particle tmp(pRecoil, 0);
          UseReferenceFrame<RestFrame> frame(&tmp);
          if (std::holds_alternative<double>(var->function(particle)))
          {
            return std::get<double>(var->function(particle));
          } else if (std::holds_alternative<int>(var->function(particle)))
          {
            return std::get<int>(var->function(particle));
          } else if (std::holds_alternative<bool>(var->function(particle)))
          {
            return std::get<bool>(var->function(particle));
          } else return Const::doubleNaN;
        };
        return func;
      } else {
        B2FATAL("Wrong number of arguments for meta function useROERecoilFrame");
        return nullptr;
      }
    }

    // only the helper function
    int nRemainingTracksInROE(const Particle* particle, const std::string& maskName)
    {
      StoreObjPtr<RestOfEvent> roe("RestOfEvent");
      if (not roe.isValid())
        return -1;
      int n_roe_tracks = roe->getNTracks(maskName);
      int n_par_tracks = 0;
      const auto& daughters = particle->getFinalStateDaughters();
      for (const auto& daughter : daughters) {
        if (daughter->getParticleSource() == Particle::EParticleSourceObject::c_Track && roe->hasParticle(daughter, maskName)) {
          n_par_tracks++;
        }
      }
      return n_roe_tracks - n_par_tracks;
    }

    Manager::FunctionPtr nROE_RemainingTracksWithMask(const std::vector<std::string>& arguments)
    {
      std::string maskName = RestOfEvent::c_defaultMaskName;

      if (arguments.size() == 1)
        maskName = arguments[0];
      else if (arguments.size() > 1)
        B2FATAL("At most 1 argument (name of mask) accepted for meta function nROE_RemainingTracks");

      auto func = [maskName](const Particle * particle) -> int {
        return nRemainingTracksInROE(particle, maskName);
      };
      return func;
    }

    int nROE_RemainingTracks(const Particle* particle)
    {
      return nRemainingTracksInROE(particle);
    }

    int nROE_KLMClusters(const Particle* particle)
    {
      // Get related ROE object
      const RestOfEvent* roe = getRelatedROEObject(particle);

      if (!roe) {
        B2ERROR("Relation between particle and ROE doesn't exist!");
        return -1;
      }

      return roe->getNKLMClusters();
    }

    double ROE_MC_E(const Particle* particle)
    {
      const MCParticle* mcp = particle->getMCParticle();

      if (!mcp)
        return Const::doubleNaN;

      PCmsLabTransform T;
      ROOT::Math::PxPyPzEVector boostvec = T.getBeamFourMomentum();
      auto mcroe4vector = boostvec - mcp->get4Vector();
      const auto& frame = ReferenceFrame::GetCurrent();
      auto frameMCRoe4Vector = frame.getMomentum(mcroe4vector);
      return frameMCRoe4Vector.energy();
    }

    double ROE_MC_P(const Particle* particle)
    {
      const MCParticle* mcp = particle->getMCParticle();

      if (!mcp)
        return Const::doubleNaN;

      PCmsLabTransform T;
      ROOT::Math::PxPyPzEVector boostvec = T.getBeamFourMomentum();
      auto mcroe4vector = boostvec - mcp->get4Vector();
      const auto& frame = ReferenceFrame::GetCurrent();
      auto frameMCRoe4Vector = frame.getMomentum(mcroe4vector);
      return frameMCRoe4Vector.P();
    }

    double ROE_MC_Px(const Particle* particle)
    {
      const MCParticle* mcp = particle->getMCParticle();

      if (!mcp)
        return Const::doubleNaN;

      PCmsLabTransform T;
      ROOT::Math::PxPyPzEVector boostvec = T.getBeamFourMomentum();
      auto mcroe4vector = boostvec - mcp->get4Vector();
      const auto& frame = ReferenceFrame::GetCurrent();
      auto frameMCRoe4Vector = frame.getMomentum(mcroe4vector);

      return frameMCRoe4Vector.px();
    }

    double ROE_MC_Py(const Particle* particle)
    {
      const MCParticle* mcp = particle->getMCParticle();

      if (!mcp)
        return Const::doubleNaN;

      PCmsLabTransform T;
      ROOT::Math::PxPyPzEVector boostvec = T.getBeamFourMomentum();
      auto mcroe4vector = boostvec - mcp->get4Vector();
      const auto& frame = ReferenceFrame::GetCurrent();
      auto frameMCRoe4Vector = frame.getMomentum(mcroe4vector);

      return frameMCRoe4Vector.py();
    }

    double ROE_MC_Pz(const Particle* particle)
    {
      const MCParticle* mcp = particle->getMCParticle();

      if (!mcp)
        return Const::doubleNaN;

      PCmsLabTransform T;
      ROOT::Math::PxPyPzEVector boostvec = T.getBeamFourMomentum();
      auto mcroe4vector = boostvec - mcp->get4Vector();
      const auto& frame = ReferenceFrame::GetCurrent();
      auto frameMCRoe4Vector = frame.getMomentum(mcroe4vector);

      return frameMCRoe4Vector.pz();
    }

    double ROE_MC_Pt(const Particle* particle)
    {
      const MCParticle* mcp = particle->getMCParticle();

      if (!mcp)
        return Const::doubleNaN;

      PCmsLabTransform T;
      ROOT::Math::PxPyPzEVector boostvec = T.getBeamFourMomentum();
      auto mcroe4vector = boostvec - mcp->get4Vector();
      const auto& frame = ReferenceFrame::GetCurrent();
      auto frameMCRoe4Vector = frame.getMomentum(mcroe4vector);

      return frameMCRoe4Vector.pt();
    }

    double ROE_MC_PTheta(const Particle* particle)
    {
      const MCParticle* mcp = particle->getMCParticle();

      if (!mcp)
        return Const::doubleNaN;

      PCmsLabTransform T;
      ROOT::Math::PxPyPzEVector boostvec = T.getBeamFourMomentum();
      auto mcroe4vector = boostvec - mcp->get4Vector();
      const auto& frame = ReferenceFrame::GetCurrent();
      auto frameMCRoe4Vector = frame.getMomentum(mcroe4vector);

      return frameMCRoe4Vector.Theta();
    }

    double ROE_MC_M(const Particle* particle)
    {
      const MCParticle* mcp = particle->getMCParticle();

      if (!mcp)
        return Const::doubleNaN;

      PCmsLabTransform T;
      ROOT::Math::PxPyPzEVector boostvec = T.getBeamFourMomentum();

      return (boostvec - mcp->get4Vector()).M();
    }

    Manager::FunctionPtr ROE_MC_MissingFlags(const std::vector<std::string>& arguments)
    {
      std::string maskName = RestOfEvent::c_defaultMaskName;

      if (arguments.size() == 1)
        maskName = arguments[0];
      else if (arguments.size() > 1)
        B2FATAL("At most 1 argument (name of mask) accepted for meta function roeMC_MissFlags");

      auto func = [maskName](const Particle * particle) -> double {

        StoreArray<Particle> particles;

        //Get MC Particle of the B meson
        const MCParticle* mcParticle = particle->getMCParticle();

        if (!mcParticle)
          return Const::doubleNaN;

        // Get Mother
        const MCParticle* mcMother = mcParticle->getMother();

        if (!mcMother)
          return Const::doubleNaN;

        // Get daughters
        std::vector<MCParticle*> mcDaughters = mcMother->getDaughters();

        if (mcDaughters.size() != 2)
          return Const::doubleNaN;

        // Get the companion B meson
        MCParticle* mcROE = nullptr;
        if (mcDaughters[0]->getArrayIndex() == mcParticle->getArrayIndex())
          mcROE = mcDaughters[1];
        else
          mcROE = mcDaughters[0];

        // Get related ROE object
        const RestOfEvent* roe = getRelatedROEObject(particle);

        std::set<const MCParticle*> mcROEObjects;

        auto roeParticles = roe->getParticles(maskName);
        for (auto* roeParticle : roeParticles)
        {
          auto* mcroeParticle = roeParticle->getMCParticle();
          if (mcroeParticle != nullptr) {
            mcROEObjects.insert(mcroeParticle);
          }
        }
        int flags = 0;
        checkMCParticleMissingFlags(mcROE, mcROEObjects, flags);

        return flags;
      };
      return func;
    }

    Manager::FunctionPtr nROE_Tracks(const std::vector<std::string>& arguments)
    {
      std::string maskName = RestOfEvent::c_defaultMaskName;

      if (arguments.size() == 1)
        maskName = arguments[0];
      else if (arguments.size() > 1)
        B2FATAL("At most 1 argument (name of mask) accepted for meta function nROE_Tracks");

      auto func = [maskName](const Particle * particle) -> int {

        // Get related ROE object
        const RestOfEvent* roe = getRelatedROEObject(particle);

        if (!roe)
        {
          B2ERROR("Relation between particle and ROE doesn't exist!");
          return -1;
        }

        return roe->getNTracks(maskName);
      };
      return func;
    }

    Manager::FunctionPtr nROE_ECLClusters(const std::vector<std::string>& arguments)
    {
      std::string maskName = RestOfEvent::c_defaultMaskName;

      if (arguments.size() == 1)
        maskName = arguments[0];
      else if (arguments.size() > 1)
        B2FATAL("At most 1 argument (name of mask) accepted for meta function nROE_ECLClusters");

      auto func = [maskName](const Particle * particle) -> int {

        // Get related ROE object
        const RestOfEvent* roe = getRelatedROEObject(particle);

        if (!roe)
        {
          B2ERROR("Relation between particle and ROE doesn't exist!");
          return -1;
        }

        return roe->getNECLClusters(maskName);
      };
      return func;
    }

    Manager::FunctionPtr nROE_NeutralECLClusters(const std::vector<std::string>& arguments)
    {
      std::string maskName = RestOfEvent::c_defaultMaskName;

      if (arguments.size() == 1)
        maskName = arguments[0];
      else if (arguments.size() > 1)
        B2FATAL("At most 1 argument (name of mask) accepted for meta function nROE_NeutralECLClusters");

      auto func = [maskName](const Particle * particle) -> int {

        // Get related ROE object
        const RestOfEvent* roe = getRelatedROEObject(particle);

        if (!roe)
        {
          B2ERROR("Relation between particle and ROE doesn't exist!");
          return -1;
        }

        return roe->getPhotons(maskName).size();
      };
      return func;
    }

    Manager::FunctionPtr nROE_Photons(const std::vector<std::string>& arguments)
    {
      std::string maskName = RestOfEvent::c_defaultMaskName;

      if (arguments.size() == 1) {
        maskName = arguments[0];
      } else if (arguments.size() > 1) {
        B2FATAL("At most 1 argument (name of mask) accepted for meta function nROE_Photons");
      }
      auto func = [maskName](const Particle * particle) -> int {

        // Get related ROE object
        const RestOfEvent* roe = getRelatedROEObject(particle);

        if (!roe)
        {
          B2ERROR("Relation between particle and ROE doesn't exist!");
          return -1;
        }

        // Get unused ECLClusters in ROE
        auto roeClusters = roe->getPhotons(maskName);
        int nPhotons = 0;

        // Select ECLClusters with photon hypothesis
        for (auto& roeCluster : roeClusters)
          if (roeCluster->getECLClusterEHypothesisBit() == ECLCluster::EHypothesisBit::c_nPhotons)
            nPhotons++;
        return nPhotons;
      };
      return func;
    }

    Manager::FunctionPtr nROE_NeutralHadrons(const std::vector<std::string>& arguments)
    {
      std::string maskName = RestOfEvent::c_defaultMaskName;

      if (arguments.size() == 1) {
        maskName = arguments[0];
      } else if (arguments.size() > 1) {
        B2FATAL("At most 1 argument (name of mask) accepted for meta function nROE_NeutralHadrons");
      }
      auto func = [maskName](const Particle * particle) -> int {

        // Get related ROE object
        const RestOfEvent* roe = getRelatedROEObject(particle);

        if (!roe)
        {
          B2ERROR("Relation between particle and ROE doesn't exist!");
          return -1;
        }

        return roe->getHadrons(maskName).size();
      };
      return func;
    }

    Manager::FunctionPtr nROE_ChargedParticles(const std::vector<std::string>& arguments)
    {
      std::string maskName = RestOfEvent::c_defaultMaskName;
      int pdgCode = 0;
      if (arguments.size() == 1) {
        maskName = arguments[0];
      } else if (arguments.size() == 2) {
        maskName = arguments[0];
        try {
          pdgCode = Belle2::convertString<int>(arguments[1]);
        } catch (std::invalid_argument&) {
          B2ERROR("First argument of nROE_Charged must be a PDG code");
          return nullptr;
        }
      } else if (arguments.size() > 2)  {
        B2FATAL("Wrong number of arguments (2 optional) for meta function nROE_Charged");
      }
      auto func = [maskName, pdgCode](const Particle * particle) -> int {

        // Get related ROE object
        const RestOfEvent* roe = getRelatedROEObject(particle);

        if (!roe)
        {
          B2ERROR("Relation between particle and ROE doesn't exist!");
          return -1;
        }

        return roe->getChargedParticles(maskName, abs(pdgCode)).size();
      };
      return func;
    }

    Manager::FunctionPtr nROE_Composites(const std::vector<std::string>& arguments)
    {
      std::string maskName = RestOfEvent::c_defaultMaskName;

      if (arguments.size() == 1) {
        maskName = arguments[0];
      } else if (arguments.size() > 1) {
        B2FATAL("At most 1 argument (name of mask) accepted for meta function nROE_Composites");
      }
      auto func = [maskName](const Particle * particle) -> int {

        // Get related ROE object
        const RestOfEvent* roe = getRelatedROEObject(particle);

        if (!roe)
        {
          B2ERROR("Relation between particle and ROE doesn't exist!");
          return -1;
        }
        int result = 0;
        auto particles = roe->getParticles(maskName, false);

        for (auto roeParticle : particles)
        {
          if (roeParticle->getParticleSource() == Particle::c_Composite or
              roeParticle->getParticleSource() == Particle::c_V0) {
            result++;
          }
        }
        return result;
      };
      return func;
    }

    Manager::FunctionPtr nROE_ParticlesInList(const std::vector<std::string>& arguments)
    {
      std::string pListName;
      std::string maskName = RestOfEvent::c_defaultMaskName;

      if (arguments.size() == 1) {
        pListName = arguments[0];
      } else if (arguments.size() == 2) {
        pListName = arguments[0];
        maskName = arguments[1];
      } else
        B2FATAL("Wrong number of arguments (1 or 2 required) for meta function nROE_ParticlesInList");

      auto func = [pListName, maskName](const Particle * particle) -> int {

        // Get related ROE object
        const RestOfEvent* roe = getRelatedROEObject(particle);

        if (!roe)
        {
          B2ERROR("Relation between particle and ROE doesn't exist!");
          return -1;
        }

        int nPart = 0;

        // Get particle list
        StoreObjPtr<ParticleList> pList(pListName);
        if (!pList.isValid())
          B2FATAL("ParticleList " << pListName << " could not be found or is not valid!");

        for (unsigned int i = 0; i < pList->getListSize(); i++)
        {
          const Particle* part = pList->getParticle(i);
          if (isInThisRestOfEvent(part, roe, maskName))
            ++nPart;
        }

        return nPart;
      };
      return func;
    }

    Manager::FunctionPtr ROE_Charge(const std::vector<std::string>& arguments)
    {
      std::string maskName = RestOfEvent::c_defaultMaskName;

      if (arguments.size() == 1)
        maskName = arguments[0];
      else if (arguments.size() > 1)
        B2FATAL("At most 1 argument (name of mask) accepted for meta function roeCharge");

      auto func = [maskName](const Particle * particle) -> double {

        // Get related ROE object
        const RestOfEvent* roe = getRelatedROEObject(particle);

        if (!roe)
        {
          B2ERROR("Relation between particle and ROE doesn't exist!");
          return Const::doubleNaN;
        }

        // Get tracks in ROE
        auto roeParticles = roe->getParticles(maskName);
        int roeCharge = 0;

        for (auto* roeParticle : roeParticles)
        {
          roeCharge += roeParticle->getCharge();
        }

        return roeCharge;
      };
      return func;
    }

    Manager::FunctionPtr ROE_ExtraEnergy(const std::vector<std::string>& arguments)
    {
      std::string maskName = RestOfEvent::c_defaultMaskName;

      if (arguments.size() == 1)
        maskName = arguments[0];
      else if (arguments.size() > 1)
        B2FATAL("At most 1 argument (name of mask) accepted for meta function roeEextra");

      auto func = [maskName](const Particle * particle) -> double {

        // Get related ROE object
        const RestOfEvent* roe = getRelatedROEObject(particle);

        if (!roe)
        {
          B2ERROR("Relation between particle and ROE doesn't exist!");
          return Const::doubleNaN;
        }

        double extraE = 0.0;

        auto roeClusters = roe->getPhotons(maskName);

        for (auto& roeCluster : roeClusters)
          if (roeCluster->getECLClusterEHypothesisBit() == ECLCluster::EHypothesisBit::c_nPhotons)
            extraE += roeCluster->getECLClusterEnergy();

        auto roeChargedParticles = roe->getChargedParticles(maskName);

        for (auto& roeChargedParticle : roeChargedParticles)
        {
          if (roeChargedParticle->getECLCluster())
            extraE += roeChargedParticle->getECLClusterEnergy();
        }

        return extraE;
      };
      return func;
    }

    Manager::FunctionPtr ROE_NeutralExtraEnergy(const std::vector<std::string>& arguments)
    {
      std::string maskName = RestOfEvent::c_defaultMaskName;

      if (arguments.size() == 1)
        maskName = arguments[0];
      else if (arguments.size() > 1)
        B2FATAL("At most 1 argument (name of mask) accepted for meta function roeNeextra");

      auto func = [maskName](const Particle * particle) -> double {

        // Get related ROE object
        const RestOfEvent* roe = getRelatedROEObject(particle);

        if (!roe)
        {
          B2ERROR("Relation between particle and ROE doesn't exist!");
          return Const::doubleNaN;
        }
        auto roephotons = roe->getPhotons(maskName);
        ROOT::Math::PxPyPzEVector total4vector;
        for (auto* photon : roephotons)
        {
          total4vector += photon->get4Vector();
        }
        const auto& frame = ReferenceFrame::GetCurrent();
        auto frameRoe4Vector = frame.getMomentum(total4vector);
        return frameRoe4Vector.energy();
      };
      return func;
    }

    Manager::FunctionPtr ROE_E(const std::vector<std::string>& arguments)
    {
      std::string maskName = RestOfEvent::c_defaultMaskName;

      if (arguments.size() == 1)
        maskName = arguments[0];
      else if (arguments.size() > 1)
        B2FATAL("At most 1 argument (name of mask) accepted for meta function roeE");

      auto func = [maskName](const Particle * particle) -> double {
        const RestOfEvent* roe = particle->getRelatedTo<RestOfEvent>();
        if (!roe)
        {
          B2ERROR("Relation between particle and ROE doesn't exist!");
          return Const::doubleNaN;
        }
        const auto& frame = ReferenceFrame::GetCurrent();
        auto frameRoe4Vector = frame.getMomentum(roe->get4Vector(maskName));
        return frameRoe4Vector.energy();
      };
      return func;
    }

    Manager::FunctionPtr ROE_M(const std::vector<std::string>& arguments)
    {
      std::string maskName = RestOfEvent::c_defaultMaskName;

      if (arguments.size() == 1)
        maskName = arguments[0];
      else if (arguments.size() > 1)
        B2FATAL("At most 1 argument (name of mask) accepted for meta function roeM");

      auto func = [maskName](const Particle * particle) -> double {

        // Get related ROE object
        const RestOfEvent* roe = getRelatedROEObject(particle);

        if (!roe)
        {
          B2ERROR("Relation between particle and ROE doesn't exist!");
          return Const::doubleNaN;
        }

        return roe->get4Vector(maskName).M();
      };
      return func;
    }

    Manager::FunctionPtr ROE_P(const std::vector<std::string>& arguments)
    {
      std::string maskName = RestOfEvent::c_defaultMaskName;

      if (arguments.size() == 1)
        maskName = arguments[0];
      else if (arguments.size() > 1)
        B2FATAL("At most 1 argument (name of mask) accepted for meta function roeP");

      auto func = [maskName](const Particle * particle) -> double {

        // Get related ROE object
        const RestOfEvent* roe = getRelatedROEObject(particle);

        if (!roe)
        {
          B2ERROR("Relation between particle and ROE doesn't exist!");
          return Const::doubleNaN;
        }

        const auto& frame = ReferenceFrame::GetCurrent();
        auto frameRoe4Vector = frame.getMomentum(roe->get4Vector(maskName));
        return frameRoe4Vector.P();
      };
      return func;
    }

    Manager::FunctionPtr ROE_Px(const std::vector<std::string>& arguments)
    {
      std::string maskName = RestOfEvent::c_defaultMaskName;

      if (arguments.size() == 1)
        maskName = arguments[0];
      else if (arguments.size() > 1)
        B2FATAL("At most 1 argument (name of mask) accepted for meta function roePx");

      auto func = [maskName](const Particle * particle) -> double {

        // Get related ROE object
        const RestOfEvent* roe = getRelatedROEObject(particle);

        if (!roe)
        {
          B2ERROR("Relation between particle and ROE doesn't exist!");
          return Const::doubleNaN;
        }

        const auto& frame = ReferenceFrame::GetCurrent();
        auto frameRoe4Vector = frame.getMomentum(roe->get4Vector(maskName));
        return frameRoe4Vector.px();
      };
      return func;
    }

    Manager::FunctionPtr ROE_Py(const std::vector<std::string>& arguments)
    {
      std::string maskName = RestOfEvent::c_defaultMaskName;

      if (arguments.size() == 1)
        maskName = arguments[0];
      else if (arguments.size() > 1)
        B2FATAL("At most 1 argument (name of mask) accepted for meta function roePy");

      auto func = [maskName](const Particle * particle) -> double {

        // Get related ROE object
        const RestOfEvent* roe = getRelatedROEObject(particle);

        if (!roe)
        {
          B2ERROR("Relation between particle and ROE doesn't exist!");
          return Const::doubleNaN;
        }

        const auto& frame = ReferenceFrame::GetCurrent();
        auto frameRoe4Vector = frame.getMomentum(roe->get4Vector(maskName));
        return frameRoe4Vector.py();
      };
      return func;
    }

    Manager::FunctionPtr ROE_Pt(const std::vector<std::string>& arguments)
    {
      std::string maskName = RestOfEvent::c_defaultMaskName;

      if (arguments.size() == 1)
        maskName = arguments[0];
      else if (arguments.size() > 1)
        B2FATAL("At most 1 argument (name of mask) accepted for meta function roePt");

      auto func = [maskName](const Particle * particle) -> double {

        // Get related ROE object
        const RestOfEvent* roe = getRelatedROEObject(particle);

        if (!roe)
        {
          B2ERROR("Relation between particle and ROE doesn't exist!");
          return Const::doubleNaN;
        }

        const auto& frame = ReferenceFrame::GetCurrent();
        auto frameRoe4Vector = frame.getMomentum(roe->get4Vector(maskName));
        return frameRoe4Vector.pt();
      };
      return func;
    }

    Manager::FunctionPtr ROE_Pz(const std::vector<std::string>& arguments)
    {
      std::string maskName = RestOfEvent::c_defaultMaskName;

      if (arguments.size() == 1)
        maskName = arguments[0];
      else if (arguments.size() > 1)
        B2FATAL("At most 1 argument (name of mask) accepted for meta function roePz");

      auto func = [maskName](const Particle * particle) -> double {

        // Get related ROE object
        const RestOfEvent* roe = getRelatedROEObject(particle);

        if (!roe)
        {
          B2ERROR("Relation between particle and ROE doesn't exist!");
          return Const::doubleNaN;
        }

        const auto& frame = ReferenceFrame::GetCurrent();
        auto frameRoe4Vector = frame.getMomentum(roe->get4Vector(maskName));
        return frameRoe4Vector.pz();
      };
      return func;
    }

    Manager::FunctionPtr ROE_PTheta(const std::vector<std::string>& arguments)
    {
      std::string maskName = RestOfEvent::c_defaultMaskName;

      if (arguments.size() == 1)
        maskName = arguments[0];
      else if (arguments.size() > 1)
        B2FATAL("At most 1 argument (name of mask) accepted for meta function roePTheta");

      auto func = [maskName](const Particle * particle) -> double {

        // Get related ROE object
        const RestOfEvent* roe = getRelatedROEObject(particle);

        if (!roe)
        {
          B2ERROR("Relation between particle and ROE doesn't exist!");
          return Const::doubleNaN;
        }

        const auto& frame = ReferenceFrame::GetCurrent();
        auto frameRoe4Vector = frame.getMomentum(roe->get4Vector(maskName));
        return frameRoe4Vector.Theta();
      };
      return func;
    }

    Manager::FunctionPtr ROE_DeltaE(const std::vector<std::string>& arguments)
    {
      std::string maskName = RestOfEvent::c_defaultMaskName;

      if (arguments.size() == 1)
        maskName = arguments[0];
      else if (arguments.size() > 1)
        B2FATAL("At most 1 argument (name of mask) accepted for meta function roeDeltae");

      auto func = [maskName](const Particle * particle) -> double {

        // Get related ROE object
        const RestOfEvent* roe = getRelatedROEObject(particle);

        if (!roe)
        {
          B2ERROR("Relation between particle and ROE doesn't exist!");
          return Const::doubleNaN;
        }

        PCmsLabTransform T;
        ROOT::Math::PxPyPzEVector vec = T.rotateLabToCms() * roe->get4Vector(maskName);
        return vec.E() - T.getCMSEnergy() / 2;
      };
      return func;
    }

    Manager::FunctionPtr ROE_Mbc(const std::vector<std::string>& arguments)
    {
      std::string maskName = RestOfEvent::c_defaultMaskName;

      if (arguments.size() == 1)
        maskName = arguments[0];
      else if (arguments.size() > 1)
        B2FATAL("At most 1 argument (name of mask) accepted for meta function roeMbc");

      auto func = [maskName](const Particle * particle) -> double {

        // Get related ROE object
        const RestOfEvent* roe = getRelatedROEObject(particle);

        if (!roe)
        {
          B2ERROR("Relation between particle and ROE doesn't exist!");
          return Const::doubleNaN;
        }

        PCmsLabTransform T;
        ROOT::Math::PxPyPzEVector vec = T.rotateLabToCms() * roe->get4Vector(maskName);

        double E = T.getCMSEnergy() / 2;
        double m2 = E * E - vec.P2();
        double mbc = m2 > 0 ? sqrt(m2) : 0;

        return mbc;
      };
      return func;
    }

    Manager::FunctionPtr bssMassDifference(const std::vector<std::string>& arguments)
    {
      std::string maskName = RestOfEvent::c_defaultMaskName;

      if (arguments.size() == 1)
        maskName = arguments[0];
      else if (arguments.size() > 1)
        B2FATAL("At most 1 argument (name of mask) accepted for meta function bssMassDifference");

      auto func = [maskName](const Particle * particle) -> double {

        // Get related ROE object
        const auto& frame = ReferenceFrame::GetCurrent();
        ROOT::Math::PxPyPzEVector neutrino4vec = missing4Vector(particle->getDaughter(0), maskName, "1");
        ROOT::Math::PxPyPzEVector sig4vec = frame.getMomentum(particle->getDaughter(0)->get4Vector());

        ROOT::Math::PxPyPzEVector bsMom = neutrino4vec + sig4vec;
        ROOT::Math::PxPyPzEVector bssMom = bsMom + frame.getMomentum(particle->getDaughter(1)->get4Vector());

        return bssMom.M() - bsMom.M();
      };
      return func;
    }

    Manager::FunctionPtr WE_DeltaE(const std::vector<std::string>& arguments)
    {
      std::string maskName = RestOfEvent::c_defaultMaskName;

      if (arguments.size() == 1)
        maskName = arguments[0];
      else if (arguments.size() > 1)
        B2FATAL("At most 1 argument (name of mask) accepted for meta function weDeltae.");

      auto func = [maskName](const Particle * particle) -> double {

        PCmsLabTransform T;
        const auto& frame = ReferenceFrame::GetCurrent();
        ROOT::Math::PxPyPzEVector boostvec = frame.getMomentum(T.getBeamFourMomentum());
        ROOT::Math::PxPyPzEVector sig4vec = frame.getMomentum(particle->get4Vector());
        ROOT::Math::PxPyPzEVector neutrino4vec = missing4Vector(particle, maskName, "1");

        double E = T.getCMSEnergy();
        double deltaE = (sig4vec + neutrino4vec).Dot(boostvec) / E - E / 2.0;

        return deltaE;
      };
      return func;
    }

    Manager::FunctionPtr WE_Mbc(const std::vector<std::string>& arguments)
    {
      std::string maskName = RestOfEvent::c_defaultMaskName;

      if (arguments.size() == 1) {
        maskName = arguments[0];
      } else if (arguments.size() > 1)
        B2FATAL("At most 1 argument (name of mask) accepted for meta function weMbc");

      auto func = [maskName](const Particle * particle) -> double {

        PCmsLabTransform T;
        const auto& frame = ReferenceFrame::GetCurrent();
        ROOT::Math::PxPyPzEVector boostvec = frame.getMomentum(T.getBeamFourMomentum());
        ROOT::Math::PxPyPzEVector sig4vec = frame.getMomentum(particle->get4Vector());
        ROOT::Math::PxPyPzEVector neutrino4vec = missing4Vector(particle, maskName, "1");

        ROOT::Math::PxPyPzEVector bmom = sig4vec + neutrino4vec;
        double Ecms = T.getCMSEnergy();
        double m2 = pow((Ecms* Ecms / 2.0 + bmom.Vect().Dot(boostvec.Vect())) / boostvec.energy(), 2.0) - bmom.P2();
        double mbc = m2 > 0 ? sqrt(m2) : 0;

<<<<<<< HEAD
        return mbc;
      };
      return func;
    }

    Manager::FunctionPtr WE_MbcWithdEZero(const std::vector<std::string>& arguments)
    {
      std::string maskName = RestOfEvent::c_defaultMaskName;

      if (arguments.size() == 1) {
        maskName = arguments[0];
      } else if (arguments.size() > 1)
        B2FATAL("At most 1 argument (name of mask) accepted for meta function weMbc");
=======
        // Definition 0: CMS
        if (opt == "0")
        {
          neutrino4vec = missing4Vector(particle, maskName, "1");
          ROOT::Math::PxPyPzEVector bmom = sig4vec + neutrino4vec;
          double E = T.getCMSEnergy() / 2;
          double m2 = E * E - bmom.P2();
          mbc = m2 > 0 ? sqrt(m2) : 0;
        }

        // Definition 1: LAB
        else if (opt == "1")
        {
          neutrino4vec = missing4Vector(particle, maskName, "6");
          ROOT::Math::PxPyPzEVector bmom = sig4vecLAB + neutrino4vec;
          double Ecms = T.getCMSEnergy();
          double s = Ecms * Ecms;
          double m2 = pow((s / 2.0 + bmom.Vect().Dot(boostvec.Vect())) / boostvec.energy(), 2.0) - bmom.P2();
          mbc = m2 > 0 ? sqrt(m2) : 0;
        }

        // Definition 2: CMS with factor alpha (so that dE == 0)
        else if (opt == "2")
        {
          neutrino4vec = missing4Vector(particle, maskName, "7");
          ROOT::Math::PxPyPzEVector bmom = sig4vec + neutrino4vec;
          double E = T.getCMSEnergy() / 2;
          double m2 = E * E - bmom.P2();
          mbc = m2 > 0 ? sqrt(m2) : 0;
        }
>>>>>>> ac8ea9c9

      auto func = [maskName](const Particle * particle) -> double {

        PCmsLabTransform T;
        ROOT::Math::PxPyPzEVector sig4vec = T.rotateLabToCms() * particle->get4Vector();
        ROOT::Math::PxPyPzEVector neutrino4vec = missing4Vector(particle, maskName, "7");

        ROOT::Math::PxPyPzEVector bmom = sig4vec + neutrino4vec;
        double E = T.getCMSEnergy() / 2;
        double m2 = E * E - bmom.P2();
        double mbc = m2 > 0 ? sqrt(m2) : 0;

        return mbc;
      };
      return func;
    }

    Manager::FunctionPtr WE_MissM2(const std::vector<std::string>& arguments)
    {
      std::string maskName;
      std::string opt;

      if (arguments.size() == 1) {
        maskName = RestOfEvent::c_defaultMaskName;
        opt = arguments[0];
      } else if (arguments.size() == 2) {
        maskName = arguments[0];
        opt = arguments[1];
      } else
        B2FATAL("Wrong number of arguments (2 required) for meta function weMissM2");

      auto func = [maskName, opt](const Particle * particle) -> double {

        return missing4Vector(particle, maskName, opt).M2();
      };
      return func;
    }

    Manager::FunctionPtr WE_MissPTheta(const std::vector<std::string>& arguments)
    {
      std::string maskName;
      std::string opt;

      if (arguments.size() == 1) {
        maskName = RestOfEvent::c_defaultMaskName;
        opt = arguments[0];
      } else if (arguments.size() == 2) {
        maskName = arguments[0];
        opt = arguments[1];
      } else
        B2FATAL("Wrong number of arguments (2 required) for meta function weMissPTheta");

      auto func = [maskName, opt](const Particle * particle) -> double {

        // Get related ROE object
        const RestOfEvent* roe = getRelatedROEObject(particle);

        if (!roe)
        {
          B2ERROR("Relation between particle and ROE doesn't exist!");
          return Const::doubleNaN;
        }

        return missing4Vector(particle, maskName, opt).Theta();
      };
      return func;
    }

    Manager::FunctionPtr WE_MissP(const std::vector<std::string>& arguments)
    {
      std::string maskName;
      std::string opt;

      if (arguments.size() == 1) {
        maskName = RestOfEvent::c_defaultMaskName;
        opt = arguments[0];
      } else if (arguments.size() == 2) {
        maskName = arguments[0];
        opt = arguments[1];
      } else
        B2FATAL("Wrong number of arguments (2 required) for meta function weMissP");

      auto func = [maskName, opt](const Particle * particle) -> double {

        // Get related ROE object
        const RestOfEvent* roe = getRelatedROEObject(particle);

        if (!roe)
        {
          B2ERROR("Relation between particle and ROE doesn't exist!");
          return Const::doubleNaN;
        }

        return missing4Vector(particle, maskName, opt).P();
      };
      return func;
    }

    Manager::FunctionPtr WE_MissPx(const std::vector<std::string>& arguments)
    {
      std::string maskName;
      std::string opt;

      if (arguments.size() == 1) {
        maskName = RestOfEvent::c_defaultMaskName;
        opt = arguments[0];
      } else if (arguments.size() == 2) {
        maskName = arguments[0];
        opt = arguments[1];
      } else
        B2FATAL("Wrong number of arguments (2 required) for meta function weMissPx");

      auto func = [maskName, opt](const Particle * particle) -> double {

        // Get related ROE object
        const RestOfEvent* roe = getRelatedROEObject(particle);

        if (!roe)
        {
          B2ERROR("Relation between particle and ROE doesn't exist!");
          return Const::doubleNaN;
        }

        return missing4Vector(particle, maskName, opt).Px();
      };
      return func;
    }

    Manager::FunctionPtr WE_MissPy(const std::vector<std::string>& arguments)
    {
      std::string maskName;
      std::string opt;

      if (arguments.size() == 1) {
        maskName = RestOfEvent::c_defaultMaskName;
        opt = arguments[0];
      } else if (arguments.size() == 2) {
        maskName = arguments[0];
        opt = arguments[1];
      } else
        B2FATAL("Wrong number of arguments (2 required) for meta function weMissPy");

      auto func = [maskName, opt](const Particle * particle) -> double {

        // Get related ROE object
        const RestOfEvent* roe = getRelatedROEObject(particle);

        if (!roe)
        {
          B2ERROR("Relation between particle and ROE doesn't exist!");
          return Const::doubleNaN;
        }

        return missing4Vector(particle, maskName, opt).Py();
      };
      return func;
    }

    Manager::FunctionPtr WE_MissPz(const std::vector<std::string>& arguments)
    {
      std::string maskName;
      std::string opt;

      if (arguments.size() == 1) {
        maskName = RestOfEvent::c_defaultMaskName;
        opt = arguments[0];
      } else if (arguments.size() == 2) {
        maskName = arguments[0];
        opt = arguments[1];
      } else
        B2FATAL("Wrong number of arguments (2 required) for meta function weMissPz");

      auto func = [maskName, opt](const Particle * particle) -> double {

        // Get related ROE object
        const RestOfEvent* roe = getRelatedROEObject(particle);

        if (!roe)
        {
          B2ERROR("Relation between particle and ROE doesn't exist!");
          return Const::doubleNaN;
        }

        return missing4Vector(particle, maskName, opt).Pz();
      };
      return func;
    }

    Manager::FunctionPtr WE_MissE(const std::vector<std::string>& arguments)
    {
      std::string maskName;
      std::string opt;

      if (arguments.size() == 1) {
        maskName = RestOfEvent::c_defaultMaskName;
        opt = arguments[0];
      } else if (arguments.size() == 2) {
        maskName = arguments[0];
        opt = arguments[1];
      } else
        B2FATAL("Wrong number of arguments (2 required) for meta function weMissE");

      auto func = [maskName, opt](const Particle * particle) -> double {

        // Get related ROE object
        const RestOfEvent* roe = getRelatedROEObject(particle);

        if (!roe)
        {
          B2ERROR("Relation between particle and ROE doesn't exist!");
          return Const::doubleNaN;
        }

        return missing4Vector(particle, maskName, opt).energy();
      };
      return func;
    }

    Manager::FunctionPtr WE_xiZ(const std::vector<std::string>& arguments)
    {
      std::string maskName = RestOfEvent::c_defaultMaskName;

      if (arguments.size() == 1)
        maskName = arguments[0];
      else if (arguments.size() > 1)
        B2FATAL("At most 1 argument (name of mask) accepted for meta function weXiZ");

      auto func = [maskName](const Particle * particle) -> double {

        // Get related ROE object
        const RestOfEvent* roe = getRelatedROEObject(particle);

        if (!roe)
        {
          B2ERROR("Relation between particle and ROE doesn't exist!");
          return Const::doubleNaN;
        }

        double pz = 0;
        double energy = 0;
        const auto& frame = ReferenceFrame::GetCurrent();

        // Get all Tracks on reconstructed side
        std::vector<const Particle*> recTrackParticles = particle->getFinalStateDaughters();

        // Loop the reconstructed side
        for (auto& recTrackParticle : recTrackParticles)
        {
          pz += frame.getMomentum(recTrackParticle->get4Vector()).Pz();
          energy += frame.getMomentum(recTrackParticle->get4Vector()).E();
        }

        // Loop the ROE side
        auto roeParticles = roe->getChargedParticles(maskName);
        for (auto* roeParticle : roeParticles)
        {
          pz += frame.getMomentum(roeParticle->get4Vector()).Pz();
          energy += frame.getMomentum(roeParticle->get4Vector()).E();
        }

        return pz / energy;
      };
      return func;
    }

    Manager::FunctionPtr WE_MissM2OverMissE(const std::vector<std::string>& arguments)
    {
      std::string maskName = RestOfEvent::c_defaultMaskName;

      if (arguments.size() == 1)
        maskName = arguments[0];
      else if (arguments.size() > 1)
        B2FATAL("At most 1 argument (name of mask) accepted for meta function weMissM2OverMissE");

      auto func = [maskName](const Particle * particle) -> double {

        // Get related ROE object
        const RestOfEvent* roe = getRelatedROEObject(particle);

        if (!roe)
        {
          B2ERROR("Relation between particle and ROE doesn't exist!");
          return Const::doubleNaN;
        }

        ROOT::Math::PxPyPzEVector neutrino4vec = missing4Vector(particle, maskName, "0");
        return neutrino4vec.M2() / (2.0 * neutrino4vec.energy());
      };
      return func;
    }

    Manager::FunctionPtr WE_q2lnuSimple(const std::vector<std::string>& arguments)
    {
      std::string maskName(RestOfEvent::c_defaultMaskName);
      std::string option("1");

      if (arguments.size() == 1) {
        maskName = arguments[0];
      } else if (arguments.size() == 2) {
        maskName = arguments[0];
        option = arguments[1];
      } else if (arguments.size() > 2) {
        B2FATAL("Too many arguments. At most two arguments are allowed for meta function weQ2lnuSimple");
      }

      auto func = [maskName, option](const Particle * particle) -> double {

        // Get related ROE object
        const RestOfEvent* roe = getRelatedROEObject(particle);

        if (!roe)
        {
          B2ERROR("Relation between particle and ROE doesn't exist!");
          return Const::doubleNaN;
        }

        int n = particle->getNDaughters();

        if (n < 1)
          return Const::doubleNaN;

        // Assumes lepton is the last particle in the reco decay chain!
        const Particle* lep = particle->getDaughter(n - 1);
        bool enforceCMSFrame = (option == "4" or option == "7");
        ROOT::Math::PxPyPzEVector lep4vec = transformVector(lep->get4Vector(), enforceCMSFrame);
        ROOT::Math::PxPyPzEVector nu4vec = missing4Vector(particle, maskName, option);

        return (lep4vec + nu4vec).M2();
      };
      return func;
    }

    Manager::FunctionPtr WE_q2lnu(const std::vector<std::string>& arguments)
    {
      std::string maskName(RestOfEvent::c_defaultMaskName);
      std::string option("7");

      if (arguments.size() == 1) {
        maskName = arguments[0];
      } else if (arguments.size() == 2) {
        maskName = arguments[0];
        option = arguments[1];
      } else if (arguments.size() > 2) {
        B2FATAL("Too many arguments. At most two arguments are allowed for meta function weQ2lnu");
      }

      auto func = [maskName, option](const Particle * particle) -> double {

        // Get related ROE object
        const RestOfEvent* roe = getRelatedROEObject(particle);

        if (!roe)
        {
          B2ERROR("Relation between particle and ROE doesn't exist!");
          return Const::doubleNaN;
        }

        int n = particle->getNDaughters();

        if (n < 1)
          return Const::doubleNaN;

        PCmsLabTransform T;
        const Particle* lep = particle->getDaughter(n - 1);
        ROOT::Math::PxPyPzEVector lep_cm = T.rotateLabToCms() * lep->get4Vector();

        ROOT::Math::PxPyPzEVector Y_cm = T.rotateLabToCms() * particle->get4Vector();
        ROOT::Math::PxPyPzEVector neu_cm = missing4Vector(particle, maskName, option);

        double e_beam = T.getCMSEnergy() / 2.0;

        //just to make the formula simpler
        double bmass = particle->getPDGMass();
        double pB2 = e_beam * e_beam - bmass * bmass;

        //angle between the Y and the neutrino, from the Mbc=M_B constraint
        double cos_angle_nu = (pB2 - Y_cm.P2() - neu_cm.P2()) / (2.0 * Y_cm.P() * neu_cm.P());
        if (abs(cos_angle_nu) > 1)
        {
          return (lep_cm + neu_cm).M2();
        }

        double angle_nu = TMath::ACos(cos_angle_nu);
        //first get one random neutrino, on the allowed cone for the constraint
        ROOT::Math::PtEtaPhiEVector rotated_neu(-Y_cm); //first get reverse Y
        rotated_neu.SetE(Y_cm.E());

        double nu_eta = -log(tan((rotated_neu.Theta() + (TMath::Pi() - angle_nu)) / 2.));
        rotated_neu.SetEta(nu_eta);
        rotated_neu.SetPt(neu_cm.pt());
        rotated_neu.SetE(neu_cm.E());

        ROOT::Math::XYZVector Yneu_norm = Y_cm.Vect().Cross(neu_cm.Vect());
        ROOT::Math::XYZVector Yrot_norm = Y_cm.Vect().Cross(rotated_neu.Vect());
        //angle between the two crossproducts -> angle between the two vectors perpendicular to the Y-p_inc and Y-B planes -> angle between the planes
        //this angle needs to come out as zero

        double rot_angle = ROOT::Math::VectorUtil::Angle(Yneu_norm, Yrot_norm);

        ROOT::Math::PxPyPzEVector rotated_neu2(rotated_neu);
        //unfortunately don't -and probably can't- know in which direction to rotate without trying
        //so create a copy of the vector, and later choose the correct one
        //However, rotation by 180 degrees is never needed, direction of the cross-product vector assures that when after rotation
        //the B-vector is in the plane, it always is on the side closer to pcm_lv_inc.
        //rotate around Y into the Y-neutrino-plane
        ROOT::Math::AxisAngle rotation(Y_cm.Vect(), rot_angle);
        rotation(rotated_neu);
        rotation.Invert();
        rotation(rotated_neu2);

        double dot1 = rotated_neu.Vect().Dot(Yneu_norm);
        double dot2 = rotated_neu2.Vect().Dot(Yneu_norm);

        if (abs(dot2) < abs(dot1)) rotated_neu = rotated_neu2;

        return (lep_cm + rotated_neu).M2();
      };
      return func;
    }

    Manager::FunctionPtr WE_cosThetaEll(const std::vector<std::string>& arguments)
    {
      std::string maskName = RestOfEvent::c_defaultMaskName;

      if (arguments.size() == 1)
        maskName = arguments[0];
      else if (arguments.size() > 1)
        B2FATAL("At most 1 argument (name of mask) accepted for meta function weCosThetaEll");

      auto func = [maskName](const Particle * particle) -> double {

        ROOT::Math::PxPyPzEVector pNu = missing4Vector(particle, maskName, "1");

        const auto& frame = ReferenceFrame::GetCurrent();
        ROOT::Math::PxPyPzEVector pLep;
        for (unsigned i = 0; i < particle->getNDaughters(); i++)
        {
          int absPDG = abs(particle->getDaughter(i)->getPDGCode());
          if (absPDG == Const::electron.getPDGCode() || absPDG == Const::muon.getPDGCode() || absPDG == 15) {
            pLep = frame.getMomentum(particle->getDaughter(i)->get4Vector());
            break;
          }
        }

        ROOT::Math::PxPyPzEVector pW = pNu + pLep;
        ROOT::Math::PxPyPzEVector pB = frame.getMomentum(particle->get4Vector()) + pNu;

        // boost lepton and B momentum to W frame
        ROOT::Math::XYZVector boost2W = pW.BoostToCM();
        pLep = ROOT::Math::Boost(boost2W) * pLep;
        pB = ROOT::Math::Boost(boost2W) * pB;

        return ROOT::Math::VectorUtil::CosTheta(pLep, pB);
      };
      return func;
    }

    Manager::FunctionPtr passesROEMask(const std::vector<std::string>& arguments)
    {
      std::string maskName = RestOfEvent::c_defaultMaskName;

      if (arguments.size() == 1)
        maskName = arguments[0];
      else if (arguments.size() > 1)
        B2FATAL("At most 1 argument (name of mask) accepted for meta function passesROEMask");

      auto func = [maskName](const Particle * particle) -> bool {

        StoreObjPtr<RestOfEvent> roeObjPtr("RestOfEvent");
        if (not roeObjPtr.isValid())
          return 0;

        const RestOfEvent* roe = &(*roeObjPtr);

        return isInThisRestOfEvent(particle, roe, maskName);
      };
      return func;
    }

    double printROE(const Particle* particle)
    {
      const RestOfEvent* roe = getRelatedROEObject(particle);

      if (!roe) {
        B2ERROR("Relation between particle and ROE doesn't exist!");
      } else roe->print();
      return 0;
    }

    bool hasCorrectROECombination(const Particle* particle)
    {
      unsigned nDaughters = particle->getNDaughters();
      if (nDaughters < 2) {
        B2ERROR("The particle must have at least two daughters.");
        return 0;
      }

      for (unsigned i = 0; i < particle->getNDaughters(); i++) {

        // Find a daughter that is loaded from a ROE object
        auto daughter = particle->getDaughter(i);
        auto roe = daughter->getRelatedFrom<RestOfEvent>();
        if (!roe)
          continue;

        auto sourceParticle = roe->getRelatedFrom<Particle>();
        for (unsigned j = 0; j < particle->getNDaughters(); j++) {
          if (i == j) continue;
          const auto anotherDaughter = particle->getDaughter(j);

          if (anotherDaughter == sourceParticle)
            return 1;
        }
        return 0;
      }

      B2ERROR("There is no daughter particle loaded from the ROE object.");
      return 0;
    }

    Manager::FunctionPtr pi0Prob(const std::vector<std::string>& arguments)
    {
      if (arguments.size() != 1)
        B2ERROR("Wrong number of arguments (1 required) for pi0Prob");

      std::string mode;
      mode = arguments[0];

      if (mode != "standard" and mode != "tight" and mode != "cluster" and mode != "both" and mode != "standardMC15rd"
          and mode != "tightMC15rd")
        B2ERROR("the given argument is not supported in pi0Prob!");

      auto func = [mode](const Particle * particle) -> double {
        if (mode == "standard")
        {
          if (particle->hasExtraInfo("Pi0ProbOrigin")) {
            return particle->getExtraInfo("Pi0ProbOrigin");
          } else {
            B2WARNING("Pi0ProbOrigin is not registered in extraInfo! \n"
                      "the function writePi0EtaVeto has to be executed to register this extraInfo.");
            return Const::doubleNaN;
          }
        } else if (mode == "tight")
        {
          if (particle->hasExtraInfo("Pi0ProbTightEnergyThreshold")) {
            return particle->getExtraInfo("Pi0ProbTightEnergyThreshold");
          } else {
            B2WARNING("Pi0ProbTightEnergyThreshold is not registered in extraInfo! \n"
                      "the function writePi0EtaVeto has to be executed to register this extraInfo.");
            return Const::doubleNaN;
          }
        } else if (mode == "cluster")
        {
          if (particle->hasExtraInfo("Pi0ProbLargeClusterSize")) {
            return particle->getExtraInfo("Pi0ProbLargeClusterSize");
          } else {
            B2WARNING("Pi0ProbLargeClusterSize is not registered in extraInfo! \n"
                      "the function writePi0EtaVeto has to be executed to register this extraInfo.");
            return Const::doubleNaN;
          }
        } else if (mode == "both")
        {
          if (particle->hasExtraInfo("Pi0ProbTightEnergyThresholdAndLargeClusterSize")) {
            return particle->getExtraInfo("Pi0ProbTightEnergyThresholdAndLargeClusterSize");
          } else {
            B2WARNING("Pi0ProbTightEnergyThresholdAndLargeClusterSize is not registered in extraInfo! \n"
                      "the function writePi0EtaVeto has to be executed to register this extraInfo.");
            return Const::doubleNaN;
          }
        } else if (mode == "standardMC15rd")
        {
          if (particle->hasExtraInfo("Pi0ProbOriginMC15rd")) {
            return particle->getExtraInfo("Pi0ProbOriginMC15rd");
          } else {
            B2WARNING("Pi0ProbOriginMC15rd is not registered in extraInfo! \n"
                      "the function writePi0EtaVeto has to be executed to register this extraInfo.");
            return Const::doubleNaN;
          }
        } else if (mode == "tightMC15rd")
        {
          if (particle->hasExtraInfo("Pi0ProbTightEnergyThresholdMC15rd")) {
            return particle->getExtraInfo("Pi0ProbTightEnergyThresholdMC15rd");
          } else {
            B2WARNING("Pi0ProbTightEnergyThresholdMC15rd is not registered in extraInfo! \n"
                      "the function writePi0EtaVeto has to be executed to register this extraInfo.");
            return Const::doubleNaN;
          }
        } else
        {
          return Const::doubleNaN;
        }
      };
      return func;
    }

    Manager::FunctionPtr etaProb(const std::vector<std::string>& arguments)
    {
      if (arguments.size() != 1)
        B2ERROR("Wrong number of arguments (1 required) for etaProb");

      std::string mode;
      mode = arguments[0];

      if (mode != "standard" and mode != "tight" and mode != "cluster" and mode != "both" and mode != "standardMC15rd"
          and mode != "tightMC15rd")
        B2ERROR("the given argument is not supported in etaProb!");

      auto func = [mode](const Particle * particle) -> double {
        if (mode == "standard")
        {
          if (particle->hasExtraInfo("EtaProbOrigin")) {
            return particle->getExtraInfo("EtaProbOrigin");
          } else {
            B2WARNING("EtaProbOrigin is not registered in extraInfo! \n"
                      "the function writePi0EtaVeto has to be executed to register this extraInfo.");
            return Const::doubleNaN;
          }
        } else if (mode == "tight")
        {
          if (particle->hasExtraInfo("EtaProbTightEnergyThreshold")) {
            return particle->getExtraInfo("EtaProbTightEnergyThreshold");
          } else {
            B2WARNING("EtaProbTightEnergyThreshold is not registered in extraInfo! \n"
                      "the function writePi0EtaVeto has to be executed to register this extraInfo.");
            return Const::doubleNaN;
          }
        } else if (mode == "cluster")
        {
          if (particle->hasExtraInfo("EtaProbLargeClusterSize")) {
            return particle->getExtraInfo("EtaProbLargeClusterSize");
          } else {
            B2WARNING("EtaProbLargeClusterSize is not registered in extraInfo! \n"
                      "the function writePi0EtaVeto has to be executed to register this extraInfo.");
            return Const::doubleNaN;
          }
        } else if (mode == "both")
        {
          if (particle->hasExtraInfo("EtaProbTightEnergyThresholdAndLargeClusterSize")) {
            return particle->getExtraInfo("EtaProbTightEnergyThresholdAndLargeClusterSize");
          } else {
            B2WARNING("EtaProbTightEnergyThresholdAndLargeClusterSize is not registered in extraInfo! \n"
                      "the function writePi0EtaVeto has to be executed to register this extraInfo.");
            return Const::doubleNaN;
          }
        } else if (mode == "standardMC15rd")
        {
          if (particle->hasExtraInfo("EtaProbOriginMC15rd")) {
            return particle->getExtraInfo("EtaProbOriginMC15rd");
          } else {
            B2WARNING("EtaProbOriginMC15rd is not registered in extraInfo! \n"
                      "the function writePi0EtaVeto has to be executed to register this extraInfo.");
            return Const::doubleNaN;
          }
        } else if (mode == "tightMC15rd")
        {
          if (particle->hasExtraInfo("EtaProbTightEnergyThresholdMC15rd")) {
            return particle->getExtraInfo("EtaProbTightEnergyThresholdMC15rd");
          } else {
            B2WARNING("EtaProbTightEnergyThresholdMC15rd is not registered in extraInfo! \n"
                      "the function writePi0EtaVeto has to be executed to register this extraInfo.");
            return Const::doubleNaN;
          }
        } else
        {
          return Const::doubleNaN;
        }
      };
      return func;
    }

    // ------------------------------------------------------------------------------
    // Below are some functions for ease of usage, they are not a part of variables
    // ------------------------------------------------------------------------------

    ROOT::Math::PxPyPzEVector transformVector(const ROOT::Math::PxPyPzEVector& vec, bool enforceCMSFrame)
    {
      if (enforceCMSFrame) {
        UseReferenceFrame<CMSFrame> cmsFrame;
        const auto& frame = ReferenceFrame::GetCurrent();
        return frame.getMomentum(vec);
      } else {
        const auto& frame = ReferenceFrame::GetCurrent();
        return frame.getMomentum(vec);
      }
    }

    ROOT::Math::PxPyPzEVector missing4Vector(const Particle* particle, const std::string& maskName, const std::string& opt)
    {
      // Get related ROE object
      const RestOfEvent* roe = getRelatedROEObject(particle);

      if (!roe) {
        B2ERROR("Relation between particle and ROE doesn't exist!");
        ROOT::Math::PxPyPzEVector empty;
        return empty;
      }

      bool enforceCMSFrame = (opt == "4" or opt == "7");
      PCmsLabTransform T;
      ROOT::Math::PxPyPzEVector boostvec = transformVector(T.getBeamFourMomentum(), enforceCMSFrame);
      ROOT::Math::PxPyPzEVector rec4vec = transformVector(particle->get4Vector(), enforceCMSFrame);
      ROOT::Math::PxPyPzEVector roe4vec = transformVector(roe->get4Vector(maskName), enforceCMSFrame);

      ROOT::Math::PxPyPzEVector miss4vec;
      double E_beam_cms = T.getCMSEnergy() / 2.0;

      // Definition 0: use energy and momentum of tracks and clusters
      if (opt == "0" or opt == "5") {
        miss4vec = boostvec - (rec4vec + roe4vec);
      }

      // Definition 1: same as 0, fix Emiss = pmiss
      else if (opt == "1" or opt == "6") {
        miss4vec = boostvec - (rec4vec + roe4vec);
        miss4vec.SetE(miss4vec.P());
      }

      // Definition 2: same as 0, fix Eroe = Ecms/2
      else if (opt == "2") {
        miss4vec = boostvec - (rec4vec + roe4vec);
        miss4vec.SetE(boostvec.E() / 2. - rec4vec.E());
      }

      // Definition 3: use only energy and momentum of signal side
      else if (opt == "3") {
        miss4vec = boostvec - rec4vec;
        miss4vec.SetE(boostvec.E() / 2. - rec4vec.E());
      }

      // Definition 4: same as 3, update with direction of ROE momentum
      else if (opt == "4") {
        ROOT::Math::XYZVector pB = - roe4vec.Vect();
        pB = 0.340 * pB.Unit();
        pB -= rec4vec.Vect();
        miss4vec.SetPxPyPzE(pB.X(), pB.Y(), pB.Z(), E_beam_cms - rec4vec.E());
      }

      // Definition 7: correct pmiss 3-momentum vector with factor alpha so that dE = 0 (used for Mbc calculation)
      else if (opt == "7") {
        miss4vec = - (rec4vec + roe4vec);
        miss4vec.SetE(miss4vec.P());
        double factorAlpha = (E_beam_cms - rec4vec.E()) / miss4vec.E();
        miss4vec *= factorAlpha;
        miss4vec.SetE(miss4vec.P());
      }

      return miss4vec;
    }

    void checkMCParticleMissingFlags(const MCParticle* mcp, std::set<const MCParticle*> mcROEObjects, int& missingFlags)
    {
      std::vector<MCParticle*> daughters = mcp->getDaughters();
      for (auto& daughter : daughters) {

        if (!daughter->hasStatus(MCParticle::c_PrimaryParticle))
          continue;

        if (mcROEObjects.find(daughter) == mcROEObjects.end()) {

          int pdg = abs(daughter->getPDG());

          // photon
          if (pdg == Const::photon.getPDGCode() and (missingFlags & 1) == 0)
            missingFlags += 1;

          // electrons
          else if (pdg == Const::electron.getPDGCode() and (missingFlags & 2) == 0)
            missingFlags += 2;

          // muons
          else if (pdg == Const::muon.getPDGCode() and (missingFlags & 4) == 0)
            missingFlags += 4;

          // pions
          else if (pdg == Const::pion.getPDGCode() and (missingFlags & 8) == 0)
            missingFlags += 8;

          // kaons
          else if (pdg == Const::kaon.getPDGCode() and (missingFlags & 16) == 0)
            missingFlags += 16;

          // protons
          else if (pdg == Const::proton.getPDGCode() and (missingFlags & 32) == 0)
            missingFlags += 32;

          // neutrons
          else if (pdg == Const::neutron.getPDGCode() and (missingFlags & 64) == 0)
            missingFlags += 64;

          // kshort
          else if (pdg == Const::Kshort.getPDGCode() and ((missingFlags & 128) == 0 or (missingFlags & 256) == 0)) {
            std::vector<MCParticle*> ksDaug = daughter->getDaughters();
            if (ksDaug.size() == 2) {
              // K_S0 -> pi+ pi-
              if (abs(ksDaug[0]->getPDG()) == Const::pion.getPDGCode() and abs(ksDaug[1]->getPDG()) == Const::pion.getPDGCode()
                  and (missingFlags & 128) == 0) {
                if (mcROEObjects.find(ksDaug[0]) == mcROEObjects.end() or mcROEObjects.find(ksDaug[1]) == mcROEObjects.end())
                  missingFlags += 128;
              }
              // K_S0 -> pi0 pi0
              else if (abs(ksDaug[0]->getPDG()) == Const::pi0.getPDGCode() and abs(ksDaug[1]->getPDG()) == Const::pi0.getPDGCode()
                       and (missingFlags & 256) == 0) {
                std::vector<MCParticle*> pi0Daug0 = ksDaug[0]->getDaughters();
                std::vector<MCParticle*> pi0Daug1 = ksDaug[1]->getDaughters();
                if (mcROEObjects.find(pi0Daug0[0]) == mcROEObjects.end() or
                    mcROEObjects.find(pi0Daug0[1]) == mcROEObjects.end() or
                    mcROEObjects.find(pi0Daug1[0]) == mcROEObjects.end() or
                    mcROEObjects.find(pi0Daug1[1]) == mcROEObjects.end())
                  missingFlags += 256;
              }
            }
          }

          // klong
          else if (pdg == Const::Klong.getPDGCode() and (missingFlags & 512) == 0)
            missingFlags += 512;

          // neutrinos, which are not in the Const::
          else if ((pdg == 12 or pdg == 14 or pdg == 16) and (missingFlags & 1024) == 0)
            missingFlags += 1024;
        }
        checkMCParticleMissingFlags(daughter, mcROEObjects, missingFlags);
      }
    }

    bool isInThisRestOfEvent(const Particle* particle, const RestOfEvent* roe, const std::string& maskName)
    {
      if (particle->getParticleSource() == Particle::c_Composite or
          particle->getParticleSource() == Particle::c_V0) {
        std::vector<const Particle*> fspDaug = particle->getFinalStateDaughters();
        for (auto& i : fspDaug) {
          if (isInThisRestOfEvent(i, roe, maskName) == 0)
            return 0;
        }
        return 1;
      }
      return roe->hasParticle(particle, maskName);
    }

    const RestOfEvent* getRelatedROEObject(const Particle* particle, bool returnHostOnly)
    {
      // Get related ROE object
      const RestOfEvent* roe = particle->getRelatedTo<RestOfEvent>();
      if (!roe && !returnHostOnly) {
        roe = particle->getRelatedTo<RestOfEvent>("NestedRestOfEvents");

      }
      return roe;
    }

    VARIABLE_GROUP("Rest Of Event");

    REGISTER_METAVARIABLE("useROERecoilFrame(variable)", useROERecoilFrame,
                          "Returns the value of the variable using the rest frame of the ROE recoil as current reference frame.\n"
                          "Can be used inside for_each loop or outside of it if the particle has associated Rest of Event.\n"
                          "E.g. ``useROERecoilFrame(E)`` returns the energy of a particle in the ROE recoil frame.", Manager::VariableDataType::c_double);

    REGISTER_VARIABLE("isInRestOfEvent", isInRestOfEvent,
                      "Returns 1 if a track, ecl or klmCluster associated to particle is in the current RestOfEvent object, 0 otherwise."
                      "One can use this variable only in a for_each loop over the RestOfEvent StoreArray.");

    REGISTER_VARIABLE("isCloneOfSignalSide", isCloneOfSignalSide,
                      "Returns 1 if a particle is a clone of signal side final state particles, 0 otherwise. "
                      "Requires generator information and truth-matching. "
                      "One can use this variable only in a ``for_each`` loop over the RestOfEvent StoreArray.");

    REGISTER_VARIABLE("hasAncestorFromSignalSide", hasAncestorFromSignalSide,
                      "Returns 1 if a particle has ancestor from signal side, 0 otherwise. "
                      "Requires generator information and truth-matching. "
                      "One can use this variable only in a ``for_each`` loop over the RestOfEvent StoreArray.");

    REGISTER_METAVARIABLE("currentROEIsInList(particleList)", currentROEIsInList,
                          "[Eventbased] Returns 1 the associated particle of the current ROE is contained in the given list or its charge-conjugated."
                          "Useful to restrict the for_each loop over ROEs to ROEs of a certain ParticleList.", Manager::VariableDataType::c_bool);

    REGISTER_VARIABLE("nROE_RemainingTracks", nROE_RemainingTracks,
                      "Returns number of tracks in ROE - number of tracks of given particle"
                      "One can use this variable only in a for_each loop over the RestOfEvent StoreArray.");

    REGISTER_METAVARIABLE("nROE_RemainingTracks(maskName)", nROE_RemainingTracksWithMask,
                          "Returns number of remaining tracks between the ROE (specified via a mask) and the given particle. For the given particle only tracks are counted which are in the RoE."
                          "One can use this variable only in a for_each loop over the RestOfEvent StoreArray."
                          "Is required for the specific FEI. :noindex:", Manager::VariableDataType::c_int);
    // nROE_RemainingTracks is overloaded (two C++ functions sharing one
    // variable name) so one of the two needs to be made the indexed
    // variable in sphinx

    REGISTER_VARIABLE("nROE_KLMClusters", nROE_KLMClusters,
                      "Returns number of all remaining KLM clusters in the related RestOfEvent object.");

    REGISTER_METAVARIABLE("nROE_Charged(maskName, PDGcode = 0)", nROE_ChargedParticles,
                          "Returns number of all charged particles in the related RestOfEvent object. First optional argument is ROE mask name. "
                          "Second argument is a PDG code to count only one charged particle species, independently of charge. "
                          "For example: ``nROE_Charged(cleanMask, 321)`` will output number of kaons in Rest Of Event with ``cleanMask``. "
                          "PDG code 0 is used to count all charged particles", Manager::VariableDataType::c_int);

    REGISTER_METAVARIABLE("nROE_Photons(maskName)", nROE_Photons,
                          "Returns number of all photons in the related RestOfEvent object, accepts 1 optional argument of ROE mask name. ",
                          Manager::VariableDataType::c_int);

    REGISTER_METAVARIABLE("nROE_NeutralHadrons(maskName)", nROE_NeutralHadrons,
                          "Returns number of all neutral hadrons in the related RestOfEvent object, accepts 1 optional argument of ROE mask name. ",
                          Manager::VariableDataType::c_int);

    REGISTER_METAVARIABLE("particleRelatedToCurrentROE(var)", particleRelatedToCurrentROE,
                          "[Eventbased] Returns variable applied to the particle which is related to the current RestOfEvent object"
                          "One can use this variable only in a for_each loop over the RestOfEvent StoreArray.", Manager::VariableDataType::c_double);

    REGISTER_VARIABLE("roeMC_E", ROE_MC_E,
                      "Returns true energy of unused tracks and clusters in ROE, can be used with ``use***Frame()`` function.\n\n", "GeV");

    REGISTER_VARIABLE("roeMC_M", ROE_MC_M,
                      "Returns true invariant mass of unused tracks and clusters in ROE\n\n", "GeV/:math:`\\text{c}^2`");

    REGISTER_VARIABLE("roeMC_P", ROE_MC_P,
                      "Returns true momentum of unused tracks and clusters in ROE, can be used with ``use***Frame()`` function.\n\n", "GeV/c");

    REGISTER_VARIABLE("roeMC_Px", ROE_MC_Px,
                      "Returns x component of true momentum of unused tracks and clusters in ROE, can be used with ``use***Frame()`` function.\n\n",
                      "GeV/c");

    REGISTER_VARIABLE("roeMC_Py", ROE_MC_Py,
                      "Returns y component of true momentum of unused tracks and clusters in ROE, can be used with ``use***Frame()`` function.\n\n",
                      "GeV/c");

    REGISTER_VARIABLE("roeMC_Pz", ROE_MC_Pz,
                      "Returns z component of true momentum of unused tracks and clusters in ROE, can be used with ``use***Frame()`` function.\n\n",
                      "GeV/c");

    REGISTER_VARIABLE("roeMC_Pt", ROE_MC_Pt,
                      "Returns transverse component of true momentum of unused tracks and clusters in ROE, can be used with ``use***Frame()`` function.\n\n",
                      "GeV/c");

    REGISTER_VARIABLE("roeMC_PTheta", ROE_MC_PTheta,
                      "Returns polar angle of true momentum of unused tracks and clusters in ROE, can be used with ``use***Frame()`` function.\n\n",
                      "rad");

    REGISTER_METAVARIABLE("roeMC_MissFlags(maskName)", ROE_MC_MissingFlags,
                          "Returns flags corresponding to missing particles on ROE side.", Manager::VariableDataType::c_double);

    REGISTER_METAVARIABLE("nROE_Tracks(maskName)",  nROE_Tracks,
                          "Returns number of tracks in the related RestOfEvent object that pass the selection criteria.",
                          Manager::VariableDataType::c_int);

    REGISTER_METAVARIABLE("nROE_ECLClusters(maskName)", nROE_ECLClusters,
                          "Returns number of ECL clusters in the related RestOfEvent object that pass the selection criteria.",
                          Manager::VariableDataType::c_int);

    REGISTER_METAVARIABLE("nROE_NeutralECLClusters(maskName)", nROE_NeutralECLClusters,
                          "Returns number of neutral ECL clusters in the related RestOfEvent object that pass the selection criteria.",
                          Manager::VariableDataType::c_int);

    REGISTER_METAVARIABLE("nROE_Composites(maskName)", nROE_Composites,
                          "Returns number of composite particles or V0s in the related RestOfEvent object that pass the selection criteria.",
                          Manager::VariableDataType::c_int);

    REGISTER_METAVARIABLE("nROE_ParticlesInList(pListName[, maskName])", nROE_ParticlesInList,
                          "Returns the number of particles in ROE from the given particle list. If a mask name is provided the selection criteria are applied.\n"
                          "Use of variable aliases is advised.", Manager::VariableDataType::c_int);

    REGISTER_METAVARIABLE("roeCharge(maskName)", ROE_Charge,
                          "Returns total charge of the related RestOfEvent object. The unit of the charge is ``e`` ", Manager::VariableDataType::c_double);

    REGISTER_METAVARIABLE("roeEextra(maskName)", ROE_ExtraEnergy,
                          "Returns extra energy from ECLClusters in the calorimeter that is not associated to the given Particle. The unit of the energy is ``GeV`` ",
                          Manager::VariableDataType::c_double);

    REGISTER_METAVARIABLE("roeNeextra(maskName)", ROE_NeutralExtraEnergy,
                          "Returns extra energy from neutral ECLClusters in the calorimeter that is not associated to the given Particle, can be used with ``use***Frame()`` function. The unit of the energy is ``GeV`` ",
                          Manager::VariableDataType::c_double);

    REGISTER_METAVARIABLE("roeE(maskName)", ROE_E,
                          "Returns energy of unused tracks and clusters in ROE, can be used with ``use***Frame()`` function. The unit of the energy is ``GeV`` ",
                          Manager::VariableDataType::c_double);

    REGISTER_METAVARIABLE("roeM(maskName)", ROE_M,
                          "Returns invariant mass of unused tracks and clusters in ROE. The unit of the invariant mass is :math:`\\text{GeV/c}^2`",
                          Manager::VariableDataType::c_double);

    REGISTER_METAVARIABLE("roeP(maskName)", ROE_P,
                          "Returns momentum of unused tracks and clusters in ROE, can be used with ``use***Frame()`` function. The unit of the momentum is ``GeV/c`` ",
                          Manager::VariableDataType::c_double);

    REGISTER_METAVARIABLE("roePt(maskName)", ROE_Pt,
                          "Returns transverse component of momentum of unused tracks and clusters in ROE, can be used with ``use***Frame()`` function. The unit of the momentum is ``GeV/c`` ",
                          Manager::VariableDataType::c_double);

    REGISTER_METAVARIABLE("roePx(maskName)", ROE_Px,
                          "Returns x component of momentum of unused tracks and clusters in ROE, can be used with ``use***Frame()`` function. The unit of the momentum is ``GeV/c`` ",
                          Manager::VariableDataType::c_double);

    REGISTER_METAVARIABLE("roePy(maskName)", ROE_Py,
                          "Returns y component of momentum of unused tracks and clusters in ROE, can be used with ``use***Frame()`` function. The unit of the momentum is ``GeV/c`` ",
                          Manager::VariableDataType::c_double);

    REGISTER_METAVARIABLE("roePz(maskName)", ROE_Pz,
                          "Returns z component of momentum of unused tracks and clusters in ROE, can be used with ``use***Frame()`` function. The unit of the momentum is ``GeV/c`` ",
                          Manager::VariableDataType::c_double);

    REGISTER_METAVARIABLE("roePTheta(maskName)", ROE_PTheta,
                          "Returns theta angle of momentum of unused tracks and clusters in ROE, can be used with ``use***Frame()`` function. The unit of the angle is ``rad`` ",
                          Manager::VariableDataType::c_double);

    REGISTER_METAVARIABLE("roeDeltae(maskName)", ROE_DeltaE,
                          "Returns energy difference of the related RestOfEvent object with respect to :math:`E_\\mathrm{cms}/2`. The unit of the energy is ``GeV`` ",
                          Manager::VariableDataType::c_double);

    REGISTER_METAVARIABLE("roeMbc(maskName)", ROE_Mbc,
                          "Returns beam constrained mass of the related RestOfEvent object with respect to :math:`E_\\mathrm{cms}/2`. The unit of the beam constrained mass is :math:`\\text{GeV/c}^2`.",
                          Manager::VariableDataType::c_double);

    REGISTER_METAVARIABLE("weDeltae(maskName)", WE_DeltaE, R"DOC(
                          Returns the energy difference of the B meson, corrected with the missing neutrino momentum (reconstructed side + neutrino) with respect to :math:`E_{\mathrm{cms}}/2`.
                          The variable can be used with the ``use***Frame()`` function. The unit of the energy is ``GeV``.)DOC",
                          Manager::VariableDataType::c_double);

    REGISTER_METAVARIABLE("weMbc(maskName)", WE_Mbc, R"DOC(
                          Returns beam constrained mass of B meson, corrected with the missing neutrino momentum (reconstructed side + neutrino) with respect to :math:`E_{\mathrm{cms}}/2`.
                          The variable can be used with the ``use***Frame()`` function. The unit of the beam constrained mass is :math:`\text{GeV/c}^2`.)DOC",
                          Manager::VariableDataType::c_double);

    REGISTER_METAVARIABLE("weMbcWithdEZero(maskName)", WE_MbcWithdEZero, R"DOC(
                          Returns beam constrained mass of B meson, corrected with the missing neutrino momentum (reconstructed side + neutrino) with respect to :math:`E_{\mathrm{cms}}/2`.
                          The missing neutrino momentum is scaled so that the energy difference :math:`d_E = 0`. The unit of the beam constrained mass is :math:`\text{GeV/c}^2`.)DOC",
                          Manager::VariableDataType::c_double);

    REGISTER_METAVARIABLE("weMissM2(maskName, opt)", WE_MissM2, R"DOC(
                          Returns the invariant mass squared of the missing momentum (see :b2:var:`weMissE` possible options).
                          The variable can be used with the ``use***Frame()`` function.
                          The unit of the invariant mass squared is :math:`[\text{GeV}/\text{c}^2]^2`.)DOC",
                          Manager::VariableDataType::c_double);

    REGISTER_METAVARIABLE("weMissPTheta(maskName, opt)", WE_MissPTheta, R"DOC(
                          Returns the polar angle of the missing momentum (see possible :b2:var:`weMissE` options).
                          The variable can be used with the ``use***Frame()`` function.
                          The unit of the polar angle is ``rad``.)DOC",
                          Manager::VariableDataType::c_double);

    REGISTER_METAVARIABLE("weMissP(maskName, opt)", WE_MissP, R"DOC(
                          Returns the magnitude of the missing momentum (see possible :b2:var:`weMissE` options).
                          The variable can be used with the ``use***Frame()`` function.
                          The unit of the magnitude of missing momentum is ``GeV/c``.)DOC",
                          Manager::VariableDataType::c_double);

    REGISTER_METAVARIABLE("weMissPx(maskName, opt)", WE_MissPx, R"DOC(
                          Returns the x component of the missing momentum (see :b2:var:`weMissE` possible options).
                          The variable can be used with the ``use***Frame()`` function.
                          The unit of the missing momentum is ``GeV/c``.)DOC",
                          Manager::VariableDataType::c_double);

    REGISTER_METAVARIABLE("weMissPy(maskName, opt)", WE_MissPy, R"DOC(
                          Returns the y component of the missing momentum (see :b2:var:`weMissE` possible options).
                          The variable can be used with the ``use***Frame()`` function.
                          The unit of the missing momentum is ``GeV/c``.)DOC",
                          Manager::VariableDataType::c_double);

    REGISTER_METAVARIABLE("weMissPz(maskName, opt)", WE_MissPz, R"DOC(
                          Returns the z component of the missing momentum (see :b2:var:`weMissE` possible options).
                          The variable can be used with the ``use***Frame()`` function.
                          The unit of the missing momentum is ``GeV/c``.)DOC",
                          Manager::VariableDataType::c_double);

    REGISTER_METAVARIABLE("weMissE(maskName, opt)", WE_MissE,
                          R"DOC(Returns the energy of the missing momentum. The variable can be used with the ``use***Frame()`` function. The unit of the Energy is ``GeV`` . Possible options ``opt`` are the following:

- ``0``: use energy and momentum of charged particles and photons
- ``1``: same as ``0``, fix :math:`E_\mathrm{miss} = p_\mathrm{miss}`
- ``2``: same as ``0``, fix :math:`E_\mathrm{roe} = E_\mathrm{cms}/2`
- ``3``: use only energy and momentum of signal side
- ``4``: same as ``3``, update with direction of ROE momentum. Only works in CMS frame.
- ``7``: correct pmiss 3-momentum vector with factor alpha so that :math:`d_E = 0` (used for :math:`M_\mathrm{bc}` calculation). Only works in CMS frame.)DOC",
                          Manager::VariableDataType::c_double);

    REGISTER_METAVARIABLE("weXiZ(maskName)", WE_xiZ,
                          "Returns Xi_z in event (for Bhabha suppression and two-photon scattering). The unit of this variable is ``1/c`` ",
                          Manager::VariableDataType::c_double);

    REGISTER_METAVARIABLE("bssMassDifference(maskName)", bssMassDifference,
                          "Bs* - Bs mass difference. The unit of the mass is :math:`\\text{GeV/c}^2`.", Manager::VariableDataType::c_double);

    REGISTER_METAVARIABLE("weCosThetaEll(maskName)", WE_cosThetaEll, R"DOC(

Returns the cosine of the angle between :math:`M` and lepton in :math:`W` rest frame in the decays of the type:
:math:`M \to h_1 ... h_n \ell`, where W 4-momentum is given as

.. math::
    p_W = p_\ell + p_\nu.

The neutrino momentum is calculated from ROE taking into account the specified mask, and setting

.. math::
    E_{\nu} = |p_{miss}|.
    
)DOC", Manager::VariableDataType::c_double);

    REGISTER_METAVARIABLE("weQ2lnuSimple(maskName,option)", WE_q2lnuSimple,
                      "Returns the momentum transfer squared, :math:`q^2`, calculated in CMS as :math:`q^2 = (p_l + p_\\nu)^2`, \n"
                      "where :math:`B \\to H_1\\dots H_n \\ell \\nu_\\ell`. Lepton is assumed to be the last reconstructed daughter. \n"
                      "By default, option is set to ``1`` (see :b2:var:`weMissE`). Unless you know what you are doing, keep this default value. The unit of the momentum transfer squared is :math:`[\\text{GeV}/\\text{c}]^2`.", Manager::VariableDataType::c_double);

    REGISTER_METAVARIABLE("weQ2lnu(maskName,option)", WE_q2lnu,
                      "Returns the momentum transfer squared, :math:`q^2`, calculated in CMS as :math:`q^2 = (p_l + p_\\nu)^2`, \n"
                      "where :math:`B \\to H_1\\dots H_n \\ell \\nu_\\ell`. Lepton is assumed to be the last reconstructed daughter. \n"
                      "This calculation uses constraints from dE = 0 and Mbc = Mb to correct the neutrino direction. \n"
                      "By default, option is set to ``7`` (see :b2:var:`weMissE`). Unless you know what you are doing, keep this default value. The unit of the momentum transfer squared is :math:`[\\text{GeV}/\\text{c}]^2`.", Manager::VariableDataType::c_double);

    REGISTER_METAVARIABLE("weMissM2OverMissE(maskName)", WE_MissM2OverMissE,
                      "Returns missing mass squared over missing energy. The unit of the missing mass squared is :math:`\\text{GeV/c}^4`.", Manager::VariableDataType::c_double);

    REGISTER_METAVARIABLE("passesROEMask(maskName)", passesROEMask,
                      "Returns boolean value if a particle passes a certain mask or not. Only to be used in for_each path.", Manager::VariableDataType::c_bool);

    REGISTER_VARIABLE("printROE", printROE,
                      "For debugging, prints indices of all particles in the ROE and all masks. Returns 0.");

    REGISTER_VARIABLE("hasCorrectROECombination", hasCorrectROECombination,
		      "Returns 1 if there is correct combination of daughter particles between the particle that is the basis of the ROE and the particle loaded from the ROE. "
		      "Returns 0 if there is not correct combination or if there is no daughter particle loaded from the ROE.");

    REGISTER_METAVARIABLE("pi0Prob(mode)", pi0Prob,
                      "Returns pi0 probability, where mode is used to specify the selection criteria for soft photon. \n"
                      "The following strings are available. \n\n"
                      "- ``standard``: loose energy cut and no clusterNHits cut are applied to soft photon \n"
                      "- ``tight``: tight energy cut and no clusterNHits cut are applied to soft photon \n"
                      "- ``cluster``: loose energy cut and clusterNHits cut are applied to soft photon \n"
                      "- ``both``: tight energy cut and clusterNHits cut are applied to soft photon \n"
                      "- ``standardMC15rd``: loose energy cut is applied to soft photon and the weight files are trained using MC15rd \n"
                      "- ``tightMC15rd``: tight energy cut is applied to soft photon and the weight files are trained using MC15rd \n\n"
                      "You can find more details in `writePi0EtaVeto` function in modularAnalysis.py.", Manager::VariableDataType::c_double);

    REGISTER_METAVARIABLE("etaProb(mode)", etaProb,
                      "Returns eta probability, where mode is used to specify the selection criteria for soft photon. \n"
                      "The following strings are available. \n\n"
                      "- ``standard``: loose energy cut and no clusterNHits cut are applied to soft photon \n"
                      "- ``tight``: tight energy cut and no clusterNHits cut are applied to soft photon \n"
                      "- ``cluster``: loose energy cut and clusterNHits cut are applied to soft photon \n"
                      "- ``both``: tight energy cut and clusterNHits cut are applied to soft photon \n"
                      "- ``standardMC15rd``: loose energy cut is applied to soft photon and the weight files are trained using MC15rd \n"
                      "- ``tightMC15rd``: tight energy cut is applied to soft photon and the weight files are trained using MC15rd \n\n"
                      "You can find more details in `writePi0EtaVeto` function in modularAnalysis.py.", Manager::VariableDataType::c_double);

  }
}<|MERGE_RESOLUTION|>--- conflicted
+++ resolved
@@ -1129,7 +1129,6 @@
         double m2 = pow((Ecms* Ecms / 2.0 + bmom.Vect().Dot(boostvec.Vect())) / boostvec.energy(), 2.0) - bmom.P2();
         double mbc = m2 > 0 ? sqrt(m2) : 0;
 
-<<<<<<< HEAD
         return mbc;
       };
       return func;
@@ -1143,38 +1142,6 @@
         maskName = arguments[0];
       } else if (arguments.size() > 1)
         B2FATAL("At most 1 argument (name of mask) accepted for meta function weMbc");
-=======
-        // Definition 0: CMS
-        if (opt == "0")
-        {
-          neutrino4vec = missing4Vector(particle, maskName, "1");
-          ROOT::Math::PxPyPzEVector bmom = sig4vec + neutrino4vec;
-          double E = T.getCMSEnergy() / 2;
-          double m2 = E * E - bmom.P2();
-          mbc = m2 > 0 ? sqrt(m2) : 0;
-        }
-
-        // Definition 1: LAB
-        else if (opt == "1")
-        {
-          neutrino4vec = missing4Vector(particle, maskName, "6");
-          ROOT::Math::PxPyPzEVector bmom = sig4vecLAB + neutrino4vec;
-          double Ecms = T.getCMSEnergy();
-          double s = Ecms * Ecms;
-          double m2 = pow((s / 2.0 + bmom.Vect().Dot(boostvec.Vect())) / boostvec.energy(), 2.0) - bmom.P2();
-          mbc = m2 > 0 ? sqrt(m2) : 0;
-        }
-
-        // Definition 2: CMS with factor alpha (so that dE == 0)
-        else if (opt == "2")
-        {
-          neutrino4vec = missing4Vector(particle, maskName, "7");
-          ROOT::Math::PxPyPzEVector bmom = sig4vec + neutrino4vec;
-          double E = T.getCMSEnergy() / 2;
-          double m2 = E * E - bmom.P2();
-          mbc = m2 > 0 ? sqrt(m2) : 0;
-        }
->>>>>>> ac8ea9c9
 
       auto func = [maskName](const Particle * particle) -> double {
 
