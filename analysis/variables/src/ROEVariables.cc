/**************************************************************************
 * BASF2 (Belle Analysis Framework 2)                                     *
 * Copyright(C) 2010 - Belle II Collaboration                             *
 *                                                                        *
 * Author: The Belle II Collaboration                                     *
 * Contributors: Anze Zupanc, Matic Lubej                                 *
 *                                                                        *
 * This software is provided "as is" without any warranty.                *
 **************************************************************************/

// Own include
#include <analysis/variables/ROEVariables.h>
#include <analysis/variables/Variables.h>
#include <analysis/utility/PCmsLabTransform.h>

#include <analysis/VariableManager/Manager.h>

// framework - DataStore
#include <framework/datastore/StoreArray.h>
#include <framework/datastore/StoreObjPtr.h>

// dataobjects
#include <analysis/dataobjects/Particle.h>
#include <analysis/dataobjects/ParticleList.h>

#include <mdst/dataobjects/Track.h>
#include <mdst/dataobjects/ECLCluster.h>
#include <mdst/dataobjects/KLMCluster.h>
#include <mdst/dataobjects/PIDLikelihood.h>

// framework aux
#include <framework/logging/Logger.h>

// utility
#include <analysis/utility/MCMatching.h>
#include <analysis/utility/ReferenceFrame.h>

#include <TRandom.h>
#include <TMath.h>

#include <iostream>

using namespace std;

namespace Belle2 {
  namespace Variable {

    double isCompletelyInRestOfEvent(const Particle* particle)
    {
      // It can happen that for example a cluster is in the rest of event,
      // which is CR - matched to a nearby track which is not in the ROE
      // Hence this variable checks if all MdstObjects are in the ROE
      StoreObjPtr<RestOfEvent> roe("RestOfEvent");
      if (not roe.isValid())
        return 0;

      if (particle->getParticleType() == Particle::c_Composite) {
        std::vector<const Particle*> fspDaug = particle->getFinalStateDaughters();
        for (unsigned int i = 0; i < fspDaug.size(); i++) {
          if (isCompletelyInRestOfEvent(fspDaug[i]) == 0) {
            return 0;
          }
        }
        return 1.0;
      } else {
        // Check for Tracks
        const auto& tracks = roe->getTracks();
        if (particle->getTrack() and std::find(tracks.begin(), tracks.end(), particle->getTrack()) == tracks.end()) {
          return 0.0;
        }

        // Check for KLMClusters
        const auto& klm = roe->getKLMClusters();
        if (particle->getKLMCluster() and std::find(klm.begin(), klm.end(), particle->getKLMCluster()) == klm.end()) {
          return 0.0;
        }

        // Check for ECLClusters
        const auto& ecl = roe->getECLClusters();
        if (particle->getECLCluster() and std::find(ecl.begin(), ecl.end(), particle->getECLCluster()) == ecl.end()) {
          return 0.0;
        }
      }

      return 1.0;
    }

    double isInRestOfEvent(const Particle* particle)
    {

      StoreObjPtr<RestOfEvent> roeobjptr;
      if (not roeobjptr.isValid())
        return 0;

      const RestOfEvent* roe = &(*roeobjptr);

      return isInThisRestOfEvent(particle, roe);
    }

    Manager::FunctionPtr currentROEIsInList(const std::vector<std::string>& arguments)
    {
      std::string listName;

      if (arguments.size() != 1)
        B2FATAL("Wrong number of arguments (1 required) for meta function currentROEIsInList");

      auto func = [listName](const Particle*) -> double {

        StoreObjPtr<ParticleList> particleList(listName);
        StoreObjPtr<RestOfEvent> roe("RestOfEvent");

        if (not roe.isValid())
          return 0;

        Particle* particle = roe->getRelatedTo<Particle>();
        return particleList->contains(particle) ? 1 : 0;

      };
      return func;
    }


    Manager::FunctionPtr particleRelatedToCurrentROE(const std::vector<std::string>& arguments)
    {
      std::string listName;

      if (arguments.size() != 1)
        B2FATAL("Wrong number of arguments (1 required) for meta function particleRelatedToCurrentROE");

      const Variable::Manager::Var* var = Manager::Instance().getVariable(arguments[0]);
      auto func = [var](const Particle*) -> double {

        StoreObjPtr<RestOfEvent> roe("RestOfEvent");

        if (not roe.isValid())
          return -999;

        Particle* particle = roe->getRelatedTo<Particle>();
        return var->function(particle);

      };
      return func;
    }


    // only the helper function
    double nRemainingTracksInROE(const Particle* particle, std::string maskName)
    {
      StoreObjPtr<RestOfEvent> roe("RestOfEvent");
      if (not roe.isValid())
        return 0.0;
      int n_roe_tracks = roe->getNTracks(maskName);
      int n_par_tracks = 0;
      const auto& daughters = particle->getFinalStateDaughters();
      for (const auto& daughter : daughters) {
        if (daughter->getParticleType() == Particle::EParticleType::c_Track && roe->hasParticle(daughter, maskName)) {
          n_par_tracks++;
        }
      }
      return n_roe_tracks - n_par_tracks;
    }


    Manager::FunctionPtr nROE_RemainingTracksWithMask(const std::vector<std::string>& arguments)
    {
      std::string maskName;

      if (arguments.size() == 0)
        maskName = "";
      else if (arguments.size() == 1)
        maskName = arguments[0];
      else
        B2FATAL("Wrong number of arguments (1 required) for meta function nROETracks");

      auto func = [maskName](const Particle * particle) -> double {
        return nRemainingTracksInROE(particle, maskName);
      };
      return func;
    }

    double nROE_RemainingTracks(const Particle* particle)
    {
      return nRemainingTracksInROE(particle);
    }

    double nROE_KLMClusters(const Particle* particle)
    {
      // Get related ROE object
      const RestOfEvent* roe = getRelatedROEObject(particle);

      if (!roe) {
        B2ERROR("Relation between particle and ROE doesn't exist!");
        return -1;
      }

      return roe->getNKLMClusters();
    }

    double ROE_MC_E(const Particle* particle)
    {
      const MCParticle* mcp = particle->getRelated<MCParticle>();

      if (!mcp)
        return -999;

      PCmsLabTransform T;
      TLorentzVector boostvec = T.getBoostVector();
      auto mcroe4vector = boostvec - mcp->get4Vector();
      const auto& frame = ReferenceFrame::GetCurrent();
      auto frameMCRoe4Vector = frame.getMomentum(mcroe4vector);
      return frameMCRoe4Vector.Energy();
    }

    double ROE_MC_P(const Particle* particle)
    {
      const MCParticle* mcp = particle->getRelated<MCParticle>();

      if (!mcp)
        return -999;

      PCmsLabTransform T;
      TLorentzVector boostvec = T.getBoostVector();
      auto mcroe4vector = boostvec - mcp->get4Vector();
      const auto& frame = ReferenceFrame::GetCurrent();
      auto frameMCRoe4Vector = frame.getMomentum(mcroe4vector);
      return frameMCRoe4Vector.Vect().Mag();
    }

    double ROE_MC_Px(const Particle* particle)
    {
      const MCParticle* mcp = particle->getRelated<MCParticle>();

      if (!mcp)
        return -999;

      PCmsLabTransform T;
      TLorentzVector boostvec = T.getBoostVector();
      auto mcroe4vector = boostvec - mcp->get4Vector();
      const auto& frame = ReferenceFrame::GetCurrent();
      auto frameMCRoe4Vector = frame.getMomentum(mcroe4vector);

      return frameMCRoe4Vector.Vect().X();
    }

    double ROE_MC_Py(const Particle* particle)
    {
      const MCParticle* mcp = particle->getRelated<MCParticle>();

      if (!mcp)
        return -999;

      PCmsLabTransform T;
      TLorentzVector boostvec = T.getBoostVector();
      auto mcroe4vector = boostvec - mcp->get4Vector();
      const auto& frame = ReferenceFrame::GetCurrent();
      auto frameMCRoe4Vector = frame.getMomentum(mcroe4vector);

      return frameMCRoe4Vector.Vect().Y();
    }

    double ROE_MC_Pz(const Particle* particle)
    {
      const MCParticle* mcp = particle->getRelated<MCParticle>();

      if (!mcp)
        return -999;

      PCmsLabTransform T;
      TLorentzVector boostvec = T.getBoostVector();
      auto mcroe4vector = boostvec - mcp->get4Vector();
      const auto& frame = ReferenceFrame::GetCurrent();
      auto frameMCRoe4Vector = frame.getMomentum(mcroe4vector);

      return frameMCRoe4Vector.Vect().Z();
    }
    double ROE_MC_Pt(const Particle* particle)
    {
      const MCParticle* mcp = particle->getRelated<MCParticle>();

      if (!mcp)
        return -999;

      PCmsLabTransform T;
      TLorentzVector boostvec = T.getBoostVector();
      auto mcroe4vector = boostvec - mcp->get4Vector();
      const auto& frame = ReferenceFrame::GetCurrent();
      auto frameMCRoe4Vector = frame.getMomentum(mcroe4vector);

      return frameMCRoe4Vector.Vect().Perp();
    }
    double ROE_MC_PTheta(const Particle* particle)
    {
      const MCParticle* mcp = particle->getRelated<MCParticle>();

      if (!mcp)
        return -999;

      PCmsLabTransform T;
      TLorentzVector boostvec = T.getBoostVector();
      auto mcroe4vector = boostvec - mcp->get4Vector();
      const auto& frame = ReferenceFrame::GetCurrent();
      auto frameMCRoe4Vector = frame.getMomentum(mcroe4vector);

      return frameMCRoe4Vector.Theta();
    }



    double ROE_MC_M(const Particle* particle)
    {
      const MCParticle* mcp = particle->getRelated<MCParticle>();

      if (!mcp)
        return -999;

      PCmsLabTransform T;
      TLorentzVector boostvec = T.getBoostVector();

      return (boostvec - mcp->get4Vector()).Mag();
    }

    Manager::FunctionPtr ROE_MC_MissingFlags(const std::vector<std::string>& arguments)
    {
      std::string maskName;

      if (arguments.size() == 0)
        maskName = "";
      else if (arguments.size() == 1)
        maskName = arguments[0];
      else
        B2FATAL("Wrong number of arguments (1 required) for meta function nROETracks");

      auto func = [maskName](const Particle * particle) -> double {

        StoreArray<Particle> particles;

        //Get MC Particle of the B meson
        const MCParticle* mcParticle = particle->getRelatedTo<MCParticle>();

        if (!mcParticle)
          return -999;

        // Get Mother
        const MCParticle* mcMother = mcParticle->getMother();

        if (!mcMother)
          return -999;

        // Get daughters
        std::vector<MCParticle*> mcDaughters = mcMother->getDaughters();

        if (mcDaughters.size() != 2)
          return -999;

        // Get the companion B meson
        MCParticle* mcROE = nullptr;
        if (mcDaughters[0]->getArrayIndex() == mcParticle->getArrayIndex())
          mcROE = mcDaughters[1];
        else
          mcROE = mcDaughters[0];

        // Get related ROE object
        const RestOfEvent* roe = getRelatedROEObject(particle);

        // Load ROE Tracks
        std::vector<const Track*> roeTracks = roe->getTracks(maskName);

        // Add tracks in ROE V0 list, if they exist
        //TODO: replace this!
        /*std::vector<unsigned int> v0List = roe->getV0IDList(maskName);
        for (unsigned int iV0 = 0; iV0 < v0List.size(); iV0++)
        {
          roeTracks.push_back(particles[v0List[iV0]]->getDaughter(0)->getTrack());
          roeTracks.push_back(particles[v0List[iV0]]->getDaughter(1)->getTrack());
        }*/

        // Load ROE ECLClusters
        std::vector<const ECLCluster*> roeECL = roe->getECLClusters(maskName);

        StoreArray<MCParticle> mcParticles;
        std::set<const MCParticle*> mcROEObjects;

        // Fill Track MCParticles to std::set
        for (unsigned i = 0; i < roeTracks.size(); i++)
          if (roeTracks[i]->getRelated<MCParticle>())
            mcROEObjects.insert(roeTracks[i]->getRelated<MCParticle>());

        // Fill only photon MCParticles which have good relations, copied from ParticleLoader until a better solution is established
        for (unsigned i = 0; i < roeECL.size(); i++)
        {
          if (roeECL[i]->isNeutral()) {
            // ECLCluster can be matched to multiple MCParticles
            // order the relations by weights and set Particle -> multiple MCParticle relation
            // preserve the weight
            RelationVector<MCParticle> mcRelations = roeECL[i]->getRelationsTo<MCParticle>();
            // order relations by weights
            std::vector<std::pair<int, double>> weightsAndIndices;
            for (unsigned int iMCParticle = 0; iMCParticle < mcRelations.size(); iMCParticle++) {
              const MCParticle* relMCParticle = mcRelations[iMCParticle];
              double weight = mcRelations.weight(iMCParticle);
              if (relMCParticle)
                weightsAndIndices.push_back(std::make_pair(relMCParticle->getArrayIndex(), weight));
            }
            // sort descending by weight
            std::sort(weightsAndIndices.begin(), weightsAndIndices.end(), [](const std::pair<int, double>& left,
            const std::pair<int, double>& right) {
              return left.second > right.second;
            });

            // insert MCParticle based on relation strength
            for (unsigned int j = 0; j < weightsAndIndices.size(); j++) {
              const MCParticle* relMCParticle = mcParticles[weightsAndIndices[j].first];
              double weight = weightsAndIndices[j].second;

              // TODO: study this further and avoid hardcoded values
              // set the relation only if the MCParticle's energy contribution
              // to this cluster amounts to at least 25%
              if (relMCParticle)
                if (weight / roeECL[i]->getEnergy() > 0.20 &&  weight / relMCParticle->getEnergy() > 0.30 && relMCParticle->getPDG() == 22)
                  mcROEObjects.insert(relMCParticle);
            }
          }
        }

        int flags = 0;
        checkMCParticleMissingFlags(mcROE, mcROEObjects, flags);

        return flags;
      };
      return func;
    }

    Manager::FunctionPtr nROE_Tracks(const std::vector<std::string>& arguments)
    {
      std::string maskName;

      if (arguments.size() == 0)
        maskName = "";
      else if (arguments.size() == 1)
        maskName = arguments[0];
      else
        B2FATAL("Wrong number of arguments (1 required) for meta function nROETracks");

      auto func = [maskName](const Particle * particle) -> double {

        // Get related ROE object
        const RestOfEvent* roe = getRelatedROEObject(particle);

        if (!roe)
        {
          B2ERROR("Relation between particle and ROE doesn't exist!");
          return -1;
        }

        return roe->getNTracks(maskName);
      };
      return func;
    }

    Manager::FunctionPtr nROE_ECLClusters(const std::vector<std::string>& arguments)
    {
      std::string maskName;

      if (arguments.size() == 0)
        maskName = "";
      else if (arguments.size() == 1)
        maskName = arguments[0];
      else
        B2FATAL("Wrong number of arguments (1 required) for meta function nROEECLClusters");

      auto func = [maskName](const Particle * particle) -> double {

        // Get related ROE object
        const RestOfEvent* roe = getRelatedROEObject(particle);

        if (!roe)
        {
          B2ERROR("Relation between particle and ROE doesn't exist!");
          return -1;
        }

        return roe->getNECLClusters(maskName);
      };
      return func;
    }

    Manager::FunctionPtr nROE_NeutralECLClusters(const std::vector<std::string>& arguments)
    {
      std::string maskName;

      if (arguments.size() == 0)
        maskName = "";
      else if (arguments.size() == 1)
        maskName = arguments[0];
      else
        B2FATAL("Wrong number of arguments (1 required) for meta function nROENeutralECLClusters");

      auto func = [maskName](const Particle * particle) -> double {

        // Get related ROE object
        const RestOfEvent* roe = getRelatedROEObject(particle);

        if (!roe)
        {
          B2ERROR("Relation between particle and ROE doesn't exist!");
          return -1;
        }

        // Get unused ECLClusters in ROE
        std::vector<const ECLCluster*> roeClusters = roe->getECLClusters(maskName);
        int nNeutrals = 0;

        // Select ECLClusters with no associated tracks
        for (unsigned int iEcl = 0; iEcl < roeClusters.size(); iEcl++)
          if (roeClusters[iEcl]->isNeutral())
            nNeutrals++;

        return nNeutrals;
      };
      return func;
    }

    Manager::FunctionPtr nROE_ParticlesInList(const std::vector<std::string>& arguments)
    {
      std::string pListName;
      std::string maskName;

      if (arguments.size() == 1) {
        pListName = arguments[0];
        maskName = "";
      } else if (arguments.size() == 2) {
        pListName = arguments[0];
        maskName = arguments[1];
      } else
        B2FATAL("Wrong number of arguments (1 required) for meta function nROE_ParticlesInList");

      auto func = [pListName, maskName](const Particle * particle) -> double {

        // Get related ROE object
        const RestOfEvent* roe = getRelatedROEObject(particle);

        if (!roe)
        {
          B2ERROR("Relation between particle and ROE doesn't exist!");
          return -1;
        }

        int nPart = 0;

        // Get particle list
        StoreObjPtr<ParticleList> pList(pListName);
        if (!pList.isValid())
          B2FATAL("ParticleList " << pListName << " could not be found or is not valid!");

        for (unsigned int i = 0; i < pList->getListSize(); i++)
        {
          const Particle* part = pList->getParticle(i);
          if (isInThisRestOfEvent(part, roe, maskName))
            ++nPart;
        }

        return nPart;
      };
      return func;
    }

    Manager::FunctionPtr ROE_Charge(const std::vector<std::string>& arguments)
    {
      std::string maskName;

      if (arguments.size() == 0)
        maskName = "";
      else if (arguments.size() == 1)
        maskName = arguments[0];
      else
        B2FATAL("Wrong number of arguments (1 required) for meta function ROECharge");

      auto func = [maskName](const Particle * particle) -> double {

        // Get related ROE object
        const RestOfEvent* roe = getRelatedROEObject(particle);

        if (!roe)
        {
          B2ERROR("Relation between particle and ROE doesn't exist!");
          return -1;
        }

        // Get tracks in ROE
        auto roeParticles = roe->getParticles(maskName);
        int roeCharge = 0;

        for (auto* roeParticle : roeParticles)
        {
          roeCharge += roeParticle->getCharge();
        }

        return roeCharge;
      };
      return func;
    }

    Manager::FunctionPtr ROE_ExtraEnergy(const std::vector<std::string>& arguments)
    {
      std::string maskName;

      if (arguments.size() == 0)
        maskName = "";
      else if (arguments.size() == 1)
        maskName = arguments[0];
      else
        B2FATAL("Wrong number of arguments (1 required) for meta function extraEnergy");

      auto func = [maskName](const Particle * particle) -> double {

        // Get related ROE object
        const RestOfEvent* roe = getRelatedROEObject(particle);

        if (!roe)
        {
          B2ERROR("Relation between particle and ROE doesn't exist!");
          return -1;
        }

        std::vector<const ECLCluster*> roeClusters = roe->getECLClusters(maskName);
        double extraE = 0.0;

        for (unsigned int iEcl = 0; iEcl < roeClusters.size(); iEcl++)
          extraE += roeClusters[iEcl]->getEnergy();

        return extraE;
      };
      return func;
    }

    Manager::FunctionPtr ROE_NeutralExtraEnergy(const std::vector<std::string>& arguments)
    {
      std::string maskName;

      if (arguments.size() == 0)
        maskName = "";
      else if (arguments.size() == 1)
        maskName = arguments[0];
      else
        B2FATAL("Wrong number of arguments (1 required) for meta function extraEnergy");

      auto func = [maskName](const Particle * particle) -> double {

        // Get related ROE object
        const RestOfEvent* roe = getRelatedROEObject(particle);

        if (!roe)
        {
          B2ERROR("Relation between particle and ROE doesn't exist!");
          return -1;
        }
<<<<<<< HEAD

        std::vector<const ECLCluster*> roeClusters = roe->getECLClusters(maskName);
        double extraE = 0.0;

        for (unsigned int iEcl = 0; iEcl < roeClusters.size(); iEcl++)
          if (roeClusters[iEcl]->isNeutral())
            extraE += roeClusters[iEcl]->getEnergy();

        return extraE;
      };
      return func;
    }

    Manager::FunctionPtr ROE_E(const std::vector<std::string>& arguments)
    {
      std::string maskName;
      if (arguments.size() == 0)
        maskName = "";
      else if (arguments.size() == 1)
        maskName = arguments[0];
      else
        B2FATAL("Wrong number of arguments (1 required) for meta function ROE_E");
      auto func = [maskName](const Particle * particle) -> double {
        const RestOfEvent* roe = getRelatedROEObject(particle);
        if (!roe)
=======
        auto roephotons = roe->getPhotons(maskName);
        TLorentzVector total4vector;
        for (auto* photon : roephotons)
>>>>>>> 95b5d3ef
        {
          total4vector += photon->get4Vector();
        }
        const auto& frame = ReferenceFrame::GetCurrent();
        auto frameRoe4Vector = frame.getMomentum(total4vector);
        return frameRoe4Vector.Energy();
      };
      return func;
    }

    Manager::FunctionPtr ROE_E(const std::vector<std::string>& arguments)
    {
      std::string maskName;
      if (arguments.size() == 0)
        maskName = "";
      else if (arguments.size() == 1)
        maskName = arguments[0];
      else
        B2FATAL("Wrong number of arguments (1 required) for meta function ROE_E");
      auto func = [maskName](const Particle * particle) -> double {
        const RestOfEvent* roe = particle->getRelatedTo<RestOfEvent>();
        if (!roe)
        {
          B2ERROR("Relation between particle and ROE doesn't exist!");
          return -1;
        }
        const auto& frame = ReferenceFrame::GetCurrent();
        auto frameRoe4Vector = frame.getMomentum(roe->get4Vector(maskName));
        return frameRoe4Vector.Energy();
      };
      return func;
    }

    Manager::FunctionPtr ROE_M(const std::vector<std::string>& arguments)
    {
      std::string maskName;

      if (arguments.size() == 0)
        maskName = "";
      else if (arguments.size() == 1)
        maskName = arguments[0];
      else
        B2FATAL("Wrong number of arguments (1 required) for meta function ROE_M");

      auto func = [maskName](const Particle * particle) -> double {

        // Get related ROE object
        const RestOfEvent* roe = getRelatedROEObject(particle);

        if (!roe)
        {
          B2ERROR("Relation between particle and ROE doesn't exist!");
          return -1;
        }

        return roe->get4Vector(maskName).Mag();
      };
      return func;
    }

    Manager::FunctionPtr ROE_P(const std::vector<std::string>& arguments)
    {
      std::string maskName;

      if (arguments.size() == 0)
        maskName = "";
      else if (arguments.size() == 1)
        maskName = arguments[0];
      else
        B2FATAL("Wrong number of arguments (1 required) for meta function ROE_P");

      auto func = [maskName](const Particle * particle) -> double {

        // Get related ROE object
        const RestOfEvent* roe = getRelatedROEObject(particle);

        if (!roe)
        {
          B2ERROR("Relation between particle and ROE doesn't exist!");
          return -1;
        }

        const auto& frame = ReferenceFrame::GetCurrent();
        auto frameRoe4Vector = frame.getMomentum(roe->get4Vector(maskName));
        return frameRoe4Vector.Vect().Mag();
      };
      return func;
    }

    Manager::FunctionPtr ROE_Px(const std::vector<std::string>& arguments)
    {
      std::string maskName;

      if (arguments.size() == 0)
        maskName = "";
      else if (arguments.size() == 1)
        maskName = arguments[0];
      else
        B2FATAL("Wrong number of arguments (1 required) for meta function ROE_Px");

      auto func = [maskName](const Particle * particle) -> double {

        // Get related ROE object
        const RestOfEvent* roe = getRelatedROEObject(particle);

        if (!roe)
        {
          B2ERROR("Relation between particle and ROE doesn't exist!");
          return -1;
        }

        const auto& frame = ReferenceFrame::GetCurrent();
        auto frameRoe4Vector = frame.getMomentum(roe->get4Vector(maskName));
        return frameRoe4Vector.Vect().X();
      };
      return func;
    }

    Manager::FunctionPtr ROE_Py(const std::vector<std::string>& arguments)
    {
      std::string maskName;

      if (arguments.size() == 0)
        maskName = "";
      else if (arguments.size() == 1)
        maskName = arguments[0];
      else
        B2FATAL("Wrong number of arguments (1 required) for meta function ROE_Py");

      auto func = [maskName](const Particle * particle) -> double {

        // Get related ROE object
        const RestOfEvent* roe = getRelatedROEObject(particle);

        if (!roe)
        {
          B2ERROR("Relation between particle and ROE doesn't exist!");
          return -1;
        }

        const auto& frame = ReferenceFrame::GetCurrent();
        auto frameRoe4Vector = frame.getMomentum(roe->get4Vector(maskName));
        return frameRoe4Vector.Vect().Y();
      };
      return func;
    }


    Manager::FunctionPtr ROE_Pt(const std::vector<std::string>& arguments)
    {
      std::string maskName;

      if (arguments.size() == 0)
        maskName = "";
      else if (arguments.size() == 1)
        maskName = arguments[0];
      else
        B2FATAL("Wrong number of arguments (1 required) for meta function ROE_Pt");

      auto func = [maskName](const Particle * particle) -> double {

        // Get related ROE object
        const RestOfEvent* roe = getRelatedROEObject(particle);

        if (!roe)
        {
          B2ERROR("Relation between particle and ROE doesn't exist!");
          return -1;
        }

        const auto& frame = ReferenceFrame::GetCurrent();
        auto frameRoe4Vector = frame.getMomentum(roe->get4Vector(maskName));
        return frameRoe4Vector.Vect().Perp();
      };
      return func;
    }

    Manager::FunctionPtr ROE_Pz(const std::vector<std::string>& arguments)
    {
      std::string maskName;

      if (arguments.size() == 0)
        maskName = "";
      else if (arguments.size() == 1)
        maskName = arguments[0];
      else
        B2FATAL("Wrong number of arguments (1 required) for meta function ROE_Pz");

      auto func = [maskName](const Particle * particle) -> double {

        // Get related ROE object
        const RestOfEvent* roe = getRelatedROEObject(particle);

        if (!roe)
        {
          B2ERROR("Relation between particle and ROE doesn't exist!");
          return -1;
        }

        const auto& frame = ReferenceFrame::GetCurrent();
        auto frameRoe4Vector = frame.getMomentum(roe->get4Vector(maskName));
        return frameRoe4Vector.Vect().Z();
      };
      return func;
    }

    Manager::FunctionPtr ROE_PTheta(const std::vector<std::string>& arguments)
    {
      std::string maskName;

      if (arguments.size() == 0)
        maskName = "";
      else if (arguments.size() == 1)
        maskName = arguments[0];
      else
        B2FATAL("Wrong number of arguments (1 required) for meta function ROE_PTheta");

      auto func = [maskName](const Particle * particle) -> double {

        // Get related ROE object
        const RestOfEvent* roe = getRelatedROEObject(particle);

        if (!roe)
        {
          B2ERROR("Relation between particle and ROE doesn't exist!");
          return -1;
        }

<<<<<<< HEAD
        return roe->get4Vector(maskName).Theta();
      };
      return func;
    }

    Manager::FunctionPtr ROE_PThetacms(const std::vector<std::string>& arguments)
    {
      std::string maskName;

      if (arguments.size() == 0)
        maskName = "";
      else if (arguments.size() == 1)
        maskName = arguments[0];
      else
        B2FATAL("Wrong number of arguments (1 required) for meta function ROE_PThetacms");

      auto func = [maskName](const Particle * particle) -> double {

        // Get related ROE object
        const RestOfEvent* roe = getRelatedROEObject(particle);

        if (!roe)
        {
          B2ERROR("Relation between particle and ROE doesn't exist!");
          return -1;
        }
        PCmsLabTransform T;
        return (T.rotateLabToCms() * roe->get4Vector(maskName)).Theta();
=======
        const auto& frame = ReferenceFrame::GetCurrent();
        auto frameRoe4Vector = frame.getMomentum(roe->get4Vector(maskName));
        return frameRoe4Vector.Theta();
>>>>>>> 95b5d3ef
      };
      return func;
    }

    Manager::FunctionPtr ROE_DeltaE(const std::vector<std::string>& arguments)
    {
      std::string maskName;

      if (arguments.size() == 0)
        maskName = "";
      else if (arguments.size() == 1)
        maskName = arguments[0];
      else
        B2FATAL("Wrong number of arguments (1 required) for meta function ROE_deltae");

      auto func = [maskName](const Particle * particle) -> double {

        // Get related ROE object
        const RestOfEvent* roe = getRelatedROEObject(particle);

        if (!roe)
        {
          B2ERROR("Relation between particle and ROE doesn't exist!");
          return -1;
        }

        PCmsLabTransform T;
        TLorentzVector vec = T.rotateLabToCms() * roe->get4Vector(maskName);
        return vec.E() - T.getCMSEnergy() / 2;
      };
      return func;
    }

    Manager::FunctionPtr ROE_Mbc(const std::vector<std::string>& arguments)
    {
      std::string maskName;

      if (arguments.size() == 0)
        maskName = "";
      else if (arguments.size() == 1)
        maskName = arguments[0];
      else
        B2FATAL("Wrong number of arguments (1 required) for meta function ROE_mbc");

      auto func = [maskName](const Particle * particle) -> double {

        // Get related ROE object
        const RestOfEvent* roe = getRelatedROEObject(particle);

        if (!roe)
        {
          B2ERROR("Relation between particle and ROE doesn't exist!");
          return -1;
        }

        PCmsLabTransform T;
        TLorentzVector vec = T.rotateLabToCms() * roe->get4Vector(maskName);

        double E = T.getCMSEnergy() / 2;
        double m2 = E * E - vec.Vect().Mag2();
        double mbc = m2 > 0 ? sqrt(m2) : 0;

        return mbc;
      };
      return func;
    }

    Manager::FunctionPtr bssMassDifference(const std::vector<std::string>& arguments)
    {
      std::string maskName;

      if (arguments.size() == 0)
        maskName = "";
      else if (arguments.size() == 1)
        maskName = arguments[0];
      else
        B2FATAL("Wrong number of arguments (1 required) for meta function bssMassDifference");

      auto func = [maskName](const Particle * particle) -> double {

        // Get related ROE object
        TLorentzVector neutrino4vec = missing4Vector(particle->getDaughter(0), maskName, "6");
        TLorentzVector sig4vec = particle->getDaughter(0)->get4Vector();

        TLorentzVector bsMom = neutrino4vec + sig4vec;
        TLorentzVector bssMom = bsMom + particle->getDaughter(1)->get4Vector();

        return bssMom.M() - bsMom.M();
      };
      return func;
    }

    Manager::FunctionPtr WE_DeltaE(const std::vector<std::string>& arguments)
    {
      std::string maskName;
      std::string opt;

      if (arguments.size() == 1) {
        maskName = "";
        opt = arguments[0];
      } else if (arguments.size() == 2) {
        maskName = arguments[0];
        opt = arguments[1];
      } else
        B2FATAL("Wrong number of arguments (2 required) for meta function correctedB_deltae");

      auto func = [maskName, opt](const Particle * particle) -> double {

        PCmsLabTransform T;
        TLorentzVector boostvec = T.getBoostVector();
        TLorentzVector sig4vec = T.rotateLabToCms() * particle->get4Vector();
        TLorentzVector sig4vecLAB = particle->get4Vector();
        TLorentzVector neutrino4vec = missing4Vector(particle, maskName, "1");
        TLorentzVector neutrino4vecLAB = missing4Vector(particle, maskName, "6");

        double deltaE = -999.9;

        // Definition 0: CMS
        if (opt == "0")
        {
          double totalSigEnergy = (sig4vec + neutrino4vec).Energy();
          double E = T.getCMSEnergy() / 2;
          deltaE = totalSigEnergy - E;
        }

        // Definition 1: LAB
        else if (opt == "1")
        {
          double Ecms = T.getCMSEnergy();
          double s = Ecms * Ecms;
          deltaE = ((sig4vecLAB + neutrino4vecLAB) * boostvec - s / 2.0) / sqrt(s);
        }

        else
          B2FATAL("Option for correctedB_deltae variable should only be 0/1 (CMS/LAB)");

        return deltaE;
      };
      return func;
    }

    Manager::FunctionPtr WE_Mbc(const std::vector<std::string>& arguments)
    {
      std::string maskName;
      std::string opt;

      if (arguments.size() == 1) {
        maskName = "";
        opt = arguments[0];
      } else if (arguments.size() == 2) {
        maskName = arguments[0];
        opt = arguments[1];
      } else
        B2FATAL("Wrong number of arguments (2 required) for meta function correctedB_mbc");

      auto func = [maskName, opt](const Particle * particle) -> double {

        PCmsLabTransform T;
        TLorentzVector boostvec = T.getBoostVector();
        TLorentzVector sig4vec = T.rotateLabToCms() * particle->get4Vector();
        TLorentzVector sig4vecLAB = particle->get4Vector();
        TLorentzVector neutrino4vec;

        double mbc = -999.9;

        // Definition 0: CMS
        if (opt == "0")
        {
          neutrino4vec = missing4Vector(particle, maskName, "1");
          TVector3 bmom = (sig4vec + neutrino4vec).Vect();
          double E = T.getCMSEnergy() / 2;
          double m2 = E * E - bmom.Mag2();
          mbc = m2 > 0 ? sqrt(m2) : 0;
        }

        // Definition 1: LAB
        else if (opt == "1")
        {
          neutrino4vec = missing4Vector(particle, maskName, "6");
          TVector3 bmom = (sig4vecLAB + neutrino4vec).Vect();
          double Ecms = T.getCMSEnergy();
          double s = Ecms * Ecms;
          double m2 = pow((s / 2.0 + bmom * boostvec.Vect()) / boostvec.Energy(), 2.0) - bmom.Mag2();
          mbc = m2 > 0 ? sqrt(m2) : 0;
        }

        // Definition 2: CMS with factor alpha (so that dE == 0)
        else if (opt == "2")
        {
          neutrino4vec = missing4Vector(particle, maskName, "7");
          TVector3 bmom = (sig4vec + neutrino4vec).Vect();
          double E = T.getCMSEnergy() / 2;
          double m2 = E * E - bmom.Mag2();
          mbc = m2 > 0 ? sqrt(m2) : 0;
        }

        else
          B2FATAL("Option for correctedB_mbc variable should only be 0/1/2 (CMS/LAB/CMS with factor)");

        return mbc;
      };
      return func;
    }

    Manager::FunctionPtr WE_MissM2(const std::vector<std::string>& arguments)
    {
      std::string maskName;
      std::string opt;

      if (arguments.size() == 1) {
        maskName = "";
        opt = arguments[0];
      } else if (arguments.size() == 2) {
        maskName = arguments[0];
        opt = arguments[1];
      } else
        B2FATAL("Wrong number of arguments (2 required) for meta function missM2");

      auto func = [maskName, opt](const Particle * particle) -> double {

        return missing4Vector(particle, maskName, opt).Mag2();
      };
      return func;
    }

    double REC_MissM2(const Particle* particle)
    {
      PCmsLabTransform T;
      TLorentzVector rec4vecLAB = particle->get4Vector();
      TLorentzVector rec4vec = T.rotateLabToCms() * rec4vecLAB;

      TLorentzVector miss4vec;
      double E_beam_cms = T.getCMSEnergy() / 2.0;

      miss4vec.SetVect(-rec4vec.Vect());
      miss4vec.SetE(E_beam_cms - rec4vec.Energy());

      return miss4vec.Mag2();
    }

    Manager::FunctionPtr WE_MissPTheta(const std::vector<std::string>& arguments)
    {
      std::string maskName;
      std::string opt;

      if (arguments.size() == 1) {
        maskName = "";
        opt = arguments[0];
      } else if (arguments.size() == 2) {
        maskName = arguments[0];
        opt = arguments[1];
      } else
        B2FATAL("Wrong number of arguments (2 required) for meta function WE_MissPTheta");

      auto func = [maskName, opt](const Particle * particle) -> double {

        // Get related ROE object
        const RestOfEvent* roe = getRelatedROEObject(particle);

        if (!roe)
        {
          B2ERROR("Relation between particle and ROE doesn't exist!");
          return -1;
        }

        return missing4Vector(particle, maskName, opt).Theta();
      };
      return func;
    }

    Manager::FunctionPtr WE_MissP(const std::vector<std::string>& arguments)
    {
      std::string maskName;
      std::string opt;

      if (arguments.size() == 1) {
        maskName = "";
        opt = arguments[0];
      } else if (arguments.size() == 2) {
        maskName = arguments[0];
        opt = arguments[1];
      } else
        B2FATAL("Wrong number of arguments (2 required) for meta function WE_MissP");

      auto func = [maskName, opt](const Particle * particle) -> double {

        // Get related ROE object
        const RestOfEvent* roe = getRelatedROEObject(particle);

        if (!roe)
        {
          B2ERROR("Relation between particle and ROE doesn't exist!");
          return -1;
        }

        return missing4Vector(particle, maskName, opt).Vect().Mag();
      };
      return func;
    }

    Manager::FunctionPtr WE_MissPx(const std::vector<std::string>& arguments)
    {
      std::string maskName;
      std::string opt;

      if (arguments.size() == 1) {
        maskName = "";
        opt = arguments[0];
      } else if (arguments.size() == 2) {
        maskName = arguments[0];
        opt = arguments[1];
      } else
        B2FATAL("Wrong number of arguments (2 required) for meta function WE_MissPx");

      auto func = [maskName, opt](const Particle * particle) -> double {

        // Get related ROE object
        const RestOfEvent* roe = getRelatedROEObject(particle);

        if (!roe)
        {
          B2ERROR("Relation between particle and ROE doesn't exist!");
          return -1;
        }

        return missing4Vector(particle, maskName, opt).Vect().Px();
      };
      return func;
    }

    Manager::FunctionPtr WE_MissPy(const std::vector<std::string>& arguments)
    {
      std::string maskName;
      std::string opt;

      if (arguments.size() == 1) {
        maskName = "";
        opt = arguments[0];
      } else if (arguments.size() == 2) {
        maskName = arguments[0];
        opt = arguments[1];
      } else
        B2FATAL("Wrong number of arguments (2 required) for meta function WE_MissPy");

      auto func = [maskName, opt](const Particle * particle) -> double {

        // Get related ROE object
        const RestOfEvent* roe = getRelatedROEObject(particle);

        if (!roe)
        {
          B2ERROR("Relation between particle and ROE doesn't exist!");
          return -1;
        }

        return missing4Vector(particle, maskName, opt).Vect().Py();
      };
      return func;
    }

    Manager::FunctionPtr WE_MissPz(const std::vector<std::string>& arguments)
    {
      std::string maskName;
      std::string opt;

      if (arguments.size() == 1) {
        maskName = "";
        opt = arguments[0];
      } else if (arguments.size() == 2) {
        maskName = arguments[0];
        opt = arguments[1];
      } else
        B2FATAL("Wrong number of arguments (2 required) for meta function WE_MissPz");

      auto func = [maskName, opt](const Particle * particle) -> double {

        // Get related ROE object
        const RestOfEvent* roe = getRelatedROEObject(particle);

        if (!roe)
        {
          B2ERROR("Relation between particle and ROE doesn't exist!");
          return -1;
        }

        return missing4Vector(particle, maskName, opt).Vect().Pz();
      };
      return func;
    }

    Manager::FunctionPtr WE_MissE(const std::vector<std::string>& arguments)
    {
      std::string maskName;
      std::string opt;

      if (arguments.size() == 1) {
        maskName = "";
        opt = arguments[0];
      } else if (arguments.size() == 2) {
        maskName = arguments[0];
        opt = arguments[1];
      } else
        B2FATAL("Wrong number of arguments (2 required) for meta function WE_MissE");

      auto func = [maskName, opt](const Particle * particle) -> double {

        // Get related ROE object
        const RestOfEvent* roe = getRelatedROEObject(particle);

        if (!roe)
        {
          B2ERROR("Relation between particle and ROE doesn't exist!");
          return -1;
        }

        return missing4Vector(particle, maskName, opt).Energy();
      };
      return func;
    }

    Manager::FunctionPtr WE_xiZ(const std::vector<std::string>& arguments)
    {
      std::string maskName;

      if (arguments.size() == 0)
        maskName = "";
      else if (arguments.size() == 1)
        maskName = arguments[0];
      else
        B2FATAL("Wrong number of arguments (1 required) for meta function xiZ");

      auto func = [maskName](const Particle * particle) -> double {

        // Get related ROE object
        const RestOfEvent* roe = getRelatedROEObject(particle);

        if (!roe)
        {
          B2ERROR("Relation between particle and ROE doesn't exist!");
          return -1;
        }

        double pz = 0;
        double energy = 0;

        // Get all Tracks on reconstructed side
        std::vector<const Particle*> recTrackParticles = particle->getFinalStateDaughters();

        // Loop the reconstructed side
        for (unsigned int i = 0; i < recTrackParticles.size(); i++)
        {
          pz += recTrackParticles[i]->getPz();
          energy += recTrackParticles[i]->getEnergy();
        }

        // "Loop" the ROE side
        pz += roe->get4VectorTracks(maskName).Vect().Pz();
        energy += roe->get4VectorTracks(maskName).Energy();

        return pz / energy;
      };
      return func;
    }

    Manager::FunctionPtr WE_MissM2OverMissE(const std::vector<std::string>& arguments)
    {
      std::string maskName;

      if (arguments.size() == 0)
        maskName = "";
      else if (arguments.size() == 1)
        maskName = arguments[0];
      else
        B2FATAL("Wrong number of arguments (1 required) for meta function WE_MissM2OverMissE");

      auto func = [maskName](const Particle * particle) -> double {

        // Get related ROE object
        const RestOfEvent* roe = getRelatedROEObject(particle);

        if (!roe)
        {
          B2ERROR("Relation between particle and ROE doesn't exist!");
          return -1;
        }

        PCmsLabTransform T;
        TLorentzVector missing4Momentum;
        TLorentzVector boostvec = T.getBoostVector();

        return missing4Vector(particle, maskName, "5").Mag2() / (2.0 * missing4Vector(particle, maskName, "5").Energy());
      };
      return func;
    }

    double REC_q2BhSimple(const Particle* particle)
    {
      // calculates q^2 = (p_B - p_h) in decays of B -> h_1 .. h_n ell nu_ell,
      // where p_h = Sum_i^n p_h_i is the 4-momentum of hadrons in the final
      // state. The calculation is performed in the CMS system, where B-meson
      // is assumed to be at rest p_B = (m_B, 0).

      TLorentzVector hadron4vec;

      int n = particle->getNDaughters();

      if (n < 1)
        return -999.9;

      // TODO: avoid hardocoded values
      for (unsigned i = 0; i < particle->getNDaughters(); i++) {
        int absPDG = abs(particle->getDaughter(i)->getPDGCode());
        if (absPDG == 11 || absPDG == 13 || absPDG == 15)
          continue;

        hadron4vec += particle->getDaughter(i)->get4Vector();
      }

      // boost to CMS
      PCmsLabTransform T;
      TLorentzVector phCMS = T.rotateLabToCms() * hadron4vec;
      TLorentzVector pBCMS;
      pBCMS.SetXYZM(0.0, 0.0, 0.0, particle->getPDGMass());

      return (pBCMS - phCMS).Mag2();
    }

    double REC_q2Bh(const Particle* particle)
    {
      // calculates q^2 = (p_B - p_h) in decays of B -> h_1 .. h_n ell nu_ell,
      // where p_h = Sum_i^n p_h_i is the 4-momentum of hadrons in the final
      // state. The calculation is performed in the CMS system,
      // with a weighter average in a cone around the true B direction

      TLorentzVector hadron4vec;

      int n = particle->getNDaughters();

      if (n < 1)
        return -999.9;

      for (unsigned i = 0; i < particle->getNDaughters(); i++) {
        int absPDG = abs(particle->getDaughter(i)->getPDGCode());
        if (absPDG == 11 || absPDG == 13 || absPDG == 15)
          continue;

        hadron4vec += particle->getDaughter(i)->get4Vector();
      }

      // boost to CMS
      PCmsLabTransform T;
      TLorentzVector had_cm = T.rotateLabToCms() * hadron4vec;
      TLorentzVector Y_cm = T.rotateLabToCms() * particle->get4Vector();

      // Recycled code from Uwe Gebauer <uwe.gebauer@phys.uni-goettingen.de>

      double bmass = particle->getPDGMass();

      // B theta angle
      double cos_cone_angle = Variable::cosThetaBetweenParticleAndNominalB(particle);

      if (abs(cos_cone_angle) > 1) {
        //makes no sense in this case, return simple value
        return Variable::REC_q2BhSimple(particle);
      }

      double thetaBY = TMath::ACos(cos_cone_angle);
      const double E_B = T.getCMSEnergy() / 2.0;
      const double p_B = sqrt(E_B * E_B - bmass * bmass);

      double phi_start = gRandom->Uniform(0, TMath::Pi() / 2);

      double q2 = 0;
      double denom = 0;

      for (int around_the_cone = 0; around_the_cone < 4; around_the_cone++) {
        TLorentzVector one_B(1, 1, 1, E_B);
        double B_theta = Y_cm.Theta() + thetaBY * cos(phi_start + around_the_cone / 2.*TMath::Pi());
        double B_phi = Y_cm.Phi() + thetaBY * sin(phi_start + around_the_cone / 2.*TMath::Pi());
        one_B.SetTheta(B_theta);
        one_B.SetPhi(B_phi);
        one_B.SetRho(p_B);
        one_B.SetE(E_B);
        double this_q2 = (one_B - had_cm).Mag2();
        q2 += this_q2 * sin(B_theta) * sin(B_theta);
        denom += sin(B_theta) * sin(B_theta);
      }

      q2 /= denom;

      return q2;
    }


    Manager::FunctionPtr WE_q2lnuSimple(const std::vector<std::string>& arguments)
    {
      std::string maskName;
      std::string option;

      if (arguments.size() == 0) {
        maskName = "";
        option = "1";
      } else if (arguments.size() == 1) {
        maskName = arguments[0];
        option = "1";
      } else if (arguments.size() == 2) {
        maskName = arguments[0];
        option = arguments[1];
      } else
        B2FATAL("Wrong number of arguments (2 required) for meta function q2lnuSimple(maskname,option)");

      auto func = [maskName, option](const Particle * particle) -> double {

        // Get related ROE object
        const RestOfEvent* roe = getRelatedROEObject(particle);

        if (!roe)
        {
          B2ERROR("Relation between particle and ROE doesn't exist!");
          return -1;
        }

        int n = particle->getNDaughters();

        if (n < 1)
          return -999.9;

        // Assumes lepton is the last particle in the reco decay chain!
        PCmsLabTransform T;
        const Particle* lep = particle->getDaughter(n - 1);
        TLorentzVector lep4vec = T.rotateLabToCms() * lep->get4Vector();
        TLorentzVector nu4vec = missing4Vector(particle, maskName, option);

        return (lep4vec + nu4vec).Mag2();
      };
      return func;
    }

    Manager::FunctionPtr WE_q2lnu(const std::vector<std::string>& arguments)
    {
      std::string maskName;

      if (arguments.size() == 0)
        maskName = "";
      else if (arguments.size() == 1)
        maskName = arguments[0];
      else
        B2FATAL("Wrong number of arguments (1 required) for meta function q2lnu");

      auto func = [arguments, maskName](const Particle * particle) -> double {

        // Get related ROE object
        const RestOfEvent* roe = getRelatedROEObject(particle);

        if (!roe)
        {
          B2ERROR("Relation between particle and ROE doesn't exist!");
          return -1;
        }

        int n = particle->getNDaughters();

        if (n < 1)
          return -999.9;

        PCmsLabTransform T;
        const Particle* lep = particle->getDaughter(n - 1);
        TLorentzVector lep_cm = T.rotateLabToCms() * lep->get4Vector();

        TLorentzVector Y_cm = T.rotateLabToCms() * particle->get4Vector();
        TLorentzVector neu_cm = missing4Vector(particle, maskName, "7");

        // Recycled code from Uwe Gebauer <uwe.gebauer@phys.uni-goettingen.de>
        double e_beam = T.getCMSEnergy() / 2.0;

        //just to make the formula simpler
        double bmass = particle->getPDGMass();
        double pB2 = e_beam * e_beam - bmass * bmass;

        //angle between the Y and the neutrino, from the Mbc=M_B constraint
        double cos_angle_nu = (pB2 - Y_cm.Vect().Mag2() - neu_cm.Vect().Mag2()) / (2.0 * Y_cm.Vect().Mag() * neu_cm.Vect().Mag());
        if (abs(cos_angle_nu) > 1)
        {
          return (lep_cm + neu_cm).Mag2();
        }

        double angle_nu = TMath::ACos(cos_angle_nu);
        //first get one random neutrino, on the allowed cone for the constraint
        TLorentzVector rotated_neu(-1 * Y_cm.Vect(), Y_cm.E()); //first get reverse Y

        double nu_theta = rotated_neu.Theta() + (TMath::Pi() - angle_nu);
        double nu_phi = rotated_neu.Phi();
        rotated_neu.SetTheta(nu_theta);
        rotated_neu.SetPhi(nu_phi);
        rotated_neu.SetRho(neu_cm.Rho());
        rotated_neu.SetE(neu_cm.E());

        TVector3 Yneu_norm = Y_cm.Vect().Cross(neu_cm.Vect());
        TVector3 Yrot_norm = Y_cm.Vect().Cross(rotated_neu.Vect());
        //angle between the two crossproducts -> angle between the two vectors perpendicular to the Y-p_inc and Y-B planes -> angle between the planes
        //this angle needs to come out as zero

        double rot_angle = Yneu_norm.Angle(Yrot_norm);

        TLorentzVector rotated_neu2(rotated_neu);
        //unfortunately don't -and probably can't- know in which direction to rotate without trying
        //so create a copy of the vector, and later choose the correct one
        //However, rotation by 180 degrees is never needed, direction of the cross-product vector assures that when after rotation
        //the B-vector is in the plane, it always is on the side closer to pcm_lv_inc.
        //rotate around Y into the Y-neutrino-plane
        rotated_neu.Rotate(rot_angle, Y_cm.Vect());
        rotated_neu2.Rotate(-rot_angle, Y_cm.Vect());

        double dot1 = rotated_neu.Vect().Dot(Yneu_norm);
        double dot2 = rotated_neu2.Vect().Dot(Yneu_norm);

        if (abs(dot2) < abs(dot1)) rotated_neu = rotated_neu2;

        return (lep_cm + rotated_neu).Mag2();
      };
      return func;
    }

    Manager::FunctionPtr WE_cosThetaEll(const std::vector<std::string>& arguments)
    {
      std::string maskName;

      if (arguments.size() == 0)
        maskName = "";
      else if (arguments.size() == 1)
        maskName = arguments[0];
      else
        B2FATAL("Wrong number of arguments (1 required) for meta function cosThetaEll");

      auto func = [maskName](const Particle * particle) -> double {

        PCmsLabTransform T;
        TLorentzVector boostvec = T.getBoostVector();
        TLorentzVector pNu = missing4Vector(particle, maskName, "6");

        TLorentzVector pLep;
        // TODO: avoid hardocoded values
        for (unsigned i = 0; i < particle->getNDaughters(); i++)
        {
          int absPDG = abs(particle->getDaughter(i)->getPDGCode());
          if (absPDG == 11 || absPDG == 13 || absPDG == 15) {
            pLep = particle->getDaughter(i)->get4Vector();
            break;
          }
        }

        TLorentzVector pW = pNu + pLep;
        TLorentzVector pB = particle->get4Vector() + pNu;

        // boost lepton and B momentum to W frame
        TVector3 boost2W = -(pW.BoostVector());
        pLep.Boost(boost2W);
        pB.Boost(boost2W);

        TVector3 lep3Vector     = pLep.Vect();
        TVector3 B3Vector       = pB.Vect();
        double numerator   = lep3Vector.Dot(B3Vector);
        double denominator = (lep3Vector.Mag()) * (B3Vector.Mag());

        return numerator / denominator;
      };
      return func;
    }

    Manager::FunctionPtr passesROEMask(const std::vector<std::string>& arguments)
    {
      std::string maskName;

      if (arguments.size() == 0)
        maskName = "";
      else if (arguments.size() == 1)
        maskName = arguments[0];
      else
        B2FATAL("Wrong number of arguments (1 required) for meta function passesROEMask");

      auto func = [maskName](const Particle * particle) -> double {

        double result = -1;

        StoreObjPtr<RestOfEvent> roe("RestOfEvent");
        if (not roe.isValid())
          return result;

        if (maskName == "")
          return 1.0;
        if (roe->hasParticle(particle, maskName))
        {
          return 1.0;
        }

        return result;
      };
      return func;
    }

    // ------------------------------------------------------------------------------
    // Below are some functions for ease of usage, they are not a part of variables
    // ------------------------------------------------------------------------------

    TLorentzVector missing4Vector(const Particle* particle, std::string maskName, const std::string& opt)
    {
      // Get related ROE object
      const RestOfEvent* roe = getRelatedROEObject(particle);

      if (!roe) {
        B2ERROR("Relation between particle and ROE doesn't exist!");
        TLorentzVector empty;
        return empty;
      }

      PCmsLabTransform T;
      TLorentzVector boostvec = T.getBoostVector();

      TLorentzVector rec4vecLAB = particle->get4Vector();
      TLorentzVector roe4vecLAB = roe->get4Vector(maskName);

      TLorentzVector rec4vec = T.rotateLabToCms() * rec4vecLAB;
      TLorentzVector roe4vec = T.rotateLabToCms() * roe4vecLAB;

      TLorentzVector miss4vec;
      double E_beam_cms = T.getCMSEnergy() / 2.0;

      // Definition 0: CMS, use energy and momentum of tracks and clusters
      if (opt == "0") {
        miss4vec.SetVect(- (rec4vec.Vect() + roe4vec.Vect()));
        miss4vec.SetE(2 * E_beam_cms - (rec4vec.E() + roe4vec.E()));
      }

      // Definition 1: CMS, same as 0, fix Emiss = pmiss
      else if (opt == "1") {
        miss4vec.SetVect(- (rec4vec.Vect() + roe4vec.Vect()));
        miss4vec.SetE(miss4vec.Vect().Mag());
      }

      // Definition 2: CMS, same as 0, fix Eroe = Ecms/2
      else if (opt == "2") {
        miss4vec.SetVect(- (rec4vec.Vect() + roe4vec.Vect()));
        miss4vec.SetE(E_beam_cms - rec4vec.E());
      }

      // Definition 3: CMS, use only energy and momentum of signal side
      else if (opt == "3") {
        miss4vec.SetVect(- rec4vec.Vect());
        miss4vec.SetE(E_beam_cms - rec4vec.E());
      }

      // Definition 4: CMS, same as 3, update with direction of ROE momentum
      else if (opt == "4") {
        TVector3 pB = - roe4vec.Vect();
        pB.SetMag(0.340);
        miss4vec.SetVect(pB - rec4vec.Vect());
        miss4vec.SetE(E_beam_cms - rec4vec.E());
      }

      // Definition 5: LAB, use energy and momentum of tracks and clusters from whole event
      else if (opt == "5") {
        miss4vec.SetVect(boostvec.Vect() - (rec4vecLAB.Vect() + roe4vecLAB.Vect()));
        miss4vec.SetE(boostvec.E() - (rec4vecLAB.E() + roe4vecLAB.E()));
      }

      // Definition 6: LAB, same as 5, fix Emiss = pmiss
      else if (opt == "6") {
        miss4vec.SetVect(boostvec.Vect() - (rec4vecLAB.Vect() + roe4vecLAB.Vect()));
        miss4vec.SetE(miss4vec.Vect().Mag());
      }

      // Definition 7: CMS, correct pmiss 3-momentum vector with factor alpha so that dE = 0 (used for Mbc calculation)
      else if (opt == "7") {
        miss4vec.SetVect(-(rec4vec.Vect() + roe4vec.Vect()));
        miss4vec.SetE(miss4vec.Vect().Mag());
        double factorAlpha = (E_beam_cms - rec4vec.E()) / miss4vec.E();
        miss4vec.SetRho(factorAlpha * miss4vec.Rho());
        miss4vec.SetE(miss4vec.Rho());
      }

      return miss4vec;
    }

    void checkMCParticleMissingFlags(const MCParticle* mcp, std::set<const MCParticle*> mcROEObjects, int& missingFlags)
    {
      std::vector<MCParticle*> daughters = mcp->getDaughters();
      for (unsigned i = 0; i < daughters.size(); i++) {

        if (!daughters[i]->hasStatus(MCParticle::c_PrimaryParticle))
          continue;

        if (mcROEObjects.find(daughters[i]) == mcROEObjects.end()) {

          int pdg = abs(daughters[i]->getPDG());

          // photon
          if (pdg == 22 and (missingFlags & 1) == 0)
            missingFlags += 1;

          // electrons
          else if (pdg == 11 and (missingFlags & 2) == 0)
            missingFlags += 2;

          // muons
          else if (pdg == 13 and (missingFlags & 4) == 0)
            missingFlags += 4;

          // pions
          else if (pdg == 211 and (missingFlags & 8) == 0)
            missingFlags += 8;

          // kaons
          else if (pdg == 321 and (missingFlags & 16) == 0)
            missingFlags += 16;

          // protons
          else if (pdg == 2212 and (missingFlags & 32) == 0)
            missingFlags += 32;

          // neutrons
          else if (pdg == 1000010020 and (missingFlags & 64) == 0)
            missingFlags += 64;

          // kshort
          else if (pdg == 310 and ((missingFlags & 128) == 0 or (missingFlags & 256) == 0)) {
            std::vector<MCParticle*> ksDaug = daughters[i]->getDaughters();
            if (ksDaug.size() == 2) {
              // K_S0 -> pi+ pi-
              if (abs(ksDaug[0]->getPDG()) == 211 and abs(ksDaug[1]->getPDG()) == 211 and (missingFlags & 128) == 0) {
                if (mcROEObjects.find(ksDaug[0]) == mcROEObjects.end() or mcROEObjects.find(ksDaug[1]) == mcROEObjects.end())
                  missingFlags += 128;
              }
              // K_S0 -> pi0 pi0
              else if (abs(ksDaug[0]->getPDG()) == 111 and abs(ksDaug[1]->getPDG()) == 111 and (missingFlags & 256) == 0) {
                std::vector<MCParticle*> pi0Daug0 = ksDaug[0]->getDaughters();
                std::vector<MCParticle*> pi0Daug1 = ksDaug[1]->getDaughters();
                if (mcROEObjects.find(pi0Daug0[0]) == mcROEObjects.end() or
                    mcROEObjects.find(pi0Daug0[1]) == mcROEObjects.end() or
                    mcROEObjects.find(pi0Daug1[0]) == mcROEObjects.end() or
                    mcROEObjects.find(pi0Daug1[1]) == mcROEObjects.end())
                  missingFlags += 256;
              }
            }
          }

          // klong
          else if (pdg == 130 and (missingFlags & 512) == 0)
            missingFlags += 512;

          // neutrino
          else if ((pdg == 12 or pdg == 14 or pdg == 16) and (missingFlags & 1024) == 0)
            missingFlags += 1024;
        }
        checkMCParticleMissingFlags(daughters[i], mcROEObjects, missingFlags);
      }
    }

    double isInThisRestOfEvent(const Particle* particle, const RestOfEvent* roe, std::string maskName)
    {
      if (particle->getParticleType() == Particle::c_Composite) {
        std::vector<const Particle*> fspDaug = particle->getFinalStateDaughters();
        for (unsigned int i = 0; i < fspDaug.size(); i++) {
          if (isInThisRestOfEvent(fspDaug[i], roe, maskName) == 0)
            return 0;
        }
        return 1.0;
      }
      return roe->hasParticle(particle, maskName);
    }
    const RestOfEvent* getRelatedROEObject(const Particle* particle, bool returnHostOnly)
    {
      // Get related ROE object
      const RestOfEvent* roe = particle->getRelatedTo<RestOfEvent>();
      if (!roe && !returnHostOnly) {
        roe = particle->getRelatedTo<RestOfEvent>("NestedRestOfEvents");

      }
      return roe;
    }

    VARIABLE_GROUP("Rest Of Event");

    REGISTER_VARIABLE("isInRestOfEvent", isInRestOfEvent,
                      "Returns 1 if a track, ecl or klmCluster associated to particle is in the current RestOfEvent object, 0 otherwise."
                      "One can use this variable only in a for_each loop over the RestOfEvent StoreArray.");

    REGISTER_VARIABLE("isCompletelyInRestOfEvent", isCompletelyInRestOfEvent,
                      "Similar to isInRestOfEvent, but checks if all Mdst objects of the particle are in the RestOfEvent"
                      "One can use this to distinguish ECLClusters with a connected-region matched Track outside the ROE,"
                      "from ordinary ECLClusters in the ROE mask for ECLClusters.");

    REGISTER_VARIABLE("currentROEIsInList(particleList)", currentROEIsInList,
                      "[Eventbased] Returns 1 the associated particle of the current ROE is contained in the given list or its charge-conjugated."
                      "Useful to restrict the for_each loop over ROEs to ROEs of a certain ParticleList.");

    REGISTER_VARIABLE("nROE_RemainingTracks", nROE_RemainingTracks,
                      "Returns number of tracks in ROE - number of tracks of given particle"
                      "One can use this variable only in a for_each loop over the RestOfEvent StoreArray.");

    REGISTER_VARIABLE("nROE_RemainingTracks(maskName)", nROE_RemainingTracksWithMask,
                      "Returns number of remaining tracks between the ROE (specified via a mask) and the given particle. For the given particle only tracks are counted which are in the RoE."
                      "One can use this variable only in a for_each loop over the RestOfEvent StoreArray."
                      "Is required for the specific FEI.");

    REGISTER_VARIABLE("nROE_KLMClusters", nROE_KLMClusters,
                      "Returns number of all remaining KLM clusters in the related RestOfEvent object.");

    REGISTER_VARIABLE("particleRelatedToCurrentROE(var)", particleRelatedToCurrentROE,
                      "[Eventbased] Returns variable applied to the particle which is related to the current RestOfEvent object"
                      "One can use this variable only in a for_each loop over the RestOfEvent StoreArray.");

    REGISTER_VARIABLE("ROE_MC_E", ROE_MC_E,
                      "Returns true energy of unused tracks and clusters in ROE, can be used with Use***Frame() function.");

    REGISTER_VARIABLE("ROE_MC_M", ROE_MC_M,
                      "Returns true invariant mass of unused tracks and clusters in ROE");

    REGISTER_VARIABLE("ROE_MC_P", ROE_MC_P,
                      "Returns true momentum of unused tracks and clusters in ROE, can be used with Use***Frame() function.");

    REGISTER_VARIABLE("ROE_MC_Px", ROE_MC_Px,
                      "Returns x component of true momentum of unused tracks and clusters in ROE, can be used with Use***Frame() function.");

    REGISTER_VARIABLE("ROE_MC_Py", ROE_MC_Py,
                      "Returns y component of true momentum of unused tracks and clusters in ROE, can be used with Use***Frame() function.");

    REGISTER_VARIABLE("ROE_MC_Pz", ROE_MC_Pz,
                      "Returns z component of true momentum of unused tracks and clusters in ROE, can be used with Use***Frame() function.");

    REGISTER_VARIABLE("ROE_MC_Pt", ROE_MC_Pt,
                      "Returns transverse component of true momentum of unused tracks and clusters in ROE, can be used with Use***Frame() function.");

    REGISTER_VARIABLE("ROE_MC_PTheta", ROE_MC_PTheta,
                      "Returns polar angle of true momentum of unused tracks and clusters in ROE, can be used with Use***Frame() function.");

    REGISTER_VARIABLE("ROE_MC_MissFlags(maskName)", ROE_MC_MissingFlags,
                      "Returns flags corresponding to missing particles on ROE side.");

    REGISTER_VARIABLE("nROE_Tracks(maskName)",  nROE_Tracks,
                      "Returns number of tracks in the related RestOfEvent object that pass the selection criteria.");

    REGISTER_VARIABLE("nROE_ECLClusters(maskName)", nROE_ECLClusters,
                      "Returns number of ECL clusters in the related RestOfEvent object that pass the selection criteria.");

    REGISTER_VARIABLE("nROE_NeutralECLClusters(maskName)", nROE_NeutralECLClusters,
                      "Returns number of neutral ECL clusters in the related RestOfEvent object that pass the selection criteria.");

    REGISTER_VARIABLE("nROE_ParticlesInList(pListName)", nROE_ParticlesInList,
                      "Returns the number of particles in ROE from the given particle list.\n"
                      "Use of variable aliases is advised.");

    REGISTER_VARIABLE("ROE_charge(maskName)", ROE_Charge,
                      "Returns total charge of the related RestOfEvent object.");

    REGISTER_VARIABLE("ROE_eextra(maskName)", ROE_ExtraEnergy,
                      "Returns extra energy from ECLClusters in the calorimeter that is not associated to the given Particle");

    REGISTER_VARIABLE("ROE_neextra(maskName)", ROE_NeutralExtraEnergy,
                      "Returns extra energy from neutral ECLClusters in the calorimeter that is not associated to the given Particle, can be used with Use***Frame() function.");

    REGISTER_VARIABLE("ROE_E(maskName)", ROE_E,
                      "Returns energy of unused tracks and clusters in ROE, can be used with Use***Frame() function.");

    REGISTER_VARIABLE("ROE_M(maskName)", ROE_M,
                      "Returns invariant mass of unused tracks and clusters in ROE");

    REGISTER_VARIABLE("ROE_P(maskName)", ROE_P,
                      "Returns momentum of unused tracks and clusters in ROE, can be used with Use***Frame() function.");

    REGISTER_VARIABLE("ROE_Pt(maskName)", ROE_Pt,
                      "Returns transverse component of momentum of unused tracks and clusters in ROE, can be used with Use***Frame() function.");

    REGISTER_VARIABLE("ROE_Px(maskName)", ROE_Px,
                      "Returns x component of momentum of unused tracks and clusters in ROE, can be used with Use***Frame() function.");

    REGISTER_VARIABLE("ROE_Py(maskName)", ROE_Py,
                      "Returns y component of momentum of unused tracks and clusters in ROE, can be used with Use***Frame() function.");

    REGISTER_VARIABLE("ROE_Pz(maskName)", ROE_Pz,
                      "Returns z component of momentum of unused tracks and clusters in ROE, can be used with Use***Frame() function.");

    REGISTER_VARIABLE("ROE_PTheta(maskName)", ROE_PTheta,
                      "Returns theta angle of momentum of unused tracks and clusters in ROE, can be used with Use***Frame() function.");

    REGISTER_VARIABLE("ROE_deltae(maskName)", ROE_DeltaE,
                      "Returns energy difference of the related RestOfEvent object with respect to E_cms/2.");

    REGISTER_VARIABLE("ROE_mbc(maskName)", ROE_Mbc,
                      "Returns beam constrained mass of the related RestOfEvent object with respect to E_cms/2.");

    REGISTER_VARIABLE("WE_deltae(maskName, opt)", WE_DeltaE,
                      "Returns the energy difference of the B meson, corrected with the missing neutrino momentum (reconstructed side + neutrino) with respect to E_cms/2.");

    REGISTER_VARIABLE("WE_mbc(maskName, opt)", WE_Mbc,
                      "Returns beam constrained mass of B meson, corrected with the missing neutrino momentum (reconstructed side + neutrino) with respect to E_cms/2.");

    REGISTER_VARIABLE("WE_MissM2(maskName, opt)", WE_MissM2,
                      "Returns the invariant mass squared of the missing momentum (see possible options)");

    REGISTER_VARIABLE("REC_MissM2", REC_MissM2,
                      "Returns the invariant mass squared of the missing momentum calculated assumings the"
                      "reco B is at rest and calculating the neutrino (missing) momentum from p_nu = pB - p_had - p_lep");

    REGISTER_VARIABLE("WE_MissPTheta(maskName, opt)", WE_MissPTheta,
                      "Returns the polar angle of the missing momentum (see possible options)");

    REGISTER_VARIABLE("WE_MissP(maskName, opt)", WE_MissP,
                      "Returns the magnitude of the missing momentum (see possible options)");

    REGISTER_VARIABLE("WE_MissPx(maskName, opt)", WE_MissPx,
                      "Returns the x component of the missing momentum (see possible options)");

    REGISTER_VARIABLE("WE_MissPy(maskName, opt)", WE_MissPy,
                      "Returns the y component of the missing momentum (see possible options)");

    REGISTER_VARIABLE("WE_MissPz(maskName, opt)", WE_MissPz,
                      "Returns the z component of the missing momentum (see possible options)");

    REGISTER_VARIABLE("WE_MissE(maskName, opt)", WE_MissE,
                      "Returns the energy of the missing momentum (see possible options)");

    REGISTER_VARIABLE("WE_xiZ(maskName)", WE_xiZ,
                      "Returns Xi_z in event (for Bhabha suppression and two-photon scattering)");

    REGISTER_VARIABLE("bssMassDifference(maskName)", bssMassDifference,
                      "Bs* - Bs mass difference");

    REGISTER_VARIABLE("WE_cosThetaEll(maskName)", WE_cosThetaEll,
                      "Returns the angle between M and lepton in W rest frame in the decays of the type\n"
                      "M -> h_1 ... h_n ell, where W 4-momentum is given as pW = p_ell + p_nu. The neutrino\n"
                      "momentum is calculated from ROE taking into account the specified mask and setting\n"
                      "E_nu = |p_miss|.");

    REGISTER_VARIABLE("REC_q2BhSimple", REC_q2BhSimple,
                      "Returns the momentum transfer squared, q^2, calculated in CMS as q^2 = (p_B - p_h)^2, \n"
                      "where p_h is the CMS momentum of all hadrons in the decay B -> H_1 ... H_n ell nu_ell.\n"
                      "The B meson momentum in CMS is assumed to be 0.");

    REGISTER_VARIABLE("REC_q2Bh", REC_q2Bh,
                      "Returns the momentum transfer squared, q^2, calculated in CMS as q^2 = (p_B - p_h)^2, \n"
                      "where p_h is the CMS momentum of all hadrons in the decay B -> H_1 ... H_n ell nu_ell.\n"
                      "This calculation uses a weighted average of the B meson around the reco B cone");

    REGISTER_VARIABLE("WE_q2lnuSimple(maskName,option)", WE_q2lnuSimple,
                      "Returns the momentum transfer squared, q^2, calculated in LAB as q^2 = (p_l + p_nu)^2, \n"
                      "where B -> H_1 ... H_n ell nu_ell. Lepton is assumed to be the last reconstructed daughter.");

    REGISTER_VARIABLE("WE_q2lnu(maskName)", WE_q2lnu,
                      "Returns the momentum transfer squared, q^2, calculated in LAB as q^2 = (p_l + p_nu)^2, \n"
                      "where B -> H_1 ... H_n ell nu_ell. Lepton is assumed to be the last reconstructed daughter. \n"
                      "This calculation uses constraints from dE = 0 and Mbc = Mb to correct the neutrino direction");

    REGISTER_VARIABLE("WE_MissM2OverMissE(maskName)", WE_MissM2OverMissE,
                      "Returns missing mass squared over missing energy");

    REGISTER_VARIABLE("passesROEMask(maskName)", passesROEMask,
                      "Returns boolean value if track or eclCluster type particle passes a certain mask or not. Only to be used in for_each path");
  }
}<|MERGE_RESOLUTION|>--- conflicted
+++ resolved
@@ -654,37 +654,9 @@
           B2ERROR("Relation between particle and ROE doesn't exist!");
           return -1;
         }
-<<<<<<< HEAD
-
-        std::vector<const ECLCluster*> roeClusters = roe->getECLClusters(maskName);
-        double extraE = 0.0;
-
-        for (unsigned int iEcl = 0; iEcl < roeClusters.size(); iEcl++)
-          if (roeClusters[iEcl]->isNeutral())
-            extraE += roeClusters[iEcl]->getEnergy();
-
-        return extraE;
-      };
-      return func;
-    }
-
-    Manager::FunctionPtr ROE_E(const std::vector<std::string>& arguments)
-    {
-      std::string maskName;
-      if (arguments.size() == 0)
-        maskName = "";
-      else if (arguments.size() == 1)
-        maskName = arguments[0];
-      else
-        B2FATAL("Wrong number of arguments (1 required) for meta function ROE_E");
-      auto func = [maskName](const Particle * particle) -> double {
-        const RestOfEvent* roe = getRelatedROEObject(particle);
-        if (!roe)
-=======
         auto roephotons = roe->getPhotons(maskName);
         TLorentzVector total4vector;
         for (auto* photon : roephotons)
->>>>>>> 95b5d3ef
         {
           total4vector += photon->get4Vector();
         }
@@ -913,40 +885,9 @@
           return -1;
         }
 
-<<<<<<< HEAD
-        return roe->get4Vector(maskName).Theta();
-      };
-      return func;
-    }
-
-    Manager::FunctionPtr ROE_PThetacms(const std::vector<std::string>& arguments)
-    {
-      std::string maskName;
-
-      if (arguments.size() == 0)
-        maskName = "";
-      else if (arguments.size() == 1)
-        maskName = arguments[0];
-      else
-        B2FATAL("Wrong number of arguments (1 required) for meta function ROE_PThetacms");
-
-      auto func = [maskName](const Particle * particle) -> double {
-
-        // Get related ROE object
-        const RestOfEvent* roe = getRelatedROEObject(particle);
-
-        if (!roe)
-        {
-          B2ERROR("Relation between particle and ROE doesn't exist!");
-          return -1;
-        }
-        PCmsLabTransform T;
-        return (T.rotateLabToCms() * roe->get4Vector(maskName)).Theta();
-=======
         const auto& frame = ReferenceFrame::GetCurrent();
         auto frameRoe4Vector = frame.getMomentum(roe->get4Vector(maskName));
         return frameRoe4Vector.Theta();
->>>>>>> 95b5d3ef
       };
       return func;
     }
