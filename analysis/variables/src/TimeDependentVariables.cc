--- conflicted
+++ resolved
@@ -496,22 +496,10 @@
       const Particle* tagParticle(vert->getVtxFitParticle(trackIndexInt));
       if (!tagParticle) return realNaN;
 
-<<<<<<< HEAD
-      return  DistanceTools::trackToVtxDist(tagParticle->getTrackFitResult() -> getPosition(),
-                                            tagParticle->getMomentum(),
-                                            vert->getConstraintCenter());
-=======
-      if (!vert) return result;
-      if (vert->getConstraintType() == "noConstraint") return result;
-      const Particle* tagParticle(vert->getVtxFitParticle(trackIndexInt));
-      if (!tagParticle) return result;
-
-      result =  DistanceTools::trackToVtxDist(tagParticle -> getTrackFitResult() -> getPosition(),
-                                              tagParticle -> getMomentum(),
-                                              vert -> getConstraintCenter());
-
-      return result;
->>>>>>> 6a7628df
+      return  DistanceTools::trackToVtxDist(tagParticle -> getTrackFitResult() -> getPosition(),
+                                            tagParticle -> getMomentum(),
+                                            vert -> getConstraintCenter());
+
     }
 
     double tagTrackDistanceToConstraintErr(const Particle* part, const std::vector<double>& trackIndex)
@@ -521,35 +509,20 @@
 
       auto* vert = part->getRelatedTo<TagVertex>();
 
-<<<<<<< HEAD
       if (!vert) return realNaN;
       if (vert->getConstraintType() == "noConstraint") return realNaN;
       const Particle* tagParticle(vert->getVtxFitParticle(trackIndexInt));
       if (!tagParticle) return realNaN;
-=======
-      if (!vert) return result;
-      if (vert->getConstraintType() == "noConstraint") return result;
-      const Particle* tagParticle(vert->getVtxFitParticle(trackIndexInt));
-      if (!tagParticle) return result;
->>>>>>> 6a7628df
 
       //recover the covariance matrix associated to the position of the tag track
 
       TMatrixDSym trackPosCovMat(tagParticle->getVertexErrorMatrix());
 
-<<<<<<< HEAD
-      return DistanceTools::trackToVtxDistErr(tagParticle->getTrackFitResult() -> getPosition(),
-                                              tagParticle->getMomentum(),
-                                              vert->getConstraintCenter(),
-                                              trackPosCovMat,
-                                              vert->getConstraintCov());
-=======
-      result = DistanceTools::trackToVtxDistErr(tagParticle -> getTrackFitResult() -> getPosition(),
-                                                tagParticle -> getMomentum(),
-                                                vert -> getConstraintCenter(),
-                                                trackPosCovMat,
-                                                vert -> getConstraintCov());
->>>>>>> 6a7628df
+      return  DistanceTools::trackToVtxDistErr(tagParticle -> getTrackFitResult() -> getPosition(),
+                                               tagParticle -> getMomentum(),
+                                               vert -> getConstraintCenter(),
+                                               trackPosCovMat,
+                                               vert -> getConstraintCov());
 
 
     }
@@ -591,23 +564,14 @@
       auto* vert = part->getRelatedTo<TagVertex>();
       if (!vert) return realNaN;
 
-<<<<<<< HEAD
+      if (!vert) return realNaN;
+
       const Particle* particle(vert->getVtxFitParticle(trackIndexInt));
       if (!particle) return realNaN;
-=======
-      if (!vert) return result;
-
-      const Particle* particle(vert->getVtxFitParticle(trackIndexInt));
-      if (!particle) return result;
-
-      result = DistanceTools::trackToVtxDist(particle -> getTrackFitResult() -> getPosition(),
-                                             particle -> getMomentum(),
-                                             vert -> getTagVertex());
->>>>>>> 6a7628df
-
-      return DistanceTools::trackToVtxDist(particle -> getTrackFitResult() -> getPosition(),
-                                           particle -> getMomentum(),
-                                           vert -> getTagVertex());
+
+      return  DistanceTools::trackToVtxDist(particle -> getTrackFitResult() -> getPosition(),
+                                            particle -> getMomentum(),
+                                            vert -> getTagVertex());
     }
 
     double tagTrackDistanceToTagVErr(const Particle* part, const std::vector<double>& trackIndex)
@@ -619,11 +583,7 @@
       if (!vert) return realNaN;
 
       const Particle* tagParticle(vert->getVtxFitParticle(trackIndexInt));
-<<<<<<< HEAD
       if (!tagParticle) return realNaN;
-=======
-      if (!tagParticle) return result;
->>>>>>> 6a7628df
 
       //recover the covariance matrix associated to the position of the tag track
 
@@ -635,19 +595,11 @@
 
       TMatrixDSym emptyMat(3);
 
-<<<<<<< HEAD
-      return  DistanceTools::trackToVtxDistErr(tagParticle->getTrackFitResult()->getPosition(),
-                                               tagParticle->getMomentum(),
-                                               vert->getTagVertex(),
+      return  DistanceTools::trackToVtxDistErr(tagParticle-> getTrackFitResult() -> getPosition(),
+                                               tagParticle -> getMomentum(),
+                                               vert -> getTagVertex(),
                                                trackPosCovMat,
                                                emptyMat);
-=======
-      result = DistanceTools::trackToVtxDistErr(tagParticle-> getTrackFitResult() -> getPosition(),
-                                                tagParticle -> getMomentum(),
-                                                vert -> getTagVertex(),
-                                                trackPosCovMat,
-                                                emptyMat);
->>>>>>> 6a7628df
 
     }
 
@@ -660,11 +612,7 @@
       if (!vert) return realNaN;
 
       const MCParticle* mcParticle(vert -> getVtxFitMCParticle(trackIndexInt));
-<<<<<<< HEAD
       if (!mcParticle) return realNaN;
-=======
-      if (!mcParticle) return result;
->>>>>>> 6a7628df
 
       TVector3 mcTagV(vert->getMCTagVertex());
 
@@ -686,11 +634,7 @@
       if (!vert) return vecNaN;
 
       const MCParticle* mcParticle(vert -> getVtxFitMCParticle(trackIndexInt));
-<<<<<<< HEAD
       if (!mcParticle) return vecNaN;
-=======
-      if (!mcParticle) return result;
->>>>>>> 6a7628df
 
       TVector3 mcTagV(vert->getMCTagVertex());
 
@@ -730,11 +674,7 @@
       if (!vert) return vecNaN;
 
       const MCParticle* mcParticle(vert -> getVtxFitMCParticle(trackIndexInt));
-<<<<<<< HEAD
       if (!mcParticle) return vecNaN;
-=======
-      if (!mcParticle) return result;
->>>>>>> 6a7628df
 
       return mcParticle->getMomentum();
     }
@@ -766,11 +706,7 @@
       if (!vert) return vecNaN;
 
       const MCParticle* mcParticle(vert -> getVtxFitMCParticle(trackIndexInt));
-<<<<<<< HEAD
       if (!mcParticle) return vecNaN;
-=======
-      if (!mcParticle) return result;
->>>>>>> 6a7628df
 
       return mcParticle->getProductionVertex();
     }
