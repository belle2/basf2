--- conflicted
+++ resolved
@@ -445,55 +445,6 @@
 
 
     VARIABLE_GROUP("Tracking");
-<<<<<<< HEAD
-    REGISTER_VARIABLE("d0Pull", getHelixD0Pull,     "(mc-meas)/err_meas for d0", Manager::VariableDataType::c_double);
-    REGISTER_VARIABLE("phi0Pull", getHelixPhi0Pull,     "(mc-meas)/err_meas for phi0", Manager::VariableDataType::c_double);
-    REGISTER_VARIABLE("omegaPull", getHelixOmegaPull,     "(mc-meas)/err_meas for omega", Manager::VariableDataType::c_double);
-    REGISTER_VARIABLE("z0Pull", getHelixZ0Pull,     "(mc-meas)/err_meas for z0", Manager::VariableDataType::c_double);
-    REGISTER_VARIABLE("tanLambdaPull", getHelixTanLambdaPull,     "(mc-meas)/err_meas for tanLambda",
-                      Manager::VariableDataType::c_double);
-
-    REGISTER_VARIABLE("nCDCHits", trackNCDCHits,     "Number of CDC hits associated to the track", Manager::VariableDataType::c_double);
-    REGISTER_VARIABLE("nSVDHits", trackNSVDHits,     "Number of SVD hits associated to the track", Manager::VariableDataType::c_double);
-    REGISTER_VARIABLE("nPXDHits", trackNPXDHits,     "Number of PXD hits associated to the track", Manager::VariableDataType::c_double);
-    REGISTER_VARIABLE("nVXDHits", trackNVXDHits,     "Number of PXD and SVD hits associated to the track",
-                      Manager::VariableDataType::c_double);
-    REGISTER_VARIABLE("ndf",      trackNDF,
-                      R"DOC(Number of degrees of freedom of the track fit. Note that it is not NHIT-5 due to outlier hit rejection.
-For mdst versions < 5.1, returns quiet_NaN().)DOC", Manager::VariableDataType::c_double);
-    REGISTER_VARIABLE("chi2",      trackChi2,
-                      R"DOC(Chi2 of the track fit.
-Computed based on pValue and ndf. Note that for pValue exactly equal to 0 it returns infinity(). 
-For mdst versions < 5.1, returns quiet_NaN().)DOC", Manager::VariableDataType::c_double);
-    REGISTER_VARIABLE("firstSVDLayer", trackFirstSVDLayer,     "First activated SVD layer associated to the track",
-                      Manager::VariableDataType::c_double);
-    REGISTER_VARIABLE("firstPXDLayer", trackFirstPXDLayer,     "First activated PXD layer associated to the track",
-                      Manager::VariableDataType::c_double);
-    REGISTER_VARIABLE("firstCDCLayer", trackFirstCDCLayer,     "First activated CDC layer associated to the track",
-                      Manager::VariableDataType::c_double);
-    REGISTER_VARIABLE("lastCDCLayer", trackLastCDCLayer, "Last CDC layer associated to the track", Manager::VariableDataType::c_double);
-    REGISTER_VARIABLE("d0",        trackD0,        "Signed distance to the POCA in the r-phi plane",
-                      Manager::VariableDataType::c_double);
-    REGISTER_VARIABLE("phi0",      trackPhi0,      "Angle of the transverse momentum in the r-phi plane",
-                      Manager::VariableDataType::c_double);
-    REGISTER_VARIABLE("omega",     trackOmega,     "Curvature of the track", Manager::VariableDataType::c_double);
-    REGISTER_VARIABLE("z0",        trackZ0,        "z coordinate of the POCA", Manager::VariableDataType::c_double);
-    REGISTER_VARIABLE("tanLambda", trackTanLambda, "Slope of the track in the r-z plane", Manager::VariableDataType::c_double);
-    REGISTER_VARIABLE("d0Err",        trackD0Error,        "Error of signed distance to the POCA in the r-phi plane",
-                      Manager::VariableDataType::c_double);
-    REGISTER_VARIABLE("phi0Err",      trackPhi0Error,      "Error of angle of the transverse momentum in the r-phi plane",
-                      Manager::VariableDataType::c_double);
-    REGISTER_VARIABLE("omegaErr",     trackOmegaError,     "Error of curvature of the track", Manager::VariableDataType::c_double);
-    REGISTER_VARIABLE("z0Err",        trackZ0Error,        "Error of z coordinate of the POCA", Manager::VariableDataType::c_double);
-    REGISTER_VARIABLE("tanLambdaErr", trackTanLambdaError, "Error of slope of the track in the r-z plane",
-                      Manager::VariableDataType::c_double);
-    REGISTER_VARIABLE("pValue", trackPValue, "chi2 probability of the track fit", Manager::VariableDataType::c_double);
-    REGISTER_VARIABLE("trackFitHypothesisPDG", trackFitHypothesisPDG, "PDG code of the track hypothesis actually used for the fit",
-                      Manager::VariableDataType::c_double);
-    REGISTER_VARIABLE("trackNECLClusters", trackNECLClusters,
-                      "Number ecl clusters matched to the track. This is always 0 or 1 with newer versions of ECL reconstruction.",
-                      Manager::VariableDataType::c_double);
-=======
     REGISTER_VARIABLE("d0Pull", getHelixD0Pull,     R"DOC(
 The pull of the tracking parameter :math:`d_0` for the reconstructed
 pattern-recognition track, with respect to the MC track. That is:
@@ -506,7 +457,7 @@
 
 Returns NaN if no MC particle is related or if called on something other than a
 track-based particle.
-    )DOC");
+    )DOC", Manager::VariableDataType::c_double);
     REGISTER_VARIABLE("phi0Pull", getHelixPhi0Pull, R"DOC(
 The pull of the tracking parameter :math:`\phi_0` for the reconstructed
 pattern-recognition track, with respect to the MC track.  That is:
@@ -519,7 +470,7 @@
 
 Returns NaN if no MC particle is related or if called on something other than a
 track-based particle.
-    )DOC");
+    )DOC", Manager::VariableDataType::c_double);
     REGISTER_VARIABLE("omegaPull", getHelixOmegaPull, R"DOC(
 The pull of the tracking parameter :math:`\omega` for the reconstructed
 pattern-recognition track, with respect to the MC track.  That is:
@@ -532,7 +483,7 @@
 
 Returns NaN if no MC particle is related or if called on something other than a
 track-based particle.
-    )DOC");
+    )DOC", Manager::VariableDataType::c_double);
     REGISTER_VARIABLE("z0Pull", getHelixZ0Pull, R"DOC(
 The pull of the tracking parameter :math:`z_0` for the reconstructed
 pattern-recognition track, with respect to the MC track.  That is:
@@ -545,7 +496,7 @@
 
 Returns NaN if no MC particle is related or if called on something other than a
 track-based particle.
-    )DOC");
+    )DOC", Manager::VariableDataType::c_double);
     REGISTER_VARIABLE("tanLambdaPull", getHelixTanLambdaPull, R"DOC(
 The pull of the tracking parameter :math:`\tan\lambda` for the reconstructed
 pattern-recognition track, with respect to the MC track.  That is:
@@ -558,7 +509,7 @@
 
 Returns NaN if no MC particle is related or if called on something other than a
 track-based particle.
-    )DOC");
+    )DOC", Manager::VariableDataType::c_double);
     REGISTER_VARIABLE("nCDCHits", trackNCDCHits,
                       "The number of CDC hits associated to the track. Returns NaN if called for something other than a track-based particle.");
     REGISTER_VARIABLE("nSVDHits", trackNSVDHits,
@@ -577,7 +528,7 @@
 
 Returns NaN if called for something other than a track-based particle, or for
 mdst files processed with basf2 versions older than ``release-05-01``.
-    )DOC");
+    )DOC", Manager::VariableDataType::c_double);
     REGISTER_VARIABLE("chi2",      trackChi2, R"DOC(
 Returns the :math:`\chi^2` of the track fit.  This is actually computed based on
 :b2:var:`pValue` and :b2:var:`ndf`. 
@@ -586,7 +537,7 @@
 
 Returns NaN if called for something other than a track-based particle, or for
 mdst files processed with basf2 versions older than ``release-05-01``.
-    )DOC");
+    )DOC", Manager::VariableDataType::c_double);
     REGISTER_VARIABLE("firstSVDLayer", trackFirstSVDLayer,
                       "The first activated SVD layer associated to the track. Returns NaN if called for something other than a track-based particle.");
     REGISTER_VARIABLE("firstPXDLayer", trackFirstPXDLayer,
@@ -607,18 +558,18 @@
         study or some debugging).
 
 Returns NaN if called for something other than a track-based particle.
-    )DOC");
+    )DOC", Manager::VariableDataType::c_double);
     REGISTER_VARIABLE("phi0", trackPhi0, R"DOC(
 Returns the tracking parameter :math:`\phi_0`, the angle of the transverse
 momentum in the :math:`r-\phi` plane.
 
 Returns NaN if called for something other than a track-based particle.
-    )DOC");
+    )DOC", Manager::VariableDataType::c_double);
     REGISTER_VARIABLE("omega", trackOmega, R"DOC(
 Returns the tracking parameter :math:`\omega`, the curvature of the track.
 
 Returns NaN if called for something other than a track-based particle."
-    )DOC");
+    )DOC", Manager::VariableDataType::c_double);
     REGISTER_VARIABLE("z0", trackZ0, R"DOC(
 Returns the tracking parameter :math:`z_0`, the z-coordinate of the
 point-of-closest-approach (POCA).
@@ -631,12 +582,12 @@
         study or some debugging).
 
 Returns NaN if called for something other than a track-based particle.
-    )DOC");
+    )DOC", Manager::VariableDataType::c_double);
     REGISTER_VARIABLE("tanLambda", trackTanLambda, R"DOC(
 Returns :math:`\tan\lambda`, the slope of the track in the :math:`r-z` plane.
 
 Returns NaN if called for something other than a track-based particle.
-    )DOC");
+    )DOC", Manager::VariableDataType::c_double);
     REGISTER_VARIABLE("d0Err", trackD0Error, R"DOC(
 Returns the uncertainty on :math:`d_0`, the signed distance to the
 point-of-closest-approach (POCA) in the :math:`r-\phi` plane.
@@ -644,7 +595,7 @@
 .. seealso:: :b2:var:`d0`, :b2:var:`d0Pull`
 
 Returns NaN if called for something other than a track-based particle.
-    )DOC");
+    )DOC", Manager::VariableDataType::c_double);
     REGISTER_VARIABLE("phi0Err", trackPhi0Error, R"DOC(
 Returns the uncertainty on :math:`\phi_0`, the angle of the transverse momentum
 in the :math:`r-\phi` plane. 
@@ -652,14 +603,14 @@
 .. seealso:: :b2:var:`phi0`, :b2:var:`phi0Pull`
 
 Returns NaN if called for something other than a track-based particle.
-    )DOC");
+    )DOC", Manager::VariableDataType::c_double);
     REGISTER_VARIABLE("omegaErr", trackOmegaError, R"DOC(
 Returns the uncertainty on :math:`\omega`, the curvature of the track. 
 
 .. seealso:: :b2:var:`omega`, :b2:var:`omegaPull`
 
 Returns NaN if called for something other than a track-based particle.
-    )DOC");
+    )DOC", Manager::VariableDataType::c_double);
     REGISTER_VARIABLE("z0Err", trackZ0Error, R"DOC(
 Returns the uncertainty on :math:`z_0`, the z-coordinate of the
 point-of-closest-approach (POCA). 
@@ -667,7 +618,7 @@
 .. seealso:: :b2:var:`z0`, :b2:var:`z0Pull`
 
 Returns NaN if called for something other than a track-based particle."
-    )DOC");
+    )DOC", Manager::VariableDataType::c_double);
     REGISTER_VARIABLE("tanLambdaErr", trackTanLambdaError, R"DOC(
 Returns the uncertainty on :math:`\tan\lambda`, the slope of the track in the
 :math:`r-z` plane.
@@ -675,7 +626,7 @@
 .. seealso:: :b2:var:`tanLambda`, :b2:var:`tanLambdaPull`
 
 Returns NaN if called for something other than a track-based particle.
-    )DOC");
+    )DOC", Manager::VariableDataType::c_double);
     REGISTER_VARIABLE("pValue", trackPValue, R"DOC(
 The :math:`\chi^2` probability of the **track** fit.
 
@@ -688,11 +639,11 @@
         See :b2:var:`chiProb` (you probably want this for high-level analysis).
 
 Returns NaN if called for something other than a track-based particle.
-    )DOC");
+    )DOC", Manager::VariableDataType::c_double);
     REGISTER_VARIABLE("trackFitHypothesisPDG", trackFitHypothesisPDG, R"DOC(
 Returns the PDG code of the track hypothesis actually used for the fit. 
 Returns NaN if called for something other than a track-based particle.
-    )DOC");
+    )DOC", Manager::VariableDataType::c_double);
     REGISTER_VARIABLE("trackNECLClusters", trackNECLClusters, R"DOC(
 Returns a count of the number of ECLClusters matched to the track.  This is
 always 0 or 1 with newer versions of ECL reconstruction.
@@ -715,65 +666,41 @@
               ma.fillParticleList("e+:unmatched2", "trackNECLClusters == 0", path)
 
 Returns NaN if called for something other than a track-based particle.
-    )DOC");
->>>>>>> bb69d1b0
+    )DOC", Manager::VariableDataType::c_double);
     REGISTER_VARIABLE("helixExtTheta", trackHelixExtTheta,
                       "Returns theta of extrapolated helix parameters (parameters (in cm): radius, z fwd, z bwd)", Manager::VariableDataType::c_double);
     REGISTER_VARIABLE("helixExtPhi", trackHelixExtPhi,
                       "Returns phi of extrapolated helix parameters (parameters (in cm): radius, z fwd, z bwd)", Manager::VariableDataType::c_double);
 
-<<<<<<< HEAD
-    REGISTER_VARIABLE("nExtraCDCHits", nExtraCDCHits, "[Eventbased] The number of CDC hits in the event not assigned to any track",
-                      Manager::VariableDataType::c_double);
-    REGISTER_VARIABLE("nExtraCDCHitsPostCleaning", nExtraCDCHitsPostCleaning,
-                      "[Eventbased] The number of CDC hits in the event not assigned to any track nor very likely beam background (i.e. hits that survive a cleanup selection)",
-                      Manager::VariableDataType::c_double);
-    REGISTER_VARIABLE("hasExtraCDCHitsInLayer(i)", hasExtraCDCHitsInLayer,
-                      "[Eventbased] Returns 1 if a non-assigned hit exists in the specified CDC layer", Manager::VariableDataType::c_double);
-    REGISTER_VARIABLE("hasExtraCDCHitsInSuperLayer(i)", hasExtraCDCHitsInSuperLayer,
-                      "[Eventbased] Returns 1 if a non-assigned hit exists in the specified CDC SuperLayer", Manager::VariableDataType::c_double);
-    REGISTER_VARIABLE("nExtraCDCSegments", nExtraCDCSegments, "[Eventbased] The number of CDC segments not assigned to any track",
-                      Manager::VariableDataType::c_double);
-    // TODO: once the Tracking group fill the dataobject these can be
-    // uncommented - at the moment they are not filled, so leave out
-    //REGISTER_VARIABLE("nExtraVXDHitsInLayer(i)", nExtraVXDHitsInLayer,
-    //"[Eventbased] The number VXD hits not assigned in the specified VXD layer", Manager::VariableDataType::c_double);
-    //REGISTER_VARIABLE("nExtraVXDHits", nExtraVXDHits, "[Eventbased] The number of VXD hits not assigned to any track", Manager::VariableDataType::c_double);
-    //REGISTER_VARIABLE("svdFirstSampleTime", svdFirstSampleTime, "[Eventbased] The time of first SVD sample relatvie to event T0", Manager::VariableDataType::c_double);
-    REGISTER_VARIABLE("trackFindingFailureFlag", trackFindingFailureFlag,
-                      "[Eventbased] A flag set by the tracking if there is reason to assume there was a track in the event missed by the tracking, "
-                      "or the track finding was (partly) aborted for this event.", Manager::VariableDataType::c_double);
-
-=======
     REGISTER_VARIABLE("nExtraCDCHits", nExtraCDCHits, R"DOC(
 [Eventbased] The number of CDC hits in the event not assigned to any track.
 
 Returns NaN if there is no event-level tracking information available.
-    )DOC");
+    )DOC", Manager::VariableDataType::c_double);
     REGISTER_VARIABLE("nExtraCDCHitsPostCleaning", nExtraCDCHitsPostCleaning, R"DOC(
 [Eventbased] Returns a count of the number of CDC hits in the event not assigned
 to any track nor very likely beam background (i.e. hits that survive a cleanup
 selection).
 
 Returns NaN if there is no event-level tracking information available.
-    )DOC");
+    )DOC", Manager::VariableDataType::c_double);
     REGISTER_VARIABLE("hasExtraCDCHitsInLayer(i)", hasExtraCDCHitsInLayer, R"DOC(
 [Eventbased] Returns 1 if a non-assigned hit exists in the specified CDC layer,
 0 otherwise.
 
 Returns NaN if there is no event-level tracking information available.
-    )DOC");
+    )DOC", Manager::VariableDataType::c_double);
     REGISTER_VARIABLE("hasExtraCDCHitsInSuperLayer(i)", hasExtraCDCHitsInSuperLayer, R"DOC(
 [Eventbased] Returns 1 if a non-assigned hit exists in the specified CDC
 SuperLayer, 0 otherwise.
 
 Returns NaN if there is no event-level tracking information available.
-    )DOC");
+    )DOC", Manager::VariableDataType::c_double);
     REGISTER_VARIABLE("nExtraCDCSegments", nExtraCDCSegments, R"DOC(
 [Eventbased] Returns the number of CDC segments not assigned to any track.
 
 Returns NaN if there is no event-level tracking information available.
-    )DOC");
+    )DOC", Manager::VariableDataType::c_double);
     // TODO: once the Tracking group fill the dataobject these can be
     // uncommented - at the moment they are not filled, so leave out
     //REGISTER_VARIABLE("nExtraVXDHitsInLayer(i)", nExtraVXDHitsInLayer,
@@ -784,9 +711,8 @@
 [Eventbased] Returns a flag set by the tracking if there is reason to assume
 there was a track in the event missed by the tracking, or the track finding was
 (partly) aborted for this event.
->>>>>>> bb69d1b0
 
 Returns NaN if there is no event-level tracking information available.
-    )DOC");
+    )DOC", Manager::VariableDataType::c_double);
   }
 }