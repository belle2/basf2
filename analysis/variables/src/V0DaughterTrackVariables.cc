--- conflicted
+++ resolved
@@ -44,35 +44,6 @@
       return trackNHits(daughter, det);
     }
 
-<<<<<<< HEAD
-    double v0DaughterTrackNCDCHits(const Particle* part, const std::vector<double>& daughterID)
-    {
-      return getV0DaughterTrackDetNHits(part, daughterID[0], Const::EDetector::CDC);
-    }
-
-    double v0DaughterTrackNSVDHits(const Particle* part, const std::vector<double>& daughterID)
-    {
-      return getV0DaughterTrackDetNHits(part, daughterID[0], Const::EDetector::SVD);
-    }
-
-    double v0DaughterTrackNPXDHits(const Particle* part, const std::vector<double>& daughterID)
-    {
-      return getV0DaughterTrackDetNHits(part, daughterID[0], Const::EDetector::PXD);
-    }
-
-    double v0DaughterTrackNVTXHits(const Particle* part, const std::vector<double>& daughterID)
-    {
-      return getV0DaughterTrackDetNHits(part, daughterID[0], Const::EDetector::VTX);
-    }
-
-    double v0DaughterTrackNVXDHits(const Particle* part, const std::vector<double>& daughterID)
-    {
-      return v0DaughterTrackNPXDHits(part, daughterID) + v0DaughterTrackNSVDHits(part, daughterID) + v0DaughterTrackNVTXHits(part,
-             daughterID);
-    }
-
-=======
->>>>>>> e1eac117
     double v0DaughterTrackNRemovedHits(const Particle* part, const std::vector<double>& daughterID)
     {
       // returns 0 if called for non-V0 particles
@@ -91,105 +62,6 @@
       return nHitsBeforeRemoval - nHitsAfterRemoval;
     }
 
-<<<<<<< HEAD
-    double v0DaughterTrackFirstSVDLayer(const Particle* part, const std::vector<double>& daughterID)
-    {
-      auto daughter = part->getDaughter(daughterID[0]);
-      return trackFirstSVDLayer(daughter);
-    }
-
-    double v0DaughterTrackFirstPXDLayer(const Particle* part, const std::vector<double>& daughterID)
-    {
-      auto daughter = part->getDaughter(daughterID[0]);
-      return trackFirstPXDLayer(daughter);
-    }
-
-    double v0DaughterTrackFirstVTXLayer(const Particle* part, const std::vector<double>& daughterID)
-    {
-      auto daughter = part->getDaughter(daughterID[0]);
-      return trackFirstVTXLayer(daughter);
-    }
-
-    double v0DaughterTrackFirstCDCLayer(const Particle* part, const std::vector<double>& daughterID)
-    {
-      auto daughter = part->getDaughter(daughterID[0]);
-      return trackFirstCDCLayer(daughter);
-    }
-
-    double v0DaughterTrackLastCDCLayer(const Particle* part, const std::vector<double>& daughterID)
-    {
-      auto daughter = part->getDaughter(daughterID[0]);
-      return trackLastCDCLayer(daughter);
-    }
-
-    double v0DaughterTrackPValue(const Particle* part, const std::vector<double>& daughterID)
-    {
-      auto daughter = part->getDaughter(daughterID[0]);
-      return trackPValue(daughter);
-    }
-
-    double v0DaughterTrackD0(const Particle* part, const std::vector<double>& daughterID)
-    {
-      auto daughter = part->getDaughter(daughterID[0]);
-      return trackD0(daughter);
-    }
-
-    double v0DaughterTrackPhi0(const Particle* part, const std::vector<double>& daughterID)
-    {
-      auto daughter = part->getDaughter(daughterID[0]);
-      return trackPhi0(daughter);
-    }
-
-    double v0DaughterTrackOmega(const Particle* part, const std::vector<double>& daughterID)
-    {
-      auto daughter = part->getDaughter(daughterID[0]);
-      return trackOmega(daughter);
-    }
-
-    double v0DaughterTrackZ0(const Particle* part, const std::vector<double>& daughterID)
-    {
-      auto daughter = part->getDaughter(daughterID[0]);
-      return trackZ0(daughter);
-    }
-
-    double v0DaughterTrackTanLambda(const Particle* part, const std::vector<double>& daughterID)
-    {
-      auto daughter = part->getDaughter(daughterID[0]);
-      return trackTanLambda(daughter);
-    }
-
-    double v0DaughterTrackD0Error(const Particle* part, const std::vector<double>& daughterID)
-    {
-      auto daughter = part->getDaughter(daughterID[0]);
-      return trackD0Error(daughter);
-    }
-
-    double v0DaughterTrackPhi0Error(const Particle* part, const std::vector<double>& daughterID)
-    {
-      auto daughter = part->getDaughter(daughterID[0]);
-      return trackPhi0Error(daughter);
-    }
-
-    double v0DaughterTrackOmegaError(const Particle* part, const std::vector<double>& daughterID)
-    {
-      auto daughter = part->getDaughter(daughterID[0]);
-      return trackOmegaError(daughter);
-    }
-
-    double v0DaughterTrackZ0Error(const Particle* part, const std::vector<double>& daughterID)
-    {
-      auto daughter = part->getDaughter(daughterID[0]);
-      return trackZ0Error(daughter);
-    }
-
-    double v0DaughterTrackTanLambdaError(const Particle* part, const std::vector<double>& daughterID)
-    {
-      auto daughter = part->getDaughter(daughterID[0]);
-      return trackTanLambdaError(daughter);
-    }
-
-=======
->>>>>>> e1eac117
     double v0DaughterD0(const Particle* particle, const std::vector<double>& daughterID)
     {
       if (!particle)
@@ -726,112 +598,8 @@
 
     VARIABLE_GROUP("V0Daughter");
 
-<<<<<<< HEAD
-    REGISTER_VARIABLE("v0DaughterNCDCHits(i)", v0DaughterTrackNCDCHits, "Number of CDC hits associated to the i-th daughter track");
-    MAKE_DEPRECATED("v0DaughterNCDCHits", true, "light-2104-poseidon", R"DOC(
-                     The same value can be calculated with the more generic variable `nCDCHits`,
-                     so replace the current call with ``daughter(i, nCDCHits)``.)DOC");
-    REGISTER_VARIABLE("v0DaughterNSVDHits(i)", v0DaughterTrackNSVDHits, "Number of SVD hits associated to the i-th daughter track");
-    MAKE_DEPRECATED("v0DaughterNSVDHits", true, "light-2104-poseidon", R"DOC(
-                     The same value can be calculated with the more generic variable `nSVDHits`,
-                     so replace the current call with ``daughter(i, nSVDHits)``.)DOC");
-    REGISTER_VARIABLE("v0DaughterNPXDHits(i)", v0DaughterTrackNPXDHits, "Number of PXD hits associated to the i-th daughter track");
-    MAKE_DEPRECATED("v0DaughterNPXDHits", true, "light-2104-poseidon", R"DOC(
-                     The same value can be calculated with the more generic variable `nPXDHits`,
-                     so replace the current call with ``daughter(i, nPXDHits)``.)DOC");
-
-    REGISTER_VARIABLE("v0DaughterNVTXHits(i)", v0DaughterTrackNVTXHits, "Number of VTX hits associated to the i-th daughter track");
-    // FIXME: Not sure whether this should be included, as so far there is no official light release with the VTX variables
-    // MAKE_DEPRECATED("v0DaughterNVTXHits(i)", false, "light-2104-poseidon", R"DOC(
-    //                  The same value can be calculated with the more generic variable `nVTXHits`,
-    //                  so replace the current call with ``daughter(i, nVTXHits)``.)DOC");
-
-    REGISTER_VARIABLE("v0DaughterNVXDHits(i)", v0DaughterTrackNVXDHits, "Number of PXD+SVD hits associated to the i-th daughter track");
-    MAKE_DEPRECATED("v0DaughterNVXDHits", true, "light-2104-poseidon", R"DOC(
-                     The same value can be calculated with the more generic variable `nVXDHits`,
-                     so replace the current call with ``daughter(i, nVXDHits)``.)DOC");
     REGISTER_VARIABLE("v0DaughterNRemovedHits(i)", v0DaughterTrackNRemovedHits,
                       "The number of the i-th daughter track hits removed in V0Finder. Returns 0 if called for something other than V0 daughters.");
-    REGISTER_VARIABLE("v0DaughterFirstSVDLayer(i)", v0DaughterTrackFirstSVDLayer,
-                      "First activated SVD layer associated to the i-th daughter track");
-    MAKE_DEPRECATED("v0DaughterFirstSVDLayer", true, "light-2104-poseidon", R"DOC(
-                     The same value can be calculated with the more generic variable `firstSVDLayer`,
-                     so replace the current call with ``daughter(i, firstSVDLayer)``.)DOC");
-    REGISTER_VARIABLE("v0DaughterFirstPXDLayer(i)", v0DaughterTrackFirstPXDLayer,
-                      "First activated PXD layer associated to the i-th daughter track");
-    MAKE_DEPRECATED("v0DaughterFirstPXDLayer", true, "light-2104-poseidon", R"DOC(
-                     The same value can be calculated with the more generic variable `firstPXDLayer`,
-                     so replace the current call with ``daughter(i, firstPXDLayer)``.)DOC");
-    REGISTER_VARIABLE("v0DaughterFirstVTXLayer(i)", v0DaughterTrackFirstVTXLayer,
-                      "First activated VTX layer associated to the i-th daughter track");
-    // FIXME: Not sure whether this should be included, as so far there is no official light release with the VTX variables
-    // MAKE_DEPRECATED("v0DaughterFirstVTXLayer(i)", false, "light-2104-poseidon", R"DOC(
-    //                  The same value can be calculated with the more generic variable `firstVTXLayer`,
-    //                  so replace the current call with ``daughter(i, firstVTXLayer)``.)DOC");
-    REGISTER_VARIABLE("v0DaughterFirstCDCLayer(i)", v0DaughterTrackFirstCDCLayer,
-                      "First activated CDC layer associated to the i-th daughter track");
-    MAKE_DEPRECATED("v0DaughterFirstCDCLayer", true, "light-2104-poseidon", R"DOC(
-                     The same value can be calculated with the more generic variable `firstCDCLayer`,
-                     so replace the current call with ``daughter(i, firstCDCLayer)``.)DOC");
-    REGISTER_VARIABLE("v0DaughterLastCDCLayer(i)",  v0DaughterTrackLastCDCLayer,
-                      "Last CDC layer associated to the i-th daughter track");
-    MAKE_DEPRECATED("v0DaughterLastCDCLayer", true, "light-2104-poseidon", R"DOC(
-                     The same value can be calculated with the more generic variable `lastCDCLayer`,
-                     so replace the current call with ``daughter(i, lastCDCLayer)``.)DOC");
-    REGISTER_VARIABLE("v0DaughterPValue(i)", v0DaughterTrackPValue,
-                      "chi2 probalility of the i-th daughter track fit");
-    MAKE_DEPRECATED("v0DaughterPValue", true, "light-2104-poseidon", R"DOC(
-                     The same value can be calculated with the more generic variable `pValue`,
-                     so replace the current call with ``daughter(i, pValue)``.)DOC");
-    /// helix parameters
-    REGISTER_VARIABLE("v0DaughterD0(i)",        v0DaughterTrackD0,        "d0 of the i-th daughter track fit\n\n", "cm");
-    MAKE_DEPRECATED("v0DaughterD0", true, "light-2104-poseidon", R"DOC(
-                     The same value can be calculated with the more generic variable `d0`,
-                     so replace the current call with ``daughter(i, d0)``.)DOC");
-    REGISTER_VARIABLE("v0DaughterPhi0(i)",      v0DaughterTrackPhi0,      "phi0 of the i-th daughter track fit\n\n", "rad");
-    MAKE_DEPRECATED("v0DaughterPhi0", true, "light-2104-poseidon", R"DOC(
-                 The same value can be calculated with the more generic variable `phi0`,
-                 so replace the current call with ``daughter(i, phi0)``.)DOC");
-    REGISTER_VARIABLE("v0DaughterOmega(i)",     v0DaughterTrackOmega,     "omega of the i-th daughter track fit\n\n",
-                      ":math:`\\text{cm}^{-1}`");
-    MAKE_DEPRECATED("v0DaughterOmega", true, "light-2104-poseidon", R"DOC(
-                     The same value can be calculated with the more generic variable `omega`,
-                     so replace the current call with ``daughter(i, omega)``.)DOC");
-    REGISTER_VARIABLE("v0DaughterZ0(i)",        v0DaughterTrackZ0,        "z0 of the i-th daughter track fit\n\n", "cm");
-    MAKE_DEPRECATED("v0DaughterZ0", true, "light-2104-poseidon", R"DOC(
-                     The same value can be calculated with the more generic variable `z0`,
-                     so replace the current call with ``daughter(i, z0)``.)DOC");
-    REGISTER_VARIABLE("v0DaughterTanLambda(i)", v0DaughterTrackTanLambda, "tan(lambda) of the i-th daughter track fit");
-    MAKE_DEPRECATED("v0DaughterTanLambda", true, "light-2104-poseidon", R"DOC(
-                     The same value can be calculated with the more generic variable `tanLambda`,
-                     so replace the current call with ``daughter(i, tanLambda)``.)DOC");
-    /// error of helix parameters
-    REGISTER_VARIABLE("v0DaughterD0Error(i)", v0DaughterTrackD0Error, "d0 error of the i-th daughter track fit\n\n", "cm");
-    MAKE_DEPRECATED("v0DaughterD0Error", true, "light-2104-poseidon", R"DOC(
-                     The same value can be calculated with the more generic variable `d0Err`,
-                     so replace the current call with ``daughter(i, d0Err)``.)DOC");
-    REGISTER_VARIABLE("v0DaughterPhi0Error(i)", v0DaughterTrackPhi0Error, "phi0 error of the i-th daughter track fit\n\n", "rad");
-    MAKE_DEPRECATED("v0DaughterPhi0Error", true, "light-2104-poseidon", R"DOC(
-                     The same value can be calculated with the more generic variable `phi0Err`,
-                     so replace the current call with ``daughter(i, phi0Err)``.)DOC");
-    REGISTER_VARIABLE("v0DaughterOmegaError(i)", v0DaughterTrackOmegaError, "omega error of the i-th daughter track fit\n\n",
-                      ":math:`\\text{cm}^{-1}`");
-    MAKE_DEPRECATED("v0DaughterOmegaError", true, "light-2104-poseidon", R"DOC(
-                     The same value can be calculated with the more generic variable `omegaErr`,
-                     so replace the current call with ``daughter(i, omegaErr)``.)DOC");
-    REGISTER_VARIABLE("v0DaughterZ0Error(i)", v0DaughterTrackZ0Error, "z0 error of the i-th daughter track fit\n\n", "cm");
-    MAKE_DEPRECATED("v0DaughterZ0Error", true, "light-2104-poseidon", R"DOC(
-                     The same value can be calculated with the more generic variable `z0Err`,
-                     so replace the current call with ``daughter(i, z0Err)``.)DOC");
-    REGISTER_VARIABLE("v0DaughterTanLambdaError(i)", v0DaughterTrackTanLambdaError, "tan(lambda) error of the i-th daughter track fit");
-    MAKE_DEPRECATED("v0DaughterTanLambdaError", true, "light-2104-poseidon", R"DOC(
-                     The same value can be calculated with the more generic variable `tanLambdaErr`,
-                     so replace the current call with ``daughter(i, tanLambdaErr)``.)DOC");
-
-=======
-    REGISTER_VARIABLE("v0DaughterNRemovedHits(i)", v0DaughterTrackNRemovedHits,
-                      "The number of the i-th daughter track hits removed in V0Finder. Returns 0 if called for something other than V0 daughters.");
->>>>>>> e1eac117
     /// V0 daughter helix parameters with V0 vertex as pivot
     REGISTER_VARIABLE("V0d0(id)", v0DaughterD0,
                       "Return the d0 impact parameter of a V0's daughter with daughterID index with the V0 vertex point as a pivot for the track.\n\n",
