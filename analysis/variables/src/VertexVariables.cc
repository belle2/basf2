--- conflicted
+++ resolved
@@ -52,7 +52,6 @@
         return mcparticle->getDecayVertex().Z();
       }
       return std::numeric_limits<double>::quiet_NaN();
-<<<<<<< HEAD
     }
 
     double particleMCRho(const Particle* part)
@@ -71,106 +70,52 @@
         static DBObjPtr<BeamSpot> beamSpotDB;
         const auto& frame = ReferenceFrame::GetCurrent();
         return frame.getVertex(mcparticle->getDecayVertex() - beamSpotDB->getIPPosition()).X();
-=======
-    }
-
-    double particleMCRho(const Particle* part)
-    {
-      auto* mcparticle = part->getRelatedTo<MCParticle>();
-      if (mcparticle) {
-        return mcparticle->getDecayVertex().Perp();
->>>>>>> e3a24278
-      }
-      return std::numeric_limits<double>::quiet_NaN();
-    }
-
-<<<<<<< HEAD
+      }
+      return std::numeric_limits<double>::quiet_NaN();
+    }
+
     double particleMCDY(const Particle* part)
-=======
-    double particleMCDX(const Particle* part)
->>>>>>> e3a24278
-    {
-      auto* mcparticle = part->getRelatedTo<MCParticle>();
-      if (mcparticle) {
-        static DBObjPtr<BeamSpot> beamSpotDB;
-        const auto& frame = ReferenceFrame::GetCurrent();
-<<<<<<< HEAD
+    {
+      auto* mcparticle = part->getRelatedTo<MCParticle>();
+      if (mcparticle) {
+        static DBObjPtr<BeamSpot> beamSpotDB;
+        const auto& frame = ReferenceFrame::GetCurrent();
         return frame.getVertex(mcparticle->getDecayVertex() - beamSpotDB->getIPPosition()).Y();
-=======
-        return frame.getVertex(mcparticle->getDecayVertex() - beamSpotDB->getIPPosition()).X();
->>>>>>> e3a24278
-      }
-      return std::numeric_limits<double>::quiet_NaN();
-    }
-
-<<<<<<< HEAD
+      }
+      return std::numeric_limits<double>::quiet_NaN();
+    }
+
     double particleMCDZ(const Particle* part)
-=======
-    double particleMCDY(const Particle* part)
->>>>>>> e3a24278
-    {
-      auto* mcparticle = part->getRelatedTo<MCParticle>();
-      if (mcparticle) {
-        static DBObjPtr<BeamSpot> beamSpotDB;
-        const auto& frame = ReferenceFrame::GetCurrent();
-<<<<<<< HEAD
+    {
+      auto* mcparticle = part->getRelatedTo<MCParticle>();
+      if (mcparticle) {
+        static DBObjPtr<BeamSpot> beamSpotDB;
+        const auto& frame = ReferenceFrame::GetCurrent();
         return frame.getVertex(mcparticle->getDecayVertex() - beamSpotDB->getIPPosition()).Z();
-=======
-        return frame.getVertex(mcparticle->getDecayVertex() - beamSpotDB->getIPPosition()).Y();
->>>>>>> e3a24278
-      }
-      return std::numeric_limits<double>::quiet_NaN();
-    }
-
-<<<<<<< HEAD
+      }
+      return std::numeric_limits<double>::quiet_NaN();
+    }
+
     double particleMCDRho(const Particle* part)
-=======
-    double particleMCDZ(const Particle* part)
->>>>>>> e3a24278
-    {
-      auto* mcparticle = part->getRelatedTo<MCParticle>();
-      if (mcparticle) {
-        static DBObjPtr<BeamSpot> beamSpotDB;
-        const auto& frame = ReferenceFrame::GetCurrent();
-<<<<<<< HEAD
+    {
+      auto* mcparticle = part->getRelatedTo<MCParticle>();
+      if (mcparticle) {
+        static DBObjPtr<BeamSpot> beamSpotDB;
+        const auto& frame = ReferenceFrame::GetCurrent();
         return frame.getVertex(mcparticle->getDecayVertex() - beamSpotDB->getIPPosition()).Perp();
-=======
-        return frame.getVertex(mcparticle->getDecayVertex() - beamSpotDB->getIPPosition()).Z();
->>>>>>> e3a24278
-      }
-      return std::numeric_limits<double>::quiet_NaN();
-    }
-
-<<<<<<< HEAD
+      }
+      return std::numeric_limits<double>::quiet_NaN();
+    }
+
     double particleMCDistance(const Particle* part)
-=======
-    double particleMCDRho(const Particle* part)
->>>>>>> e3a24278
-    {
-      auto* mcparticle = part->getRelatedTo<MCParticle>();
-      if (mcparticle) {
-        static DBObjPtr<BeamSpot> beamSpotDB;
-        const auto& frame = ReferenceFrame::GetCurrent();
-<<<<<<< HEAD
+    {
+      auto* mcparticle = part->getRelatedTo<MCParticle>();
+      if (mcparticle) {
+        static DBObjPtr<BeamSpot> beamSpotDB;
+        const auto& frame = ReferenceFrame::GetCurrent();
         return frame.getVertex(mcparticle->getDecayVertex() - beamSpotDB->getIPPosition()).Mag();
       }
       return std::numeric_limits<double>::quiet_NaN();
-=======
-        return frame.getVertex(mcparticle->getDecayVertex() - beamSpotDB->getIPPosition()).Perp();
-      }
-      return std::numeric_limits<double>::quiet_NaN();
-    }
-
-    double particleMCDistance(const Particle* part)
-    {
-      auto* mcparticle = part->getRelatedTo<MCParticle>();
-      if (mcparticle) {
-        static DBObjPtr<BeamSpot> beamSpotDB;
-        const auto& frame = ReferenceFrame::GetCurrent();
-        return frame.getVertex(mcparticle->getDecayVertex() - beamSpotDB->getIPPosition()).Mag();
-      }
-      return std::numeric_limits<double>::quiet_NaN();
->>>>>>> e3a24278
     }
 
     double particleMCProductionX(const Particle* part)
@@ -199,7 +144,6 @@
       }
       return std::numeric_limits<double>::quiet_NaN();
     }
-<<<<<<< HEAD
 
     double particleMCProductionDX(const Particle* part)
     {
@@ -252,66 +196,6 @@
     {
       const auto& frame = ReferenceFrame::GetCurrent();
       return frame.getVertex(part).Z();
-    }
-
-    // vertex or POCA in respect to IP ------------------------------
-=======
->>>>>>> e3a24278
-
-    double particleMCProductionDX(const Particle* part)
-    {
-      auto* mcparticle = part->getRelatedTo<MCParticle>();
-      if (mcparticle) {
-        static DBObjPtr<BeamSpot> beamSpotDB;
-        const auto& frame = ReferenceFrame::GetCurrent();
-        return frame.getVertex(mcparticle->getProductionVertex() - beamSpotDB->getIPPosition()).X();
-      }
-      return std::numeric_limits<double>::quiet_NaN();
-    }
-
-    double particleMCProductionDY(const Particle* part)
-    {
-      auto* mcparticle = part->getRelatedTo<MCParticle>();
-      if (mcparticle) {
-        static DBObjPtr<BeamSpot> beamSpotDB;
-        const auto& frame = ReferenceFrame::GetCurrent();
-        return frame.getVertex(mcparticle->getProductionVertex() - beamSpotDB->getIPPosition()).Y();
-      }
-      return std::numeric_limits<double>::quiet_NaN();
-    }
-
-    double particleMCProductionDZ(const Particle* part)
-    {
-      auto* mcparticle = part->getRelatedTo<MCParticle>();
-      if (mcparticle) {
-        static DBObjPtr<BeamSpot> beamSpotDB;
-        const auto& frame = ReferenceFrame::GetCurrent();
-        return frame.getVertex(mcparticle->getProductionVertex() - beamSpotDB->getIPPosition()).Z();
-      }
-      return std::numeric_limits<double>::quiet_NaN();
-    }
-
-    // vertex or POCA in respect to origin ------------------------------
-
-    double particleX(const Particle* part)
-    {
-      static DBObjPtr<BeamSpot> beamSpotDB;
-      const auto& frame = ReferenceFrame::GetCurrent();
-      return frame.getVertex(part->getVertex() - beamSpotDB->getIPPosition()).X();
-    }
-
-    double particleY(const Particle* part)
-    {
-      static DBObjPtr<BeamSpot> beamSpotDB;
-      const auto& frame = ReferenceFrame::GetCurrent();
-      return frame.getVertex(part->getVertex() - beamSpotDB->getIPPosition()).Y();
-    }
-
-    double particleZ(const Particle* part)
-    {
-      static DBObjPtr<BeamSpot> beamSpotDB;
-      const auto& frame = ReferenceFrame::GetCurrent();
-      return frame.getVertex(part->getVertex() - beamSpotDB->getIPPosition()).Z();
     }
 
     inline double getParticleUncertaintyByIndex(const Particle* part, unsigned int index)
@@ -533,14 +417,6 @@
     REGISTER_VARIABLE("dy", particleDY, "y in respect to IP");
     REGISTER_VARIABLE("dz", particleDZ, "z in respect to IP");
     REGISTER_VARIABLE("x", particleX,
-<<<<<<< HEAD
-                      "x coordinate of vertex in case of composite particle, or point of the closest approach (POCA) in case of a track");
-    REGISTER_VARIABLE("y", particleY, "y coordinate of vertex");
-    REGISTER_VARIABLE("z", particleZ, "z coordinate of vertex");
-    REGISTER_VARIABLE("x_uncertainty", particleDXUncertainty, "uncertainty on x");
-    REGISTER_VARIABLE("y_uncertainty", particleDYUncertainty, "uncertainty on y");
-    REGISTER_VARIABLE("z_uncertainty", particleDZUncertainty, "uncertainty on z");
-=======
                       "x coordinate of vertex in case of composite particle, or point of closest approach (POCA) in case of a track");
     REGISTER_VARIABLE("y", particleY,
                       "y coordinate of vertex in case of composite particle, or point of closest approach (POCA) in case of a track");
@@ -549,7 +425,6 @@
     REGISTER_VARIABLE("x_uncertainty", particleDXUncertainty, "uncertainty on x (measured with respect to the origin)");
     REGISTER_VARIABLE("y_uncertainty", particleDYUncertainty, "uncertainty on y (measured with respect to the origin)");
     REGISTER_VARIABLE("z_uncertainty", particleDZUncertainty, "uncertainty on z (measured with respect to the origin)");
->>>>>>> e3a24278
     REGISTER_VARIABLE("dr", particleDRho, "transverse distance in respect to IP");
     REGISTER_VARIABLE("dphi", particleDPhi, "vertex azimuthal angle in degrees in respect to IP");
     REGISTER_VARIABLE("dcosTheta", particleDCosTheta, "vertex polar angle in respect to IP");
