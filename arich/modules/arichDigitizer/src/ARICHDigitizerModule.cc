/**************************************************************************
 * basf2 (Belle II Analysis Software Framework)                           *
 * Author: The Belle II Collaboration                                     *
 *                                                                        *
 * See git log for contributors and copyright holders.                    *
 * This file is licensed under LGPL-3.0, see LICENSE.md.                  *
 **************************************************************************/
// Own header.
#include <arich/modules/arichDigitizer/ARICHDigitizerModule.h>

// Hit classes
#include <arich/dataobjects/ARICHSimHit.h>
#include <arich/dataobjects/ARICHDigit.h>

// framework - DataStore
#include <framework/datastore/DataStore.h>

// framework aux
#include <framework/logging/Logger.h>

// magnetic field manager
#include <framework/geometry/BFieldManager.h>

#include <framework/dataobjects/BackgroundInfo.h>


// ROOT
#include <TVector2.h>
#include <TVector3.h>
#include <TRandom3.h>

using namespace boost;

namespace Belle2 {

  //-----------------------------------------------------------------
  ///                Register the Module
  //-----------------------------------------------------------------

  REG_MODULE(ARICHDigitizer);


  //-----------------------------------------------------------------
  //                 Implementation
  //-----------------------------------------------------------------

  ARICHDigitizerModule::ARICHDigitizerModule() :  Module(),
    m_maxQE(0)
  {

    // Set description()
    setDescription("This module creates ARICHDigits from ARICHSimHits. Here spatial digitization is done, channel-by-channel QE is applied, and readout time window cut is applied.");

    // Set property flags
    setPropertyFlags(c_ParallelProcessingCertified);

    // Add parameters
    addParam("TimeWindow", m_timeWindow, "Readout time window width in ns", 250.0);
    addParam("TimeWindowStart", m_timeWindowStart, "Shift of the readout time window with respect to the global zero in ns", -50.0);
    addParam("BackgroundHits", m_bkgLevel, "Number of background hits per hapd per readout (electronics noise)", 0.066);
    addParam("MagneticFieldDistorsion", m_bdistort, "Apply image distortion due to non-perp. magnetic field", 0);
  }

  ARICHDigitizerModule::~ARICHDigitizerModule()
  {

  }

  void ARICHDigitizerModule::initialize()
  {
    // QE at 400nm (3.1eV) applied in SensitiveDetector
    m_maxQE = m_simPar->getQE(3.1);

    m_ARICHSimHits.isRequired();
    m_ARICHDigits.registerInDataStore();

    m_bgOverlay = false;
    StoreObjPtr<BackgroundInfo> bgInfo("", DataStore::c_Persistent);
    if (bgInfo.isValid()) {
      if (bgInfo->getMethod() == BackgroundInfo::c_Overlay) m_bgOverlay = true;
    }

  }

  void ARICHDigitizerModule::beginRun()
  {
    if (m_simPar->getNBkgHits() > 0)  m_bkgLevel = m_simPar->getNBkgHits();
  }

  void ARICHDigitizerModule::event()
  {

    //---------------------------------------------------------------------
    // Convert SimHits one by one to digitizer hits.
    //---------------------------------------------------------------------

    // We try to include the effect of opposite-polarity crosstalk among channels
    // on each chip, which depend on number of p.e. on chip

    std::map<std::pair<int, int>, int> photoElectrons; // this contains number of photoelectrons falling on each channel
    std::map<std::pair<int, int>, int> chipHits; // this contains number of photoelectrons on each chip

    // Loop over all photon hits
    for (const ARICHSimHit& aSimHit : m_ARICHSimHits) {

      // check for time window
<<<<<<< HEAD
      double time = aSimHit->getGlobalTime() - m_timeWindowStart;
=======
      double globaltime = aSimHit.getGlobalTime();
>>>>>>> d8024151

      if (time < 0 || time > m_timeWindow) continue;

      TVector2 locpos(aSimHit.getLocalPosition().X(), aSimHit.getLocalPosition().Y());

      // Get id of module
      int moduleID = aSimHit.getModuleID();

      if (m_bdistort) magFieldDistorsion(locpos, moduleID);

      // skip if not active
      if (!m_modInfo->isActive(moduleID)) continue;

      // Get id number of hit channel
      int chX, chY;
      m_geoPar->getHAPDGeometry().getXYChannel(locpos.X(), locpos.Y(), chX, chY);

      if (chX < 0 && chY < 0) continue;

      int asicChannel = m_chnMap->getAsicFromXY(chX, chY);


      // eliminate un-active channels
      if (asicChannel < 0 || !m_chnMask->isActive(moduleID, asicChannel)) continue;

      // apply channel dependent QE scale factor
      //double qe_scale =  0.27 / m_maxQE;
      //double qe_scale = m_modInfo->getChannelQE(moduleID, asicChannel) * m_simPar->getColEff() / m_maxQE; // eventually move collection efficiency to here!
      double qe_scale = m_modInfo->getChannelQE(moduleID, asicChannel) / m_maxQE;

      if (qe_scale > 1.) B2ERROR("Channel QE is higher than QE applied in SensitiveDetector");
      if (gRandom->Uniform(1.) > qe_scale) continue;

      // photon was converted to photoelectron
      chipHits[std::make_pair(moduleID, asicChannel / 36)] += 1;
      photoElectrons[std::make_pair(moduleID, asicChannel)] += 1;

    }

    // loop over produced photoelectrons. Apply suppression due to the reverse polarization crosstalk
    // among channels on the same chip, and produce hit bitmap (4 bits).

    for (std::map<std::pair<int, int>, int>::iterator it = photoElectrons.begin(); it != photoElectrons.end(); ++it) {

      std::pair<int, int> modch = it->first;
      double npe = double(it->second);

      // reduce efficiency
      npe /= (1.0 + m_simPar->getChipNegativeCrosstalk() * (double(chipHits[std::make_pair(modch.first, modch.second / 36)]) - 1.0));
      if (npe < 1.0 && gRandom->Uniform(1) > npe) continue;

      // Make hit bitmap (depends on number of p.e. on channel). For now bitmap is 0001 for single p.e., 0011 for 2 p.e., ...
      // More proper implementation is to be done ...
      uint8_t bitmap = 0;
      for (int i = 0; i < npe; i++) {
        bitmap |= 1 << i;
        if (i == 3) break;
      }

      // make new digit!
      m_ARICHDigits.appendNew(modch.first, modch.second, bitmap);

    }

    //--- if background not overlayed add electronic noise hits
    if (m_bgOverlay) return;
    uint8_t bitmap = 1;
    unsigned nSlots = m_geoPar->getDetectorPlane().getNSlots();
    for (unsigned id = 1; id < nSlots + 1; id++) {
      if (!m_modInfo->isActive(id)) continue;
      int nbkg = gRandom->Poisson(m_bkgLevel);
      for (int i = 0; i < nbkg; i++) {
        m_ARICHDigits.appendNew(id, gRandom->Integer(144), bitmap);
      }
    }

  }

  void ARICHDigitizerModule::magFieldDistorsion(TVector2& hit, int copyno)
  {

    TVector2 hitGlob;
    double phi = m_geoPar->getDetectorPlane().getSlotPhi(copyno);
    double r = m_geoPar->getDetectorPlane().getSlotR(copyno);
    double z = m_geoPar->getDetectorZPosition() + m_geoPar->getHAPDGeometry().getWinThickness();
    hitGlob.SetMagPhi(r, phi);
    TVector2 shift = hit;
    hitGlob += shift.Rotate(phi);
    ROOT::Math::XYZVector Bfield = BFieldManager::getField(ROOT::Math::XYZVector(m_geoPar->getMasterVolume().pointToGlobal(TVector3(
                                                             hitGlob.X(), hitGlob.Y(), z))));
    double cc = m_geoPar->getHAPDGeometry().getPhotocathodeApdDistance() / abs(Bfield.Z());
    shift.SetX(cc * Bfield.X());
    shift.SetY(cc * Bfield.Y());
    shift = shift.Rotate(-phi);
    hit.SetX(hit.X() + shift.X());
    hit.SetY(hit.Y() + shift.Y());
  }

} // end Belle2 namespace<|MERGE_RESOLUTION|>--- conflicted
+++ resolved
@@ -104,11 +104,7 @@
     for (const ARICHSimHit& aSimHit : m_ARICHSimHits) {
 
       // check for time window
-<<<<<<< HEAD
-      double time = aSimHit->getGlobalTime() - m_timeWindowStart;
-=======
-      double globaltime = aSimHit.getGlobalTime();
->>>>>>> d8024151
+      double time = aSimHit.getGlobalTime() - m_timeWindowStart;
 
       if (time < 0 || time > m_timeWindow) continue;
 
