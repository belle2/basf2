/**************************************************************************
 * basf2 (Belle II Analysis Software Framework)                           *
 * Author: The Belle II Collaboration                                     *
 *                                                                        *
 * See git log for contributors and copyright holders.                    *
 * This file is licensed under LGPL-3.0, see LICENSE.md.                  *
 **************************************************************************/

// Own include
#include <arich/modules/arichPacker/ARICHPackerModule.h>

// framework - DataStore
#include <framework/datastore/StoreArray.h>
#include <framework/datastore/StoreObjPtr.h>

// framework aux
#include <framework/logging/Logger.h>

// Dataobject classes
#include <arich/dataobjects/ARICHDigit.h>
#include <rawdata/dataobjects/RawARICH.h>
#include <framework/dataobjects/EventMetaData.h>
#include <bitset>

namespace Belle2 {

#define ARICH_BUFFER_NWORDS 252 // arich number of words (ints) in buffer;  3 + 33 + 6 * 36; 3 merger header words + 5.5 FEB header words / FEB + 36 data words per / FEB
  //-----------------------------------------------------------------
  ///                Register module
  //-----------------------------------------------------------------

  REG_MODULE(ARICHPacker);

  //-----------------------------------------------------------------
  //                 Implementation
  //-----------------------------------------------------------------

  ARICHPackerModule::ARICHPackerModule() : Module(),
    m_nonSuppressed(0), m_bitMask(0), m_debug(0)

  {
    // set module description (e.g. insert text)
    setDescription("Raw data packer for ARICH");
    setPropertyFlags(c_ParallelProcessingCertified);
    addParam("nonSuppressed", m_nonSuppressed, "Pack in non-suppressed format (store all channels)", unsigned(0));
    addParam("version", m_version, "dataformat version", unsigned(6));
    addParam("bitMask", m_bitMask, "hit bit mask (4 bits/channel)", (unsigned)0xF);
    addParam("debug", m_debug, "print packed bitmap", 0);
    addParam("inputDigitsName", m_inputDigitsName, "name of ARICHDigit store array", std::string(""));
    addParam("outputRawDataName", m_outputRawDataName, "name of RawARICH store array", std::string(""));

  }

  ARICHPackerModule::~ARICHPackerModule()
  {
  }

  void ARICHPackerModule::initialize()
  {

    StoreArray<ARICHDigit> digits(m_inputDigitsName);
    digits.isRequired();

    StoreArray<RawARICH> rawData(m_outputRawDataName);
    rawData.registerInDataStore();
  }

  void ARICHPackerModule::event()
  {

    StoreObjPtr<EventMetaData> evtMetaData;
    StoreArray<ARICHDigit> digits(m_inputDigitsName);
    StoreArray<RawARICH> rawData(m_outputRawDataName);

    int nModules = N_MERGERS * N_FEB2MERGER;

<<<<<<< HEAD
    vector<const ARICHDigit*>* sortedDigits = new vector<const ARICHDigit*>[nModules];
=======
    std::vector<const ARICHDigit*>* sortedDigits = new std::vector<const ARICHDigit*>[nModules];
    int nPacked = 0;
>>>>>>> 4108d2e3
    for (const auto& digit : digits) {
      int moduleID = digit.getModuleID();
      unsigned mergerID = m_mergerMap->getMergerID(moduleID);
      if (!mergerID) { B2WARNING("No module2merger mapping for module ID: " <<  moduleID << "; Digit will not be packed!"); continue;}
      if (!m_copperMap->getCopperID(mergerID)) { B2WARNING("No merger2copper mapping for merger ID: " <<  mergerID << "; Digit will not be packed!"); continue;}
      sortedDigits[moduleID - 1].push_back(&digit);
    }

    int buffer[4][ARICH_BUFFER_NWORDS];

    for (const auto& copperID : m_copperMap->getCopperIDs()) {

      int bufferSize[4]  = {0, 0, 0, 0};
      for (int finesse = 0; finesse < 4; finesse++) {

        unsigned ibyte = 0;

        for (int j = 0; j < ARICH_BUFFER_NWORDS; j++) {
          buffer[finesse][j] = 0;
        }

        auto* buf = buffer[finesse];

        // get corresponding merger ID
        unsigned mergerID = m_copperMap->getMergerID(copperID, finesse);
        unsigned mergerSN = m_mergerMap->getMergerSN(mergerID);
        if (!mergerID) continue;

        ARICHRawHeader mergerHead;
        unsigned dataFormat = m_nonSuppressed + 1; // production data -> TODO: use enum
        mergerHead.type = dataFormat;
        mergerHead.version = m_version;
        mergerHead.mergerID = mergerSN;
        mergerHead.FEBSlot = 0;
        mergerHead.trigger = evtMetaData->getEvent();
        // mergerHead.length dont forget

        ibyte += ARICHRAW_HEADER_SIZE;

        int nboards = N_FEB2MERGER;

        for (int k = 0; k < nboards; k++) {

          int moduleID = m_mergerMap->getModuleID(mergerID, k + 1);
          if (moduleID <= 0) continue;

          // FEB header
          ARICHRawHeader FEBHead;
          FEBHead.type = dataFormat;
          FEBHead.version = m_version;
          FEBHead.mergerID = mergerSN;
          FEBHead.FEBSlot = k; // board slots go from 0-5 for now, if firmware is updated to 1-6 add +1 !!
          FEBHead.trigger = evtMetaData->getEvent();

          if (m_nonSuppressed) {
            // data length in bytes
            FEBHead.length = 144 + ARICHFEB_HEADER_SIZE; // 144ch * 1 byte
            writeHeader(buf, ibyte, FEBHead);
            ibyte += ARICHFEB_HEADER_SIZE; // leave slot for FEB header (FEB header to be implemented!)

            // write data
            for (const auto& digit : sortedDigits[moduleID - 1]) {
              unsigned chn = digit->getChannelID();
              //std::cout << "pack: mod: " << boardID << " ch " << chn<< std::endl;
              unsigned shift = 143 - chn;
              unsigned bitmap = (unsigned)digit->getBitmap();
              buf[(ibyte + shift) / 4] += (bitmap << (3 - (ibyte + shift) % 4) * 8);
            }
            ibyte += 144;
          } else {
            FEBHead.length = ARICHFEB_HEADER_SIZE + sortedDigits[moduleID - 1].size() * 2; // each hit is 2 bytes! channel + bitmap
            writeHeader(buf, ibyte, FEBHead);
            ibyte += ARICHFEB_HEADER_SIZE; // leave slot for FEB header (FEB header to be implemented!)

            for (const auto& digit : sortedDigits[moduleID - 1]) {
              unsigned chn = digit->getChannelID();
              //std::cout << "pack: mod: " << boardID << " ch " << chn<< std::endl;
              unsigned shift = (3 - ibyte % 4) * 8;
              buf[ibyte / 4] += (chn << shift);
              ibyte++;
              shift = (3 - ibyte % 4) * 8;
              unsigned bitmap = (unsigned)digit->getBitmap();
              buf[ibyte / 4] += (bitmap << shift);
              ibyte++;
            }
          }
        }

        unsigned merg = 0;
        mergerHead.length = ibyte - ARICHRAW_HEADER_SIZE;
        writeHeader(buf, merg, mergerHead);

        bufferSize[finesse] = ceil(ibyte / 4.);

        if (m_debug) {
          std::cout << "Pack finesse: " << finesse << std::endl;
          for (int i = 0; i < bufferSize[finesse]; i++) {
            std::cout << i << "-th word bitset " << std::bitset<32>(buf[i]) << std::endl;
          }
        }
      }

      RawCOPPERPackerInfo info;
      info.exp_num = evtMetaData->getExperiment();
      info.run_subrun_num = (evtMetaData->getRun() << 8) +
                            (evtMetaData->getSubrun() & 0xFF); // run number : 14bits, subrun # : 8bits
      info.eve_num = evtMetaData->getEvent();
      info.node_id = ARICH_ID + copperID;
      info.tt_ctime = 0;
      info.tt_utime = 0;
      info.b2l_ctime = 0;
      info.hslb_crc16_error_bit = 0;
      info.truncation_mask = 0;
      info.type_of_data = 0;

      auto* raw = rawData.appendNew();
      raw->PackDetectorBuf(buffer[0], bufferSize[0],
                           buffer[1], bufferSize[1],
                           buffer[2], bufferSize[2],
                           buffer[3], bufferSize[3],
                           info);

    }

    delete [] sortedDigits;

  }

  void ARICHPackerModule::writeHeader(int* buffer, unsigned& ibyte, const ARICHRawHeader& head)
  {

    unsigned char line1[4];
    int shift;

    line1[3] = head.type;
    line1[2] = head.version;
    line1[1] = head.mergerID;
    line1[0] = head.FEBSlot;

    for (int i = 0; i < 4; i++) {
      shift = (3 - ibyte % 4) * 8;
      buffer[ibyte / 4] |= line1[3 - i] << shift;
      ibyte++;
    }

    auto len = reinterpret_cast<const unsigned char*>(&head.length);

    for (int i = 0; i < 4; i++) {
      shift = (3 - ibyte % 4) * 8;
      buffer[ibyte / 4] |= len[3 - i] << shift;
      ibyte++;
    }

    // trigger number
    auto trg = reinterpret_cast<const unsigned char*>(&head.trigger);
    for (int i = 0; i < 4; i++) {
      shift = (3 - ibyte % 4) * 8;
      buffer[ibyte / 4] |= trg[3 - i] << shift;
      ibyte++;
    }

  }

} // end Belle2 namespace
<|MERGE_RESOLUTION|>--- conflicted
+++ resolved
@@ -74,12 +74,7 @@
 
     int nModules = N_MERGERS * N_FEB2MERGER;
 
-<<<<<<< HEAD
-    vector<const ARICHDigit*>* sortedDigits = new vector<const ARICHDigit*>[nModules];
-=======
     std::vector<const ARICHDigit*>* sortedDigits = new std::vector<const ARICHDigit*>[nModules];
-    int nPacked = 0;
->>>>>>> 4108d2e3
     for (const auto& digit : digits) {
       int moduleID = digit.getModuleID();
       unsigned mergerID = m_mergerMap->getMergerID(moduleID);
