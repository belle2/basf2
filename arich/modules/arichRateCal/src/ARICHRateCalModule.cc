/**************************************************************************
 * BASF2 (Belle Analysis Framework 2)                                     *
 * Copyright(C) 2010 - Belle II Collaboration                             *
 *                                                                        *
 * Author: The Belle II Collaboration                                     *
 * Contributors: Luka Santelj                                             *
 *                                                                        *
 * This software is provided "as is" without any warranty.                *
 **************************************************************************/

// Own include
#include <arich/modules/arichRateCal/ARICHRateCalModule.h>
#include <arich/dataobjects/ARICHThParam.h>
#include <arich/dataobjects/ARICHRawDigit.h>

// framework - DataStore
#include <framework/datastore/DataStore.h>
#include <framework/datastore/StoreArray.h>
#include <framework/datastore/StoreObjPtr.h>

// Dataobject classes
#include <rawdata/dataobjects/RawARICH.h>

#include <framework/database/DBObjPtr.h>

/*
#include <daq/slc/database/DBObjectLoader.h>
#include <daq/slc/psql/PostgreSQLInterface.h>
#include <daq/slc/base/ConfigFile.h>
#include <daq/slc/base/StringUtil.h>
*/

#include <sstream>
#include <TH1F.h>
#include <TH2F.h>
#include <TF1.h>

using namespace std;

namespace Belle2 {

  //-----------------------------------------------------------------
  //                 Register module
  //-----------------------------------------------------------------

  REG_MODULE(ARICHRateCal);

  //-----------------------------------------------------------------
  //                 Implementation
  //-----------------------------------------------------------------

  ARICHRateCalModule::ARICHRateCalModule() : HistoModule()
  {
    // set module description (e.g. insert text)
    setDescription("Fills ARICHHits collection from ARICHDigits");
    setPropertyFlags(c_ParallelProcessingCertified);
    addParam("nrun", m_nrun, "# of scan runs", 100);
    addParam("nevents", m_nevents, "# of events per run", 1000);
    double v = 0;
    addParam("dth", m_dth, "dth", v);
    addParam("th0", m_th0, "th0", v);
    addParam("debug", m_debugmode, "debug mode", false);
    addParam("internal", m_internalmode, "Internal thscan mode", false);
    addParam("daqdb", m_daqdb, "daqdb config name", std::string(""));
  }

  ARICHRateCalModule::~ARICHRateCalModule()
  {
  }

  void ARICHRateCalModule::defineHisto()
  {
    /*
    if (m_daqdb.size() > 0) {
      ConfigFile config("slowcontrol");
      PostgreSQLInterface db(config.get("database.host"),
                             config.get("database.dbname"),
                             config.get("database.user"),
                             config.get("database.password"),
                             config.getInt("database.port"));
      DBObject obj = DBObjectLoader::load(db, "arich_th",
                                          StringUtil::replace(m_daqdb, ".", ":"));
      obj.print();
      m_dth = obj.getFloat("dth");
      m_th0 = obj.getFloat("th0");
      m_nrun = obj.getInt("nth");
      db.close();
    }
    */

    if (m_dth == 0) {
      B2WARNING("dth is set to 0");
    }
    for (int i = 0; i < 100; i++) {
      h_rate2D[i] = new TH2F(Form("h_rate2D_%d", i), Form("MRG#%d;Channel ID; Vth [mV]", i), 144 * 6, 0, 144 * 6,
                             m_nrun, (m_th0 - 0.5 * m_dth) * 1000, (m_th0 + (m_nrun - 0.5)*m_dth) * 1000);
    }
  }

  void ARICHRateCalModule::initialize()
  {

    REG_HISTOGRAM
    StoreArray<ARICHRawDigit> rawdata;
    rawdata.isRequired();
    //StoreArray<RawARICH> rawdata;
    //rawdata.isRequired();
  }

  void ARICHRateCalModule::beginRun()
  {
    StoreObjPtr<EventMetaData> evtmetadata;
    //int expno = evtmetadata->getExperiment();
    int runno = evtmetadata->getRun();
    if (runno == 100 && !m_internalmode) {
      terminate();
    }
  }

  void ARICHRateCalModule::event()
  {
    StoreObjPtr<EventMetaData> evtmetadata;
<<<<<<< HEAD
    int runno = m_internalmode ? m_run_count : evtmetadata->getRun();
    int raw_evtno = m_internalmode ? m_evt_count : evtmetadata->getEvent();
    //int runno = raw_evtno / m_nevents;
=======
    int runno = evtmetadata->getRun();
>>>>>>> 7b5401bd
    ARICHThParam param(runno, m_dth, m_th0, m_nrun);
    StoreArray<ARICHRawDigit> rawdigits;
    for (auto& rawdigit : rawdigits) {
      const int mrgid = rawdigit.getBoardId();
      //const int nfebs = rawdigit.getNFEBs();
      //B2INFO("MB="<<mrgid<<" nfeb="<<nfebs);
      std::vector<ARICHRawDigit::FEBDigit>& febs(rawdigit.getFEBs());
      for (auto& feb : febs) {
        const int febno = feb.febno;
        std::vector<ARICHRawDigit::FEBDigit::ChannelDigit>& channels(feb());
        for (auto& channel : channels) {
          if (channel.val > 0) {
            //B2INFO("MB="<<mrgid<<" ch="<< channel.chno);
            h_rate2D[mrgid]->Fill(channel.chno + febno * 144, param.getVth() * 1000);
          }
        }
      }
    }

    // evt,run counter for internal thscan mode
    m_evt_count++;
    if (m_evt_count == m_nevents) {
      m_evt_count = 0;
      m_run_count++;
    }

  }


  void ARICHRateCalModule::endRun()
  {
  }

  void ARICHRateCalModule::terminate()
  {
  }


} // end Belle2 namespace<|MERGE_RESOLUTION|>--- conflicted
+++ resolved
@@ -120,13 +120,8 @@
   void ARICHRateCalModule::event()
   {
     StoreObjPtr<EventMetaData> evtmetadata;
-<<<<<<< HEAD
     int runno = m_internalmode ? m_run_count : evtmetadata->getRun();
     int raw_evtno = m_internalmode ? m_evt_count : evtmetadata->getEvent();
-    //int runno = raw_evtno / m_nevents;
-=======
-    int runno = evtmetadata->getRun();
->>>>>>> 7b5401bd
     ARICHThParam param(runno, m_dth, m_th0, m_nrun);
     StoreArray<ARICHRawDigit> rawdigits;
     for (auto& rawdigit : rawdigits) {
