//+
// File : PantherInutModule.cc
// Description : A module to read panther records in basf2
//
// Author : Ryosuke Itoh, IPNS, KEK
// Date : 16 - Feb - 2015
//
// Contributors: Anze Zupanc, Matic Lubej
//-

#include <b2bii/modules/B2BIIMdstInput/B2BIIConvertMdstModule.h>

#include <framework/datastore/StoreObjPtr.h>
#include <framework/datastore/RelationArray.h>
#include <framework/database/Database.h>
#include <framework/pcore/ProcHandler.h>

#include <mdst/dataobjects/HitPatternVXD.h>
#include <mdst/dataobjects/HitPatternCDC.h>

// Belle II utilities
#include <framework/gearbox/Unit.h>
#include <framework/gearbox/Const.h>
#include <analysis/dataobjects/ParticleExtraInfoMap.h>

// Belle II dataobjects
#include <framework/dataobjects/EventMetaData.h>
#include <framework/dataobjects/Helix.h>
#include <framework/dataobjects/UncertainHelix.h>

// Belle utilities
#include <b2bii/utility/BelleMdstToGenHepevt.h>

// ROOT
#include <TVector3.h>
#include <TLorentzVector.h>

#include <limits>
#include <algorithm>
#include <queue>
#include <utility>

#ifdef HAVE_EID
#include "belle_legacy/eid/eid.h"
#endif

#ifdef HAVE_KID_ACC
#include "belle_legacy/kid/kid_acc.h"
#include "belle_legacy/kid/kid_cdc.h"
#endif

#ifdef HAVE_FINDKS
#include "belle_legacy/findKs/findKs.h"
#endif

#ifdef HAVE_NISKSFINDER
#include "belle_legacy/nisKsFinder/nisKsFinder.h"
#endif

#ifdef HAVE_GOODLAMBDA
#include "belle_legacy/findLambda/findLambda.h"
#endif

#include "belle_legacy/benergy/BeamEnergy.h"
#include "belle_legacy/ip/IpProfile.h"
#include "belle_legacy/tables/evtcls.h"
#include "belle_legacy/tables/trg.h"


#include <cmath>
#include <cfloat>
#include <bitset>
using namespace Belle2;

const Const::ChargedStable B2BIIConvertMdstModule::c_belleHyp_to_chargedStable[c_nHyp] = { Const::electron, Const::muon, Const::pion, Const::kaon, Const::proton };

bool approximatelyEqual(float a, float b, float epsilon)
{
  return fabs(a - b) <= ((fabs(a) < fabs(b) ? fabs(b) : fabs(a)) * epsilon);
}

double adjustAngleRange(double phi)
{
  phi = phi - int(phi / TMath::TwoPi()) * TMath::TwoPi();
  return phi - int(phi / TMath::Pi()) * TMath::TwoPi();
}

void fill7x7ErrorMatrix(const TrackFitResult* tfr, TMatrixDSym& error7x7, const double mass, const double bField)
{
  short charge = tfr->getChargeSign();

  double d0    = tfr->getD0();
  double phi0  = tfr->getPhi0();
  double omega = tfr->getOmega();
  //double z0    = tfr->getZ0();
  double tanl  = tfr->getTanLambda();

  double alpha = tfr->getHelix().getAlpha(bField);

  double cosPhi0 = TMath::Cos(phi0);
  double sinPhi0 = TMath::Sin(phi0);

  double rho;
  if (omega != 0)
    rho = 1.0 / alpha / omega;
  else
    rho = (DBL_MAX);

  double energy = TMath::Sqrt(mass * mass + (1.0 + tanl * tanl) * rho * rho);

  const int iPx = 0;
  const int iPy = 1;
  const int iPz = 2;
  const int iE  = 3;
  const int iX  = 4;
  const int iY  = 5;
  const int iZ  = 6;

  const int iD0    = 0;
  const int iPhi0  = 1;
  const int iOmega = 2;
  const int iZ0    = 3;
  const int iTanl  = 4;

  TMatrixD jacobian(7, 5);
  jacobian.Zero();

  jacobian(iPx, iPhi0)  = - fabs(rho) * sinPhi0;
  jacobian(iPx, iOmega) = - charge * rho * rho * cosPhi0 * alpha;
  jacobian(iPy, iPhi0)  =   fabs(rho) * cosPhi0;
  jacobian(iPy, iOmega) = - charge * rho * rho * sinPhi0 * alpha;
  jacobian(iPz, iOmega) = - charge * rho * rho * tanl * alpha;
  jacobian(iPz, iTanl)  =   fabs(rho);
  if (omega != 0 && energy != 0) {
    jacobian(iE, iOmega) = - (1.0 + tanl * tanl) * rho * rho / omega / energy;
    jacobian(iE, iTanl)  = tanl * rho * rho / energy;
  } else {
    jacobian(iE, iOmega) = (DBL_MAX);
    jacobian(iE, iTanl)  = (DBL_MAX);
  }
  jacobian(iX, iD0)     =   sinPhi0;
  jacobian(iX, iPhi0)   = d0 * cosPhi0;
  jacobian(iY, iD0)     = - cosPhi0;
  jacobian(iY, iPhi0)   = d0 * sinPhi0;
  jacobian(iZ, iZ0)     = 1.0;

  TMatrixDSym error5x5 = tfr->getCovariance5();

  error7x7 = error5x5.Similarity(jacobian);
}
//-----------------------------------------------------------------
//                 Register the Module
//-----------------------------------------------------------------
REG_MODULE(B2BIIConvertMdst)

//-----------------------------------------------------------------
//                 Implementation
//-----------------------------------------------------------------

B2BIIConvertMdstModule::B2BIIConvertMdstModule() : Module(),
  m_mcMatchingMode(c_Direct)
{
  //Set module properties
  setDescription("Converts Belle mDST objects (Panther tables and records) to Belle II mDST objects.");

  addParam("use6x6CovarianceMatrix4Tracks", m_use6x6CovarianceMatrix4Tracks,
           "Use 6x6 (position, momentum) covariance matrix for charged tracks instead of 5x5 (helix parameters) covariance matrix", false);
  addParam("mcMatchingMode", m_mcMatchingModeString,
           "MC matching mode: 'Direct', or 'GeneratorLevel'",
           std::string("Direct"));
  addParam("matchType2E9oE25Threshold", m_matchType2E9oE25Threshold,
           "clusters with a E9/E25 value above this threshold are classified as neutral even if tracks are matched to their connected region (matchType == 2)",
           -1.1);

  addParam("convertEvtcls", m_convertEvtcls, "Flag to switch on conversion of Mdst_evtcls", true);
  addParam("nisKsInfo", m_nisEnable, "Flag to switch on conversion of nisKsFinder info", true);
  addParam("RecTrg", m_convertRecTrg, "Flag to switch on conversion of rectrg_summary3", false);
  addParam("TrkExtra", m_convertTrkExtra, " Flag to switch on conversion of first_x,y,z and last_x,y,z from Mdst_trk_fit", true);

  m_realData = false;

  B2DEBUG(1, "B2BIIConvertMdst: Constructor done.");
}


B2BIIConvertMdstModule::~B2BIIConvertMdstModule()
{
}

void B2BIIConvertMdstModule::initialize()
{
  // Initialize Belle II DataStore
  initializeDataStore();
  if (m_mcMatchingModeString == "Direct")
    m_mcMatchingMode = c_Direct;
  else if (m_mcMatchingModeString == "GeneratorLevel")
    m_mcMatchingMode = c_GeneratorLevel;
  else
    B2FATAL("Unknown MC matching mode: " << m_mcMatchingModeString);
  B2INFO("B2BIIConvertMdst: initialized.");
  if (!m_nisEnable)
    B2WARNING("nisKsFinder output has been disabled. ksnbVLike, ksnbNoLam, ksnbStandard will not be converted.");
}

void B2BIIConvertMdstModule::initializeDataStore()
{
  B2DEBUG(99, "[B2BIIConvertMdstModule::initializeDataStore] initialization of DataStore started");

  // list here all converted Belle2 objects
  m_eclClusters.registerInDataStore();
  m_klmClusters.registerInDataStore();
  m_tracks.registerInDataStore();
  m_trackFitResults.registerInDataStore();
  m_v0s.registerInDataStore();
  m_particles.registerInDataStore();

  StoreObjPtr<ParticleExtraInfoMap> extraInfoMap;
  extraInfoMap.registerInDataStore();

  if (m_convertEvtcls || m_convertRecTrg) m_evtInfo.registerInDataStore();

  if (m_convertTrkExtra) m_belleTrkExtra.registerInDataStore();

  StoreObjPtr<ParticleList> gammaParticleList("gamma:mdst");
  gammaParticleList.registerInDataStore();
  StoreObjPtr<ParticleList> pi0ParticleList("pi0:mdst");
  pi0ParticleList.registerInDataStore();
  StoreObjPtr<ParticleList> kShortParticleList("K_S0:mdst");
  kShortParticleList.registerInDataStore();
  StoreObjPtr<ParticleList> kLongParticleList("K_L0:mdst");
  kLongParticleList.registerInDataStore();
  StoreObjPtr<ParticleList> lambdaParticleList("Lambda0:mdst");
  lambdaParticleList.registerInDataStore();
  StoreObjPtr<ParticleList> antiLambdaParticleList("anti-Lambda0:mdst");
  antiLambdaParticleList.registerInDataStore();
  StoreObjPtr<ParticleList> gammaConversionsParticleList("gamma:v0mdst");
  gammaConversionsParticleList.registerInDataStore();

  m_pidLikelihoods.registerInDataStore();

  // needs to be registered, even if running over data, since this information is available only at the begin_run function
  m_mcParticles.registerInDataStore();

  //list here all Relations between Belle2 objects
  m_tracks.registerRelationTo(m_mcParticles);
  m_tracks.registerRelationTo(m_pidLikelihoods);
  if (m_convertTrkExtra) m_tracks.registerRelationTo(m_belleTrkExtra);
  m_eclClusters.registerRelationTo(m_mcParticles);
  m_tracks.registerRelationTo(m_eclClusters);
  m_klmClusters.registerRelationTo(m_tracks);
  m_klmClusters.registerRelationTo(m_eclClusters);
  m_particles.registerRelationTo(m_mcParticles);
  m_particles.registerRelationTo(m_pidLikelihoods);

  B2DEBUG(99, "[B2BIIConvertMdstModule::initializeDataStore] initialization of DataStore ended");
}


void B2BIIConvertMdstModule::beginRun()
{
  B2DEBUG(99, "B2BIIConvertMdst: beginRun called.");

  //BeamEnergy class updated by fixmdst module in beginRun()
  Belle::BeamEnergy::begin_run();
  convertBeamEnergy();
  Belle::BeamEnergy::dump();

  // load IP data from DB server
  Belle::IpProfile::begin_run();
  convertIPProfile(true);
  Belle::IpProfile::dump();
  bool usableIP = Belle::IpProfile::usable();
  B2DEBUG(99, "B2BIIConvertMdst: IpProfile is usable = " << usableIP);

  //init eID
#ifdef HAVE_EID
  Belle::eid::init_data();
  Belle::eid::show_use("ALL");
#endif
}


void B2BIIConvertMdstModule::event()
{
  // Are we running on MC or DATA?
  Belle::Belle_event_Manager& evman = Belle::Belle_event_Manager::get_manager();
  Belle::Belle_event& evt = evman[0];

  if (evt.ExpMC() == 2)
    m_realData = false; // <- this is MC sample
  else
    m_realData = true;  // <- this is real data sample

  // 0. Convert IPProfile to BeamSpot
  convertIPProfile();

  // Make sure beam parameters are correct: if they are not found in the
  // database or different from the ones in the database we need to override them
  if (!m_beamSpotDB || !(m_beamSpot == *m_beamSpotDB) ||
      !m_collisionBoostVectorDB || !m_collisionInvMDB) {
    if ((!m_beamSpotDB || !m_collisionBoostVectorDB || !m_collisionInvMDB) && !m_realData) {
      B2INFO("No database entry for this run yet, create one");
      StoreObjPtr<EventMetaData> event;
      IntervalOfValidity iov(event->getExperiment(), event->getRun(), event->getExperiment(), event->getRun());
      Database::Instance().storeData("CollisionBoostVector", &m_collisionBoostVector, iov);
      Database::Instance().storeData("CollisionInvariantMass", &m_collisionInvM, iov);
      Database::Instance().storeData("BeamSpot", &m_beamSpot, iov);
    }
    if (m_realData) {
      B2ERROR("BeamParameters from condition database are different from converted "
              "ones, overriding database. Did you make sure the globaltag B2BII is used?");
    } else {
      B2INFO("BeamSpot, BoostVector, and InvariantMass from condition database are different from converted "
             "ones, overriding database");
    }
    if (ProcHandler::parallelProcessingUsed()) {
      B2FATAL("Cannot reliably override the Database content in parallel processing "
              "mode, please run the conversion in single processing mode");
    }
    DBStore::Instance().addConstantOverride("CollisionBoostVector", new CollisionBoostVector(m_collisionBoostVector), true);
    DBStore::Instance().addConstantOverride("CollisionInvariantMass", new CollisionInvariantMass(m_collisionInvM), true);
    DBStore::Instance().addConstantOverride("BeamSpot", new BeamSpot(m_beamSpot), true);
  }

  // 1. Convert MC information
  convertGenHepEvtTable();

  // 2. Convert ECL information
  convertMdstECLTable();

  // 3. Convert KLM information
  convertMdstKLMTable();

  // 4. Convert Tracking information
  convertMdstChargedTable();

  // 5. Set Track -> ECLCluster relations
  setTracksToECLClustersRelations();

  // 6. Set KLMCluster -> Track, ECLCluster relations
  setKLMClustersRelations();

  // 7. Convert Gamma information
  convertMdstGammaTable();

  // 8. Convert Pi0 information
  convertMdstPi0Table();

  // 9. Convert V0s
  convertMdstVee2Table();

  // 10. Convert KLong information
  convertMdstKLongTable();

  // 11. Convert Evtcls panther table information
  if (m_convertEvtcls) convertEvtclsTable();

  // 12. Convert trigger information from rectrg_summary3
  if (m_convertRecTrg) convertRecTrgTable();

}


//-----------------------------------------------------------------------------
// CONVERT TABLES
//-----------------------------------------------------------------------------
void B2BIIConvertMdstModule::convertBeamEnergy()
{
  const double Eher = Belle::BeamEnergy::E_HER();
  const double Eler = Belle::BeamEnergy::E_LER();
  const double crossingAngle = Belle::BeamEnergy::Cross_angle();
  const double angleLer = M_PI; //parallel to negative z axis (different from Belle II!)
  const double angleHer = crossingAngle; //in positive z and x direction, verified to be consistent with Upsilon(4S) momentum
  const double mass_e = Const::electronMass;    //mass of electron: 0.0 in basf, 0.000510998902 in basf2;
  TMatrixDSym covariance(0);    //0 entries = no error
  HepLorentzVector p_beam = Belle::BeamEnergy::p_beam(); // Testing only

  // Get four momentum of LER and HER
  TLorentzVector P_her(0.0, 0.0, TMath::Sqrt(Eher * Eher - mass_e * mass_e), Eher);
  P_her.RotateY(angleHer);
  TLorentzVector P_ler(0.0, 0.0, TMath::Sqrt(Eler * Eler - mass_e * mass_e), Eler);
  P_ler.RotateY(angleLer);

  // Get four momentum of beam
  TLorentzVector P_beam = P_her + P_ler;

  m_collisionBoostVector.setBoost(P_beam.BoostVector(), covariance);
  m_collisionInvM.setMass(P_beam.M(), 0.0 , 0.0);

  B2DEBUG(99, "Beam Energy: E_HER = " << Eher << "; E_LER = " << Eler << "; angle = " << crossingAngle);
  B2DEBUG(99, "Beam Momentum (pre-convert) : P_X = " << p_beam.px() << "; P_Y = " << p_beam.py() << "; P_Z = " << p_beam.pz());
  B2DEBUG(99, "Beam Momentum (post-convert) : P_X = " << P_beam.Px() << "; P_Y = " << P_beam.Py() << "; P_Z = " << P_beam.Pz());
}

void B2BIIConvertMdstModule::convertIPProfile(bool beginRun)
{
  if (!Belle::IpProfile::usable()) {
    // No IPProfile for this run ...
    if (beginRun) {
      // no IPProfile, set vertex to NaN without errors for the full run
      m_beamSpot.setIP(
        TVector3(std::numeric_limits<double>::quiet_NaN(),
                 std::numeric_limits<double>::quiet_NaN(),
                 std::numeric_limits<double>::quiet_NaN()
                ), TMatrixTSym<double>()
      );
    }
    return;
  }
  HepPoint3D ip;
  CLHEP::HepSymMatrix ipErr;
  if (beginRun) {
    // use event independent average in begin run
    ip = Belle::IpProfile::position();
    ipErr = Belle::IpProfile::position_err();
  } else {
    // update evtbin
    Belle::IpProfile::set_evtbin_number();
    // check if it changed, if not there's nothing to do
    if (Belle::IpProfile::EvtBinNo() == m_lastIPProfileBin) return;
    // get event dependent position and error
    ip = Belle::IpProfile::e_position();
    ipErr = Belle::IpProfile::e_position_err();
  }
  // reset last ipprofile bin
  m_lastIPProfileBin = Belle::IpProfile::EvtBinNo();

  TMatrixDSym cov(ipErr.num_col());
  for (int i = 0; i < ipErr.num_row(); ++i) {
    for (int j = 0; j < ipErr.num_col(); ++j) {
      cov(i, j) = ipErr(i + 1, j + 1);
    }
  }
  m_beamSpot.setIP(TVector3(ip.x(), ip.y(), ip.z()), cov);
}

void B2BIIConvertMdstModule::convertMdstChargedTable()
{
  // Relations
  RelationArray tracksToMCParticles(m_tracks, m_mcParticles);

  // Loop over all Belle charged tracks
  Belle::Mdst_charged_Manager& m = Belle::Mdst_charged_Manager::get_manager();
  for (Belle::Mdst_charged_Manager::iterator chargedIterator = m.begin(); chargedIterator != m.end(); ++chargedIterator) {
    Belle::Mdst_charged belleTrack = *chargedIterator;

    auto track = m_tracks.appendNew();

    // convert MDST_Charged -> Track
    convertMdstChargedObject(belleTrack, track);

    convertPIDData(belleTrack, track);

    if (m_realData)
      continue;

    // create Track -> MCParticle relation
    // step 1: MDSTCharged -> Gen_hepevt
    const Belle::Gen_hepevt& hep0 = get_hepevt(belleTrack);
    if (hep0 == 0)
      continue;
    const Belle::Gen_hepevt* hep = nullptr;
    switch (m_mcMatchingMode) {
      case c_Direct:
        hep = &hep0;
        break;
      case c_GeneratorLevel:
        hep = &gen_level(hep0);
        break;
    }
    // step 2: Gen_hepevt -> MCParticle
    if (genHepevtToMCParticle.count(hep->get_ID()) > 0) {
      int matchedMCParticle = genHepevtToMCParticle[hep->get_ID()];

      // step 3: set the relation
      tracksToMCParticles.add(track->getArrayIndex(), matchedMCParticle);

      testMCRelation(*hep, m_mcParticles[matchedMCParticle], "Track");
    } else {
      B2DEBUG(99, "Can not find MCParticle corresponding to this gen_hepevt (Panther ID = " << hep->get_ID() << ")");
      B2DEBUG(99, "Gen_hepevt: Panther ID = " << hep->get_ID() << "; idhep = " << hep->idhep() << "; isthep = " << hep->isthep());
    }
  }
}

void B2BIIConvertMdstModule::convertMdstVee2Table()
{
  // Create and initialize K_S0 particle list
  StoreObjPtr<ParticleList> ksPList("K_S0:mdst");
  ksPList.create();
  ksPList->initialize(310, ksPList.getName());

  // Create and initialize Lambda0 and anti-Lamda0 particle list
  StoreObjPtr<ParticleList> lambda0PList("Lambda0:mdst");
  lambda0PList.create();
  lambda0PList->initialize(3122, lambda0PList.getName());

  StoreObjPtr<ParticleList> antiLambda0PList("anti-Lambda0:mdst");
  antiLambda0PList.create();
  antiLambda0PList->initialize(-3122, antiLambda0PList.getName());

  antiLambda0PList->bindAntiParticleList(*lambda0PList);

  // Create and initialize converted gamma particle list
  StoreObjPtr<ParticleList> convGammaPList("gamma:v0mdst");
  convGammaPList.create();
  convGammaPList->initialize(22, convGammaPList.getName());

  // Loop over all Belle Vee2 candidates
  Belle::Mdst_vee2_Manager& m = Belle::Mdst_vee2_Manager::get_manager();
  for (Belle::Mdst_vee2_Manager::iterator vee2Iterator = m.begin(); vee2Iterator != m.end(); ++vee2Iterator) {
    Belle::Mdst_vee2 belleV0 = *vee2Iterator;

    // +ve track
    Belle::Mdst_charged belleTrackP = belleV0.chgd(0);
    // -ve track
    Belle::Mdst_charged belleTrackM = belleV0.chgd(1);

    // type of V0
    Const::ChargedStable pTypeP(Const::pion);
    Const::ChargedStable pTypeM(Const::pion);
    int belleHypP = -1;
    int belleHypM = -1;

    switch (belleV0.kind()) {
      case 1 : // K0s -> pi+ pi-
        pTypeP = Const::pion;
        pTypeM = Const::pion;
        belleHypP = 2;
        belleHypM = 2;
        break;
      case 2 : // Lambda -> p+ pi-
        pTypeP = Const::proton;
        pTypeM = Const::pion;
        belleHypP = 4;
        belleHypM = 2;
        break;
      case 3 : // anti-Lambda -> pi+ anti-p-
        pTypeP = Const::pion;
        pTypeM = Const::proton;
        belleHypP = 2;
        belleHypM = 4;
        break;
      case 4 : // gamma -> e+ e-
        pTypeP = Const::electron;
        pTypeM = Const::electron;
        belleHypP = 0;
        belleHypM = 0;
        break;
      default :
        B2WARNING("Conversion of vee2 candidate of unknown kind! kind = " << belleV0.kind());
    }

    // This part is copied from Relation.cc in BASF
    int trackID[2] = {0, 0};
    unsigned nTrack = 0;
    Belle::Mdst_charged_Manager& charged_mag = Belle::Mdst_charged_Manager::get_manager();
    for (std::vector<Belle::Mdst_charged>::iterator chgIterator = charged_mag.begin(); chgIterator != charged_mag.end();
         ++chgIterator) {
      if (belleV0.chgd(0).get_ID() >= 1 && trackID[0] == 0 && belleV0.chgd(0).get_ID() == chgIterator->get_ID()) {
        trackID[0] = (int)(chgIterator->get_ID()); //+ve trac
        ++nTrack;
      }
      if (belleV0.chgd(1).get_ID() >= 1 && trackID[1] == 0 && belleV0.chgd(1).get_ID() == chgIterator->get_ID()) {
        trackID[1] = (int)(chgIterator->get_ID()); //-ve trac
        ++nTrack;
      }
      if (nTrack == 2)
        break;
    }

    HepPoint3D dauPivot(belleV0.vx(), belleV0.vy(), belleV0.vz());
    int trackFitPIndex = -1;
    int trackFitMIndex = -1;
    Particle daughterP, daughterM;
    CLHEP::HepLorentzVector momentumP;
    CLHEP::HepSymMatrix     error7x7P(7, 0);
    HepPoint3D       positionP;
    TMatrixFSym errMatrixP(7);
    CLHEP::HepLorentzVector momentumM;
    CLHEP::HepSymMatrix     error7x7M(7, 0);
    HepPoint3D       positionM;
    TMatrixFSym errMatrixM(7);
    CLHEP::HepSymMatrix error5x5(5, 0);
    if (trackID[0] >= 1) {
      if (belleV0.daut()) {
        std::vector<float> helixParam(5);
        std::vector<float> helixError(15);
        belleVeeDaughterHelix(belleV0, 1, helixParam, helixError);

        auto trackFitP = m_trackFitResults.appendNew(helixParam, helixError, pTypeP, 0.5, -1, -1, 0);
        trackFitPIndex = trackFitP->getArrayIndex();

        belleVeeDaughterToCartesian(belleV0, 1, pTypeP, momentumP, positionP, error7x7P);
        TrackFitResult* tmpTFR = new TrackFitResult(createTrackFitResult(momentumP, positionP, error7x7P, 1, pTypeP, 0.5, -1, -1, 0));
        // TrackFitResult internaly stores helix parameters at pivot = (0,0,0) so the momentum of the Particle will be wrong again.
        // Overwrite it.

        for (unsigned i = 0; i < 7; i++)
          for (unsigned j = 0; j < 7; j++)
            errMatrixP(i, j) = error7x7P[i][j];

        daughterP = Particle(trackID[0] - 1, tmpTFR, pTypeP);
        daughterP.updateMomentum(TLorentzVector(momentumP.px(), momentumP.py(), momentumP.pz(), momentumP.e()),
                                 TVector3(positionP.x(), positionP.y(), positionP.z()),
                                 errMatrixP, 0.5);
        delete tmpTFR;
      } else {
        Belle::Mdst_trk_fit& trk_fit = charged_mag[trackID[0] - 1].trk().mhyp(belleHypP);
        double pValue = TMath::Prob(trk_fit.chisq(), trk_fit.ndf());

        std::vector<float> helixParam(5);
        std::vector<float> helixError(15);
        convertHelix(trk_fit, HepPoint3D(0., 0., 0.), helixParam, helixError);

        // Checking for invalid helix curvature with parameter 2 equal to 0:
        if (helixParam[2] == 0) {
          B2WARNING("Helix parameter for curvature == 0. Skipping Track! The parameter is: " << helixParam[2] << "...");
          continue;
        }

        auto trackFitP = m_trackFitResults.appendNew(helixParam, helixError, pTypeP, pValue, -1, -1, 0);

        trackFitPIndex = trackFitP->getArrayIndex();

        daughterP = Particle(trackID[0] - 1, trackFitP, pTypeP);
        // set momentum/positions at pivot = V0 decay vertex
        getHelixParameters(trk_fit, pTypeP.getMass(), dauPivot,
                           helixParam,  error5x5,
                           momentumP, positionP, error7x7P);

        for (unsigned i = 0; i < 7; i++)
          for (unsigned j = 0; j < 7; j++)
            errMatrixP(i, j) = error7x7P[i][j];

        daughterP.updateMomentum(TLorentzVector(momentumP.px(), momentumP.py(), momentumP.pz(), momentumP.e()),
                                 TVector3(positionP.x(), positionP.y(), positionP.z()),
                                 errMatrixP, pValue);
      }
    }
    if (trackID[1] >= 1) {
      if (belleV0.daut()) {
        std::vector<float> helixParam(5);
        std::vector<float> helixError(15);
        belleVeeDaughterHelix(belleV0, -1, helixParam, helixError);

        auto trackFitM = m_trackFitResults.appendNew(helixParam, helixError, pTypeM, 0.5, -1, -1, 0);
        trackFitMIndex = trackFitM->getArrayIndex();

        belleVeeDaughterToCartesian(belleV0, -1, pTypeM, momentumM, positionM, error7x7M);
        TrackFitResult* tmpTFR = new TrackFitResult(createTrackFitResult(momentumM, positionM, error7x7M, -1, pTypeM, 0.5, -1, -1, 0));
        // TrackFitResult internaly stores helix parameters at pivot = (0,0,0) so the momentum of the Particle will be wrong again.
        // Overwrite it.
        for (unsigned i = 0; i < 7; i++)
          for (unsigned j = 0; j < 7; j++)
            errMatrixM(i, j) = error7x7M[i][j];

        daughterM = Particle(trackID[1] - 1, tmpTFR, pTypeM);
        daughterM.updateMomentum(TLorentzVector(momentumM.px(), momentumM.py(), momentumM.pz(), momentumM.e()),
                                 TVector3(positionM.x(), positionM.y(), positionM.z()),
                                 errMatrixM, 0.5);
        delete tmpTFR;
      } else {
        Belle::Mdst_trk_fit& trk_fit = charged_mag[trackID[1] - 1].trk().mhyp(belleHypM);
        double pValue = TMath::Prob(trk_fit.chisq(), trk_fit.ndf());

        std::vector<float> helixParam(5);
        std::vector<float> helixError(15);
        convertHelix(trk_fit, HepPoint3D(0., 0., 0.), helixParam, helixError);

        // Checking for invalid helix curvature with parameter 2 equal to 0:
        if (helixParam[2] == 0) {
          B2WARNING("Helix parameter for curvature == 0. Skipping Track! The parameter is: " << helixParam[2] << "...");
          continue;
        }

        auto trackFitM = m_trackFitResults.appendNew(helixParam, helixError, pTypeM, pValue, -1, -1, 0);

        trackFitMIndex = trackFitM->getArrayIndex();

        daughterM = Particle(trackID[1] - 1, trackFitM, pTypeM);
        // set momentum/positions at pivot = V0 decay vertex
        getHelixParameters(trk_fit, pTypeM.getMass(), dauPivot,
                           helixParam,  error5x5,
                           momentumM, positionM, error7x7M);

        for (unsigned i = 0; i < 7; i++)
          for (unsigned j = 0; j < 7; j++)
            errMatrixM(i, j) = error7x7M[i][j];

        daughterM.updateMomentum(TLorentzVector(momentumM.px(), momentumM.py(), momentumM.pz(), momentumM.e()),
                                 TVector3(positionM.x(), positionM.y(), positionM.z()),
                                 errMatrixM, pValue);
      }
    }

    Track* trackP = m_tracks[trackID[0] - 1];
    Track* trackM = m_tracks[trackID[1] - 1];

    TrackFitResult* trackFitP = m_trackFitResults[trackFitPIndex];
    TrackFitResult* trackFitM = m_trackFitResults[trackFitMIndex];

    m_v0s.appendNew(std::make_pair(trackP, trackFitP), std::make_pair(trackM, trackFitM));

    // create Ks Particle and add it to the 'K_S0:mdst' ParticleList
    const PIDLikelihood* pidP = trackP->getRelated<PIDLikelihood>();
    const PIDLikelihood* pidM = trackM->getRelated<PIDLikelihood>();
    const MCParticle* mcParticleP = trackP->getRelated<MCParticle>();
    const MCParticle* mcParticleM = trackM->getRelated<MCParticle>();

    Particle* newDaugP = m_particles.appendNew(daughterP);
    if (pidP)
      newDaugP->addRelationTo(pidP);
    if (mcParticleP)
      newDaugP->addRelationTo(mcParticleP);
    Particle* newDaugM = m_particles.appendNew(daughterM);
    if (pidM)
      newDaugM->addRelationTo(pidM);
    if (mcParticleM)
      newDaugM->addRelationTo(mcParticleM);

    TLorentzVector v0Momentum(belleV0.px(), belleV0.py(), belleV0.pz(), belleV0.energy());
    TVector3 v0Vertex(belleV0.vx(), belleV0.vy(), belleV0.vz());

    /*
     * Documentation of Mdst_vee2 vertex fit:
     *      /sw/belle/belle/b20090127_0910/share/tables/mdst.tdf (L96-L125)
     */
    auto appendVertexFitInfo = [](Belle::Mdst_vee2 & _belle_V0, Particle & _belle2_V0) {
      // Add chisq of vertex fit. chiSquared=10^10 means the fit fails.
      _belle2_V0.addExtraInfo("chiSquared", _belle_V0.chisq());
      // Ndf of the vertex kinematic fit is 1
      _belle2_V0.addExtraInfo("ndf", 1);
      // Add p-value to extra Info
      double prob = TMath::Prob(_belle_V0.chisq(), 1);
      _belle2_V0.setPValue(prob);
    };

    Particle* newV0 = nullptr;
    if (belleV0.kind() == 1) { // K0s -> pi+ pi-
      Particle KS(v0Momentum, 310);
      KS.appendDaughter(newDaugP);
      KS.appendDaughter(newDaugM);
      KS.setVertex(v0Vertex);
      appendVertexFitInfo(belleV0, KS);
      newV0 = m_particles.appendNew(KS);
      ksPList->addParticle(newV0);

      // append extra info: goodKs flag
      Belle::FindKs belleKSFinder;
      belleKSFinder.candidates(belleV0, Belle::IpProfile::position(1));
      newV0->addExtraInfo("goodKs", belleKSFinder.goodKs());

      /*
      std::cout << " ---- B1 Ks ---- " << std::endl;
      std::cout << " momentum = " << std::endl;
      v0Momentum.Print();
      std::cout << " position = " << std::endl;
      v0Vertex.Print();
      std::cout << " ---- B2 Ks ---- " << std::endl;
      std::cout << " momentum = " << std::endl;
      newKS->get4Vector().Print();
      std::cout << " position = " << std::endl;
      newKS->getVertex().Print();
      std::cout << " ---- B1 Ks.child(0) ---- " << std::endl;
      std::cout << " momentum = " << momentumP << std::endl;
      std::cout << " position = " << positionP << std::endl;
      std::cout << " error7x7 = " << error7x7P << std::endl;
      std::cout << " ---- B2 Ks.child(0) ---- " << std::endl;
      std::cout << " momentum = " << std::endl;
      newKS->getDaughter(0)->get4Vector().Print();
      std::cout << " position = " << std::endl;
      newKS->getDaughter(0)->getVertex().Print();
      std::cout << " error7x7 = " << std::endl;
      newKS->getDaughter(0)->getMomentumVertexErrorMatrix().Print();
      std::cout << " ---- B1 Ks.child(1) ---- " << std::endl;
      std::cout << " momentum = " << momentumM << std::endl;
      std::cout << " position = " << positionM << std::endl;
      std::cout << " error7x7 = " << error7x7M << std::endl;
      std::cout << " ---- B2 Ks.child(1) ---- " << std::endl;
      std::cout << " momentum = " << std::endl;
      newKS->getDaughter(1)->get4Vector().Print();
      std::cout << " position = " << std::endl;
      newKS->getDaughter(1)->getVertex().Print();
      std::cout << " error7x7 = " << std::endl;
      newKS->getDaughter(1)->getMomentumVertexErrorMatrix().Print();
      */
    } else if (belleV0.kind() == 2) { // Lambda -> p+ pi-
      Particle Lambda0(v0Momentum, 3122);
      Lambda0.appendDaughter(newDaugP);
      Lambda0.appendDaughter(newDaugM);
      Lambda0.setVertex(v0Vertex);
      appendVertexFitInfo(belleV0, Lambda0);
      newV0 = m_particles.appendNew(Lambda0);
      lambda0PList->addParticle(newV0);

      // GoodLambda flag as extra info
      Belle::FindLambda lambdaFinder;
      lambdaFinder.candidates(belleV0, Belle::IpProfile::position(1));
      newV0->addExtraInfo("goodLambda", lambdaFinder.goodLambda());
    } else if (belleV0.kind() == 3) { // anti-Lambda -> pi+ anti-p
      Particle antiLambda0(v0Momentum, -3122);
      antiLambda0.appendDaughter(newDaugM);
      antiLambda0.appendDaughter(newDaugP);
      antiLambda0.setVertex(v0Vertex);
      appendVertexFitInfo(belleV0, antiLambda0);
      newV0 = m_particles.appendNew(antiLambda0);
      antiLambda0PList->addParticle(newV0);

      // GoodLambda flag as extra info
      Belle::FindLambda lambdaFinder;
      lambdaFinder.candidates(belleV0, Belle::IpProfile::position(1));
      newV0->addExtraInfo("goodLambda", lambdaFinder.goodLambda());
    } else if (belleV0.kind() == 4) { // gamma -> e+ e-
      Particle gamma(v0Momentum, 22);
      gamma.appendDaughter(newDaugP);
      gamma.appendDaughter(newDaugM);
      gamma.setVertex(v0Vertex);
      appendVertexFitInfo(belleV0, gamma);
      newV0 = m_particles.appendNew(gamma);
      convGammaPList->addParticle(newV0);
    }
    // append extra info: nisKsFinder quality indicators
    if (m_nisEnable) {
      if (belleV0.kind() <= 3) { // K_S0, Lambda, anti-Lambda
        Belle::nisKsFinder ksnb;
        double protIDP = atcPID(pidP, 2, 4);
        double protIDM = atcPID(pidM, 2, 4);
        ksnb.candidates(belleV0, Belle::IpProfile::position(1), momentumP, protIDP, protIDM);
        // K_S0 and Lambda (inverse cut on ksnbNoLam for Lambda selection).
        newV0->addExtraInfo("ksnbVLike", ksnb.nb_vlike());
        newV0->addExtraInfo("ksnbNoLam", ksnb.nb_nolam());
        // K_S0 only
        if (belleV0.kind() == 1)
          newV0->addExtraInfo("ksnbStandard", ksnb.standard());
      }
    }
  }
}

void B2BIIConvertMdstModule::convertGenHepEvtTable()
{
  if (m_realData)
    return;

  // clear the Gen_hepevt_ID <-> MCParticleGraphPosition map
  genHepevtToMCParticle.clear();

  // check if the Gen_hepevt table has any entries
  Belle::Gen_hepevt_Manager& genMgr = Belle::Gen_hepevt_Manager::get_manager();
  if (genMgr.count() == 0)
    return;

  typedef std::pair<MCParticleGraph::GraphParticle*, Belle::Gen_hepevt> halfFamily;
  halfFamily currFamily;
  halfFamily family;
  std::queue < halfFamily > heritancesQueue;

  // Add motherless particles. The root particle is often the first one,
  // but this is not correct in general case; thus, all particles are added,
  // including the beam-background ones.
  m_particleGraph.clear();
  for (Belle::Gen_hepevt_Manager::iterator genIterator = genMgr.begin();
       genIterator != genMgr.end(); ++genIterator) {
    Belle::Gen_hepevt hep = *genIterator;
    // Select particles without mother.
    if (!(hep.moFirst() == 0 && hep.moLast() == 0))
      continue;
    // Ignore particles with code 911, they are used for CDC data.
    if (hep.idhep() == 911)
      continue;
    int position = m_particleGraph.size();
    m_particleGraph.addParticle();
    genHepevtToMCParticle[hep.get_ID()] = position;
    MCParticleGraph::GraphParticle* graphParticle = &m_particleGraph[position];
    convertGenHepevtObject(hep, graphParticle);
    for (int iDaughter = hep.daFirst(); iDaughter <= hep.daLast();
         ++iDaughter) {
      if (iDaughter == 0) {
        B2DEBUG(95, "Trying to access generated daughter with Panther ID == 0");
        continue;
      }
      currFamily.first = graphParticle;
      currFamily.second = genMgr(Belle::Panther_ID(iDaughter));
      heritancesQueue.push(currFamily);
    }
  }

  //now we can go through the queue:
  while (!heritancesQueue.empty()) {
    currFamily = heritancesQueue.front(); //get the first entry from the queue
    heritancesQueue.pop(); //remove the entry.

    MCParticleGraph::GraphParticle* currMother = currFamily.first;
    Belle::Gen_hepevt& currDaughter = currFamily.second;

    // skip particle with idhep = 0
    if (currDaughter.idhep() == 0)
      continue;

    //putting the daughter in the graph:
    int position = m_particleGraph.size();
    m_particleGraph.addParticle();
    genHepevtToMCParticle[currDaughter.get_ID()] = position;

    MCParticleGraph::GraphParticle* graphDaughter = &m_particleGraph[position];
    convertGenHepevtObject(currDaughter, graphDaughter);

    //add relation between mother and daughter to graph:
    currMother->decaysInto((*graphDaughter));

    int nGrandChildren = currDaughter.daLast() - currDaughter.daFirst() + 1;

    if (nGrandChildren > 0 && currDaughter.daFirst() != 0) {
      for (int igrandchild = currDaughter.daFirst(); igrandchild <= currDaughter.daLast(); ++igrandchild) {
        if (igrandchild == 0) {
          B2DEBUG(95, "Trying to access generated daughter with Panther ID == 0");
          continue;
        }

        family.first = graphDaughter;
        family.second = genMgr(Belle::Panther_ID(igrandchild));
        heritancesQueue.push(family);
      }
    }
  }

  m_particleGraph.generateList();
}

void B2BIIConvertMdstModule::convertMdstECLTable()
{
  // Relations
  RelationArray eclClustersToMCParticles(m_eclClusters, m_mcParticles);

  // Clear the mdstEcl <-> ECLCluster map
  mdstEclToECLCluster.clear();

  // Loop over all Belle Mdst_ecl
  Belle::Mdst_ecl_Manager& ecl_manager = Belle::Mdst_ecl_Manager::get_manager();
  Belle::Mdst_ecl_aux_Manager& ecl_aux_manager = Belle::Mdst_ecl_aux_Manager::get_manager();

  for (Belle::Mdst_ecl_Manager::iterator eclIterator = ecl_manager.begin(); eclIterator != ecl_manager.end(); ++eclIterator) {

    // Pull Mdst_ecl from manager
    Belle::Mdst_ecl mdstEcl = *eclIterator;
    Belle::Mdst_ecl_aux mdstEclAux(ecl_aux_manager(mdstEcl.get_ID()));

    // Create Belle II ECLCluster
    auto B2EclCluster = m_eclClusters.appendNew();

    // Convert Mdst_ecl -> ECLCluster and create map of indices
    convertMdstECLObject(mdstEcl, mdstEclAux, B2EclCluster);
    mdstEclToECLCluster[mdstEcl.get_ID()] = B2EclCluster->getArrayIndex();

    // set ConnectedRegionID and ClusterID to
    // cluster's array index + 1 and 1, respectively
    B2EclCluster->setConnectedRegionId(B2EclCluster->getArrayIndex() + 1);
    B2EclCluster->setClusterId(1);

    if (m_realData)
      continue;

    // Create ECLCluster -> MCParticle relation
    // Step 1: MDST_ECL -> Gen_hepevt
    const Belle::Gen_hepevt& hep0 = get_hepevt(mdstEcl);
    if (hep0 == 0)
      continue;
    const Belle::Gen_hepevt* hep = nullptr;
    switch (m_mcMatchingMode) {
      case c_Direct:
        hep = &hep0;
        break;
      case c_GeneratorLevel:
        hep = &gen_level(hep0);
        break;
    }
    if (hep->idhep() != 911) {
      // Step 2: Gen_hepevt -> MCParticle
      if (genHepevtToMCParticle.count(hep->get_ID()) > 0) {
        int matchedMCParticleID = genHepevtToMCParticle[hep->get_ID()];
        // Step 3: set the relation
        eclClustersToMCParticles.add(B2EclCluster->getArrayIndex(), matchedMCParticleID);
        testMCRelation(*hep, m_mcParticles[matchedMCParticleID], "ECLCluster");
      } else {
        B2DEBUG(79, "Cannot find MCParticle corresponding to this gen_hepevt (Panther ID = " << hep->get_ID() << ")");
        B2DEBUG(79, "Gen_hepevt: Panther ID = " << hep->get_ID() << "; idhep = " << hep->idhep() << "; isthep = " << hep->isthep());
      }
    }
  }
}

void B2BIIConvertMdstModule::convertMdstKLMTable()
{
  // There was no MC matching in Belle for KLM Clusters

  // Clear the mdstKlm <-> KLMCluster map
  mdstKlmToKLMCluster.clear();

  // Loop over all Belle Mdst_klm_cluster
  Belle::Mdst_klm_cluster_Manager& klm_cluster_manager = Belle::Mdst_klm_cluster_Manager::get_manager();

  for (Belle::Mdst_klm_cluster_Manager::iterator klmC_Ite = klm_cluster_manager.begin(); klmC_Ite != klm_cluster_manager.end();
       ++klmC_Ite) {

    // Pull Mdst_ecl from manager
    Belle::Mdst_klm_cluster mdstKlm_cluster = *klmC_Ite;

    // Create Belle II ECLCluster
    auto B2KlmCluster = m_klmClusters.appendNew();

    // Convert Mdst_klm_cluster -> KLMCluster and create map of indices
    convertMdstKLMObject(mdstKlm_cluster, B2KlmCluster);
    mdstKlmToKLMCluster[mdstKlm_cluster.get_ID()] = B2KlmCluster->getArrayIndex();

  }
}

void B2BIIConvertMdstModule::convertMdstGammaTable()
{
  // Relations
  RelationArray particlesToMCParticles(m_particles, m_mcParticles);

  // Clear the mdstGamma <-> Particle map
  mdstGammaToParticle.clear();

  // Create and initialize particle list
  StoreObjPtr<ParticleList> plist("gamma:mdst");
  plist.create();
  plist->initialize(22, "gamma:mdst");

  // Loop over all Belle Mdst_gamma
  Belle::Mdst_gamma_Manager& gamma_manager = Belle::Mdst_gamma_Manager::get_manager();

  for (Belle::Mdst_gamma_Manager::iterator gammaIterator = gamma_manager.begin(); gammaIterator != gamma_manager.end();
       ++gammaIterator) {

    // Pull Mdst_gamma from manager and Mdst_ecl from pointer to Mdst_ecl
    Belle::Mdst_gamma mdstGamma = *gammaIterator;
    Belle::Mdst_ecl mdstEcl = mdstGamma.ecl();
    if (!mdstEcl)
      continue;

    // Get ECLCluster from map
    ECLCluster* B2EclCluster = m_eclClusters[mdstEclToECLCluster[mdstEcl.get_ID()]];
    if (!B2EclCluster)
      continue;

    // Create Particle from ECLCluster, add to StoreArray, create gamma map entry
    Particle* B2Gamma = m_particles.appendNew(B2EclCluster);
    mdstGammaToParticle[mdstGamma.get_ID()] = B2Gamma->getArrayIndex();

    // Add particle to particle list
    plist->addParticle(B2Gamma);

    if (m_realData)
      continue;

    // Relation to MCParticle
    MCParticle* matchedMCParticle = B2EclCluster->getRelated<MCParticle>();
    if (matchedMCParticle)
      B2Gamma->addRelationTo(matchedMCParticle);
  }
}

void B2BIIConvertMdstModule::convertMdstPi0Table()
{
  // Create and initialize particle list
  StoreObjPtr<ParticleList> plist("pi0:mdst");
  plist.create();
  plist->initialize(111, "pi0:mdst");

  // Loop over all Mdst_pi0
  Belle::Mdst_pi0_Manager& pi0_manager = Belle::Mdst_pi0_Manager::get_manager();
  for (Belle::Mdst_pi0_Manager::iterator pi0Iterator = pi0_manager.begin(); pi0Iterator != pi0_manager.end(); ++pi0Iterator) {

    // Pull Mdst_pi0 from manager and Mdst_gammas from pointers to Mdst_gammas
    Belle::Mdst_pi0 mdstPi0 = *pi0Iterator;
    Belle::Mdst_gamma mdstGamma1 = mdstPi0.gamma(0);
    Belle::Mdst_gamma mdstGamma2 = mdstPi0.gamma(1);
    if (!mdstGamma1 || !mdstGamma2)
      continue;

    TLorentzVector p4(mdstPi0.px(), mdstPi0.py(), mdstPi0.pz(), mdstPi0.energy());

    // Create Particle from TLorentzVector and PDG code, add to StoreArray
    Particle* B2Pi0 = m_particles.appendNew(p4, 111);

    // Get Belle II photons from map
    Particle* B2Gamma1 = m_particles[mdstGammaToParticle[mdstGamma1.get_ID()]];
    Particle* B2Gamma2 = m_particles[mdstGammaToParticle[mdstGamma2.get_ID()]];
    if (!B2Gamma1 || !B2Gamma2)
      continue;

    // Append photons as pi0 daughters
    B2Pi0->appendDaughter(B2Gamma1);
    B2Pi0->appendDaughter(B2Gamma2);

    // Add chisq of mass-constrained Kfit
    B2Pi0->addExtraInfo("chiSquared", mdstPi0.chisq());

    // Ndf of a pi0 mass-constrained kinematic fit is 1
    B2Pi0->addExtraInfo("ndf", 1);

    // Add p-value to extra Info
    double prob = TMath::Prob(mdstPi0.chisq(), 1);
    B2Pi0->setPValue(prob);

    // Add particle to particle list
    plist->addParticle(B2Pi0);
  }
}

void B2BIIConvertMdstModule::convertMdstKLongTable()
{
  // Relations
  RelationArray particlesToMCParticles(m_particles, m_mcParticles);


  // Create and initialize particle list
  StoreObjPtr<ParticleList> plist("K_L0:mdst");
  plist.create();
  plist->initialize(Const::Klong.getPDGCode(), "K_L0:mdst");

  Belle::Mdst_klong_Manager& klong_manager = Belle::Mdst_klong_Manager::get_manager();
  for (Belle::Mdst_klong_Manager::iterator klong_Ite = klong_manager.begin(); klong_Ite != klong_manager.end(); ++klong_Ite) {

    // Pull Mdst_klong from manager and Mdst_klm from pointer to Mdst_klm
    Belle::Mdst_klong mdstKlong = *klong_Ite;
    Belle::Mdst_klm_cluster mdstKlm = mdstKlong.klmc();

    if (!mdstKlm)
      continue;


    // Get KLMCluster from map
    KLMCluster* B2KlmCluster = m_klmClusters[mdstKlmToKLMCluster[mdstKlm.get_ID()]];
    if (!B2KlmCluster)
      continue;

    // Extract cluster position from Klong and save it in KLMCluster
    B2KlmCluster->setClusterPosition(mdstKlong.cos_x(), mdstKlong.cos_y(), mdstKlong.cos_z());

    // Create Particle from KLMCluster, add to StoreArray, create Klong map entry
    Particle* B2Klong = m_particles.appendNew(B2KlmCluster);
    mdstKlongToParticle[mdstKlong.get_ID()] = B2Klong->getArrayIndex();

    // Add particle to particle list
    plist->addParticle(B2Klong);
  }

  // (Vague) MC Matching
  // There was no MC matching for KLongs in Belle , but a hack:
  // Check if MC KLong and reconstructed KLong (only without ecl) are within 15 degree for phi and theta, we set a relation
  // for the best reconstructed KLong to the MC KLong.
  // Taken and adapted from http://belle.kek.jp/secured/wiki/doku.php?id=physics:ckm:kleff

  if (!m_realData) {

    Belle::Gen_hepevt_Manager& GenMgr = Belle::Gen_hepevt_Manager::get_manager();
    const double dang(15. / 180.*M_PI); // check reconstructed candidates within 15 degrees

    for (Belle::Gen_hepevt_Manager::iterator klong_hep_it = GenMgr.begin(); klong_hep_it != GenMgr.end(); ++klong_hep_it) {

      if (abs((*klong_hep_it).idhep()) == Const::Klong.getPDGCode() && klong_hep_it->isthep() > 0) {

        CLHEP::HepLorentzVector gp4(klong_hep_it->PX(), klong_hep_it->PY(), klong_hep_it->PZ(), klong_hep_it->E());
        double sum(0.0);
        int bestRecKlongID(0);

        for (Belle::Mdst_klong_Manager::iterator klong_rec_it = klong_manager.begin(); klong_rec_it != klong_manager.end();
             ++klong_rec_it) {

          //  if((*klong_rec_it).klmc().ecl())continue; // check only klm cand.
          if ((*klong_rec_it).ecl())
            continue; // check only klm cand.
          CLHEP::Hep3Vector klp3(klong_rec_it->cos_x(), klong_rec_it->cos_y(), klong_rec_it->cos_z());

          if (cos(gp4.theta() - klp3.theta()) > cos(dang) && cos(gp4.phi() - klp3.phi()) > cos(dang)) {

            double tmp_sum = cos(gp4.theta() - klp3.theta()) + cos(gp4.phi() - klp3.phi());
            if (tmp_sum > sum) {
              bestRecKlongID = mdstKlongToParticle[(*klong_rec_it).get_ID()];
              sum = tmp_sum;
            }
          }

        }
        if (sum > 0.0) {
          int matchedMCParticleID = genHepevtToMCParticle[(*klong_hep_it).get_ID()];
          particlesToMCParticles.add(bestRecKlongID, matchedMCParticleID);
          testMCRelation((*klong_hep_it), m_mcParticles[matchedMCParticleID], "m_particles");
        }
      }
    }
  }
}

void B2BIIConvertMdstModule::convertEvtclsTable()
{
  // Create StoreObj if it is not valid
  if (not m_evtInfo.isValid()) {
    m_evtInfo.create();
  }
  // Pull Evtcls_flag(2) from manager
  Belle::Evtcls_flag_Manager& EvtFlagMgr = Belle::Evtcls_flag_Manager::get_manager();
  Belle::Evtcls_flag2_Manager& EvtFlag2Mgr = Belle::Evtcls_flag2_Manager::get_manager();

  // Pull Evtcls_hadronic_flag from manager
  Belle::Evtcls_hadronic_flag_Manager& EvtHadFlagMgr = Belle::Evtcls_hadronic_flag_Manager::get_manager();

  std::string name = "evtcls_flag";
  std::string name_had = "evtcls_hadronic_flag";
  // Only one entry in each event
  std::vector<Belle::Evtcls_flag>::iterator eflagIterator = EvtFlagMgr.begin();
  std::vector<Belle::Evtcls_flag2>::iterator eflag2Iterator = EvtFlag2Mgr.begin();
  std::vector<Belle::Evtcls_hadronic_flag>::iterator ehadflagIterator = EvtHadFlagMgr.begin();

  // Converting evtcls_flag(2)
  std::vector<int> flag(20);
  for (int index = 0; index < 20; ++index) {
    // flag(14, 16): not filled
    if (index == 14 || index == 16) continue;
    std::string iVar = name + std::to_string(index);
    // 0-9 corresponding to evtcls_flag.flag(0-9)
    if (index < 10) {
      m_evtInfo->addExtraInfo(iVar, (*eflagIterator).flag(index));
    } else {
      // 10-19 corresponding to evtcls_flag2.flag(0-9)
      m_evtInfo->addExtraInfo(iVar, (*eflag2Iterator).flag(index - 10));
    }
    B2DEBUG(99, "evtcls_flag(" << index << ") = " << m_evtInfo->getExtraInfo(iVar));
  }

  // Converting evtcls_hadronic_flag
  for (int index = 0; index < 6; ++index) {
    std::string iVar = name_had + std::to_string(index);
    m_evtInfo->addExtraInfo(iVar, (*ehadflagIterator).hadronic_flag(index));
    B2DEBUG(99, "evtcls_hadronic_flag(" << index << ") = " << m_evtInfo->getExtraInfo(iVar));
  }

}

void B2BIIConvertMdstModule::convertRecTrgTable()
{

  // Create StoreObj if it is not valid
  if (not m_evtInfo.isValid()) {
    m_evtInfo.create();
  }

  // Pull rectrg_summary3 from manager
  Belle::Rectrg_summary3_Manager& RecTrgSummary3Mgr = Belle::Rectrg_summary3_Manager::get_manager();

  std::string name = "rectrg_summary3_m_final";
  // Only one entry in each event
  std::vector<Belle::Rectrg_summary3>::iterator eflagIterator = RecTrgSummary3Mgr.begin();

  // Converting m_final(3)
  for (int index = 0; index < 3; ++index) {
    std::string iVar = name + std::to_string(index);
    m_evtInfo->addExtraInfo(iVar, (*eflagIterator).final(index));
    B2DEBUG(99, "m_final(" << index << ") = " << m_evtInfo->getExtraInfo(iVar));
  }

}


//-----------------------------------------------------------------------------
// CONVERT OBJECTS
//-----------------------------------------------------------------------------

#ifdef HAVE_KID_ACC
double B2BIIConvertMdstModule::acc_pid(const Belle::Mdst_charged& chg, int idp)
{
  static Belle::kid_acc acc_pdf(0);
  //static kid_acc acc_pdf(1);

  const double pmass[5] = { 0.00051099907, 0.105658389, 0.13956995, 0.493677, 0.93827231 };

  CLHEP::Hep3Vector mom(chg.px(), chg.py(), chg.pz());
  double cos_theta = mom.cosTheta();
  double pval      = mom.mag();

  double npe    = chg.acc().photo_electron();
  double beta   = pval / sqrt(pval * pval + pmass[idp] * pmass[idp]);
  double pdfval = acc_pdf.npe2pdf(cos_theta, beta, npe);

  return pdfval;
}

// this is CDC_prob5
double B2BIIConvertMdstModule::cdc_pid(const Belle::Mdst_charged& chg, int idp)
{
  CLHEP::Hep3Vector mom(chg.px(), chg.py(), chg.pz());
  double pval = mom.mag();

  Belle::kid_cdc kidCdc(5);
  float factor0 = kidCdc.factor0();
  float factor1 = kidCdc.factor1(idp, pval);

  if (factor0 == 1.0 && factor1 == 1.0) return chg.trk().pid(idp);
  //
  double m = chg.trk().dEdx() / factor0;
  double e = chg.trk().dEdx_exp(idp) * factor1;
  double s = chg.trk().sigma_dEdx(idp);
  double val = 1. / sqrt(2.*M_PI) / s * exp(-0.5 * (m - e) * (m - e) / s / s);

  return val;
}
#endif

void B2BIIConvertMdstModule::setLikelihoods(PIDLikelihood* pid, Const::EDetector det, double likelihoods[c_nHyp],
                                            bool discard_allzero)
{
  if (discard_allzero) {
    const double max_l = *std::max_element(likelihoods, likelihoods + c_nHyp);
    if (max_l <= 0.0) {
      return; //likelihoods broken, ignore
    }
  }

  for (int i = 0; i < c_nHyp; i++) {
    float logl = log(likelihoods[i]);
    pid->setLogLikelihood(det, c_belleHyp_to_chargedStable[i], logl);
  }
  //copy proton likelihood to deuterons
  pid->setLogLikelihood(det, Const::deuteron, pid->getLogL(Const::proton, det));
}

void B2BIIConvertMdstModule::convertPIDData(const Belle::Mdst_charged& belleTrack, const Track* track)
{
  PIDLikelihood* pid = m_pidLikelihoods.appendNew();
  track->addRelationTo(pid);

  //convert data handled by atc_pid: dE/dx (-> CDC), TOF (-> TOP), ACC ( -> ARICH)
  //this should result in the same likelihoods used when creating atc_pid(3, 1, 5, ..., ...)
  //and calling prob(const Mdst_charged & chg).

  double likelihoods[c_nHyp];
  double accL[c_nHyp];
  double tofL[c_nHyp];
  double cdcL[c_nHyp];
  for (int i = 0; i < c_nHyp; i++) {
    accL[i] = tofL[i] = cdcL[i] = 1.0;
  }
#ifdef HAVE_KID_ACC
  //accq0 = 3, as implemented in acc_prob3()
  const auto& acc = belleTrack.acc();
  if (acc and acc.quality() == 0) {
    for (int i = 0; i < c_nHyp; i++)
      accL[i] = likelihoods[i] = acc_pid(belleTrack, i);
    setLikelihoods(pid, Const::ARICH, likelihoods, true);
  }
#endif

  //tofq0 = 1, as implemented in tof_prob1()
  //uses p1 / (p1 + p2) to create probability, so this should map directly to likelihoods
  const Belle::Mdst_tof& tof = belleTrack.tof();
  if (tof and tof.quality() == 0) {
    for (int i = 0; i < c_nHyp; i++)
      tofL[i] = likelihoods[i] = tof.pid(i);
    setLikelihoods(pid, Const::TOP, likelihoods, true);
  }

  // cdcq0 = 5, as implemented in cdc_prob0() (which is used for all values of cdcq0!)
  //uses p1 / (p1 + p2) to create probability, so this should map directly to likelihoods
  // eID actually uses cdc_pid (cdc_prob5)
  const Belle::Mdst_trk& trk = belleTrack.trk();
  if (trk.dEdx() > 0) {
    for (int i = 0; i < c_nHyp; i++) {
      likelihoods[i] = trk.pid(i);
      cdcL[i] = cdc_pid(belleTrack, i);
    }
    setLikelihoods(pid, Const::CDC, likelihoods, true);
  }


  // eid
  // eid is combination of atc_pid and ecl related information
  // since atc_pid part is already converted above only the ECL part
  // is converted
  // ECL pdfs are available only for electrons and hadrons (assumed to be pions)
  // likelihoods for others are set to 0

#ifdef HAVE_EID
  Belle::eid electronID(belleTrack);
  float eclID_e_pdf = electronID.pdf_e_ecl();
  float eclID_h_pdf = electronID.pdf_h_ecl();
  float atcID_e_pdf = electronID.atc_pid_pdf(true,  accL, tofL, cdcL);
  float atcID_h_pdf = electronID.atc_pid_pdf(false, accL, tofL, cdcL);

  // eID
  float eclProb = eclID_e_pdf / (eclID_e_pdf + eclID_h_pdf);
  float atcProb = atcID_e_pdf / (atcID_e_pdf + atcID_h_pdf);

  if (atcProb > 0.999999) atcProb = 0.999999;
  // combine the two probabilities.
  double eidCombinedSig = eclProb * atcProb;
  double eidCombinedBkg = (1. - eclProb) * (1. - atcProb);

  likelihoods[0] = eidCombinedSig;
  likelihoods[1] = 0; // no muons
  likelihoods[2] = eidCombinedBkg;
  likelihoods[3] = 0; // no kaons
  likelihoods[4] = 0; // no protons

  setLikelihoods(pid, Const::ECL, likelihoods, true);

  //Hep3Vector mom(belleTrack.px(), belleTrack.py(), belleTrack.pz());
  //B2INFO(" p = " << mom.mag() << "   le_ecl = " << electronID.le_ecl());
#endif

  //muid
  //Note that though it says "_likelihood()" on the label, those are
  //actually likelihood ratios of the type L(hyp) / (L(mu) + L(pi) + L(K)),
  //which are set in the FixMdst module.
  int muid_trackid = belleTrack.muid_ID();
  if (muid_trackid) {
    //Using approach 2. from http://belle.kek.jp/secured/muid/usage_muid.html since
    //it's much simpler than what Muid_mdst does.
    Belle::Mdst_klm_mu_ex_Manager& ex_mgr = Belle::Mdst_klm_mu_ex_Manager::get_manager();
    Belle::Mdst_klm_mu_ex& ex = ex_mgr(Belle::Panther_ID(muid_trackid));

    //filter out tracks with insufficient #hits (equal to cut on Muid_mdst::Chi_2())
    if (ex.Chi_2() > 0) {
      likelihoods[0] = 0; //no electrons
      likelihoods[1] = ex.Muon_likelihood();
      likelihoods[2] = ex.Pion_likelihood();
      likelihoods[3] = ex.Kaon_likelihood();
      likelihoods[4] = 0; //no protons
      //Miss_likelihood should only be != 0 for tracks that do not pass the Chi_2 cut.

      // in some cases the ex.XYZ_likelihood() < 0; Set it to 0 in these cases.
      for (int i = 0; i < 5; i++)
        if (likelihoods[i] < 0)
          likelihoods[i] = 0;

      //note: discard_allzero = false since all likelihoods = 0 usually means that Junk_likelihood is 1
      //      PIDLikelihood::getProbability(hyp) will correctly return 0 then.
      setLikelihoods(pid, Const::KLM, likelihoods);

      /*
      const double tolerance = 1e-7;
      if (fabs(pid->getProbability(Const::muon, nullptr, Const::KLM) - ex.Muon_likelihood()) > tolerance ||
          fabs(pid->getProbability(Const::pion, nullptr, Const::KLM) - ex.Pion_likelihood()) > tolerance ||
          fabs(pid->getProbability(Const::kaon, nullptr, Const::KLM) - ex.Kaon_likelihood()) > tolerance) {

      B2INFO("muons: " <<  pid->getProbability(Const::muon, nullptr, Const::KLM) << " " << ex.Muon_likelihood());
      B2INFO("pion: " <<  pid->getProbability(Const::pion, nullptr, Const::KLM) << " " << ex.Pion_likelihood());
      B2INFO("kaon: " <<  pid->getProbability(Const::kaon, nullptr, Const::KLM) << " " << ex.Kaon_likelihood());
      B2INFO("miss/junk: " << ex.Miss_likelihood() << " " << ex.Junk_likelihood());
      }
      */
    }
  }
}

int B2BIIConvertMdstModule::getHelixParameters(const Belle::Mdst_trk_fit& trk_fit,
                                               const double mass,
                                               const HepPoint3D& newPivot,
                                               std::vector<float>& helixParams,
                                               CLHEP::HepSymMatrix& error5x5,
                                               CLHEP::HepLorentzVector& momentum,
                                               HepPoint3D& position,
                                               CLHEP::HepSymMatrix& error7x7, const double dPhi)
{
  const HepPoint3D pivot(trk_fit.pivot_x(),
                         trk_fit.pivot_y(),
                         trk_fit.pivot_z());

  CLHEP::HepVector  a(5);
  a[0] = trk_fit.helix(0);
  a[1] = trk_fit.helix(1);
  a[2] = trk_fit.helix(2);
  a[3] = trk_fit.helix(3);
  a[4] = trk_fit.helix(4);
  CLHEP::HepSymMatrix Ea(5, 0);
  Ea[0][0] = trk_fit.error(0);
  Ea[1][0] = trk_fit.error(1);
  Ea[1][1] = trk_fit.error(2);
  Ea[2][0] = trk_fit.error(3);
  Ea[2][1] = trk_fit.error(4);
  Ea[2][2] = trk_fit.error(5);
  Ea[3][0] = trk_fit.error(6);
  Ea[3][1] = trk_fit.error(7);
  Ea[3][2] = trk_fit.error(8);
  Ea[3][3] = trk_fit.error(9);
  Ea[4][0] = trk_fit.error(10);
  Ea[4][1] = trk_fit.error(11);
  Ea[4][2] = trk_fit.error(12);
  Ea[4][3] = trk_fit.error(13);
  Ea[4][4] = trk_fit.error(14);

  Belle::Helix helix(pivot, a, Ea);

  int charge = 0;
  if (helix.kappa() > 0)
    charge = 1;
  else
    charge = -1;

  if (newPivot.x() != 0. || newPivot.y() != 0. || newPivot.z() != 0.) {
    helix.pivot(newPivot);
    momentum = helix.momentum(dPhi, mass, position, error7x7);
  } else {
    if (pivot.x() != 0. || pivot.y() != 0. || pivot.z() != 0.) {
      helix.pivot(HepPoint3D(0., 0., 0.));
      momentum = helix.momentum(dPhi, mass, position, error7x7);
    } else {
      momentum = helix.momentum(dPhi, mass, position, error7x7);
    }
  }

  convertHelix(helix, helixParams, error5x5);

  return charge;
}

void B2BIIConvertMdstModule::convertHelix(const Belle::Mdst_trk_fit& trk_fit,
                                          const HepPoint3D& newPivot,
                                          std::vector<float>& helixParams, std::vector<float>& helixError)
{
  const HepPoint3D pivot(trk_fit.pivot_x(),
                         trk_fit.pivot_y(),
                         trk_fit.pivot_z());

  CLHEP::HepVector  a(5);
  a[0] = trk_fit.helix(0);
  a[1] = trk_fit.helix(1);
  a[2] = trk_fit.helix(2);
  a[3] = trk_fit.helix(3);
  a[4] = trk_fit.helix(4);
  CLHEP::HepSymMatrix Ea(5, 0);
  Ea[0][0] = trk_fit.error(0);
  Ea[1][0] = trk_fit.error(1);
  Ea[1][1] = trk_fit.error(2);
  Ea[2][0] = trk_fit.error(3);
  Ea[2][1] = trk_fit.error(4);
  Ea[2][2] = trk_fit.error(5);
  Ea[3][0] = trk_fit.error(6);
  Ea[3][1] = trk_fit.error(7);
  Ea[3][2] = trk_fit.error(8);
  Ea[3][3] = trk_fit.error(9);
  Ea[4][0] = trk_fit.error(10);
  Ea[4][1] = trk_fit.error(11);
  Ea[4][2] = trk_fit.error(12);
  Ea[4][3] = trk_fit.error(13);
  Ea[4][4] = trk_fit.error(14);

  Belle::Helix helix(pivot, a, Ea);

  if (newPivot.x() != 0. || newPivot.y() != 0. || newPivot.z() != 0.) {
    helix.pivot(newPivot);
  } else {
    if (pivot.x() != 0. || pivot.y() != 0. || pivot.z() != 0.) {
      helix.pivot(HepPoint3D(0., 0., 0.));
    }
  }

  CLHEP::HepSymMatrix error5x5(5, 0);
  convertHelix(helix, helixParams, error5x5);

  unsigned int size = 5;
  unsigned int counter = 0;
  for (unsigned int i = 0; i < size; i++)
    for (unsigned int j = i; j < size; j++)
      helixError[counter++] = error5x5[i][j];
}

void B2BIIConvertMdstModule::convertHelix(Belle::Helix& helix, std::vector<float>& helixParams, CLHEP::HepSymMatrix& error5x5)
{
  CLHEP::HepVector  a(5);
  CLHEP::HepSymMatrix Ea(5, 0);

  a = helix.a();
  Ea = helix.Ea();

  // param 0: d_0 = d_rho
  helixParams[0] = a[0];

  // param 1: phi = phi_0 + pi/2
  helixParams[1] = adjustAngleRange(a[1] +  TMath::Pi() / 2.0);

  // param 2: omega = Kappa * alpha = Kappa * B[Tesla] * speed_of_light[m/s] * 1e-11
  helixParams[2] = a[2] * KAPPA2OMEGA;

  // param 3: d_z = z0
  helixParams[3] = a[3];

  // param 4: tan(Lambda) = tanLambda
  helixParams[4] = a[4];

  unsigned int size = 5;
  for (unsigned int i = 0; i < size; i++) {
    for (unsigned int j = 0; j < size; j++) {
      error5x5[i][j] = Ea[i][j];
      if (i == 2)
        error5x5[i][j] *= KAPPA2OMEGA;
      if (j == 2)
        error5x5[i][j] *= KAPPA2OMEGA;

      if (std::isinf(error5x5[i][j])) {
        B2DEBUG(99, "Helix covariance matrix element found to be infinite. Setting value to DBL_MAX/2.0.");
        error5x5[i][j] = DBL_MAX / 2.0;
      }
    }
  }
}

void B2BIIConvertMdstModule::convertMdstChargedObject(const Belle::Mdst_charged& belleTrack, Track* track)
{
  Belle::Mdst_trk& trk = belleTrack.trk();

  for (int mhyp = 0 ; mhyp < c_nHyp; ++mhyp) {
    const Const::ChargedStable& pType = c_belleHyp_to_chargedStable[mhyp];
    double thisMass = pType.getMass();

    Belle::Mdst_trk_fit& trk_fit = trk.mhyp(mhyp);

    // Converted helix parameters
    std::vector<float> helixParam(5);
    // Converted 5x5 error matrix
    CLHEP::HepSymMatrix error5x5(5, 0);
    // 4-momentum
    CLHEP::HepLorentzVector momentum;
    // 7x7 (momentum, position) error matrix
    CLHEP::HepSymMatrix     error7x7(7, 0);
    // position
    HepPoint3D       position;

    getHelixParameters(trk_fit, thisMass, HepPoint3D(0., 0., 0.),
                       helixParam,  error5x5,
                       momentum, position, error7x7, 0.0);

    std::vector<float> helixError(15);
    unsigned int size = 5;
    unsigned int counter = 0;
    for (unsigned int i = 0; i < size; i++)
      for (unsigned int j = i; j < size; j++)
        helixError[counter++] = error5x5[i][j];

    double pValue = TMath::Prob(trk_fit.chisq(), trk_fit.ndf());

    // Create an empty cdc hitpattern and set the number of total hits
    // use hits from 0: axial-wire, 1:stereo-wire, 2:cathode
    // the actual cdc hitpattern is not converted

    int cdcNHits = 0;
    for (unsigned int i = 0; i < 3; i++)
      cdcNHits += trk_fit.nhits(i);

    HitPatternCDC patternCdc;
    patternCdc.setNHits(cdcNHits);

    // conversion of track position in CDC layers
    if (m_convertTrkExtra) {
      auto cdcExtraInfo = m_belleTrkExtra.appendNew(trk_fit.first_x(), trk_fit.first_y(), trk_fit.first_z(),
                                                    trk_fit.last_x(), trk_fit.last_y(), trk_fit.last_z());
      track->addRelationTo(cdcExtraInfo);
    }
    // conversion of the SVD hit pattern
    int svdHitPattern = trk_fit.hit_svd();
    // use hits from 3: SVD-rphi, 4: SVD-z
    // int svdNHits = trk_fit.nhits(3) + trk_fit.nhits(4);

    std::bitset<32> svdBitSet(svdHitPattern);

    HitPatternVXD patternVxd;

    unsigned short svdLayers;
    // taken from: http://belle.kek.jp/group/indirectcp/cpfit/cpfit-festa/2004/talks/Apr.14/CPfesta-2005-Higuchi(3).pdf
    StoreObjPtr<EventMetaData> event;
    // mask for the rphi hits, first 6 (8) bits/ 2 bits per layer
    std::bitset<32> svdUMask(static_cast<std::string>("00000000000000000000000000000011"));
    // mask for the z hits, second 6 (8) bits/ 2 bits per layer
    std::bitset<32> svdVMask;

    // find out if the SVD has 3 (4) layers; if exp <= (>) exp 27
    if (event->getExperiment() <= 27) {
      svdVMask = svdUMask << 6;
      svdLayers = 3;
    } else {
      svdVMask = svdUMask << 8;
      svdLayers = 4;
    }

    // loop over all svd layers (layer index is shifted + 3 for basf2)
    for (unsigned short layerId = 0; layerId < svdLayers; layerId++) {
      unsigned short uHits = (svdBitSet & svdUMask).count();
      unsigned short vHits = (svdBitSet & svdVMask).count();
      patternVxd.setSVDLayer(layerId + 3, uHits, vHits);
      // shift masks to the left
      svdUMask <<= 2;
      svdVMask <<= 2;
    }

    TrackFitResult helixFromHelix(helixParam, helixError, pType, pValue, -1, patternVxd.getInteger(), 0);

    if (m_use6x6CovarianceMatrix4Tracks) {
      TMatrixDSym cartesianCovariance(6);
      for (unsigned i = 0; i < 7; i++) {
        if (i == 3)
          continue;
        for (unsigned j = 0; j < 7; j++) {
          if (j == 3)
            continue;

          cartesianCovariance(ERRMCONV[i], ERRMCONV[j]) = error7x7[i][j];
        }
      }
      UncertainHelix helixFromCartesian(helixFromHelix.getPosition(), helixFromHelix.getMomentum(), helixFromHelix.getChargeSign(),
                                        BFIELD, cartesianCovariance, pValue);

      TMatrixDSym helixCovariance = helixFromCartesian.getCovariance();

      counter = 0;
      for (unsigned int i = 0; i < 5; ++i)
        for (unsigned int j = i; j < 5; ++j)
          helixError[counter++] = helixCovariance(i, j);
    }

    auto trackFit = m_trackFitResults.appendNew(helixParam, helixError, pType, pValue, patternCdc.getInteger(),
                                                patternVxd.getInteger(), trk_fit.ndf());
    track->setTrackFitResultIndex(pType, trackFit->getArrayIndex());
    /*
      B2INFO("--- B1 Track: ");
      std::cout << "Momentum = " << momentum << std::endl;
      std::cout << "Position = " << position << std::endl;
      std::cout << "7x7 error matrix = " << error7x7 << std::endl;
      B2INFO("--- B2 Track: ");
      std::cout << "Momentum = " << std::endl;
      trackFit->get4Momentum().Print();
      std::cout << "Position = " << std::endl;
      trackFit->getPosition().Print();
      std::cout << "6x6 error matrix = " << std::endl;
      trackFit->getCovariance6().Print();
      TMatrixDSym b2Error7x7(7);
      fill7x7ErrorMatrix(trackFit, b2Error7x7, thisMass, 1.5);
      std::cout << "7x7 error matrix = " << std::endl;
      b2Error7x7.Print();
    */
  }
}

void B2BIIConvertMdstModule::convertGenHepevtObject(const Belle::Gen_hepevt& genHepevt, MCParticleGraph::GraphParticle* mcParticle)
{
  //B2DEBUG(80, "Gen_ehepevt: idhep " << genHepevt.idhep() << " (" << genHepevt.isthep() << ") with ID = " << genHepevt.get_ID());

  // updating the GraphParticle information from the Gen_hepevt information
  const int idHep = recoverMoreThan24bitIDHEP(genHepevt.idhep());

  // TODO: do not change 911 to 22
  if (idHep == 0 || idHep == 911) {
<<<<<<< HEAD
    B2WARNING("Trying to convert Gen_hepevt with idhep = " << idHep <<
              ". This should never happen.");
    mcParticle->setPDG(22);
=======
    B2WARNING("[B2BIIConvertMdstModule] Trying to convert Gen_hepevt with idhep = " << idHep << ". This should enver happen.");
    mcParticle->setPDG(Const::photon.getPDGCode());
>>>>>>> 551d6a0b
  } else {
    mcParticle->setPDG(idHep);
  }

  if (genHepevt.isthep() > 0) {
    mcParticle->setStatus(MCParticle::c_PrimaryParticle);
  }

  mcParticle->setMass(genHepevt.M());

  TLorentzVector p4(genHepevt.PX(), genHepevt.PY(), genHepevt.PZ(), genHepevt.E());
  mcParticle->set4Vector(p4);

  mcParticle->setProductionVertex(genHepevt.VX()*Unit::mm, genHepevt.VY()*Unit::mm, genHepevt.VZ()*Unit::mm);
  mcParticle->setProductionTime(genHepevt.T()*Unit::mm / Const::speedOfLight);

  // decay time of this particle is production time of the daughter particle
  if (genHepevt.daFirst() > 0) {
    Belle::Gen_hepevt_Manager& genMgr = Belle::Gen_hepevt_Manager::get_manager();
    Belle::Gen_hepevt daughterParticle = genMgr(Belle::Panther_ID(genHepevt.daFirst()));
    mcParticle->setDecayTime(daughterParticle.T()*Unit::mm / Const::speedOfLight);
    mcParticle->setDecayVertex(daughterParticle.VX()*Unit::mm, daughterParticle.VY()*Unit::mm, daughterParticle.VZ()*Unit::mm);
  } else {
    //otherwise, assume it's stable
    mcParticle->setDecayTime(std::numeric_limits<float>::infinity());
  }

  mcParticle->setValidVertex(true);
}

void B2BIIConvertMdstModule::convertMdstECLObject(const Belle::Mdst_ecl& ecl, const Belle::Mdst_ecl_aux& eclAux,
                                                  ECLCluster* eclCluster)
{
  if (eclAux.e9oe25() < m_matchType2E9oE25Threshold)
    eclCluster->setIsTrack(ecl.match() > 0);
  else
    eclCluster->setIsTrack(ecl.match() == 1);

  eclCluster->setEnergy(ecl.energy()); //must happen before setCovarianceMatrix()!
  eclCluster->setPhi(ecl.phi());
  eclCluster->setTheta(ecl.theta());
  eclCluster->setR(ecl.r());
  eclCluster->setdeltaL(ecl.quality());

  double covarianceMatrix[6];
  covarianceMatrix[0] = ecl.error(0); // error on energy
  covarianceMatrix[1] = ecl.error(1);
  covarianceMatrix[2] = ecl.error(2); // error on phi
  covarianceMatrix[3] = ecl.error(3);
  covarianceMatrix[4] = ecl.error(4);
  covarianceMatrix[5] = ecl.error(5); // error on theta
  eclCluster->setCovarianceMatrix(covarianceMatrix);

  eclCluster->setLAT(eclAux.width());
  eclCluster->setEnergyRaw(eclAux.mass());
  eclCluster->setE9oE21(eclAux.e9oe25());
  eclCluster->setEnergyHighestCrystal(eclAux.seed());
  eclCluster->setTime(eclAux.property(0));
  eclCluster->setNumberOfCrystals(eclAux.nhits());
}

void B2BIIConvertMdstModule::convertMdstKLMObject(const Belle::Mdst_klm_cluster& klm_cluster, KLMCluster* klmCluster)
{
  // note: Belle quality flag is not saved (no free int variable in Belle2 KLMCluster)
  klmCluster->setLayers(klm_cluster.layers());
  klmCluster->setInnermostLayer(klm_cluster.first_layer());
}


//-----------------------------------------------------------------------------
// RELATIONS
//-----------------------------------------------------------------------------
void B2BIIConvertMdstModule::setTracksToECLClustersRelations()
{
  // Relations
  RelationArray tracksToECLClusters(m_tracks, m_eclClusters);

  Belle::Mdst_ecl_trk_Manager& m = Belle::Mdst_ecl_trk_Manager::get_manager();
  Belle::Mdst_charged_Manager& chgMg = Belle::Mdst_charged_Manager::get_manager();

  // We first insert relations to tracks which are directly matched (type == 1)
  // secondly we had CR matched tracks (connected region) (type == 2)
  // finally tracks which are geometrically matched (type == 0)
  std::vector<int> insert_order_types = {1, 2, 0};
  for (auto& insert_type : insert_order_types) {
    for (Belle::Mdst_ecl_trk_Manager::iterator ecltrkIterator = m.begin(); ecltrkIterator != m.end(); ++ecltrkIterator) {
      Belle::Mdst_ecl_trk mECLTRK = *ecltrkIterator;

      if (mECLTRK.type() != insert_type)
        continue;

      Belle::Mdst_ecl mdstEcl = mECLTRK.ecl();
      Belle::Mdst_trk mTRK    = mECLTRK.trk();

      if (!mdstEcl)
        continue;

      // the numbering in mdst_charged
      // not necessarily the same as in mdst_trk
      // therfore have to find corresponding mdst_charged
      for (Belle::Mdst_charged_Manager::iterator chgIterator = chgMg.begin(); chgIterator != chgMg.end(); ++chgIterator) {
        Belle::Mdst_charged mChar = *chgIterator;
        Belle::Mdst_trk mTRK_in_charged = mChar.trk();

        if (mTRK_in_charged.get_ID() == mTRK.get_ID()) {
          // found the correct  mdst_charged
          tracksToECLClusters.add(mChar.get_ID() - 1, mdstEcl.get_ID() - 1, 1.0);
          break;
        }
      }
    }
  }
}


void B2BIIConvertMdstModule::setKLMClustersRelations()
{
  // Relations
  RelationArray klmClustersToTracks(m_klmClusters, m_tracks);
  RelationArray klmClustersToEclClusters(m_klmClusters, m_eclClusters);

  Belle::Mdst_klm_cluster_Manager& klm_cluster_manager = Belle::Mdst_klm_cluster_Manager::get_manager();


  for (Belle::Mdst_klm_cluster_Manager::iterator klmC_Ite = klm_cluster_manager.begin(); klmC_Ite != klm_cluster_manager.end();
       ++klmC_Ite) {

    Belle::Mdst_klm_cluster mdstKlm_cluster = *klmC_Ite;
    Belle::Mdst_trk mTRK    = mdstKlm_cluster.trk();
    Belle::Mdst_ecl mECL    = mdstKlm_cluster.ecl();

    if (mTRK) klmClustersToTracks.add(mdstKlm_cluster.get_ID() - 1, mTRK.get_ID() - 1);
    if (mECL) klmClustersToEclClusters.add(mdstKlm_cluster.get_ID() - 1, mECL.get_ID() - 1);
  }
}


//-----------------------------------------------------------------------------
// MISC
//-----------------------------------------------------------------------------

int B2BIIConvertMdstModule::recoverMoreThan24bitIDHEP(int id)
{
  /*
    QUICK CHECK: most of the normal particles are smaller than
    0x100000, while all the corrupt id has some of the high bits on.

    This bit check has to be revised when the table below is updated.
  */
  const int mask = 0x00f00000;
  int high_bits = id & mask;
  if (high_bits == 0 || high_bits == mask) return id;

  switch (id) {
    case   7114363:
      return      91000443; // X(3940)
    case   6114363:
      return      90000443; // Y(3940)
    case   6114241:
      return      90000321; // K_0*(800)+
    case   6114231:
      return      90000311; // K_0*(800)0
    case  -6865004:
      return       9912212; // p_diff+
    case  -6865104:
      return       9912112; // n_diffr
    case  -6866773:
      return       9910443; // psi_diff
    case  -6866883:
      return       9910333; // phi_diff
    case  -6866993:
      return       9910223; // omega_diff
    case  -6867005:
      return       9910211; // pi_diff+
    case  -6867103:
      return       9910113; // rho_diff0
    case  -7746995:
      return       9030221; // f_0(1500)
    case  -7756773:
      return       9020443; // psi(4415)
    case  -7756995:
      return       9020221; // eta(1405)
    case  -7766773:
      return       9010443; // psi(4160)
    case  -7776663:
      return       9000553; // Upsilon(5S)
    case  -7776773:
      return       9000443; // psi(4040)
    case  -7776783:
      return       9000433; // D_sj(2700)+
    case  -7776995:
      return       9000221; // f_0(600)
    case  -6114241:
      return     -90000321; // K_0*(800)-
    case  -6114231:
      return     -90000311; // anti-K_0*(800)0
    case   6865004:
      return      -9912212; // anti-p_diff-
    case   6865104:
      return      -9912112; // anti-n_diffr
    case   6867005:
      return      -9910211; // pi_diff-
    case   7776783:
      return      -9000433; // D_sj(2700)-
    default:
      return id;
  }
}

void B2BIIConvertMdstModule::testMCRelation(const Belle::Gen_hepevt& belleMC, const MCParticle* mcP, const std::string& objectName)
{
  int bellePDGCode   = belleMC.idhep();
  int belleIIPDGCode = mcP->getPDG();

  if (bellePDGCode == 0)
    B2WARNING("[B2BIIConvertMdstModule] " << objectName << " matched to Gen_hepevt with idhep = 0.");

  if (bellePDGCode != belleIIPDGCode && bellePDGCode != 911)
    B2WARNING("[B2BIIConvertMdstModule] " << objectName << " matched to different MCParticle! " << bellePDGCode << " vs. " <<
              belleIIPDGCode);

  double belleMomentum[]  = { belleMC.PX(), belleMC.PY(), belleMC.PZ() };
  double belle2Momentum[] = { mcP->get4Vector().Px(),  mcP->get4Vector().Py(),  mcP->get4Vector().Pz() };

  for (unsigned i = 0; i < 3; i++) {
    double relDev = (belle2Momentum[i] - belleMomentum[i]) / belleMomentum[i];

    if (relDev > 1e-3) {
      B2WARNING("[B2BIIConvertMdstModule] " << objectName << " matched to different MCParticle!");
      B2INFO(" - Gen_hepevt     [" << bellePDGCode << "] px/py/pz = " << belleMC.PX() << "/" << belleMC.PY() << "/" << belleMC.PZ());
      B2INFO(" - TrackFitResult [" << belleIIPDGCode << "] px/py/pz = " << mcP->get4Vector().Px() << "/" << mcP->get4Vector().Py() << "/"
             << mcP->get4Vector().Pz());
    }
  }
}

void B2BIIConvertMdstModule::belleVeeDaughterToCartesian(const Belle::Mdst_vee2& vee, const int charge,
                                                         const Const::ParticleType& pType,
                                                         CLHEP::HepLorentzVector& momentum, HepPoint3D& position, CLHEP::HepSymMatrix& error)
{
  const HepPoint3D pivot(vee.vx(), vee.vy(), vee.vz());
  CLHEP::HepVector  a(5);
  CLHEP::HepSymMatrix Ea(5, 0);
  if (charge > 0) {
    a[0] = vee.daut().helix_p(0); a[1] = vee.daut().helix_p(1);
    a[2] = vee.daut().helix_p(2); a[3] = vee.daut().helix_p(3);
    a[4] = vee.daut().helix_p(4);
    Ea[0][0] = vee.daut().error_p(0);  Ea[1][0] = vee.daut().error_p(1);
    Ea[1][1] = vee.daut().error_p(2);  Ea[2][0] = vee.daut().error_p(3);
    Ea[2][1] = vee.daut().error_p(4);  Ea[2][2] = vee.daut().error_p(5);
    Ea[3][0] = vee.daut().error_p(6);  Ea[3][1] = vee.daut().error_p(7);
    Ea[3][2] = vee.daut().error_p(8);  Ea[3][3] = vee.daut().error_p(9);
    Ea[4][0] = vee.daut().error_p(10); Ea[4][1] = vee.daut().error_p(11);
    Ea[4][2] = vee.daut().error_p(12); Ea[4][3] = vee.daut().error_p(13);
    Ea[4][4] = vee.daut().error_p(14);
  } else {
    a[0] = vee.daut().helix_m(0); a[1] = vee.daut().helix_m(1);
    a[2] = vee.daut().helix_m(2); a[3] = vee.daut().helix_m(3);
    a[4] = vee.daut().helix_m(4);
    Ea[0][0] = vee.daut().error_m(0);  Ea[1][0] = vee.daut().error_m(1);
    Ea[1][1] = vee.daut().error_m(2);  Ea[2][0] = vee.daut().error_m(3);
    Ea[2][1] = vee.daut().error_m(4);  Ea[2][2] = vee.daut().error_m(5);
    Ea[3][0] = vee.daut().error_m(6);  Ea[3][1] = vee.daut().error_m(7);
    Ea[3][2] = vee.daut().error_m(8);  Ea[3][3] = vee.daut().error_m(9);
    Ea[4][0] = vee.daut().error_m(10); Ea[4][1] = vee.daut().error_m(11);
    Ea[4][2] = vee.daut().error_m(12); Ea[4][3] = vee.daut().error_m(13);
    Ea[4][4] = vee.daut().error_m(14);
  }

  Belle::Helix helix(pivot, a, Ea);

  // this is Vee daughter momentum/position/error at pivot = V0 Decay Vertex
  momentum = helix.momentum(0., pType.getMass(), position, error);
}

void B2BIIConvertMdstModule::belleVeeDaughterHelix(const Belle::Mdst_vee2& vee, const int charge, std::vector<float>& helixParam,
                                                   std::vector<float>& helixError)
{
  const HepPoint3D pivot(vee.vx(), vee.vy(), vee.vz());
  CLHEP::HepVector  a(5);
  CLHEP::HepSymMatrix Ea(5, 0);
  if (charge > 0) {
    a[0] = vee.daut().helix_p(0); a[1] = vee.daut().helix_p(1);
    a[2] = vee.daut().helix_p(2); a[3] = vee.daut().helix_p(3);
    a[4] = vee.daut().helix_p(4);
    Ea[0][0] = vee.daut().error_p(0);
    Ea[1][0] = vee.daut().error_p(1);
    Ea[1][1] = vee.daut().error_p(2);
    Ea[2][0] = vee.daut().error_p(3);
    Ea[2][1] = vee.daut().error_p(4);
    Ea[2][2] = vee.daut().error_p(5);
    Ea[3][0] = vee.daut().error_p(6);
    Ea[3][1] = vee.daut().error_p(7);
    Ea[3][2] = vee.daut().error_p(8);
    Ea[3][3] = vee.daut().error_p(9);
    Ea[4][0] = vee.daut().error_p(10);
    Ea[4][1] = vee.daut().error_p(11);
    Ea[4][2] = vee.daut().error_p(12);
    Ea[4][3] = vee.daut().error_p(13);
    Ea[4][4] = vee.daut().error_p(14);
  } else {
    a[0] = vee.daut().helix_m(0); a[1] = vee.daut().helix_m(1);
    a[2] = vee.daut().helix_m(2); a[3] = vee.daut().helix_m(3);
    a[4] = vee.daut().helix_m(4);
    Ea[0][0] = vee.daut().error_m(0);
    Ea[1][0] = vee.daut().error_m(1);
    Ea[1][1] = vee.daut().error_m(2);
    Ea[2][0] = vee.daut().error_m(3);
    Ea[2][1] = vee.daut().error_m(4);
    Ea[2][2] = vee.daut().error_m(5);
    Ea[3][0] = vee.daut().error_m(6);
    Ea[3][1] = vee.daut().error_m(7);
    Ea[3][2] = vee.daut().error_m(8);
    Ea[3][3] = vee.daut().error_m(9);
    Ea[4][0] = vee.daut().error_m(10);
    Ea[4][1] = vee.daut().error_m(11);
    Ea[4][2] = vee.daut().error_m(12);
    Ea[4][3] = vee.daut().error_m(13);
    Ea[4][4] = vee.daut().error_m(14);
  }

  Belle::Helix helix(pivot, a, Ea);

  // go to the new pivot
  helix.pivot(HepPoint3D(0., 0., 0.));

  CLHEP::HepSymMatrix error5x5(5, 0);
  convertHelix(helix, helixParam, error5x5);

  unsigned int size = 5;
  unsigned int counter = 0;
  for (unsigned int i = 0; i < size; i++)
    for (unsigned int j = i; j < size; j++)
      helixError[counter++] = error5x5[i][j];
}

void B2BIIConvertMdstModule::belleHelixToHelix(const Belle::Mdst_trk_fit& trk_fit,
                                               std::vector<float>& helixParam, std::vector<float>& helixError)
{
  const HepPoint3D pivot(trk_fit.pivot_x(),
                         trk_fit.pivot_y(),
                         trk_fit.pivot_z());

  CLHEP::HepVector  a(5);
  a[0] = trk_fit.helix(0);
  a[1] = trk_fit.helix(1);
  a[2] = trk_fit.helix(2);
  a[3] = trk_fit.helix(3);
  a[4] = trk_fit.helix(4);
  CLHEP::HepSymMatrix Ea(5, 0);
  Ea[0][0] = trk_fit.error(0);
  Ea[1][0] = trk_fit.error(1);
  Ea[1][1] = trk_fit.error(2);
  Ea[2][0] = trk_fit.error(3);
  Ea[2][1] = trk_fit.error(4);
  Ea[2][2] = trk_fit.error(5);
  Ea[3][0] = trk_fit.error(6);
  Ea[3][1] = trk_fit.error(7);
  Ea[3][2] = trk_fit.error(8);
  Ea[3][3] = trk_fit.error(9);
  Ea[4][0] = trk_fit.error(10);
  Ea[4][1] = trk_fit.error(11);
  Ea[4][2] = trk_fit.error(12);
  Ea[4][3] = trk_fit.error(13);
  Ea[4][4] = trk_fit.error(14);
  Belle::Helix helix(pivot, a, Ea);

  helix.pivot(HepPoint3D(0., 0., 0.));

  // convert to Belle II helix parameters
  // param 0: d_0 = d_rho
  helixParam[0] = helix.a()[0];

  // param 1: phi = phi_0 + pi/2
  helixParam[1] = helix.a()[1] +  TMath::Pi() / 2.0;

  // param 2: omega = Kappa * alpha = Kappa * B[Tesla] * speed_of_light[m/s] * 1e-11
  helixParam[2] = helix.a()[2] * KAPPA2OMEGA;

  // param 3: d_z = z0
  helixParam[3] = helix.a()[3];

  // param 4: tan(Lambda) = cotTheta
  helixParam[4] = helix.a()[4];

  Ea = helix.Ea();

  helixError[0]  = Ea[0][0];
  helixError[1]  = Ea[1][0];
  helixError[2]  = Ea[2][0] * KAPPA2OMEGA;
  helixError[3]  = Ea[3][0];
  helixError[4]  = Ea[4][0];
  helixError[5]  = Ea[1][1];
  helixError[6]  = Ea[2][1] * KAPPA2OMEGA;
  helixError[7]  = Ea[3][1];
  helixError[8]  = Ea[4][1];
  helixError[9]  = Ea[2][2] * KAPPA2OMEGA * KAPPA2OMEGA;
  helixError[10] = Ea[3][2] * KAPPA2OMEGA;
  helixError[11] = Ea[4][2] * KAPPA2OMEGA;
  helixError[12] = Ea[3][3];
  helixError[13] = Ea[4][3];
  helixError[14] = Ea[4][4];
}

int B2BIIConvertMdstModule::belleHelixToCartesian(const Belle::Mdst_trk_fit& trk_fit, const double mass,
                                                  const HepPoint3D& newPivot,
                                                  CLHEP::HepLorentzVector& momentum, HepPoint3D& position, CLHEP::HepSymMatrix& error, double dPhi)
{
  const HepPoint3D pivot(trk_fit.pivot_x(),
                         trk_fit.pivot_y(),
                         trk_fit.pivot_z());

  CLHEP::HepVector  a(5);
  a[0] = trk_fit.helix(0);
  a[1] = trk_fit.helix(1);
  a[2] = trk_fit.helix(2);
  a[3] = trk_fit.helix(3);
  a[4] = trk_fit.helix(4);
  CLHEP::HepSymMatrix Ea(5, 0);
  Ea[0][0] = trk_fit.error(0);
  Ea[1][0] = trk_fit.error(1);
  Ea[1][1] = trk_fit.error(2);
  Ea[2][0] = trk_fit.error(3);
  Ea[2][1] = trk_fit.error(4);
  Ea[2][2] = trk_fit.error(5);
  Ea[3][0] = trk_fit.error(6);
  Ea[3][1] = trk_fit.error(7);
  Ea[3][2] = trk_fit.error(8);
  Ea[3][3] = trk_fit.error(9);
  Ea[4][0] = trk_fit.error(10);
  Ea[4][1] = trk_fit.error(11);
  Ea[4][2] = trk_fit.error(12);
  Ea[4][3] = trk_fit.error(13);
  Ea[4][4] = trk_fit.error(14);

  Belle::Helix helix(pivot, a, Ea);

  int charge = 0;
  if (helix.kappa() > 0)
    charge = 1;
  else
    charge = -1;

  if (newPivot.x() != 0. || newPivot.y() != 0. || newPivot.z() != 0.) {
    helix.pivot(newPivot);
    momentum = helix.momentum(dPhi, mass, position, error);
  } else {
    if (pivot.x() != 0. || pivot.y() != 0. || pivot.z() != 0.) {
      helix.pivot(HepPoint3D(0., 0., 0.));
      momentum = helix.momentum(dPhi, mass, position, error);
    } else {
      momentum = helix.momentum(dPhi, mass, position, error);
    }
  }
  return charge;
}

TrackFitResult B2BIIConvertMdstModule::createTrackFitResult(const CLHEP::HepLorentzVector& momentum,
                                                            const HepPoint3D&       position,
                                                            const CLHEP::HepSymMatrix&     error,
                                                            const short int charge,
                                                            const Const::ParticleType& pType,
                                                            const float pValue,
                                                            const uint64_t hitPatternCDCInitializer,
                                                            const uint32_t hitPatternVXDInitializer,
                                                            const uint16_t ndf)
{
  TVector3 pos(position.x(),  position.y(),  position.z());
  TVector3 mom(momentum.px(), momentum.py(), momentum.pz());

  TMatrixDSym errMatrix(6);
  for (unsigned i = 0; i < 7; i++) {
    if (i == 3)
      continue;
    for (unsigned j = 0; j < 7; j++) {
      if (j == 3)
        continue;

      if (i == j)
        errMatrix(ERRMCONV[i], ERRMCONV[i]) = error[i][i];
      else
        errMatrix(ERRMCONV[i], ERRMCONV[j]) = errMatrix(ERRMCONV[j], ERRMCONV[i]) = error[i][j];
    }
  }

  return TrackFitResult(pos, mom, errMatrix, charge, pType, pValue, BFIELD, hitPatternCDCInitializer, hitPatternVXDInitializer, ndf);
}

double B2BIIConvertMdstModule::atcPID(const PIDLikelihood* pid, int sigHyp, int bkgHyp)
{
  if (!pid) return 0.5;

  // ACC = ARICH
  Const::PIDDetectorSet set = Const::ARICH;
  double acc_sig = exp(pid->getLogL(c_belleHyp_to_chargedStable[sigHyp], set));
  double acc_bkg = exp(pid->getLogL(c_belleHyp_to_chargedStable[bkgHyp], set));
  double acc = 0.5;
  if (acc_sig + acc_bkg  > 0.0)
    acc = acc_sig / (acc_sig + acc_bkg);

  // TOF = TOP
  set = Const::TOP;
  double tof_sig = exp(pid->getLogL(c_belleHyp_to_chargedStable[sigHyp], set));
  double tof_bkg = exp(pid->getLogL(c_belleHyp_to_chargedStable[bkgHyp], set));
  double tof = 0.5;
  double tof_all = tof_sig + tof_bkg;
  if (tof_all != 0) {
    tof = tof_sig / tof_all;
    if (tof < 0.001) tof = 0.001;
    if (tof > 0.999) tof = 0.999;
  }

  // dE/dx = CDC
  set = Const::CDC;
  double cdc_sig = exp(pid->getLogL(c_belleHyp_to_chargedStable[sigHyp], set));
  double cdc_bkg = exp(pid->getLogL(c_belleHyp_to_chargedStable[bkgHyp], set));
  double cdc = 0.5;
  double cdc_all = cdc_sig + cdc_bkg;
  if (cdc_all != 0) {
    cdc = cdc_sig / cdc_all;
    if (cdc < 0.001) cdc = 0.001;
    if (cdc > 0.999) cdc = 0.999;
  }

  // Combined
  double pid_sig = acc * tof * cdc;
  double pid_bkg = (1. - acc) * (1. - tof) * (1. - cdc);

  return pid_sig / (pid_sig + pid_bkg);
}


void B2BIIConvertMdstModule::endRun()
{
  B2DEBUG(99, "B2BIIConvertMdst: endRun done.");
}


void B2BIIConvertMdstModule::terminate()
{
  B2DEBUG(99, "B2BIIConvertMdst: terminate called");
}
<|MERGE_RESOLUTION|>--- conflicted
+++ resolved
@@ -1752,14 +1752,9 @@
 
   // TODO: do not change 911 to 22
   if (idHep == 0 || idHep == 911) {
-<<<<<<< HEAD
     B2WARNING("Trying to convert Gen_hepevt with idhep = " << idHep <<
               ". This should never happen.");
-    mcParticle->setPDG(22);
-=======
-    B2WARNING("[B2BIIConvertMdstModule] Trying to convert Gen_hepevt with idhep = " << idHep << ". This should enver happen.");
     mcParticle->setPDG(Const::photon.getPDGCode());
->>>>>>> 551d6a0b
   } else {
     mcParticle->setPDG(idHep);
   }
