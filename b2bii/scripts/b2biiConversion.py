--- conflicted
+++ resolved
@@ -68,14 +68,8 @@
                                   generatorLevelReconstruction=False,
                                   generatorLevelMCMatching=False,
                                   path=None, entrySequences=None,
-<<<<<<< HEAD
-                                  convertECLCrystalEnergies=False,
-                                  convertExtHits=False,
                                   matchType2E9oE25Threshold=-1.1,
                                   HadronA=True, HadronB=True):
-=======
-                                  matchType2E9oE25Threshold=-1.1):
->>>>>>> e3983284
     """
     Loads Belle MDST file and converts in each event the Belle MDST dataobjects to Belle II MDST
     data objects and loads them to the StoreArray.
