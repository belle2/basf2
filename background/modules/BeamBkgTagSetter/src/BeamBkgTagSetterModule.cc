/**************************************************************************
 * basf2 (Belle II Analysis Software Framework)                           *
 * Author: The Belle II Collaboration                                     *
 *                                                                        *
 * See git log for contributors and copyright holders.                    *
 * This file is licensed under LGPL-3.0, see LICENSE.md.                  *
 **************************************************************************/

// Own include
#include <background/modules/BeamBkgTagSetter/BeamBkgTagSetterModule.h>


// framework - DataStore
#include <framework/datastore/DataStore.h>
#include <framework/datastore/StoreArray.h>
#include <framework/datastore/StoreObjPtr.h>

// framework aux
#include <framework/logging/Logger.h>

// MetaData
#include <framework/dataobjects/EventMetaData.h>

using namespace std;
using namespace Belle2;

//-----------------------------------------------------------------
//                 Register module
//-----------------------------------------------------------------

REG_MODULE(BeamBkgTagSetter);

//-----------------------------------------------------------------
//                 Implementation
//-----------------------------------------------------------------

BeamBkgTagSetterModule::BeamBkgTagSetterModule() : Module(),
  m_backgroundTag(BackgroundMetaData::bg_none), m_fileType(BackgroundMetaData::c_Usual)

{
  // set module description (e.g. insert text)
  setDescription("Sets beam background tag variable in SimHits and "
                 "adds BackgroundMetaData branch in persistent tree; "
                 "returns true if at least one of the SimHit store arrays "
                 "has entries. Return value can be used to discard empty "
                 "events at output.");

  // parallel processing certificate
  setPropertyFlags(c_ParallelProcessingCertified);

  // Add parameters
  addParam("backgroundType", m_backgroundType,
           "one of: " + m_bgTypes.getBGTypes());
  addParam("realTime", m_realTime,
           "equivalent time of superKEKB running in [ns] to obtain this sample");
  addParam("specialFor", m_specialFor,
           "tag ordinary file (default) or additional file ('ECL' or 'PXD')",
           string(""));
  addParam("Phase", m_phase,
           "specify the Phase: 1 for Phase 1, 2 for Phase 2, 3 for Physics Run or Phase 3", 3);

}

BeamBkgTagSetterModule::~BeamBkgTagSetterModule()
{
}

void BeamBkgTagSetterModule::initialize()
{
  if (m_realTime <= 0) B2FATAL("invalid realTime: " << m_realTime);

  m_backgroundTag = m_bgTypes.getTag(m_backgroundType);
  if (m_backgroundTag == 0) {
    B2ERROR("Unknown beam background type: " << m_backgroundType << "\n"
            "Possible are: " + m_bgTypes.getBGTypes());
    m_backgroundTag = BackgroundMetaData::bg_other;
  }

  if (m_specialFor != "") {
    if (m_specialFor == "ECL") {m_fileType = BackgroundMetaData::c_ECL;}
    else if (m_specialFor == "PXD") {m_fileType = BackgroundMetaData::c_PXD;}
    else {B2ERROR("specialFor " << m_specialFor << "not supported");}
  }

<<<<<<< HEAD
  void BeamBkgTagSetterModule::initialize()
  {
    if (m_realTime <= 0) B2FATAL("invalid realTime: " << m_realTime);

    m_backgroundTag = m_bgTypes.getTag(m_backgroundType);
    if (m_backgroundTag == 0) {
      B2ERROR("Unknown beam background type: " << m_backgroundType << "\n"
              "Possible are: " + m_bgTypes.getBGTypes());
      m_backgroundTag = BackgroundMetaData::bg_other;
    }

    if (m_specialFor != "") {
      if (m_specialFor == "ECL") {m_fileType = BackgroundMetaData::c_ECL;}
      else if (m_specialFor == "PXD") {m_fileType = BackgroundMetaData::c_PXD;}
      else {B2ERROR("specialFor " << m_specialFor << "not supported");}
    }

    // set BackgroundMetaData
    StoreObjPtr<BackgroundMetaData> bkgMetaData("", DataStore::c_Persistent);
    bkgMetaData.registerInDataStore();
    if (!bkgMetaData.isValid())
      bkgMetaData.create();
    bkgMetaData->setBackgroundType(m_backgroundType);
    bkgMetaData->setBackgroundTag(m_backgroundTag);
    bkgMetaData->setRealTime(m_realTime);
    bkgMetaData->setFileType(m_fileType);

    // registration of detector simHits
    m_pxdSimHits.isOptional();
    m_svdSimHits.isOptional();
    m_cdcSimHits.isOptional();
    m_topSimHits.isOptional();
    m_arichSimHits.isOptional();
    m_eclSimHits.isOptional();
    m_eclHits.isOptional();
    m_bklmSimHits.isOptional();
    m_eklmSimHits.isOptional();
    m_vtxSimHits.isOptional();

    // registration of beast simHits
    m_diaSimHits.isOptional();
    m_clw2SimHits.isOptional();
    m_clw1SimHits.isOptional();
    m_fngSimHits.isOptional();
    m_plmSimHits.isOptional();
    m_pinSimHits.isOptional();
    m_he3SimHits.isOptional();
    m_tpcSimHits.isOptional();
    m_sciSimHits.isOptional();
    m_bgoSimHits.isOptional();
    m_csiSimHits.isOptional();
  }

  void BeamBkgTagSetterModule::beginRun()
  {
  }

  void BeamBkgTagSetterModule::event()
  {
    int n = 0;
    if (m_phase == 2 || m_phase == 3) {
      n += setBackgroundTag(m_pxdSimHits);
      n += setBackgroundTag(m_svdSimHits);
      n += setBackgroundTag(m_cdcSimHits);
      n += setBackgroundTag(m_topSimHits);
      n += setBackgroundTag(m_arichSimHits);
      n += setBackgroundTag(m_eclSimHits);
      n += setBackgroundTag(m_eclHits);
      n += setBackgroundTag(m_bklmSimHits);
      n += setBackgroundTag(m_eklmSimHits);
      n += setBackgroundTag(m_vtxSimHits);
=======
  // set BackgroundMetaData
  StoreObjPtr<BackgroundMetaData> bkgMetaData("", DataStore::c_Persistent);
  bkgMetaData.registerInDataStore();
  if (!bkgMetaData.isValid())
    bkgMetaData.create();
  bkgMetaData->setBackgroundType(m_backgroundType);
  bkgMetaData->setBackgroundTag(m_backgroundTag);
  bkgMetaData->setRealTime(m_realTime);
  bkgMetaData->setFileType(m_fileType);

  // registration of detector simHits
  m_pxdSimHits.isOptional();
  m_svdSimHits.isOptional();
  m_cdcSimHits.isOptional();
  m_topSimHits.isOptional();
  m_arichSimHits.isOptional();
  m_eclSimHits.isOptional();
  m_eclHits.isOptional();
  m_bklmSimHits.isOptional();
  m_eklmSimHits.isOptional();

  // registration of beast simHits
  m_diaSimHits.isOptional();
  m_clw2SimHits.isOptional();
  m_clw1SimHits.isOptional();
  m_fngSimHits.isOptional();
  m_plmSimHits.isOptional();
  m_pinSimHits.isOptional();
  m_he3SimHits.isOptional();
  m_tpcSimHits.isOptional();
  m_sciSimHits.isOptional();
  m_bgoSimHits.isOptional();
  m_csiSimHits.isOptional();
}

void BeamBkgTagSetterModule::beginRun()
{
}

void BeamBkgTagSetterModule::event()
{
  int n = 0;
  if (m_phase == 2 || m_phase == 3) {
    n += setBackgroundTag(m_pxdSimHits);
    n += setBackgroundTag(m_svdSimHits);
    n += setBackgroundTag(m_cdcSimHits);
    n += setBackgroundTag(m_topSimHits);
    n += setBackgroundTag(m_arichSimHits);
    n += setBackgroundTag(m_eclSimHits);
    n += setBackgroundTag(m_eclHits);
    n += setBackgroundTag(m_bklmSimHits);
    n += setBackgroundTag(m_eklmSimHits);
  }
  // BEAST addition
  if (m_phase == 1 || m_phase == 2) {
    n += setBackgroundTag(m_diaSimHits);
    if (m_phase == 1) {
      n += setBackgroundTag(m_clw1SimHits);
      n += setBackgroundTag(m_csiSimHits);
      n += setBackgroundTag(m_bgoSimHits);
>>>>>>> bd7c3807
    }
    if (m_phase == 2) {
      n += setBackgroundTag(m_clw2SimHits);
      n += setBackgroundTag(m_fngSimHits);
      n += setBackgroundTag(m_plmSimHits);
    }
    n += setBackgroundTag(m_pinSimHits);
    n += setBackgroundTag(m_he3SimHits);
    n += setBackgroundTag(m_tpcSimHits);
    n += setBackgroundTag(m_sciSimHits);
  }

  if (m_fileType == BackgroundMetaData::c_ECL) n = m_eclHits.getEntries();
  if (m_fileType == BackgroundMetaData::c_PXD) n = m_pxdSimHits.getEntries();

  setReturnValue(n > 0);

  StoreObjPtr<EventMetaData> evtMetaData;
  B2INFO("Exp " << evtMetaData->getExperiment() <<
         " Run " << evtMetaData->getRun() <<
         " Event " << evtMetaData->getEvent() <<
         " number of SimHits = " << n);

}


void BeamBkgTagSetterModule::endRun()
{
}

void BeamBkgTagSetterModule::terminate()
{
}<|MERGE_RESOLUTION|>--- conflicted
+++ resolved
@@ -82,79 +82,6 @@
     else {B2ERROR("specialFor " << m_specialFor << "not supported");}
   }
 
-<<<<<<< HEAD
-  void BeamBkgTagSetterModule::initialize()
-  {
-    if (m_realTime <= 0) B2FATAL("invalid realTime: " << m_realTime);
-
-    m_backgroundTag = m_bgTypes.getTag(m_backgroundType);
-    if (m_backgroundTag == 0) {
-      B2ERROR("Unknown beam background type: " << m_backgroundType << "\n"
-              "Possible are: " + m_bgTypes.getBGTypes());
-      m_backgroundTag = BackgroundMetaData::bg_other;
-    }
-
-    if (m_specialFor != "") {
-      if (m_specialFor == "ECL") {m_fileType = BackgroundMetaData::c_ECL;}
-      else if (m_specialFor == "PXD") {m_fileType = BackgroundMetaData::c_PXD;}
-      else {B2ERROR("specialFor " << m_specialFor << "not supported");}
-    }
-
-    // set BackgroundMetaData
-    StoreObjPtr<BackgroundMetaData> bkgMetaData("", DataStore::c_Persistent);
-    bkgMetaData.registerInDataStore();
-    if (!bkgMetaData.isValid())
-      bkgMetaData.create();
-    bkgMetaData->setBackgroundType(m_backgroundType);
-    bkgMetaData->setBackgroundTag(m_backgroundTag);
-    bkgMetaData->setRealTime(m_realTime);
-    bkgMetaData->setFileType(m_fileType);
-
-    // registration of detector simHits
-    m_pxdSimHits.isOptional();
-    m_svdSimHits.isOptional();
-    m_cdcSimHits.isOptional();
-    m_topSimHits.isOptional();
-    m_arichSimHits.isOptional();
-    m_eclSimHits.isOptional();
-    m_eclHits.isOptional();
-    m_bklmSimHits.isOptional();
-    m_eklmSimHits.isOptional();
-    m_vtxSimHits.isOptional();
-
-    // registration of beast simHits
-    m_diaSimHits.isOptional();
-    m_clw2SimHits.isOptional();
-    m_clw1SimHits.isOptional();
-    m_fngSimHits.isOptional();
-    m_plmSimHits.isOptional();
-    m_pinSimHits.isOptional();
-    m_he3SimHits.isOptional();
-    m_tpcSimHits.isOptional();
-    m_sciSimHits.isOptional();
-    m_bgoSimHits.isOptional();
-    m_csiSimHits.isOptional();
-  }
-
-  void BeamBkgTagSetterModule::beginRun()
-  {
-  }
-
-  void BeamBkgTagSetterModule::event()
-  {
-    int n = 0;
-    if (m_phase == 2 || m_phase == 3) {
-      n += setBackgroundTag(m_pxdSimHits);
-      n += setBackgroundTag(m_svdSimHits);
-      n += setBackgroundTag(m_cdcSimHits);
-      n += setBackgroundTag(m_topSimHits);
-      n += setBackgroundTag(m_arichSimHits);
-      n += setBackgroundTag(m_eclSimHits);
-      n += setBackgroundTag(m_eclHits);
-      n += setBackgroundTag(m_bklmSimHits);
-      n += setBackgroundTag(m_eklmSimHits);
-      n += setBackgroundTag(m_vtxSimHits);
-=======
   // set BackgroundMetaData
   StoreObjPtr<BackgroundMetaData> bkgMetaData("", DataStore::c_Persistent);
   bkgMetaData.registerInDataStore();
@@ -175,6 +102,7 @@
   m_eclHits.isOptional();
   m_bklmSimHits.isOptional();
   m_eklmSimHits.isOptional();
+  m_vtxSimHits.isOptional();
 
   // registration of beast simHits
   m_diaSimHits.isOptional();
@@ -207,6 +135,7 @@
     n += setBackgroundTag(m_eclHits);
     n += setBackgroundTag(m_bklmSimHits);
     n += setBackgroundTag(m_eklmSimHits);
+    n += setBackgroundTag(m_vtxSimHits);
   }
   // BEAST addition
   if (m_phase == 1 || m_phase == 2) {
@@ -215,7 +144,6 @@
       n += setBackgroundTag(m_clw1SimHits);
       n += setBackgroundTag(m_csiSimHits);
       n += setBackgroundTag(m_bgoSimHits);
->>>>>>> bd7c3807
     }
     if (m_phase == 2) {
       n += setBackgroundTag(m_clw2SimHits);
