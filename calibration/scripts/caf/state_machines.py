--- conflicted
+++ resolved
@@ -1140,15 +1140,12 @@
 #        set_log_level(basf2.LogLevel.DEBUG)
 #        set_debug_level(100)
         basf2.log_to_file(log_file)
-<<<<<<< HEAD
-=======
 
     def _change_working_dir(self, **kwargs):
         """
         """
         B2INFO("Changing current working directory to {}".format(self.output_dir))
         os.chdir(self.output_dir)
->>>>>>> e3a24278
 
     def _pre_algorithm(self, **kwargs):
         """
