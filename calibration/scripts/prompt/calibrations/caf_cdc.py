--- conflicted
+++ resolved
@@ -21,12 +21,8 @@
 
 #: Tells the automated system some details of this script
 settings = CalibrationSettings(name="CDC Tracking",
-<<<<<<< HEAD
                                expert_username="guanyu",
-=======
-                               expert_username="dongthanh.ht",
                                subsystem="cdc",
->>>>>>> e3471dc6
                                description=__doc__,
                                input_data_formats=["raw"],
                                input_data_names=["mumu_tight_or_highm_calib", "hadron_calib", "cosmic_calib"],
