

##########################################################################
# basf2 (Belle II Analysis Software Framework)                           #
# Author: The Belle II Collaboration                                     #
#                                                                        #
# See git log for contributors and copyright holders.                    #
# This file is licensed under LGPL-3.0, see LICENSE.md.                  #
##########################################################################

"""ECL waveform template calibration"""

from prompt import CalibrationSettings, INPUT_DATA_FILTERS

# --------------------------------------------------------------
# ..Tell the automated script some required details
settings = CalibrationSettings(
    name="ecl_WaveformTemplateShapeCalibration",
    expert_username="savino.longo",
    subsystem="ecl",
    description=__doc__,
    input_data_formats=["cdst"],
    input_data_names=["gamma_gamma_calib"],
    input_data_filters={
        "gamma_gamma_calib": [
            INPUT_DATA_FILTERS["Data Tag"]["gamma_gamma_calib"],
            INPUT_DATA_FILTERS["Data Quality Tag"]["Good Or Recoverable"],
            INPUT_DATA_FILTERS["Run Type"]["physics"],
            INPUT_DATA_FILTERS["Magnet"]["On"]]},
    depends_on=[],
    expert_config={
        "C2_MinEnergyThreshold": 2.0,
        "nFilesCollector": 50
<<<<<<< HEAD
    },
    produced_payloads=["ECLWaveformTemplate"])
=======
    })
>>>>>>> 572c36f1


# --------------------------------------------------------------
# ..The calibration functions

def get_calibrations(input_data, **kwargs):
    import basf2
    from ROOT import Belle2
    from caf.utils import IoV
    from caf.framework import Calibration

    # --------------------------------------------------------------
    # ..gamma gamma

    # ..Input data
    file_to_iov_gamma_gamma = input_data["gamma_gamma_calib"]
    input_files = list(file_to_iov_gamma_gamma.keys())

    # ..Algorithm
    algo_C1 = Belle2.ECL.eclWaveformTemplateCalibrationC1Algorithm()

    expert_config = kwargs.get("expert_config")
    C2_MinEnergyThreshold = expert_config["C2_MinEnergyThreshold"]
    nFilesCollector = expert_config["nFilesCollector"]

    # ..The calibration
    collector_C1 = basf2.register_module("eclWaveformTemplateCalibrationC1Collector")
    collector_C1.param('MinEnergyThreshold', C2_MinEnergyThreshold)

    cal_ecl_Wave_C1 = Calibration(
        "ecl_Wave_C1",
        collector=collector_C1,
        algorithms=[algo_C1],
        input_files=input_files,
        max_files_per_collector_job=nFilesCollector)

    # ..Add prepare_cdst_analysis to pre_collector_path
    gamma_gamma_pre_path = basf2.create_path()
    gamma_gamma_pre_path.add_module("RootInput", inputFileNames="", branchNames=["EventMetaData", "RawECLs"])
    eclunpacker = basf2.register_module('ECLUnpacker')
    gamma_gamma_pre_path.add_module(eclunpacker)

    cal_ecl_Wave_C1.pre_collector_path = gamma_gamma_pre_path

    calibrations_C2 = []
    algos_C2 = []
    algos_C3 = []
    collectors_C2 = []

    batchsize = 100
    nbatches = 88

    # keep option to run in parallel
    for i in range(0, nbatches):

        lowLimit = (batchsize*i)+1

        highLimit = (batchsize*(i+1))

        if (highLimit > 8736):
            highLimit = 8736

        print("lowLimit,highLimit", lowLimit, highLimit)

        # ..Algorithm
        algos_C2.append(Belle2.ECL.eclWaveformTemplateCalibrationC2Algorithm())
        algos_C2[-1].setFirstCellID(lowLimit)
        algos_C2[-1].setLastCellID(highLimit)

        algos_C3.append(Belle2.ECL.eclWaveformTemplateCalibrationC3Algorithm())
        algos_C3[-1].setFirstCellID(lowLimit)
        algos_C3[-1].setLastCellID(highLimit)

        collectors_C2.append(basf2.register_module("eclWaveformTemplateCalibrationC2Collector"))
        collectors_C2[-1].pre_collector_path = gamma_gamma_pre_path
        collectors_C2[-1].param('MinCellID', lowLimit)
        collectors_C2[-1].param('MaxCellID', highLimit)
        collectors_C2[-1].param('MinEnergyThreshold', C2_MinEnergyThreshold)

        # ..The calibration
        calibrations_C2.append(Calibration("ecl_Wave_C2_"+str(lowLimit)+"_"+str(highLimit),
                                           collector=collectors_C2[-1],
                                           algorithms=[algos_C2[-1],
                                                       algos_C3[-1]],
                                           input_files=input_files,
                                           max_files_per_collector_job=nFilesCollector))
        calibrations_C2[-1].pre_collector_path = gamma_gamma_pre_path
        calibrations_C2[-1].depends_on(cal_ecl_Wave_C1)

    # ..Algorithm
    algo_C4 = Belle2.ECL.eclWaveformTemplateCalibrationC4Algorithm()
    algo_C4.setFirstCellID(1)
    algo_C4.setLastCellID(8736)

    # ..The calibration
    cal_ecl_Wave_C4 = Calibration("ecl_Wave_C4",
                                  collector="DummyCollector",
                                  algorithms=[algo_C4],
                                  input_files=input_files[:1],
                                  )

    cal_ecl_Wave_C4.depends_on(cal_ecl_Wave_C1)
    for cal in calibrations_C2:
        cal_ecl_Wave_C4.depends_on(cal)

    # --------------------------------------------------------------
    # ..Force the output iovs to be open
    requested_iov = kwargs.get("requested_iov", None)
    output_iov = IoV(requested_iov.exp_low, requested_iov.run_low, -1, -1)
    for algorithm in cal_ecl_Wave_C1.algorithms:
        algorithm.params = {"apply_iov": output_iov}
    for C2 in calibrations_C2:
        for algorithm in C2.algorithms:
            algorithm.params = {"apply_iov": output_iov}
    for algorithm in cal_ecl_Wave_C4.algorithms:
        algorithm.params = {"apply_iov": output_iov}

    # --------------------------------------------------------------
    # ..Return the calibrations
    calList = [cal_ecl_Wave_C1] + calibrations_C2 + [cal_ecl_Wave_C4]
    return calList<|MERGE_RESOLUTION|>--- conflicted
+++ resolved
@@ -31,12 +31,8 @@
     expert_config={
         "C2_MinEnergyThreshold": 2.0,
         "nFilesCollector": 50
-<<<<<<< HEAD
     },
     produced_payloads=["ECLWaveformTemplate"])
-=======
-    })
->>>>>>> 572c36f1
 
 
 # --------------------------------------------------------------
