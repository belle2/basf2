# -*- coding: utf-8 -*-

"""KLM alignment."""

import collections

import basf2
from caf.utils import ExpRun, IoV
from prompt import CalibrationSettings, input_data_filters
from prompt.utils import events_in_basf2_file

##############################
# REQUIRED VARIABLE #
##############################
# Used to identify the keys in input_data that your get_calibrations function will need in order
# to assign data correctly.
# Will be used to construct the calibration in the automated system, as well as set up the submission web forms.
# You can view the available input data formats from CalibrationSettings.allowed_data_formats

from prompt.calibrations.vxdcdc_alignment import settings as vxdcdc_alignment

#: Tells the automated system some details of this script
# Expert configuration:
# "required_events" : number of events in basf2 files selected for processing.
# "required_events_experiment" : required number of events per experiment.
# "events_per_file" : number of events per file.
# "millepede_entries" : minimal number of Millepede entries.
<<<<<<< HEAD
settings = CalibrationSettings(
    name="KLM alignmnent",
    expert_username="chilikin",
    description=__doc__,
    input_data_formats=["raw"],
    input_data_names=["raw_physics", "raw_cosmic"],
    input_data_filters={
        'raw_physics': [input_data_filters['Run Type']['physics'],
                        input_data_filters['Data Tag']['mumutight_calib'],
                        input_data_filters['Data Quality Tag']['Good Or Recoverable']],
        'raw_cosmic': [input_data_filters['Run Type']['physics'],
                       input_data_filters['Data Tag']['cosmic_calib'],
                       input_data_filters['Data Quality Tag']['Good Or Recoverable']]
    },
    depends_on=[vxdcdc_alignment],
    expert_config={
        "required_events": 5000000,
        "millepede_entries": 500000
    })
=======
# Test with experiment 12 physics data:
# ~350000 events correspond to ~1300000 Millepede entries.
settings = CalibrationSettings(name="KLM alignmnent",
                               expert_username="oskin",
                               description=__doc__,
                               input_data_formats=["raw"],
                               input_data_names=["raw_physics", "raw_cosmic"],
                               depends_on=[vxdcdc_alignment],
                               expert_config={
                                    "required_events": 5000000,
                                    "required_events_experiment": 500000,
                                    "events_per_file": 1000,
                                    "millepede_entries": 1000000,
                                    "millepede_entries_exp7": 500000
                               })
>>>>>>> 0d43f1a8


##############################


def select_input_files(file_to_iov_physics, file_to_iov_cosmic,
                       reduced_file_to_iov_physics, reduced_file_to_iov_cosmic,
                       required_events, required_events_experiment,
                       events_per_file):
    """
    Parameters:
        files_to_iov_physics (dict): Dictionary {run : IOV} for physics data.
        files_to_iov_cosmic (dict): Dictionary {run : IOV} for cosmic data.
        reduced_file_to_iov_physics (dict): Selected physics data.
        reduced_file_to_iov_cosmic (dict): Selected cosmic data.
        required_events (int): Required total number of events.
        required_events_experiment (int): Required number of events
                                          per experiment.
        events_per_file (int): Number of events per file. If non-positive, then
                               the number is not limited.
    """
    experiment_numbers = set()
    run_to_files_physics = collections.defaultdict(list)
    for input_file, file_iov in file_to_iov_physics.items():
        run = ExpRun(exp=file_iov.exp_low, run=file_iov.run_low)
        run_to_files_physics[run].append(input_file)
        experiment_numbers.add(file_iov.exp_low)
    run_to_files_cosmic = collections.defaultdict(list)
    for input_file, file_iov in file_to_iov_cosmic.items():
        run = ExpRun(exp=file_iov.exp_low, run=file_iov.run_low)
        run_to_files_cosmic[run].append(input_file)
        experiment_numbers.add(file_iov.exp_low)
    max_files_per_run = 0
    for files in run_to_files_physics.values():
        files_per_run = len(files)
        if files_per_run > max_files_per_run:
            max_files_per_run = files_per_run
    for files in run_to_files_cosmic.values():
        files_per_run = len(files)
        if files_per_run > max_files_per_run:
            max_files_per_run = files_per_run
    files_per_run = 0
    collected_events = 0
    collected_events_experiment = collections.defaultdict(int)
    select_events_experiment = collections.defaultdict(bool)
    for exp in experiment_numbers:
        collected_events_experiment[exp] = 0
        select_events_experiment[exp] = True
    while files_per_run < max_files_per_run:
        for run, files in run_to_files_physics.items():
            if not select_events_experiment[run.exp]:
                continue
            if files_per_run >= len(files):
                continue
            input_file = files[files_per_run]
            events = events_in_basf2_file(input_file)
            # Reject files without events.
            if events == 0:
                continue
            if events_per_file > 0 and events > events_per_file:
                events = events_per_file
            collected_events = collected_events + events
            collected_events_experiment[run.exp] = \
                collected_events_experiment[run.exp] + events
            reduced_file_to_iov_physics[input_file] = IoV(*run, *run)
            basf2.B2INFO(f'File {input_file} with {events} events is selected.')
        for run, files in run_to_files_cosmic.items():
            if not select_events_experiment[run.exp]:
                continue
            if files_per_run >= len(files):
                continue
            input_file = files[files_per_run]
            events = events_in_basf2_file(input_file)
            # Reject files without events.
            if events == 0:
                continue
            if events_per_file > 0 and events > events_per_file:
                events = events_per_file
            collected_events = collected_events + events
            collected_events_experiment[run.exp] = \
                collected_events_experiment[run.exp] + events
            reduced_file_to_iov_cosmic[input_file] = IoV(*run, *run)
            basf2.B2INFO(f'File {input_file} with {events} events is selected.')
        files_per_run = files_per_run + 1
        if collected_events >= required_events:
            all_experiments_selected = True
            for exp in experiment_numbers:
                if collected_events_experiment[exp] >= \
                        required_events_experiment:
                    select_events_experiment[exp] = False
                else:
                    all_experiments_selected = False
            if all_experiments_selected:
                break
    basf2.B2INFO(f'The total number of collected events is {collected_events}.')

##############################
# REQUIRED FUNCTION #
##############################
# The only function that MUST exist in this module. It should return a LIST of Calibration objects
# that have had their input files assigned and any configuration applied. The final output payload IoV(s)
# should also be set correctly to be open-ended e.g. IoV(exp_low, run_low, -1, -1)
#
# The database_chain, backend_args, backend, max_files_per_collector_job, and heartbeat of these
# calibrations will all be set/overwritten by the b2caf-prompt-run tool.


def get_calibrations(input_data, **kwargs):
    """
    Parameters:
      input_data (dict): Should contain every name from the 'input_data_names' variable as a key.
        Each value is a dictionary with {"/path/to/file_e1_r5.root": IoV(1,5,1,5), ...}. Useful for
        assigning to calibration.files_to_iov

      **kwargs: Configuration options to be sent in. Since this may change we use kwargs as a way to help prevent
        backwards compatibility problems. But you could use the correct arguments in b2caf-prompt-run for this
        release explicitly if you want to.

        Currently only kwargs["requested_iov"] is used. This is the output IoV range that your payloads should
        correspond to. Generally your highest ExpRun payload should be open ended e.g. IoV(3,4,-1,-1)

    Returns:
      list(caf.framework.Calibration): All of the calibration objects we want to assign to the CAF process
    """
    # Set up config options

    # Expert configuration.
    expert_config = kwargs.get("expert_config")

    # In this script we want to use one sources of input data.
    # Get the input files  from the input_data variable
    file_to_iov_physics = input_data["raw_physics"]
    file_to_iov_cosmic = input_data["raw_cosmic"]

    # Select input files.
    reduced_file_to_iov_physics = collections.OrderedDict()
    reduced_file_to_iov_cosmic = collections.OrderedDict()
    select_input_files(file_to_iov_physics, file_to_iov_cosmic,
                       reduced_file_to_iov_physics, reduced_file_to_iov_cosmic,
                       expert_config["required_events"],
                       expert_config["required_events_experiment"],
                       expert_config["events_per_file"])

    input_files_physics = sorted(list(reduced_file_to_iov_physics.keys()))
    basf2.B2INFO(f"Total number of 'physics' files actually used as input = {len(input_files_physics)}")

    input_files_cosmic = sorted(list(reduced_file_to_iov_cosmic.keys()))
    basf2.B2INFO(f"Total number of 'cosmic' files actually used as input = {len(input_files_cosmic)}")

    if not input_files_physics and not input_files_cosmic:
        raise Exception("No valid input files found!")

    # Get the overall IoV we our process should cover. Includes the end values that we may want to ignore since our output
    # IoV should be open ended. We could also use this as part of the input data selection in some way.
    requested_iov = kwargs["requested_iov"]

    from caf.utils import IoV
    # The actual value our output IoV payload should have. Notice that we've set it open ended.
    output_iov = IoV(requested_iov.exp_low, requested_iov.run_low, -1, -1)

    ###################################################
    # Algorithm setup

    from ROOT import Belle2
    from ROOT.Belle2 import KLMChannelIndex, KLMElementNumbers
    from alignment import MillepedeCalibration

    # Create the algorithm.
    millepede = MillepedeCalibration(['BKLMAlignment', 'EKLMAlignment', 'EKLMSegmentAlignment'])

    # Fix module parameters.
    index = KLMChannelIndex(KLMChannelIndex.c_IndexLevelLayer)
    index2 = KLMChannelIndex(KLMChannelIndex.c_IndexLevelLayer)
    while (index != index2.end()):
        module = index.getKLMModuleNumber()
        if (index.getSubdetector() == KLMElementNumbers.c_BKLM):
            for ipar in [1, 2, 3, 4, 5, 6]:
                # Free parameters are idU, dV, dGamma.
                if ipar in [1, 2, 6]:
                    continue
                millepede.fixGlobalParam(Belle2.BKLMAlignment.getGlobalUniqueID(),
                                         module, ipar)
        else:
            for ipar in [1, 2, 6]:
                # No parameters are fixed; if necessary, uncomment the following:
                # millepede.fixGlobalParam(Belle2.EKLMAlignment.getGlobalUniqueID(),
                #                          module, ipar)
                continue
        index.increment()

    # Fix EKLM segment parameters.
    index.setIndexLevel(KLMChannelIndex.c_IndexLevelStrip)
    index2.setIndexLevel(KLMChannelIndex.c_IndexLevelStrip)
    index = index2.beginEKLM()
    index.useEKLMSegments()
    while (index != index2.endEKLM()):
        segment = index.getEKLMSegmentNumber()
        for ipar in [2, 6]:
            millepede.fixGlobalParam(
                Belle2.EKLMSegmentAlignment.getGlobalUniqueID(),
                segment, ipar)
        index.increment()

    cal_klm = millepede.create('KLMAlignment', [])
    # Number of entries is set in algorithm strategy now.
    millepede.algo.ignoreUndeterminedParams(True)
    millepede.algo.invertSign()

    ###################################################
    # Calibration setup

    from caf.framework import Collection

    ########
    # Collect on multiple input data types for one calibration

    from klm_calibration_utils import get_alignment_pre_collector_path_physics, get_alignment_pre_collector_path_cosmic

    entries = ''
    if expert_config["events_per_file"] > 0:
        last_entry = expert_config["events_per_file"]
        entries = f'0:{last_entry}'

    if input_files_physics:
        coll_physics = get_collector("raw_physics")
        rec_path_physics = get_alignment_pre_collector_path_physics(entry_sequence=entries)

        collection_physics = Collection(collector=coll_physics,
                                        input_files=input_files_physics,
                                        pre_collector_path=rec_path_physics)

        cal_klm.add_collection(name="physics", collection=collection_physics)

    if input_files_cosmic:
        coll_cosmic = get_collector("raw_cosmic")
        rec_path_cosmic = get_alignment_pre_collector_path_cosmic(entry_sequence=entries)

        collection_cosmic = Collection(collector=coll_cosmic,
                                       input_files=input_files_cosmic,
                                       pre_collector_path=rec_path_cosmic)

        cal_klm.add_collection(name="cosmic", collection=collection_cosmic)

    #####
    # Algorithm step config

    from klm_alignment import KLMAlignment

    cal_klm.algorithms = [millepede.algo]

    # Bugfix for Condor:
    from alignment.prompt_utils import fix_mille_paths_for_algo
    for algorithm in cal_klm.algorithms:
        fix_mille_paths_for_algo(algorithm)

    for algorithm in cal_klm.algorithms:
        algorithm.strategy = KLMAlignment
        algorithm.params = {
            "has_experiment_settings": True,
            "iov_coverage": output_iov,
            "millepede_entries": expert_config["millepede_entries"],
            "millepede_entries_exp7": expert_config["millepede_entries_exp7"]
            }

    # You must return all calibrations you want to run in the prompt process, even if it's only one
    return [cal_klm]

##############################


def get_collector(input_data_name):
    """
    Return the correct MillepedeCollector module setup for each data type.
    Placed here so it can be different for prompt compared to standard.
    """

    if input_data_name == "raw_physics":
        return basf2.register_module(
            'MillepedeCollector',
            components=['BKLMAlignment', 'EKLMAlignment',
                        'EKLMSegmentAlignment'],
            useGblTree=True,
            minPValue=1e-5)
    elif input_data_name == "raw_cosmic":
        return basf2.register_module(
            'MillepedeCollector',
            components=['BKLMAlignment', 'EKLMAlignment',
                        'EKLMSegmentAlignment'],
            useGblTree=True,
            minPValue=1e-5)

    raise Exception("Unknown input data name used when setting up collector")<|MERGE_RESOLUTION|>--- conflicted
+++ resolved
@@ -25,27 +25,6 @@
 # "required_events_experiment" : required number of events per experiment.
 # "events_per_file" : number of events per file.
 # "millepede_entries" : minimal number of Millepede entries.
-<<<<<<< HEAD
-settings = CalibrationSettings(
-    name="KLM alignmnent",
-    expert_username="chilikin",
-    description=__doc__,
-    input_data_formats=["raw"],
-    input_data_names=["raw_physics", "raw_cosmic"],
-    input_data_filters={
-        'raw_physics': [input_data_filters['Run Type']['physics'],
-                        input_data_filters['Data Tag']['mumutight_calib'],
-                        input_data_filters['Data Quality Tag']['Good Or Recoverable']],
-        'raw_cosmic': [input_data_filters['Run Type']['physics'],
-                       input_data_filters['Data Tag']['cosmic_calib'],
-                       input_data_filters['Data Quality Tag']['Good Or Recoverable']]
-    },
-    depends_on=[vxdcdc_alignment],
-    expert_config={
-        "required_events": 5000000,
-        "millepede_entries": 500000
-    })
-=======
 # Test with experiment 12 physics data:
 # ~350000 events correspond to ~1300000 Millepede entries.
 settings = CalibrationSettings(name="KLM alignmnent",
@@ -53,15 +32,22 @@
                                description=__doc__,
                                input_data_formats=["raw"],
                                input_data_names=["raw_physics", "raw_cosmic"],
+                               input_data_filters={
+                                   'raw_physics': [input_data_filters['Run Type']['physics'],
+                                                   input_data_filters['Data Tag']['mumutight_calib'],
+                                                   input_data_filters['Data Quality Tag']['Good Or Recoverable']],
+                                   'raw_cosmic': [input_data_filters['Run Type']['physics'],
+                                                  input_data_filters['Data Tag']['cosmic_calib'],
+                                                  input_data_filters['Data Quality Tag']['Good Or Recoverable']]
+                               },
                                depends_on=[vxdcdc_alignment],
                                expert_config={
-                                    "required_events": 5000000,
-                                    "required_events_experiment": 500000,
-                                    "events_per_file": 1000,
-                                    "millepede_entries": 1000000,
-                                    "millepede_entries_exp7": 500000
+                                   "required_events": 5000000,
+                                   "required_events_experiment": 500000,
+                                   "events_per_file": 1000,
+                                   "millepede_entries": 1000000,
+                                   "millepede_entries_exp7": 500000
                                })
->>>>>>> 0d43f1a8
 
 
 ##############################
@@ -324,7 +310,7 @@
             "iov_coverage": output_iov,
             "millepede_entries": expert_config["millepede_entries"],
             "millepede_entries_exp7": expert_config["millepede_entries_exp7"]
-            }
+        }
 
     # You must return all calibrations you want to run in the prompt process, even if it's only one
     return [cal_klm]
