--- conflicted
+++ resolved
@@ -84,12 +84,9 @@
       /// Set LR separate mode (default is true).
       void setLRSeparate(bool lr = true) {m_LRseparate = lr;}
 
-<<<<<<< HEAD
-=======
       /// Set threshold for the fraction of fitted results.
       void setThreshold(double th = 0.6) {m_threshold = th;}
 
->>>>>>> e3a24278
 
     protected:
 
