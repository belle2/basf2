--- conflicted
+++ resolved
@@ -186,17 +186,10 @@
   }
 
   // mean shift
-<<<<<<< HEAD
-  const double dt0Mean = hm_All->GetMean();
-  for (int ilay = 0; ilay < 56; ++ilay) {
-    for (unsigned int iwire = 0; iwire < cdcgeo.nWiresInLayer(ilay); ++iwire) {
-      dt[ilay][iwire] -= dt0Mean;
-=======
   //  const double dt0Mean = hm_All->GetMean();
   for (int ilay = 0; ilay < 56; ++ilay) {
     for (unsigned int iwire = 0; iwire < cdcgeo.nWiresInLayer(ilay); ++iwire) {
       dt[ilay][iwire] -= dEventT0;
->>>>>>> e3a24278
     }
   }
 
