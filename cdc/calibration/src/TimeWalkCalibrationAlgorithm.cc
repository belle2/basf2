/**************************************************************************
 * BASF2 (Belle Analysis Framework 2)                                     *
 * Copyright(C) 2010 - Belle II Collaboration                             *
 *                                                                        *
 * Author: The Belle II Collaboration                                     *
 * Contributors:  Makoto Uchida                                           *
 *                                                                        *
 * This software is provided "as is" without any warranty.                *
 **************************************************************************/

#include <cdc/calibration/TimeWalkCalibrationAlgorithm.h>
#include <cdc/dbobjects/CDCTimeWalks.h>
#include <cdc/geometry/CDCGeometryPar.h>
#include <cdc/dataobjects/WireID.h>

#include <TH1D.h>
#include <TH2D.h>
#include <TF1.h>
#include <TFile.h>
#include <TChain.h>
#include <TDirectory.h>
#include <TROOT.h>
#include <TTree.h>
#include "iostream"
#include "string"
#include <framework/utilities/FileSystem.h>
#include <framework/datastore/StoreObjPtr.h>
#include <framework/database/Database.h>
#include <framework/database/DBObjPtr.h>
#include <framework/logging/Logger.h>

using namespace std;
using namespace Belle2;
using namespace CDC;

TimeWalkCalibrationAlgorithm::TimeWalkCalibrationAlgorithm() : CalibrationAlgorithm("CDCCalibrationCollector")
{
  setDescription(
    " -------------------------- Time Walk Calibration Algorithm -------------------------\n"
  );
}

void TimeWalkCalibrationAlgorithm::createHisto()
{
  B2INFO("Creating and filling histograms");

  static CDCGeometryPar& cdcgeo = CDCGeometryPar::Instance();
  double halfCSize[56];
  for (int i = 0; i < 56; ++i) {
    double R = cdcgeo.senseWireR(i);
    double nW = cdcgeo.nWiresInLayer(i);
    halfCSize[i] = M_PI * R / nW;
  }

  // Histogram for each board
  for (int i = 0; i < 300; ++i) {
    m_h2[i] = new TH2D(Form("board_%d", i), Form("board_%d", i), 50, 0., 500, 60, -30, 30);
  }

  // Read data

  auto tree = getObjectPtr<TTree>("tree");

  double x;
  double t_mea;
  double w;
  double t_fit;
  double ndf;
  double Pval;
  unsigned short adc;
  int IWire;
  int lay;

  tree->SetBranchAddress("lay", &lay);
  tree->SetBranchAddress("IWire", &IWire);
  tree->SetBranchAddress("x_u", &x);
  tree->SetBranchAddress("t", &t_mea);
  tree->SetBranchAddress("t_fit", &t_fit);
  tree->SetBranchAddress("weight", &w);
  tree->SetBranchAddress("ndf", &ndf);
  tree->SetBranchAddress("Pval", &Pval);
  tree->SetBranchAddress("adc", &adc);

  const int nEntries = tree->GetEntries();
  B2INFO("Number of entries: " << nEntries);
  for (int i = 0; i < nEntries; ++i) {
    tree->GetEntry(i);
    const double xmax = halfCSize[lay] - 0.12;
    if ((fabs(x) < m_xmin) || (fabs(x) > xmax)
        || (ndf < m_minNdf)
        || (Pval < m_minPval)) continue; /*select good region*/

    m_h2[cdcgeo.getBoardID(WireID(lay, IWire))]->Fill(adc, fabs(t_mea) - fabs(t_fit));
  }
  B2INFO("Finish making histogram for all channels");
}

CalibrationAlgorithm::EResult TimeWalkCalibrationAlgorithm::calibrate()
{
  B2INFO("Start calibration");
  gROOT->SetBatch(1);

  // We create an EventMetaData object. But since it's possible we're re-running this algorithm inside a process
  // that has already created a DataStore, we need to check if it's already valid, or if it needs registering.
  StoreObjPtr<EventMetaData> evtPtr;
  if (!evtPtr.isValid()) {
    // Construct an EventMetaData object in the Datastore so that the DB objects in CDCGeometryPar can work
    DataStore::Instance().setInitializeActive(true);
    B2INFO("Registering EventMetaData object in DataStore");
    evtPtr.registerInDataStore();
    DataStore::Instance().setInitializeActive(false);
    B2INFO("Creating EventMetaData object");
    evtPtr.create();
  } else {
    B2INFO("A valid EventMetaData object already exists.");
  }
  // Construct a CDCGeometryPar object which will update to the correct DB values when we change the EventMetaData and update
  // the Database instance
  DBObjPtr<CDCGeometry> cdcGeometry;
  CDC::CDCGeometryPar::Instance(&(*cdcGeometry));
  B2INFO("ExpRun at init : " << evtPtr->getExperiment() << " " << evtPtr->getRun());

  prepare(evtPtr);

  createHisto();

  TF1* fold;
  if (m_twParamMode_old == 0)
    fold = new TF1("fold", "[0]/sqrt(x)", 0, 500);
  else if (m_twParamMode_old == 1)
    fold = new TF1("fold", "[0]*exp(-1*[1]*x)", 0, 500);
  else
    B2FATAL("Mode " << m_twParamMode_old << " haven't implemented yet.");

  B2INFO("Old time walk formular: ");
  fold->Print();
  B2INFO("New time walk mode : " << m_twParamMode_new << " with " << m_nTwParams_new << " parameters");

  m_tw_new[0].resize(m_nTwParams_new, 0.0); //for board 0, no available
  for (int ib = 1; ib < 300; ++ib) {
    m_flag[ib] = 1;
    B2DEBUG(199, "Board ID:" << ib);
    m_h2[ib]->SetDirectory(0);

    // Ignore if histogram has low stat. (<500 entries)
    if (m_h2[ib]->GetEntries() < 500) {
      m_flag[ib] = 0;
      continue;
    }
    m_h2[ib]->FitSlicesY(0, 1, -1, 10);
    TString name = m_h2[ib]->GetName();
    TString hm_name = name + "_1";
    m_h1[ib] = (TH1D*)gDirectory->Get(hm_name);
    if (!m_h1[ib]) {m_flag[ib] = 0; continue;}
    m_h1[ib]->SetDirectory(0);
    if (m_h1[ib]->GetEntries() < 5) {
      m_flag[ib] = 0;
      B2WARNING("Low statistic, number of points after slice fit: " << m_h1[ib]->GetEntries());
      continue;
    }

    //    doSliceFitY(ib, 20);
    // Add previous correction to this
    for (int p = 0; p < m_nTwParams_old; ++p) {
      fold->SetParameter(p, m_tw_old[ib][p]);
    }
    m_h1[ib]->Add(fold);
    if (m_twParamMode_new == 0) {
      TF1* func = new TF1("func", "[0]+[1]/sqrt(x)", 0, 500);
      func->SetParameters(-4, 28);
      m_h1[ib]->Fit("func", "MQ", "", 20, 150);
    } else if (m_twParamMode_new == 1) {
      fitToExponentialFunc(m_h1[ib]);
    } else {
      B2FATAL("Mode " << m_twParamMode_new << " is not available, please check again");
    }

    // Read fitted parameters
    TF1* f1 = m_h1[ib]->GetFunction("func");
    if (!f1) { m_flag[ib] = 0; continue;}
    m_constTerm[ib] = f1->GetParameter(0);
    m_tw_new[ib].resize(m_nTwParams_new, 0.0);
    for (int i = 1; i <= m_nTwParams_new; ++i) {
      m_tw_new[ib][i - 1] = f1->GetParameter(i);
    }

    B2DEBUG(199, "Prob of fitting:" << f1->GetProb());
    B2DEBUG(199, "Fitting Param 0-1:" << f1->GetParameter(0) << " - " << f1->GetParameter(1));

  }

  //Write histogram to file
  if (m_storeHisto) {
    B2INFO("Storing histogram");
    TFile* fhist = new TFile("histTw.root", "recreate");
    TDirectory* old = gDirectory;
    TDirectory* h1D = old->mkdir("h1D");
    TDirectory* h2D = old->mkdir("h2D");
    h1D->cd();
    for (int ib = 1; ib < 300; ++ib) {
<<<<<<< HEAD
      if (!m_h1[ib] || m_flag[ib] != 1) continue;
      m_h1[ib]->SetDirectory(0);
=======
      if (m_h1[ib] == nullptr) continue;
>>>>>>> 93dd04e0
      if (m_h1[ib]->GetEntries() < 5) continue;
      m_h1[ib]->SetMinimum(-5);
      m_h1[ib]->SetMaximum(15);
      m_h1[ib]->Write();
    }
<<<<<<< HEAD
    B2DEBUG(199, "Store 2D histogram");
=======

>>>>>>> 93dd04e0
    h2D->cd();
    for (int ib = 1; ib < 300; ++ib) {
      if (m_h2[ib] == nullptr) continue;
      if (m_h2[ib]->GetEntries() < 5) continue;
      m_h2[ib]->Write();

    }

    fhist->Close();
    B2INFO("Hitograms were stored");
  }

  write();
  updateT0();
  return c_OK;
}
void TimeWalkCalibrationAlgorithm::write()
{
  B2INFO("Save to the local DB");
  CDCTimeWalks* dbTw = new CDCTimeWalks();
  for (int ib = 0; ib < 300; ++ib) {
    //temp    dbTw->setTimeWalkParam(ib, m_twPost[ib] + m_tw[ib]);
  }

  if (m_textOutput == true) {
    dbTw->outputToFile(m_outputTWFileName);
  }

  saveCalibration(dbTw, "CDCTimeWalks");
}

void TimeWalkCalibrationAlgorithm::prepare(StoreObjPtr<EventMetaData>& evtPtr)
{
  B2INFO("Prepare calibration");

  const auto exprun =  getRunList();
  B2INFO("Changed ExpRun to: " << exprun[0].first << " " << exprun[0].second);
  evtPtr->setExperiment(exprun[0].first);
  evtPtr->setRun(exprun[0].second);
  DBStore::Instance().update();

  DBObjPtr<CDCTimeWalks> dbTw;
  DBStore::Instance().update();
  m_twParamMode_old = dbTw->getTwParamMode();
  const int nEntries = dbTw->getEntries();
  for (int ib = 0; ib < nEntries; ++ib) {
    m_tw_old[ib] = dbTw->getTimeWalkParams(ib);
  }
}
void TimeWalkCalibrationAlgorithm::updateT0()
{
  B2INFO("Add constant term into T0 database");
  static CDCGeometryPar& cdcgeo = CDCGeometryPar::Instance();
  CDCTimeZeros* tz = new CDCTimeZeros();
  double T0;
  for (int ilay = 0; ilay < 56; ++ilay) {
    for (unsigned int iwire = 0; iwire < cdcgeo.nWiresInLayer(ilay); ++iwire) {
      WireID wireid(ilay, iwire);
      int bID = cdcgeo.getBoardID(wireid);
      if (m_flag[bID] == 1) {
        T0 = cdcgeo.getT0(wireid);
        tz->setT0(wireid, T0 - m_constTerm[bID]);
      }
    }
  }
  if (m_textOutput == true) {
    tz->outputToFile(m_outputT0FileName);
  }
  saveCalibration(tz, "CDCTimeZeros");
}

void TimeWalkCalibrationAlgorithm::fitToExponentialFunc(TH1D* h1)
{
  h1->SetDirectory(0);
  int max = h1->GetMaximumBin();
  double maxX = h1->GetBinCenter(max);
  double maxY = h1->GetBinContent(max);
  B2DEBUG(199, "Max: id - x - y : " << max << "  " << maxX << "  " << maxY);

  //search for p0
  double p0 = -1;
  h1->Fit("pol0", "MQE", "", maxX + 125, 500);
  if (h1->GetFunction("pol0")) {
    p0 = h1->GetFunction("pol0")->GetParameter(0);
  }
  //create histo = old-p0;
  // fit with expo function to find intial parameters
  TH1D* hshift  = new TH1D("hshift", "shift", h1->GetNbinsX(), 0, 500);
  hshift->SetDirectory(0);
  for (int i = 0; i <= h1->GetNbinsX(); ++i) {
    hshift->SetBinContent(i, h1->GetBinContent(i) - p0);
  }
  hshift->Fit("expo", "MQE", "", 0, 400);
  double p1 = maxY + p0;
  double p2 = -0.04;
  if (hshift->GetFunction("expo")) {
    p1 =  exp(hshift->GetFunction("expo")->GetParameter(0));
    p2 =  hshift->GetFunction("expo")->GetParameter(1);
  }

  // fit with function
  TF1* func = new TF1("func", "[0]+ [1]*exp(-1*[2]*x)", 0, 500);
  func->SetParameters(p0, p1, -1 * p2);
  func->SetParLimits(0, -5, 5);
  func->SetParLimits(1, -5, 500);
  func->SetParLimits(2, -0.01, 0.1);
  h1->Fit("func", "MQE", "", 10, 400);
}<|MERGE_RESOLUTION|>--- conflicted
+++ resolved
@@ -198,22 +198,12 @@
     TDirectory* h2D = old->mkdir("h2D");
     h1D->cd();
     for (int ib = 1; ib < 300; ++ib) {
-<<<<<<< HEAD
-      if (!m_h1[ib] || m_flag[ib] != 1) continue;
-      m_h1[ib]->SetDirectory(0);
-=======
       if (m_h1[ib] == nullptr) continue;
->>>>>>> 93dd04e0
       if (m_h1[ib]->GetEntries() < 5) continue;
       m_h1[ib]->SetMinimum(-5);
       m_h1[ib]->SetMaximum(15);
       m_h1[ib]->Write();
     }
-<<<<<<< HEAD
-    B2DEBUG(199, "Store 2D histogram");
-=======
-
->>>>>>> 93dd04e0
     h2D->cd();
     for (int ib = 1; ib < 300; ++ib) {
       if (m_h2[ib] == nullptr) continue;
