#include <cdc/calibration/XTCalibrationAlgorithm.h>
#include <cdc/calibration/XTFunction.h>
#include <cdc/geometry/CDCGeometryPar.h>
#include <cdc/dbobjects/CDCXtRelations.h>

#include <TError.h>
#include <TROOT.h>
#include <TProfile.h>
#include <TF1.h>
#include <TFile.h>
#include <TTree.h>
#include <iostream>

#include <framework/database/DBObjPtr.h>

using namespace std;
using namespace Belle2;
using namespace CDC;

typedef std::array<float, 3> array3; /**< angle bin info. */
XTCalibrationAlgorithm::XTCalibrationAlgorithm() : CalibrationAlgorithm("CDCCalibrationCollector")
{
  setDescription(
    " -------------------------- XT Calibration Algorithm -------------------------\n"
  );
}

void XTCalibrationAlgorithm::createHisto()
{

  B2INFO("create and fill histo");

  /*Create histogram*/
  for (int i = 0; i < 56; ++i) {
    for (int lr = 0; lr < 2; ++lr) {
      for (int al = 0; al < m_nAlphaBins; ++al) {
        for (int th = 0; th < m_nThetaBins; ++th) {
          m_hProf[i][lr][al][th] = new TProfile(Form("m_hProf%d_%d_%d_%d", i, lr, al, th),
                                                Form("(L=%d)-(lr=%d)-(#alpha=%3.0f)-(#theta=%3.0f); Drift time (ns);Drift Length (cm)",
                                                     i, lr, m_iAlpha[al], m_iTheta[th]), 210, -20, 600, 0, 1.2, "i");
          m_hist2d[i][lr][al][th] = new TH2F(Form("h%d_%d_%d_%d", i, lr, al, th),
                                             Form("(L=%d)-(lr=%d)-(#alpha=%3.0f)-(#theta=%3.0f); Drift time (ns);Drift Length (cm)",
                                                  i, lr, m_iAlpha[al], m_iTheta[th]), 210, -20, 600, 110, 0, 1.2);
          if (lr == 1)
            m_hist2dDraw[i][al][th] = new TH2F(Form("h_draw%d_%d_%d", i, al, th),
                                               Form("(L=%d)-(#alpha=%3.0f)-(#theta=%3.0f); Drift time (ns);Drift Length (cm)",
                                                    i, m_iAlpha[al], m_iTheta[th]), 210, -20, 600, 220, -1.2, 1.2);
        }
      }
    }
  }

  /* Read data and make histo*/

  auto tree = getObjectPtr<TTree>("tree");

  int lay;
  float dt;
  float dx;
  float Pval, alpha, theta;
  float ndf;

  tree->SetBranchAddress("lay", &lay);
  tree->SetBranchAddress("t", &dt);
  tree->SetBranchAddress("x_u", &dx);
  tree->SetBranchAddress("alpha", &alpha);
  tree->SetBranchAddress("theta", &theta);
  tree->SetBranchAddress("Pval", &Pval);
  tree->SetBranchAddress("ndf", &ndf);

  /* Disable unused branch */
  std::vector<TString> list_vars = {"lay", "t", "x_u", "alpha", "theta", "Pval", "ndf"};
  tree->SetBranchStatus("*", 0);

  for (TString brname : list_vars) {
    tree->SetBranchStatus(brname, 1);
  }


  int al = 0;
  int th = 0;
  const int nEntries = tree->GetEntries();
  B2INFO("Number of entries " << nEntries);
  for (int i = 0; i < nEntries; ++i) {
    tree->GetEntry(i);
    /* protect in case |alpha|>90 */
    if (fabs(alpha > 90)) {
      if (alpha < 0) alpha += 180;
      if (alpha > 0) alpha -= 180;
    }

    if (Pval < m_minPval || ndf < m_minNdf) continue;

    for (int k = 0; k < m_nAlphaBins; ++k) {
      if (alpha < m_upperAlpha[k]) {
        al = k;
        break;
      }
    }
    for (int j = 0; j < m_nThetaBins; ++j) {
      if (theta < m_upperTheta[j]) {
        th = j;
        break;
      }
    }
    int lr = dx > 0 ? c_Right : c_Left;
    if (m_LRseparate) {
      m_hProf[lay][lr][al][th]->Fill(dt, abs(dx));
      m_hist2d[lay][lr][al][th]->Fill(dt, abs(dx));
    } else {
      m_hProf[lay][0][al][th]->Fill(dt, abs(dx));
      m_hist2d[lay][0][al][th]->Fill(dt, abs(dx));
      m_hProf[lay][1][al][th]->Fill(dt, abs(dx));
      m_hist2d[lay][1][al][th]->Fill(dt, abs(dx));
    }
    m_hist2dDraw[lay][al][th]->Fill(dt, dx);
  }
}

CalibrationAlgorithm::EResult XTCalibrationAlgorithm::calibrate()
{
  gROOT->SetBatch(1);
  gPrintViaErrorHandler = true; // Suppress huge log output from TMinuit
  gErrorIgnoreLevel = 3001;
  B2INFO("Start calibration");


  const auto exprun = getRunList()[0];
  B2INFO("ExpRun used for DB Geometry : " << exprun.first << " " << exprun.second);
  updateDBObjPtrs(1, exprun.second, exprun.first);
  B2INFO("Creating CDCGeometryPar object");
  CDC::CDCGeometryPar::Instance(&(*m_cdcGeo));

  prepare();
  createHisto();

  B2INFO("Start Fitting");
  for (int l = 0; l < 56; ++l) {
    for (int lr = 0; lr < 2; ++lr) {
      for (int al = 0; al < m_nAlphaBins; ++al) {
        for (int th = 0; th < m_nThetaBins; ++th) {
          if (m_hist2d[l][lr][al][th]->GetEntries() < m_minEntriesRequired) {
            m_fitStatus[l][lr][al][th] = FitStatus::c_lowStat;
            continue;
          }
          double p0, p1, tmin;
          TF1* fpol1;
          if (m_useSliceFit) {
            m_hist2d[l][lr][al][th]->FitSlicesY(0, 0, -1, 5);
            m_hist2d_1[l][lr][al][th] = (TH1F*)gDirectory->Get(Form("h%d_%d_%d_%d_1", l, lr, al, th));
            if (!m_hist2d_1[l][lr][al][th]) {
              m_fitStatus[l][lr][al][th] = FitStatus::c_lowStat;
              B2WARNING("Error, not found results of slices fit");
              continue;
            }
            m_hist2d_1[l][lr][al][th]->Fit("pol1", "Q", "", 30, 60);
            fpol1 = (TF1*)m_hProf[l][lr][al][th]->GetFunction("pol1");
          } else {
            /*Set Error for low statistic bin*/
            for (int n = 0; n < m_hProf[l][lr][al][th]->GetNbinsX(); ++n) {
              if (m_hProf[l][lr][al][th]->GetBinEntries(n) < 5 && m_hProf[l][lr][al][th]->GetBinEntries(n) > 1) {
                m_hProf[l][lr][al][th]->SetBinError(n, 0.3 / m_hProf[l][lr][al][th]->GetBinEntries(n));
              }
            }
            m_hProf[l][lr][al][th]->Fit("pol1", "Q", "", 30, 60);
            fpol1 = (TF1*)m_hProf[l][lr][al][th]->GetFunction("pol1");
          }

          if (fpol1) {
            //determine tmin in fitting
            p0 = fpol1->GetParameter(0);
            p1 = fpol1->GetParameter(1);
            tmin = -1 * p0 / p1 + 15;
          } else {
            p0 = 0;
            p1 = 0.005;
            tmin = 12;
          }

          XTFunction* xt;
          if (m_useSliceFit) { // if slice fit results exist.
            xt = new XTFunction(m_hist2d_1[l][lr][al][th], m_xtMode);
          } else { // from TProfile.
            xt = new XTFunction(m_hProf[l][lr][al][th], m_xtMode);
          }

          if (m_bField) {
            int ial_old = 0;
            int ith_old = 0;
            for (int k = 0; k < m_nAlphaBins; ++k) {
              if (m_iAlpha[al] < m_upperAlpha[k]) {
                ial_old = k;
                break;
              }
            }
            for (int j = 0; j < m_nThetaBins; ++j) {
              if (m_iTheta[th] < m_upperTheta[j]) {
                ith_old = j;
                break;
              }
            }

            double p6 = m_xtPrior[l][lr][ial_old][ith_old][6];
            if (p6 > 400) {
              p6 = 400;
            }

            if (m_xtMode == m_xtModePrior) {
              xt->setXTParams(m_xtPrior[l][lr][ial_old][ith_old]);
              xt->setP6(p6);
            } else {
              xt->setXTParams(p0, p1, 0., 0., 0., 0., p6, m_xtPrior[l][lr][ial_old][ith_old][7]);
            }
            xt->setFitRange(tmin, p6 + 100);
          } else {
            xt->setXTParams(p0, p1, 0., 0., 0., 0., m_par6[l], 0.0001);
            xt->setFitRange(tmin, m_par6[l] + 100);
          }

          xt->setDebug(m_debug);
          xt->setBField(m_bField);
          xt->fitXT();

          if (xt->validate() == true) {
            m_fitStatus[l][lr][al][th] = xt->getFitStatus();
            m_xtFunc[l][lr][al][th] = (TF1*)xt->getXTFunction();

            if (m_useSliceFit) {
              m_hist2d_1[l][lr][al][th] = (TH1F*)xt->getFittedHisto();
            } else {
              m_hProf[l][lr][al][th] = (TProfile*)xt->getFittedHisto();
            }
          } else {
            m_fitStatus[l][lr][al][th] = c_fitFailure;
          }
        }
      }
    }
  }

  write();
  storeHisto();
  return checkConvergence();
}

CalibrationAlgorithm::EResult XTCalibrationAlgorithm::checkConvergence()
{

  const int nTotal = 56 * 2 * m_nAlphaBins * m_nThetaBins;
  int nFitCompleted = 0;
  for (int l = 0; l < 56; ++l) {
    for (int lr = 0; lr < 2; ++lr) {
      for (int al = 0; al < m_nAlphaBins; ++al) {
        for (int th = 0; th < m_nThetaBins; ++th) {
          if (m_fitStatus[l][lr][al][th] == FitStatus::c_OK) {
            nFitCompleted++;
          }
        }
      }
    }
  }

<<<<<<< HEAD
  if (static_cast<double>(nFitFailed) / nTotal < 0.6) {
    B2WARNING("Less than 60 % of XTs were fitted.");
=======
  if (static_cast<double>(nFitCompleted) / nTotal < m_threshold) {
    B2WARNING("Less than " << m_threshold * 100 << " % of XTs were fitted.");
>>>>>>> e3a24278
    return c_NotEnoughData;
  }
  return c_OK;
}

void XTCalibrationAlgorithm::prepare()
{
  B2INFO("Prepare calibration of XT");
  const double rad2deg = 180 / M_PI;

  DBObjPtr<CDCXtRelations> dbXT;
  m_nAlphaBins = dbXT->getNoOfAlphaBins();
  m_nThetaBins = dbXT->getNoOfThetaBins();
  for (unsigned short i = 0; i < m_nAlphaBins; ++i) {
    array3 alpha = dbXT->getAlphaBin(i);
    m_lowerAlpha[i] = alpha[0] * rad2deg;
    m_upperAlpha[i] = alpha[1] * rad2deg;
    m_iAlpha[i] = alpha[2] * rad2deg;
  }

  for (unsigned short i = 0; i < m_nThetaBins; ++i) {
    array3 theta = dbXT->getThetaBin(i);
    m_lowerTheta[i] = theta[0] * rad2deg;
    m_upperTheta[i] = theta[1] * rad2deg;
    m_iTheta[i] = theta[2] * rad2deg;
  }

  m_xtModePrior = dbXT->getXtParamMode();
  if (!(m_xtModePrior == c_Chebyshev || m_xtModePrior == c_Polynomial)) {
    B2FATAL("Function type before calibration is wrong " << m_xtModePrior);
  }

  B2INFO("Number of alpha bins " << m_nAlphaBins);
  B2INFO("Number of theta bins " << m_nThetaBins);
  B2INFO("Function type " << m_xtMode);

  for (unsigned short iCL = 0; iCL < 56; ++iCL) {
    for (unsigned short iLR = 0; iLR < 2; ++iLR) {
      for (unsigned short iA = 0; iA < m_nAlphaBins; ++iA) {
        for (unsigned short iT = 0; iT < m_nThetaBins; ++iT) {
          const std::vector<float> params = dbXT->getXtParams(iCL, iLR, iA, iT);
          unsigned short np = params.size();
          for (unsigned short i = 0; i < np; ++i) {
            m_xtPrior[iCL][iLR][iA][iT][i] = params[i];
          }
        }
      }
    }
  }
}

void XTCalibrationAlgorithm::write()
{
  B2INFO("write calibrated XT");
  double par[8];


  int nfitted = 0;
  int nfailure = 0;

  //
  // Save to the localDB
  //

  CDCXtRelations* xtRel = new CDCXtRelations();
  const float deg2rad = static_cast<float>(Unit::deg);

  for (int i = 0; i < m_nAlphaBins; ++i) {
    std::array<float, 3> alpha3 = {m_lowerAlpha[i]* deg2rad,
                                   m_upperAlpha[i]* deg2rad,
                                   m_iAlpha[i]* deg2rad
                                  };
    xtRel->setAlphaBin(alpha3);
  }

  for (int i = 0; i < m_nThetaBins; ++i) {
    std::array<float, 3> theta3 = {m_lowerTheta[i]* deg2rad,
                                   m_upperTheta[i]* deg2rad,
                                   m_iTheta[i]* deg2rad
                                  };
    xtRel->setThetaBin(theta3);
  }

  xtRel->setXtParamMode(m_xtMode);

  for (int th = 0; th < m_nThetaBins; ++th) {
    for (int al = 0; al < m_nAlphaBins; ++al) {
      for (int l = 0; l < 56; ++l) {
        for (int lr = 0; lr < 2; ++lr) {
          if (m_fitStatus[l][lr][al][th] != FitStatus::c_OK) {
            nfailure += 1;
            B2DEBUG(21, "fit failure status = " <<  m_fitStatus[l][lr][al][th]);
            B2DEBUG(21, "layer " << l << ", r " << lr << ", alpha "  << m_iAlpha[al] << ", theta " <<  m_iTheta[th]);
            B2DEBUG(21, "number of event: " <<  m_hProf[l][lr][al][th]->GetEntries());
            if (m_fitStatus[l][lr][al][th] != FitStatus::c_lowStat) {
              if (m_xtFunc[l][lr][al][th]) {
                B2DEBUG(21, "Probability of fit: " <<  m_xtFunc[l][lr][al][th]->GetProb());
              }
            }
<<<<<<< HEAD
            // If fit is failed, previous xt is retqined.
            for (int i = 0; i < 8; ++i) {
              par[i] = m_xtPrior[l][lr][al][th][i];
            }
=======
            // If fit is failed
            // and mode of input xt (prior) is same as output, previous xt is used.
            if (m_xtMode == m_xtModePrior) {
              for (int i = 0; i < 8; ++i) {
                par[i] = m_xtPrior[l][lr][al][th][i];
              }
            } else { // if modes are different, simple xt is used.
              par[0] = 0; par[1] = 0.004; par[2] = 0; par[3] = 0; par[4] = 0; par[5] = 0; par[6] = m_par6[l]; par[7] = 0.00001;
            }


>>>>>>> e3a24278
          } else {
            if (par[1] < 0) {
              for (int i = 0; i < 8; ++i) {
                par[i] = m_xtPrior[l][lr][al][th][i];
              }
            } else {
              m_xtFunc[l][lr][al][th]->GetParameters(par);
              nfitted += 1;
            }
          }
          std::vector<float> xtbuff;
          for (int i = 0; i < 8; ++i) {
            xtbuff.push_back(par[i]);
          }
          xtRel->setXtParams(l, lr, al, th, xtbuff);
        }//lr
      }//layer
    }//alpha
  }//theta

  if (m_textOutput == true) {
    xtRel->outputToFile(m_outputFileName);
  }

  saveCalibration(xtRel, "CDCXtRelations");

  B2RESULT("Total number of xt fit: " << m_nAlphaBins * m_nThetaBins * 2 * 56);
  B2RESULT("Successfully Fitted: " << nfitted);
  B2RESULT("Failure Fit: " << nfailure);

}

void XTCalibrationAlgorithm::storeHisto()
{

  auto hNDF =   getObjectPtr<TH1F>("hNDF");
  auto hPval =   getObjectPtr<TH1F>("hPval");
  auto hEvtT0 =   getObjectPtr<TH1F>("hEventT0");
  B2INFO("saving histograms");
  TFile* fout = new TFile(m_histName.c_str(), "RECREATE");
  TDirectory* top = gDirectory;
  //store NDF, P-val. EventT0 histogram for monitoring during calibration
  if (hNDF && hPval && hEvtT0) {
    hEvtT0->Write();
    hPval->Write();
    hNDF->Write();
  }
  // for each layer

  TDirectory* Direct[56];
  int nhisto = 0;
  for (int l = 0; l < 56; ++l) {
    top->cd();
    Direct[l] = gDirectory->mkdir(Form("lay_%d", l));
    Direct[l]->cd();
    for (int th = 0; th < m_nThetaBins; ++th) {
      for (int al = 0; al < m_nAlphaBins; ++al) {
        m_hist2dDraw[l][al][th]->Write();
        for (int lr = 0; lr < 2; ++lr) {
          m_hist2d[l][lr][al][th]->Write();
          if (m_fitStatus[l][lr][al][th] != 1) continue;
          if (m_useSliceFit) {
            if (m_hist2d_1[l][lr][al][th]) {
              m_hist2d_1[l][lr][al][th]->Write();
              nhisto += 1;
            }
          } else {
            m_hProf[l][lr][al][th]->Write();
            nhisto += 1;
          }
        }
      }
    }
  }
  top->cd();

  fout->Close();
  B2RESULT("  " << nhisto << " histograms was stored.");
}
<|MERGE_RESOLUTION|>--- conflicted
+++ resolved
@@ -260,13 +260,8 @@
     }
   }
 
-<<<<<<< HEAD
-  if (static_cast<double>(nFitFailed) / nTotal < 0.6) {
-    B2WARNING("Less than 60 % of XTs were fitted.");
-=======
   if (static_cast<double>(nFitCompleted) / nTotal < m_threshold) {
     B2WARNING("Less than " << m_threshold * 100 << " % of XTs were fitted.");
->>>>>>> e3a24278
     return c_NotEnoughData;
   }
   return c_OK;
@@ -366,12 +361,6 @@
                 B2DEBUG(21, "Probability of fit: " <<  m_xtFunc[l][lr][al][th]->GetProb());
               }
             }
-<<<<<<< HEAD
-            // If fit is failed, previous xt is retqined.
-            for (int i = 0; i < 8; ++i) {
-              par[i] = m_xtPrior[l][lr][al][th][i];
-            }
-=======
             // If fit is failed
             // and mode of input xt (prior) is same as output, previous xt is used.
             if (m_xtMode == m_xtModePrior) {
@@ -383,7 +372,6 @@
             }
 
 
->>>>>>> e3a24278
           } else {
             if (par[1] < 0) {
               for (int i = 0; i < 8; ++i) {
