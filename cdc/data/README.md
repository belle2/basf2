--- conflicted
+++ resolved
@@ -161,9 +161,5 @@
 * deisplacement_v1.dat: tensions added <- obsolete
 * deisplacement_v1.1.dat: add corrections for the longer outer wall (by 430um w.r.t. design)
 * deisplacement_v2.dat: add corrections (in z-direction only) for the end-plate displacements due to wire tensions.
-<<<<<<< HEAD
-* deisplacement_v2.1.dat: add other remaining corrections (for endp-late tilt, rotation, etc.). (x,y) as well as z are changed.
-=======
 * deisplacement_v2.1.dat: add other remaining corrections (for endp-late tilt, rotation, etc.). (x,y) as well as z are changed.
 * deisplacement_v2.2.1.dat: fixed two bugs in v2.1.
->>>>>>> 7db32277
