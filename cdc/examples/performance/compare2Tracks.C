<<<<<<< HEAD
/***********************************************************************/
/* This script is for checking CDC performance using cosmic muon       */
/* Input files are from output of CDCCosmicAnalysis module             */
/* Question send to cdc@belle2.org                                     */
/***********************************************************************/
=======
/************************************************************************/
/*                                                                      */
/*   This script is for checking CDC performance using cosmic muon      */
/*   Input files are from output of CDCCosmicAnalysis module            */
/*   Question send to cdc@belle2.org                                    */
/*                                                                      */
/************************************************************************/
>>>>>>> e3a24278
#include "TROOT.h"
void loadStyle();
void fit(TH1D* h1);

<<<<<<< HEAD

void compare2Tracks(bool draw_sim =true){

 std::vector<std::string> filenames ={"cosmic/rootfile/twotracks*"};
  bool loose_selection(false);
  TString sCharge="all";

  //Root file contain histograms for compare with this results
  TString result4Compare = "/home/belle2/dvthanh/public/cdc_perform/result_Exp2_good_selection.root";//Exp2

  int color4Compare = 2; //color of input histo
  //1:black 2:red 3:green 4:blue 5:yellow 6:magenta 7:cyan
  // 5(Y)=2(R)+3(G) 6(M)=2(R)+4(B) 7(C)=3(G)+4(B)
  //std::string label4Compare = "July"; //label of input histo
  std::string label4Compare = "Exp2 (Feb-2018)"; //label of input histo

  // Belle CDC params
  // Belle CDC only: = 0.28Pt oplus 0.35/beta %
  double Param_belle_CDC[2] = {0.28, 0.35};
  int ndfmin=25;

  //selection for track parameter resolutio as a function of Pt.
  double cut_z0min, cut_z0max, cut_d0max, cut_tanlmin, cut_tanlmax;
  if(loose_selection){
    cut_z0min=-5;
    cut_z0max=10;
    cut_d0max=3;
    cut_tanlmin=-0.45;
    cut_tanlmax=0.45;}
  else{
    cut_z0min=-2;
    cut_z0max=4;
    cut_d0max=3;
    cut_tanlmin=-1.4;
    cut_tanlmax=0.65;}
  //starting to read data and draw
  loadStyle();

  //limit for ploting
=======


void compare2Tracks()
{

  // Input file names:
  std::vector<std::string> input_filenames = {"cosmic/rootfile/twotracks*"};

  // Apply loose or tight selection
  bool loose_selection(false);

  // Run analysis for positve (pos) or negative (neg) or both (all)
  TString sCharge = "all";

  // "compare" this result with a previous result.
  // The previous result should be defined by result4Compare.
  bool compare(true);

  // Root file contain histograms for comparing with this results.
  // it must be set properly if compare= true
  TString result4Compare = "/home/belle2/dvthanh/public/cdc_perform/result_Exp2_good_selection.root";//Exp2

  //color of input histo
  //1:black 2:red 3:green 4:blue 5:yellow 6:magenta 7:cyan
  // 5(Y)=2(R)+3(G) 6(M)=2(R)+4(B) 7(C)=3(G)+4(B)
  //std::string label4Compare = "July"; //label of input histo
  int color4Compare = 2;

  // Legend of the input histograms
  std::string label4Compare = "Exp2 (Feb-2018)";

  // Belle CDC parameters
  // Belle CDC only: = 0.28Pt oplus 0.35/beta %
  double Param_belle_CDC[2] = {0.28, 0.35};

  // mininum number of degree freedom
  int ndfmin = 25;

  //selection for track parameter resolutio as a function of Pt.
  double cut_z0min, cut_z0max, cut_d0max, cut_tanlmin, cut_tanlmax;
  if (loose_selection) {
    cut_z0min = -5;
    cut_z0max = 10;
    cut_d0max = 3;
    cut_tanlmin = -0.45;
    cut_tanlmax = 0.45;
  } else {
    cut_z0min = -2;
    cut_z0max = 4;
    cut_d0max = 3;
    cut_tanlmin = -1.4;
    cut_tanlmax = 0.65;
  }

  //starting to read data and draw
  loadStyle();

  //limits for ploting
>>>>>>> e3a24278
  double max_dD0 = 0.1;
  double max_dZ0 = 1;
  double max_dPhi0 = 0.4;
  double max_dTanl = 0.02;
  double max_dPt   = 0.04;

<<<<<<< HEAD
  TH1D* hNDF1 = new TH1D("hNDF1","Degree of Freedom;ndf;  #tracks   ",100,0,100);
  TH1D* hNDF2 = new TH1D("hNDF2","Degree of Freedom;ndf  ;#tracks  ",100,0,100);
  TH1D* hPval1 = new TH1D("hPval1","Prob(#chi^{2}); p-value  ;#tracks  ",600,-0.1,1.1);
  TH1D* hPval2 = new TH1D("hPval2","Fit Probability; p-value  ;#tracks  ",600,-0.1,1.1);
  TH1D* hPhi01 = new TH1D("hPhi01","#varphi_{0} distribution ;#varphi_{0} (Deg.)  ; #Tracks",360,-180,180);
  TH1D* hPhi02 = new TH1D("hPhi02","#varphi_{0} distribution ;#varphi_{0} (Deg.)  ; #Tracks",360,-180,180);
  TH1D* htanLambda1 = new TH1D("htanLambda1","tan#lambda distribution;  tan#lambda  ;#tracks  ",100,-2,2);
  TH1D* htanLambda2 = new TH1D("htanLambda2","tan#lambda distribution;  tan#lambda  ;#tracks  ",100,-2,2);
  TH1D* hD01 = new TH1D("hD01","d_{0} distribution ; d_{0} (cm)  ;#tracks",200,-30,30);
  TH1D* hD02 = new TH1D("hD02","d_{0} distribution ; d_{0} (cm)  ;#tracks",200,-30,30);
  TH1D* hZ01 = new TH1D("hZ01","z_{0} distribution ; z_{0} (cm)  ;#tracks",200,-80,150);
  TH1D* hZ02 = new TH1D("hZ02","z_{0} distribution ; z_{0} (cm)  ;#tracks",200,-80,150);

  TH1D* hOmega1 = new TH1D("hOmega1","#omega distribution;#omega  (cm^{-1});#tracks  ",200,-0.02,0.02);
  TH1D* hOmega2 = new TH1D("hOmega2","#omega distribution;#omega  (cm^{-1});#tracks  ",200,-0.02,0.02);

  TH1D* hPt1 = new TH1D("hPt1","P_{t} distribution;P_{t} (GeV/c)  ;#tracks  ",200,0,15);
  TH1D* hPt2 = new TH1D("hPt2","P_{t} distribution;P_{t} (GeV/c)  ;#tracks  ",200,0,15);

  /**Different of track param Histogram*/
  TH1D* hdPt = new TH1D("hdPt","#DeltaP_{t}/#surd2 ;#DeltaP_{t}/#sqrt{2}  (GeV/c)  ;Events  ",200,-3* max_dPt, 3*max_dPt);
  TH1D* hdOmega = new TH1D("hdOmega","#Delta#omega/#surd2;#Delta#omega/#sqrt{2}  (cm^{-1}) ;Events  ",100,-0.00005,0.00005);


  TH1D* hdD0 = new TH1D("hdD0","#Deltad_{0}/#surd2; #Deltad_{0}/#sqrt{2} (cm)  ;Events",75,-1*max_dD0, max_dD0);
  TH1D* hdZ0 = new TH1D("hdZ0","#Deltaz_{0}/#surd2; #Deltaz_{0}/#sqrt{2} (cm)  ;Events",75,-1*max_dZ0, max_dZ0);
  TH1D* hdPhi0 = new TH1D("hdPhi0","#Delta#varphi_{0}/#surd2 ;#Delta#varphi_{0}/#sqrt{2} (Deg.)  ; Events ",100,-1*max_dPhi0, max_dPhi0);
  TH1D* hdtanL = new TH1D("hdtanL","#Deltatan#lambda/#surd2 ;#Deltatan#lambda/#sqrt{2}   ; Events ",100,-1*max_dTanl, max_dTanl);
  //Tanlambda dependence
  double binWidth=45;
  int nbin = floor(180/binWidth);
  TH2D* hdD0TanPhi0[nbin];
  TH2D* hdZ0TanPhi0[nbin];
  TH2D*hdD0TanL = new TH2D("hdD0TanL","#Deltad_{0}/#surd2 vs. tan#lambda; tan#lambda;#Deltad_{0} [cm]",50,-1.,1.,100,-1*max_dD0, max_dD0);
  TH2D*hdZ0TanL = new TH2D("hdZ0TanL","#Deltaz_{0}/#surd2 vs. tan#lambda; tan#lambda;#Deltaz_{0} [cm]",50,-1.,1.,100,-1*max_dZ0, max_dZ0);
  for(int i =0;i<nbin;++i){
    hdD0TanPhi0[i] = new TH2D(Form("hdD0TanPhi0_%d",i),"#Deltad_{0}/#surd2 vs. tan#lambda; tan#lambda;#Deltad_{0} [cm]",100,-1,1,100,-1*max_dD0, max_dD0);
    hdZ0TanPhi0[i] = new TH2D(Form("hdZ0TanPhi0_%d",i),"#Deltaz_{0}/#surd2 vs. tan#lambda; tan#lambda;#Deltaz_{0} [cm]",100,-1,1,100,-1*max_dZ0, max_dZ0);
  }
  //Z0 dependence
  TH2D*hdD0Z0 = new TH2D("hdD0Z0","#Deltad_{0}/#surd2 vs. z_{0}; z_{0};#Deltad_{0};",100,-80,150,100,-1*max_dD0, max_dD0);
  TH2D*hdZ0Z0 = new TH2D("hdZ0Z0","#Deltaz_{0}/#surd2 vs. z_{0}; z_{0};#Deltaz_{0};",100,-80,150,100,-1*max_dZ0, max_dZ0);
  // D0 dependence
  TH2D*hdD0D0 = new TH2D("hdD0D0","#Deltad_{0}/#surd2 vs. d_{0}; d_{0};#Deltad_{0};",50,-50,50,100,-1*max_dD0, max_dD0);
  TH2D*hdZ0D0 = new TH2D("hdZ0D0","#Deltaz_{0}/#surd2 vs. d_{0}; d_{0};#Deltaz_{0};",50,-50,50,100,-1*max_dZ0, max_dZ0);
  // Phi0 dependence
 
  TH2D*hdD0Phi0 = new TH2D("hdD0Phi0","#Deltad_{0}/#surd2 vs. #varphi_{0}; #varphi_{0};#Deltad_{0};",90,-180,0,100,-0.15,0.15);
  TH2D*hdZ0Phi0 = new TH2D("hdZ0Phi0","#Deltaz_{0}/#surd2 vs. #varphi_{0}; #varphi_{0};#Deltaz_{0};",90,-180,0,100,-1.5,1.5);
  // Pt dependence
  TH2D* hdPPt = new TH2D("hdPPt"," #DeltaPt vs. Pt ;P_{t} (Gev/c);#surd2(P^{up}-P^{down})/(P^{up}+P^{down})",
			 20,0,10,100,-1*max_dPt, max_dPt);
  TH2D* hdPtPt = new TH2D("hdPtPt"," #DeltaP vs. Pt ;P_{t} (Gev/c);#surd2(P_{t}^{up}-P_{t}^{down})/(P_{t}^{up}+P_{t}^{down})",
			  20,0,10,100,-1*max_dPt, max_dPt);
  TH2D* hdPtPt_pos = new TH2D("hdPtPt_pos"," #DeltaP vs. Pt (Neg. Charge);P_{t} (Gev/c);#surd2(P_{t}^{up}-P_{t}^{down})/(P_{t}^{up}+P_{t}^{down})",
			  20,0,10,100,-1*max_dPt, max_dPt);
  TH2D* hdPtPt_neg = new TH2D("hdPtPt_neg"," #DeltaP vs. Pt (Neg. Charge) ;P_{t} (Gev/c);#surd2(P_{t}^{up}-P_{t}^{down})/(P_{t}^{up}+P_{t}^{down})",
			  20,0,10,100,-1*max_dPt, max_dPt);

  TH2D* hdD0Pt = new TH2D("hdD0Pt","#Deltad_{0}/#surd2 vs. P_{t};P_{t};#Deltad_{0}",20,0,10,100,-1*max_dD0, max_dD0);
  TH2D* hdZ0Pt = new TH2D("hdZ0Pt","#Deltaz_{0}/#surd2 vs. P_{t};P_{t};#Deltaz_{0}",20,0,10,100,-1*max_dZ0, max_dZ0);
  TH2D* hdPhi0Pt = new TH2D("hdPhi0Pt","#Delta#phi_{0}/#surd2 vs. P_{t};P_{t};#Delta#phi0_{0} (deg)",
			    20,0,10,100,-1*max_dPhi0, max_dPhi0);
  TH2D* hdtanLPt = new TH2D("hdtanLPt","#Deltatan#lambda/#surd2  vs. P_{t};P_{t};#Deltatan#lambda",
			    20,0,10,100,-1*max_dTanl, max_dTanl);
  TH2D* hdPtdPhi0 = new TH2D("hdPtdPhi0",";P_{t};#Delta#phi_{0}",100,-0.1,0.1,100,-1,1);

  TH2D* hdPtD0 = new TH2D("hdPtD0",";D0;#DeltaPt/Pt",100,-15,15,100,-1*max_dPt, max_dPt);
  TH2D* hdPtZ0 = new TH2D("hdPtZ0",";Z0;#DeltaPt/Pt",50,-15,50,100,-1*max_dPt, max_dPt);

  TH2D* hEvtT0Pt = new TH2D("hEvtT0Pt","",20,0,10,100,-40,40);
  TH1D* hEvtT0 = new TH1D("hEvtT0","",100,-70,70);
  TH3D* hdPtD0Phi0 = new TH3D("hdPtD0Phi0","",64,-16,16,36,-180,0,100,-0.05,0.05);

  //Tanlambda dependence of dPt
  TH2D* hdPtTanl = new TH2D("hdPtTanl","#DeltaPt vs. tan#lambda; tan#lambda; #DeltaP_{T}/P_{T}",
			    40, -1., 1., 100, -1*max_dPt, max_dPt);//dpt
    //Phi0 dependence of dPt
  TH2D* hdPtPhi0 = new TH2D("hdPtPhi0","#DeltaPt vs. #varphi_{0}; #varphi_{0}; #DeltaP_{T}/P_{T}",
			    36, -180, 0., 100, -1*max_dPt, max_dPt);//dpt

  double ndf, Phi0, tanLambda, D0,Z0, Pval, Omega;
=======
  TH1D* hNDF1 = new TH1D("hNDF1", "Degree of Freedom;ndf;  #tracks   ", 100, 0, 100);
  TH1D* hNDF2 = new TH1D("hNDF2", "Degree of Freedom;ndf  ;#tracks  ", 100, 0, 100);
  TH1D* hPval1 = new TH1D("hPval1", "Prob(#chi^{2}); p-value  ;#tracks  ", 600, -0.1, 1.1);
  TH1D* hPval2 = new TH1D("hPval2", "Fit Probability; p-value  ;#tracks  ", 600, -0.1, 1.1);
  TH1D* hPhi01 = new TH1D("hPhi01", "#varphi_{0} distribution ;#varphi_{0} (Deg.)  ; #Tracks", 360, -180, 180);
  TH1D* hPhi02 = new TH1D("hPhi02", "#varphi_{0} distribution ;#varphi_{0} (Deg.)  ; #Tracks", 360, -180, 180);
  TH1D* htanLambda1 = new TH1D("htanLambda1", "tan#lambda distribution;  tan#lambda  ;#tracks  ", 100, -2, 2);
  TH1D* htanLambda2 = new TH1D("htanLambda2", "tan#lambda distribution;  tan#lambda  ;#tracks  ", 100, -2, 2);
  TH1D* hD01 = new TH1D("hD01", "d_{0} distribution ; d_{0} (cm)  ;#tracks", 200, -30, 30);
  TH1D* hD02 = new TH1D("hD02", "d_{0} distribution ; d_{0} (cm)  ;#tracks", 200, -30, 30);
  TH1D* hZ01 = new TH1D("hZ01", "z_{0} distribution ; z_{0} (cm)  ;#tracks", 200, -80, 150);
  TH1D* hZ02 = new TH1D("hZ02", "z_{0} distribution ; z_{0} (cm)  ;#tracks", 200, -80, 150);

  TH1D* hOmega1 = new TH1D("hOmega1", "#omega distribution;#omega  (cm^{-1});#tracks  ", 200, -0.02, 0.02);
  TH1D* hOmega2 = new TH1D("hOmega2", "#omega distribution;#omega  (cm^{-1});#tracks  ", 200, -0.02, 0.02);

  TH1D* hPt1 = new TH1D("hPt1", "P_{t} distribution;P_{t} (GeV/c)  ;#tracks  ", 200, 0, 15);
  TH1D* hPt2 = new TH1D("hPt2", "P_{t} distribution;P_{t} (GeV/c)  ;#tracks  ", 200, 0, 15);

  /**Different of track param Histogram*/
  TH1D* hdPt = new TH1D("hdPt", "#DeltaP_{t}/#surd2 ;#DeltaP_{t}/#sqrt{2}  (GeV/c)  ;Events  ", 200, -3 * max_dPt, 3 * max_dPt);
  TH1D* hdOmega = new TH1D("hdOmega", "#Delta#omega/#surd2;#Delta#omega/#sqrt{2}  (cm^{-1}) ;Events  ", 100, -0.00005, 0.00005);


  TH1D* hdD0 = new TH1D("hdD0", "#Deltad_{0}/#surd2; #Deltad_{0}/#sqrt{2} (cm)  ;Events", 75, -1 * max_dD0, max_dD0);
  TH1D* hdZ0 = new TH1D("hdZ0", "#Deltaz_{0}/#surd2; #Deltaz_{0}/#sqrt{2} (cm)  ;Events", 75, -1 * max_dZ0, max_dZ0);
  TH1D* hdPhi0 = new TH1D("hdPhi0", "#Delta#varphi_{0}/#surd2 ;#Delta#varphi_{0}/#sqrt{2} (Deg.)  ; Events ", 100, -1 * max_dPhi0,
                          max_dPhi0);
  TH1D* hdtanL = new TH1D("hdtanL", "#Deltatan#lambda/#surd2 ;#Deltatan#lambda/#sqrt{2}   ; Events ", 100, -1 * max_dTanl, max_dTanl);
  //Tanlambda dependence
  const int nbin(4);
  double binWidth = 180/nbin;
  TH2D* hdD0TanPhi0[nbin];
  TH2D* hdZ0TanPhi0[nbin];
  TH2D* hdD0TanL = new TH2D("hdD0TanL", "#Deltad_{0}/#surd2 vs. tan#lambda; tan#lambda;#Deltad_{0} [cm]", 50, -1., 1., 100,
                            -1 * max_dD0, max_dD0);
  TH2D* hdZ0TanL = new TH2D("hdZ0TanL", "#Deltaz_{0}/#surd2 vs. tan#lambda; tan#lambda;#Deltaz_{0} [cm]", 50, -1., 1., 100,
                            -1 * max_dZ0, max_dZ0);
  for (int i = 0; i < nbin; ++i) {
    hdD0TanPhi0[i] = new TH2D(Form("hdD0TanPhi0_%d", i), "#Deltad_{0}/#surd2 vs. tan#lambda; tan#lambda;#Deltad_{0} [cm]", 100, -1, 1,
                              100, -1 * max_dD0, max_dD0);
    hdZ0TanPhi0[i] = new TH2D(Form("hdZ0TanPhi0_%d", i), "#Deltaz_{0}/#surd2 vs. tan#lambda; tan#lambda;#Deltaz_{0} [cm]", 100, -1, 1,
                              100, -1 * max_dZ0, max_dZ0);
  }
  //Z0 dependence
  TH2D* hdD0Z0 = new TH2D("hdD0Z0", "#Deltad_{0}/#surd2 vs. z_{0}; z_{0};#Deltad_{0};", 100, -80, 150, 100, -1 * max_dD0, max_dD0);
  TH2D* hdZ0Z0 = new TH2D("hdZ0Z0", "#Deltaz_{0}/#surd2 vs. z_{0}; z_{0};#Deltaz_{0};", 100, -80, 150, 100, -1 * max_dZ0, max_dZ0);
  // D0 dependence
  TH2D* hdD0D0 = new TH2D("hdD0D0", "#Deltad_{0}/#surd2 vs. d_{0}; d_{0};#Deltad_{0};", 50, -50, 50, 100, -1 * max_dD0, max_dD0);
  TH2D* hdZ0D0 = new TH2D("hdZ0D0", "#Deltaz_{0}/#surd2 vs. d_{0}; d_{0};#Deltaz_{0};", 50, -50, 50, 100, -1 * max_dZ0, max_dZ0);
  // Phi0 dependence

  TH2D* hdD0Phi0 = new TH2D("hdD0Phi0", "#Deltad_{0}/#surd2 vs. #varphi_{0}; #varphi_{0};#Deltad_{0};", 60, -180, 0, 100, -0.15,
                            0.15);
  TH2D* hdZ0Phi0 = new TH2D("hdZ0Phi0", "#Deltaz_{0}/#surd2 vs. #varphi_{0}; #varphi_{0};#Deltaz_{0};", 60, -180, 0, 100, -1.5, 1.5);
  // Pt dependence
  TH2D* hdPPt = new TH2D("hdPPt", " #DeltaP vs. Pt ;P_{t} (Gev/c);#surd2(P^{up}-P^{down})/(P^{up}+P^{down})",
                         20, 0, 10, 100, -1 * max_dPt, max_dPt);
  TH2D* hdPtPt = new TH2D("hdPtPt", " #DeltaPt vs. Pt ;P_{t} (Gev/c);#surd2(P_{t}^{up}-P_{t}^{down})/(P_{t}^{up}+P_{t}^{down})",
                          20, 0, 10, 100, -1 * max_dPt, max_dPt);
  TH2D* hdPtPt_pos = new TH2D("hdPtPt_pos",
                              " #DeltaP vs. Pt (Neg. Charge);P_{t} (Gev/c);#surd2(P_{t}^{up}-P_{t}^{down})/(P_{t}^{up}+P_{t}^{down})",
                              10, 0, 10, 100, -1 * max_dPt, max_dPt);
  TH2D* hdPtPt_neg = new TH2D("hdPtPt_neg",
                              " #DeltaP vs. Pt (Neg. Charge) ;P_{t} (Gev/c);#surd2(P_{t}^{up}-P_{t}^{down})/(P_{t}^{up}+P_{t}^{down})",
                              10, 0, 10, 100, -1 * max_dPt, max_dPt);

  TH2D* hdD0Pt = new TH2D("hdD0Pt", "#Deltad_{0}/#surd2 vs. P_{t};P_{t};#Deltad_{0}", 20, 0, 10, 100, -1 * max_dD0, max_dD0);
  TH2D* hdZ0Pt = new TH2D("hdZ0Pt", "#Deltaz_{0}/#surd2 vs. P_{t};P_{t};#Deltaz_{0}", 20, 0, 10, 100, -1 * max_dZ0, max_dZ0);
  TH2D* hdPhi0Pt = new TH2D("hdPhi0Pt", "#Delta#phi_{0}/#surd2 vs. P_{t};P_{t};#Delta#phi0_{0} (deg)",
                            20, 0, 10, 100, -1 * max_dPhi0, max_dPhi0);
  TH2D* hdtanLPt = new TH2D("hdtanLPt", "#Deltatan#lambda/#surd2  vs. P_{t};P_{t};#Deltatan#lambda",
                            20, 0, 10, 100, -1 * max_dTanl, max_dTanl);
  TH2D* hdPtdPhi0 = new TH2D("hdPtdPhi0", ";P_{t};#Delta#phi_{0}", 100, -0.1, 0.1, 100, -1, 1);

  TH2D* hdPtD0 = new TH2D("hdPtD0", ";D0;#DeltaPt/Pt", 100, -15, 15, 100, -1 * max_dPt, max_dPt);
  TH2D* hdPtZ0 = new TH2D("hdPtZ0", ";Z0;#DeltaPt/Pt", 50, -15, 50, 100, -1 * max_dPt, max_dPt);

  TH2D* hEvtT0Pt = new TH2D("hEvtT0Pt", "", 20, 0, 10, 100, -40, 40);
  TH1D* hEvtT0 = new TH1D("hEvtT0", "", 100, -70, 70);
  TH3D* hdPtD0Phi0 = new TH3D("hdPtD0Phi0", "", 64, -16, 16, 36, -180, 0, 100, -0.05, 0.05);

  //Tanlambda dependence of dPt
  TH2D* hdPtTanl = new TH2D("hdPtTanl", "#DeltaPt vs. tan#lambda; tan#lambda; #DeltaP_{T}/P_{T}",
                            40, -1., 1., 100, -1 * max_dPt, max_dPt); //dpt
  //Phi0 dependence of dPt
  TH2D* hdPtPhi0 = new TH2D("hdPtPhi0", "#DeltaPt vs. #varphi_{0}; #varphi_{0}; #DeltaP_{T}/P_{T}",
                            36, -180, 0., 100, -1 * max_dPt, max_dPt); //dpt
>>>>>>> e3a24278

  hNDF1->SetLineColor(kRed);
  hPval1->SetLineColor(kRed);
  hPhi01->SetLineColor(kRed);
  htanLambda1->SetLineColor(kRed);
  hD01->SetLineColor(kRed);
  hZ01->SetLineColor(kRed);
  hOmega1->SetLineColor(kRed);
  hPt1->SetLineColor(kRed);

<<<<<<< HEAD
  hdD0->GetXaxis()->SetNdivisions(8,9);
  hdZ0->GetXaxis()->SetNdivisions(8,9);
  hOmega1->GetXaxis()->SetNdivisions(8,9);
  hdOmega->GetXaxis()->SetNdivisions(8,9);
  hdtanL->GetXaxis()->SetNdivisions(8,9);
  hdPhi0->GetXaxis()->SetNdivisions(8,9);
=======
  hdD0->GetXaxis()->SetNdivisions(8, 9);
  hdZ0->GetXaxis()->SetNdivisions(8, 9);
  hOmega1->GetXaxis()->SetNdivisions(8, 9);
  hdOmega->GetXaxis()->SetNdivisions(8, 9);
  hdtanL->GetXaxis()->SetNdivisions(8, 9);
  hdPhi0->GetXaxis()->SetNdivisions(8, 9);
>>>>>>> e3a24278
  /*
  hdD0TanL->GetYaxis()->SetTitleOffset(1.4);
  hdZ0TanL->GetYaxis()->SetTitleOffset(1.4);
  hdD0TanL->GetYaxis()->SetTitleSize(0.05);
  hdZ0TanL->GetYaxis()->SetTitleSize(0.05);
  hdD0TanL->GetYaxis()->SetLabelSize(0.05);
  hdZ0TanL->GetYaxis()->SetLabelSize(0.05);*/
  TH1D* hdPtPt_sim;
  TH1D* hdD0Pt_sim;
  TH1D* hdZ0Pt_sim;
  TH1D* hdPhi0Pt_sim;
  TH1D* hdtanLPt_sim;
  TH1D*  hdPPt_sim;
  if (compare) {
    TFile ff(result4Compare);
    hdPtPt_sim = (TH1D*)ff.Get("hdPtPt_2;1");
    hdPPt_sim = (TH1D*)ff.Get("hdPPt_2;1");
    hdD0Pt_sim = (TH1D*)ff.Get("hdD0Pt_2;1");
    hdZ0Pt_sim = (TH1D*)ff.Get("hdZ0Pt_2;1");
    hdPhi0Pt_sim = (TH1D*)ff.Get("hdPhi0Pt_2;1");
    hdtanLPt_sim = (TH1D*)ff.Get("hdtanLPt_2;1");
    hdPtPt_sim->SetDirectory(0);
    hdPtPt_sim->SetLineColor(color4Compare);
    hdPtPt_sim->SetMarkerColor(color4Compare);
    hdPtPt_sim->GetFunction("f1")->SetLineColor(color4Compare);
    hdPtPt_sim->GetFunction("f1")->SetLineWidth(1);
    hdPPt_sim->SetDirectory(0);
    hdPPt_sim->SetLineColor(color4Compare);
    hdPPt_sim->SetMarkerColor(color4Compare);
    hdPPt_sim->GetFunction("f1")->SetLineColor(color4Compare);
    hdPPt_sim->GetFunction("f1")->SetLineWidth(1);

    hdD0Pt_sim->SetDirectory(0);
    hdD0Pt_sim->SetLineColor(color4Compare);
    hdZ0Pt_sim->SetDirectory(0);
    hdZ0Pt_sim->SetLineColor(color4Compare);
    hdPhi0Pt_sim->SetDirectory(0);
    hdPhi0Pt_sim->SetLineColor(color4Compare);
    hdtanLPt_sim->SetDirectory(0);
    hdtanLPt_sim->SetLineColor(color4Compare);
    ff.Close();
  }
<<<<<<< HEAD
  //Read data and fill to histo
  TChain *tree = new TChain("tree");
  for( int i=0;i<filenames.size();++i){
    tree->Add(filenames[i].c_str());
    cout<<"Input files: "<<filenames[i].c_str()<<endl;
  }
  if(!tree->GetBranch("Pval1")) return;
  double nEtr = tree->GetEntries();
  cout<<"[INFO] Number of entries: "<<nEtr<<endl;

  double ndf1, Pval1, Phi01, tanLambda1, D01, Z01;
  double ndf2, Pval2, Phi02, tanLambda2, D02, Z02, evtT0;
  TVector3* posSeed1=0;
  TVector3* posSeed2=0;
  TVector3* Mom1=0;
  TVector3* Mom2=0;
  double Omega1, Omega2;
  short charge;

  tree->SetBranchAddress("evtT0",&evtT0);
  tree->SetBranchAddress("charge",&charge);
  tree->SetBranchAddress("ndf1",&ndf1);
  tree->SetBranchAddress("Pval1",&Pval1);
  tree->SetBranchAddress("Phi01",&Phi01);
  tree->SetBranchAddress("tanLambda1",&tanLambda1);
  tree->SetBranchAddress("D01",&D01);
  tree->SetBranchAddress("Z01",&Z01);
  tree->SetBranchAddress("posSeed1",&posSeed1);
  tree->SetBranchAddress("Omega1",&Omega1);
  tree->SetBranchAddress("Mom1",&Mom1);

  tree->SetBranchAddress("ndf2",&ndf2);
  tree->SetBranchAddress("Pval2",&Pval2);
  tree->SetBranchAddress("Phi02",&Phi02);
  tree->SetBranchAddress("tanLambda2",&tanLambda2);
  tree->SetBranchAddress("D02",&D02);
  tree->SetBranchAddress("Z02",&Z02);
  tree->SetBranchAddress("posSeed2",&posSeed2);
  tree->SetBranchAddress("Omega2",&Omega2);
  tree->SetBranchAddress("Mom2",&Mom2);
  Long64_t nbytes=0;

  for(int i=0; i< nEtr;++i){
    nbytes += tree->GetEntry(i);    
    if(Mom1->Dot(*Mom2)<0) continue;

    if(posSeed1->Y() <  posSeed2->Y() ){
      Phi0 = Phi01; Phi01 =Phi02; Phi02 =Phi0;
      Omega = Omega1; Omega1 = Omega2; Omega2 = Omega;
      tanLambda = tanLambda1; tanLambda1 = tanLambda2; tanLambda2 =tanLambda;
      Z0 = Z01; Z01 =Z02; Z02 =Z0;
      D0 = D01; D01 =D02; D02 =D0;
      ndf = ndf1; ndf1 =ndf2; ndf2 =ndf;
      Pval = Pval1; Pval1 =Pval2; Pval2 =Pval;
      TVector3*Mom = new TVector3(*Mom1); Mom1 = Mom2;Mom2 = Mom;
    }
    Phi01 *=180/M_PI;
    Phi02 *=180/M_PI;

    double dD0=(D01-D02)/sqrt(2);
    double dZ0 = (Z01-Z02)/sqrt(2);
    double dPhi0=(Phi01-Phi02)/sqrt(2);
    double dtanLambda = (tanLambda1-tanLambda2)/sqrt(2);
    double dOmega = (Omega1 - Omega2)/sqrt(2);
    double dPt = (Mom1->Perp() - Mom2->Perp())/sqrt(2);
    double dP = (Mom1->Mag() - Mom2->Mag())/sqrt(2);
    
    double D0m = (D01+D02)/2;
    double Z0m = (Z01+Z02)/2;
    double Phi0m = (Phi01+Phi02)/2;
    double tanLm = (tanLambda1 + tanLambda2)/2;
    double Ptm = (Mom1->Perp() + Mom2->Perp())/2;
    double Pm = (Mom1->Mag() + Mom2->Mag())/2;

    double sigmaPt = dPt/Ptm;
    double sigmaP = dP/Pm;

    //    if(n>300000) continue;
    if(sCharge=="pos"){
      if(charge <0) continue;
    }else if (sCharge =="neg"){
      if(charge >0) continue;
    }else{}
=======
  //Read data and fill histos

  TChain* tree = new TChain("tree");
  for (int i = 0; i < input_filenames.size(); ++i) {
    tree->Add(input_filenames[i].c_str());
    cout << "Input files: " << input_filenames[i].c_str() << endl;
  }
  if (!tree->GetBranch("Pval1")) return;
  double nEtr = tree->GetEntries();
  cout << "[INFO] Number of entries: " << nEtr << endl;

  double ndf1, Pval1, Phi01, tanLambda1, D01, Z01;
  double ndf2, Pval2, Phi02, tanLambda2, D02, Z02, evtT0;
  TVector3* posSeed1 = 0;
  TVector3* posSeed2 = 0;
  TVector3* Mom1 = 0;
  TVector3* Mom2 = 0;
  double Omega1, Omega2;
  short charge;

  tree->SetBranchAddress("evtT0", &evtT0);
  tree->SetBranchAddress("charge", &charge);
  tree->SetBranchAddress("ndf1", &ndf1);
  tree->SetBranchAddress("Pval1", &Pval1);
  tree->SetBranchAddress("Phi01", &Phi01);
  tree->SetBranchAddress("tanLambda1", &tanLambda1);
  tree->SetBranchAddress("D01", &D01);
  tree->SetBranchAddress("Z01", &Z01);
  tree->SetBranchAddress("posSeed1", &posSeed1);
  tree->SetBranchAddress("Omega1", &Omega1);
  tree->SetBranchAddress("Mom1", &Mom1);

  tree->SetBranchAddress("ndf2", &ndf2);
  tree->SetBranchAddress("Pval2", &Pval2);
  tree->SetBranchAddress("Phi02", &Phi02);
  tree->SetBranchAddress("tanLambda2", &tanLambda2);
  tree->SetBranchAddress("D02", &D02);
  tree->SetBranchAddress("Z02", &Z02);
  tree->SetBranchAddress("posSeed2", &posSeed2);
  tree->SetBranchAddress("Omega2", &Omega2);
  tree->SetBranchAddress("Mom2", &Mom2);

  Long64_t nbytes = 0;
  double sqrti = 1 / sqrt(2);
  for (int i = 0; i < nEtr; ++i) {
    nbytes += tree->GetEntry(i);
    if (Mom1->Dot(*Mom2) < 0) continue;

    if (posSeed1->Y() <  posSeed2->Y()) {
      swap(Phi01, Phi02);
      swap(Omega1, Omega2);
      swap(tanLambda1, tanLambda2);
      swap(Z01, Z02);
      swap(D01, D02);
      swap(ndf1, ndf2);
      swap(Pval1, Pval2);
      swap(Mom1, Mom2);
    }
    Phi01 *= 180 / M_PI;
    Phi02 *= 180 / M_PI;

    double dD0 = (D01 - D02) * sqrti;
    double dZ0 = (Z01 - Z02) * sqrti;
    double dPhi0 = (Phi01 - Phi02) * sqrti;
    double dtanLambda = (tanLambda1 - tanLambda2) * sqrti;
    double dOmega = (Omega1 - Omega2) * sqrti;
    double dPt = (Mom1->Perp() - Mom2->Perp()) * sqrti;
    double dP = (Mom1->Mag() - Mom2->Mag()) * sqrti;

    double D0m = (D01 + D02) * 0.5;
    double Z0m = (Z01 + Z02) * 0.5;
    double Phi0m = (Phi01 + Phi02) * 0.5;
    double tanLm = (tanLambda1 + tanLambda2) * 0.5;
    double Ptm = (Mom1->Perp() + Mom2->Perp()) * 0.5;
    double Pm = (Mom1->Mag() + Mom2->Mag()) * 0.5;

    double sigmaPt = dPt / Ptm;
    double sigmaP = dP / Pm;

    //    if(n>300000) continue;
    if (sCharge == "pos") {
      if (charge < 0) continue;
    } else if (sCharge == "neg") {
      if (charge > 0) continue;
    } else {}
>>>>>>> e3a24278

    hNDF1->Fill(ndf1);   hPval1->Fill(Pval1); hPhi01->Fill(Phi01);  hD01->Fill(D01);
    hZ01->Fill(Z01);     htanLambda1->Fill(tanLambda1); hOmega1->Fill(Omega1); hPt1->Fill(Mom1->Perp());
    hNDF2->Fill(ndf2);    hPval2->Fill(Pval2); hPhi02->Fill(Phi02);  hD02->Fill(D02);
    hZ02->Fill(Z02); htanLambda2->Fill(tanLambda2); hOmega2->Fill(Omega2); hPt2->Fill(Mom2->Perp());
    hEvtT0->Fill(evtT0);
    // NDF cut
    if (ndf1 < ndfmin || ndf2 < ndfmin) continue;
    if (Phi01 > 0 || Phi02 > 0) continue;

<<<<<<< HEAD
    int index = floor(fabs(Phi01)/binWidth);
    if(index>=0 && index<nbin){
=======
    int index = floor(fabs(Phi01) / binWidth);
    if (index >= 0 && index < nbin) {
>>>>>>> e3a24278
      hdD0TanPhi0[index]->Fill(tanLm, dD0);
      hdZ0TanPhi0[index]->Fill(tanLm, dZ0);
    }
    // z0 dependence, cut d0
<<<<<<< HEAD
    if(fabs(D0m) < 5 && fabs(tanLm)<0.35){
	hdD0Z0->Fill(Z0m, dD0);
	hdZ0Z0->Fill(Z0m, dZ0);    
    }
    //D0 dependence, cut z0
    if(Z0m>-5 && Z0m < 10 ){
      hdD0D0->Fill(D0m, dD0);
      hdZ0D0->Fill(D0m, dZ0);
    }
    if(fabs(Z0m)<5 && Ptm>0.5 && Ptm<1.5)
      hdPtD0->Fill(D0m, sigmaPt);
    if(fabs(D0m)<5 && Ptm>0.5 && Ptm<1.5)
      hdPtZ0->Fill(Z0m, sigmaPt);
    // cut at both d0 and z0 dependence for other dependence
    if(Z0m>-5 && Z0m<10 &&  fabs(D0m) < 5){
      hdD0TanL->Fill(tanLm, dD0);
      hdZ0TanL->Fill(tanLm, dZ0);}

    if(Z0m>-5 && Z0m < 10 &&  fabs(D0m) <5 && fabs(tanLm) < 0.5){
      hdD0Phi0->Fill(Phi0m,dD0);
      hdZ0Phi0->Fill(Phi0m,dZ0);
    }

    if(Ptm<2.5){
      hdPtD0Phi0->Fill(D0m,Phi0m,sigmaPt);}

    if(Z0m>cut_z0min && Z0m < cut_z0max &&  fabs(D0m) <cut_d0max && tanLm < cut_tanlmax && tanLm>cut_tanlmin){
    //    if(Z0m>-5 && Z0m < 10 &&  fabs(D0m) <3 && fabs(tanLm) < 0.45){
=======
    if (fabs(D0m) < 5 && fabs(tanLm) < 0.35) {
      hdD0Z0->Fill(Z0m, dD0);
      hdZ0Z0->Fill(Z0m, dZ0);
    }
    //D0 dependence, cut z0
    if (Z0m > -5 && Z0m < 10) {
      hdD0D0->Fill(D0m, dD0);
      hdZ0D0->Fill(D0m, dZ0);
    }
    if (fabs(Z0m) < 5 && Ptm > 0.5 && Ptm < 1.5)
      hdPtD0->Fill(D0m, sigmaPt);
    if (fabs(D0m) < 5 && Ptm > 0.5 && Ptm < 1.5)
      hdPtZ0->Fill(Z0m, sigmaPt);
    // cut at both d0 and z0 dependence for other dependence
    if (Z0m > -5 && Z0m < 10 &&  fabs(D0m) < 5) {
      hdD0TanL->Fill(tanLm, dD0);
      hdZ0TanL->Fill(tanLm, dZ0);
    }

    if (Z0m > -5 && Z0m < 10 &&  fabs(D0m) < 5 && fabs(tanLm) < 0.5) {
      hdD0Phi0->Fill(Phi0m, dD0);
      hdZ0Phi0->Fill(Phi0m, dZ0);
    }

    if (Ptm < 2.5) {
      hdPtD0Phi0->Fill(D0m, Phi0m, sigmaPt);
    }

    if (Z0m > cut_z0min && Z0m < cut_z0max &&  fabs(D0m) < cut_d0max && tanLm < cut_tanlmax && tanLm > cut_tanlmin) {
      //    if(Z0m>-5 && Z0m < 10 &&  fabs(D0m) <3 && fabs(tanLm) < 0.45){
>>>>>>> e3a24278
      //    if(Z0m>-2 && Z0m < 4 &&  fabs(D0m) <3 && tanLm < 0.65 && tanLm>-1.4){
      hdD0->Fill(dD0);
      hdZ0->Fill(dZ0);
      hdPhi0->Fill(dPhi0);
      hdtanL->Fill(dtanLambda);
      hdPt->Fill(dPt);
      hdOmega->Fill(dOmega);

<<<<<<< HEAD
      hdPtPt->Fill(Ptm,sigmaPt);
      hdPPt->Fill(Ptm,sigmaP);
      hdD0Pt->Fill(Ptm,dD0);
      hdZ0Pt->Fill(Ptm,dZ0);
      hdPhi0Pt->Fill(Ptm,dPhi0);
      hdtanLPt->Fill(Ptm,dtanLambda);
      hEvtT0Pt->Fill(Ptm,evtT0);
      hdPtdPhi0->Fill(sigmaPt, dPhi0);
      if(charge>0)
	hdPtPt_pos->Fill(Ptm, sigmaPt);
      if(charge<0)
	hdPtPt_neg->Fill(Ptm, sigmaPt);
    }
      if(Z0m>-2 && Z0m < 4 &&  fabs(D0m) <4 && Ptm<3){
	hdPtTanl->Fill(tanLm,sigmaPt);
	hdPtPhi0->Fill(Phi0m,sigmaPt);}
=======
      hdPtPt->Fill(Ptm, sigmaPt);
      hdPPt->Fill(Ptm, sigmaP);
      hdD0Pt->Fill(Ptm, dD0);
      hdZ0Pt->Fill(Ptm, dZ0);
      hdPhi0Pt->Fill(Ptm, dPhi0);
      hdtanLPt->Fill(Ptm, dtanLambda);
      hEvtT0Pt->Fill(Ptm, evtT0);
      hdPtdPhi0->Fill(sigmaPt, dPhi0);
      if (charge > 0)
        hdPtPt_pos->Fill(Ptm, sigmaPt);
      if (charge < 0)
        hdPtPt_neg->Fill(Ptm, sigmaPt);
    }
    if (Z0m > -2 && Z0m < 4 &&  fabs(D0m) < 4 && Ptm < 3) {
      hdPtTanl->Fill(tanLm, sigmaPt);
      hdPtPhi0->Fill(Phi0m, sigmaPt);
    }
>>>>>>> e3a24278

  }//finish reading data

  /***************************DRAWING********************/
  //parameter for drawing
  double max_d0m = 0.01;
  double max_d0s = 0.04;
  double max_z0m = 0.1;
  double max_z0s = 0.4;
  // track fit quality
<<<<<<< HEAD
  TLatex lt;	lt.SetTextSize(0.032);
  TCanvas* c1 = new TCanvas("c1","",900,800);
  c1->Divide(2,2);
  c1->cd(1);
  TDatime date;// const char *d = date.AsString();
  lt.DrawLatex(0.2,0.8,date.AsString());
  lt.DrawLatex(0.2,0.7,Form("Inputs: %s",filenames[0].c_str()));
  lt.DrawLatex(0.2,0.6,loose_selection? "Loose selection is applied":"Tight selection:");
  lt.DrawLatex(0.2,0.5,Form("#bullet %3.2f < d_{0} < %3.2f cm",cut_d0max,cut_d0max));
  lt.DrawLatex(0.2,0.4,Form("#bullet %3.2f < z_{0} < %3.2f cm",cut_z0min,cut_z0max));
  lt.DrawLatex(0.2,0.3,Form("#bullet %3.2f < tan#lambda < %3.2f",cut_tanlmin,cut_tanlmax));
  lt.DrawLatex(0.2,0.2,Form("#bullet ndf > %d",ndfmin));
  c1->cd(2); hEvtT0->Draw();
  c1->cd(3); hNDF1->Draw(); hNDF2->Draw("same");
  c1->cd(4); hPval1->Draw(); hPval2->Draw("same");
  c1->Print("cdc_performance_with_cr.pdf(","Title:Fit_QA");

  //Second is track parameters
  delete c1; c1 = new TCanvas("c1","",1200,800);
  c1->Divide(3,2);
=======
  TLatex lt;  lt.SetTextSize(0.032);
  TCanvas* c1 = new TCanvas("c1", "", 900, 800);
  c1->Divide(2, 2);
  c1->cd(1);
  TDatime date;
  lt.DrawLatex(0.15, 0.8, date.AsString());
  lt.DrawLatex(0.15, 0.75, Form("Inputs: %s", input_filenames[0].c_str()));
  lt.DrawLatex(0.15, 0.7, "-------------------------------------------------------------------------------------");
  lt.DrawLatex(0.15, 0.65, "+ Page 1 and 2 are raw distributions (no cut).");
  lt.DrawLatex(0.15, 0.6, Form("+ NDF > %d is applied for pages 3-end", ndfmin));
  lt.DrawLatex(0.15, 0.55, loose_selection ? "+ Loose selection is applied: " :
               "+ Tight selection is applied for plots in pages: 3, 8, 9, 10,");
  lt.DrawLatex(0.15, 0.5, "   and #DeltaPt vs. Pt (p11): ");
  lt.DrawLatex(0.15, 0.45, Form("    #bullet |d_{0}| < %3.2f (cm)", cut_d0max));
  lt.DrawLatex(0.15, 0.4, Form("    #bullet %3.2f < z_{0} < %3.2f (cm)", cut_z0min, cut_z0max));
  lt.DrawLatex(0.15, 0.35, Form("    #bullet %3.2f < tan#lambda < %3.2f", cut_tanlmin, cut_tanlmax));
  lt.DrawLatex(0.15, 0.30, "+ Page-4, tan#lambda dependence: |d_{0}|<5  & -5< z_{0} <10 (cm)");
  lt.DrawLatex(0.15, 0.25, "+ Page-5, #varphi_{0} dependence:   |d_{0}|<5 & -5< z_{0} <10 (cm) & |tan#lambda| <0.5");
  lt.DrawLatex(0.15, 0.2, "+ More details: #it{cdc/examples/performance/compare2Tracks.C}");

  c1->cd(2); hEvtT0->Draw();
  c1->cd(3); hNDF1->Draw(); hNDF2->Draw("same");
  c1->cd(4); hPval1->Draw(); hPval2->Draw("same");
  c1->Print("cdc_performance_with_cr.pdf(", "Title:Fit_QA");

  //Second is track parameters
  delete c1; c1 = new TCanvas("c1", "", 1200, 800);
  c1->Divide(3, 2);
>>>>>>> e3a24278
  c1->cd(1); hPhi01->Draw(); hPhi02->Draw("same");
  c1->cd(2); hOmega1->Draw(); hOmega2->Draw("same");
  c1->cd(3); hPt1->Draw(); hPt2->Draw("same");

  c1->cd(4); htanLambda1->Draw(); htanLambda2->Draw("same");
  c1->cd(5); hD01->Draw(); hD02->Draw("same");
  c1->cd(6); hZ01->Draw(); hZ02->Draw("same");
<<<<<<< HEAD
  c1->Print("cdc_performance_with_cr.pdf","Title:Pars_distribution");
=======
  c1->Print("cdc_performance_with_cr.pdf", "Title:Pars_distribution");
>>>>>>> e3a24278

  gStyle->SetStatH(0.2);//change statistics box size here
  gStyle->SetStatW(0.2);
  gStyle->SetOptStat(0000);
<<<<<<< HEAD
    // Draw difference of track params
  TCanvas* c2 = new TCanvas("c2","",1200,800);
  c2->Divide(3,2);
  c2->cd(1);hdD0->Draw();fit(hdD0);
  c2->cd(2);hdZ0->Draw();fit(hdZ0);
  c2->cd(3);hdPhi0->Draw();fit(hdPhi0);
  c2->cd(4);hdtanL->Draw();fit(hdtanL);
  c2->cd(5);hdOmega->Draw();fit(hdOmega);
  c2->cd(6);hdPt->Draw();fit(hdPt);
  c2->Print("cdc_performance_with_cr.pdf","Title:Pars_diff");

  //TanL dependece of D0, Z0
  TCanvas* c3 = new TCanvas("c3","",1200,800);
  c3->Divide(3,2);
=======
  // Draw difference of track params
  TCanvas* c2 = new TCanvas("c2", "", 1200, 800);
  c2->Divide(3, 2);
  c2->cd(1); hdD0->Draw(); fit(hdD0);
  c2->cd(2); hdZ0->Draw(); fit(hdZ0);
  c2->cd(3); hdPhi0->Draw(); fit(hdPhi0);
  c2->cd(4); hdtanL->Draw(); fit(hdtanL);
  c2->cd(5); hdOmega->Draw(); fit(hdOmega);
  c2->cd(6); hdPt->Draw(); fit(hdPt);
  c2->Print("cdc_performance_with_cr.pdf", "Title:Pars_diff");

  //TanL dependece of D0, Z0
  TCanvas* c3 = new TCanvas("c3", "", 1200, 800);
  c3->Divide(3, 2);
>>>>>>> e3a24278

  TPad* pad1 = (TPad*)c3->GetPrimitive("c3_1");
  //  pad1->cd();pad1->SetGrid();
  TPad* pad2 = (TPad*)c3->GetPrimitive("c3_2");
  pad2->SetGrid();

  TPad* pad5 = (TPad*)c3->GetPrimitive("c3_5");
  pad5->SetGrid();

  c3->cd(1);
  hdD0TanL->GetXaxis()->SetNdivisions(8, 9);
  hdD0TanL->Draw("colz");
<<<<<<< HEAD
  hdD0TanL->FitSlicesY(0,0,-1,20);
  TH1D* m_hdD0TanL = (TH1D*)gDirectory->Get("hdD0TanL_1");
  TH1D* s_hdD0TanL = (TH1D*)gDirectory->Get("hdD0TanL_2");
  if(m_hdD0TanL && m_hdD0TanL->GetEntries()>10)
    {  c3->cd(2);
      m_hdD0TanL->SetMinimum(max_d0m*-1);
      m_hdD0TanL->SetMaximum(max_d0m);
      m_hdD0TanL->GetYaxis()->SetTitleOffset(1.4);
      s_hdD0TanL->SetMinimum(0.);
      s_hdD0TanL->SetMaximum(max_d0s);
      //      m_D0TanL->Fit("pol1","","",-1,1);
      m_hdD0TanL->GetXaxis()->SetNdivisions(8,9);
      s_hdD0TanL->SetTitle("d_{0} resolution vs. tan#lambda ; tan#lambda   ;d_{0} resolution  (cm)  ");
      m_hdD0TanL->SetTitle("#Deltad_{0} vs. tan#lambda ; tan#lambda   ;#Deltad_{0}  (cm)  ");

      //      TPad* pad2 = (TPad*)c3->GetPrimitive("c3_2");
      pad2->cd();//pad2->SetGrid();
      m_hdD0TanL->Draw();
      c3->cd(3);
      s_hdD0TanL->Draw();
    }

  c3->cd(4);hdZ0TanL->Draw("colz");
  hdZ0TanL->FitSlicesY(0,0,-1,20);
  TH1D* m_hdZ0TanL = (TH1D*)gDirectory->Get("hdZ0TanL_1");
  TH1D* s_hdZ0TanL = (TH1D*)gDirectory->Get("hdZ0TanL_2");
  if(m_hdZ0TanL  && m_hdZ0TanL->GetEntries()>10){
    m_hdZ0TanL->SetMinimum(-1*max_z0m);
    m_hdZ0TanL->SetMaximum(max_z0m);
    m_hdZ0TanL->GetYaxis()->SetTitleOffset(1.4);
    s_hdZ0TanL->SetMinimum(0.);
    s_hdZ0TanL->SetMaximum(max_z0s);
    hdZ0TanL->GetXaxis()->SetNdivisions(8,9);
    m_hdZ0TanL->GetXaxis()->SetNdivisions(8,9);
    s_hdZ0TanL->SetTitle("z_{0} resolution vs. tan#lambda ; tan#lambda   ;z_{0} resolution  (cm)  ");
    m_hdZ0TanL->SetTitle("#Deltaz_{0} vs. tan#lambda ; tan#lambda   ;#Deltaz_{0}  (cm)  ");

=======
  hdD0TanL->FitSlicesY(0, 0, -1, 20);
  TH1D* m_hdD0TanL = (TH1D*)gDirectory->Get("hdD0TanL_1");
  TH1D* s_hdD0TanL = (TH1D*)gDirectory->Get("hdD0TanL_2");
  if (m_hdD0TanL && m_hdD0TanL->GetEntries() > 10) {
    c3->cd(2);
    m_hdD0TanL->SetMinimum(max_d0m * -1);
    m_hdD0TanL->SetMaximum(max_d0m);
    m_hdD0TanL->GetYaxis()->SetTitleOffset(1.4);
    s_hdD0TanL->SetMinimum(0.);
    s_hdD0TanL->SetMaximum(max_d0s);
    //      m_D0TanL->Fit("pol1","","",-1,1);
    m_hdD0TanL->GetXaxis()->SetNdivisions(8, 9);
    s_hdD0TanL->SetTitle("d_{0} resolution vs. tan#lambda ; tan#lambda   ;d_{0} resolution  (cm)  ");
    m_hdD0TanL->SetTitle("#Deltad_{0} vs. tan#lambda ; tan#lambda   ;#Deltad_{0}  (cm)  ");

    //      TPad* pad2 = (TPad*)c3->GetPrimitive("c3_2");
    pad2->cd();//pad2->SetGrid();
    m_hdD0TanL->Draw();
    c3->cd(3);
    s_hdD0TanL->Draw();
  }

  c3->cd(4); hdZ0TanL->Draw("colz");
  hdZ0TanL->FitSlicesY(0, 0, -1, 20);
  TH1D* m_hdZ0TanL = (TH1D*)gDirectory->Get("hdZ0TanL_1");
  TH1D* s_hdZ0TanL = (TH1D*)gDirectory->Get("hdZ0TanL_2");
  if (m_hdZ0TanL  && m_hdZ0TanL->GetEntries() > 10) {
    m_hdZ0TanL->SetMinimum(-1 * max_z0m);
    m_hdZ0TanL->SetMaximum(max_z0m);
    m_hdZ0TanL->GetYaxis()->SetTitleOffset(1.4);
    s_hdZ0TanL->SetMinimum(0.);
    s_hdZ0TanL->SetMaximum(max_z0s);
    hdZ0TanL->GetXaxis()->SetNdivisions(8, 9);
    m_hdZ0TanL->GetXaxis()->SetNdivisions(8, 9);
    s_hdZ0TanL->SetTitle("z_{0} resolution vs. tan#lambda ; tan#lambda   ;z_{0} resolution  (cm)  ");
    m_hdZ0TanL->SetTitle("#Deltaz_{0} vs. tan#lambda ; tan#lambda   ;#Deltaz_{0}  (cm)  ");

>>>>>>> e3a24278
    c3->cd(5);
    //    TPad* pad5 = (TPad*)c3->GetPrimitive("c3_5");
    pad5->cd(); //pad5->SetGrid();
    m_hdZ0TanL->Draw();
    c3->cd(6); s_hdZ0TanL->Draw();
  }
<<<<<<< HEAD
  c3->Print("cdc_performance_with_cr.pdf","Title:tanL_dependence");

  //Phi Depdendence
  c3->Clear("D");
  c3->cd(1);hdD0Phi0->Draw("colz");
  hdD0Phi0->FitSlicesY(0,0,-1,20);
  TH1D* m_hdD0Phi0 = (TH1D*)gDirectory->Get("hdD0Phi0_1");
  TH1D* s_hdD0Phi0 = (TH1D*)gDirectory->Get("hdD0Phi0_2");
  if(m_hdD0Phi0){
    m_hdD0Phi0->SetMinimum(-1*max_d0m);
=======
  c3->Print("cdc_performance_with_cr.pdf", "Title:tanL_dependence");

  //Phi Depdendence
  c3->Clear("D");
  c3->cd(1); hdD0Phi0->Draw("colz");
  hdD0Phi0->FitSlicesY(0, 0, -1, 20);
  TH1D* m_hdD0Phi0 = (TH1D*)gDirectory->Get("hdD0Phi0_1");
  TH1D* s_hdD0Phi0 = (TH1D*)gDirectory->Get("hdD0Phi0_2");
  if (m_hdD0Phi0) {
    m_hdD0Phi0->SetMinimum(-1 * max_d0m);
>>>>>>> e3a24278
    m_hdD0Phi0->SetMaximum(max_d0m);
    s_hdD0Phi0->SetMinimum(0);
    s_hdD0Phi0->SetMaximum(max_d0s);
    s_hdD0Phi0->SetTitle("d_{0} resolution vs. #varphi_{0} ; #varphi_{0} (Deg.)   ;d_{0} resolution  (cm)  ");
    m_hdD0Phi0->SetTitle("#Deltad_{0} vs. #varphi_{0} ; #varphi_{0} (Deg.)   ;#Deltad_{0}  (cm)  ");
<<<<<<< HEAD
    c3->cd(2);m_hdD0Phi0->Draw();
    c3->cd(3);s_hdD0Phi0->Draw();
=======
    c3->cd(2); m_hdD0Phi0->Draw();
    c3->cd(3); s_hdD0Phi0->Draw();
>>>>>>> e3a24278
  }
  c3->cd(4); hdZ0Phi0->Draw("colz");
  hdZ0Phi0->FitSlicesY(0, 0, -1, 20);
  TH1D* m_hdZ0Phi0 = (TH1D*)gDirectory->Get("hdZ0Phi0_1");
  TH1D* s_hdZ0Phi0 = (TH1D*)gDirectory->Get("hdZ0Phi0_2");
<<<<<<< HEAD
  if(m_hdZ0Phi0){
    m_hdZ0Phi0->SetMinimum(-1*max_z0m);
=======
  if (m_hdZ0Phi0) {
    m_hdZ0Phi0->SetMinimum(-1 * max_z0m);
>>>>>>> e3a24278
    m_hdZ0Phi0->SetMaximum(max_z0m);
    s_hdZ0Phi0->SetMinimum(0);
    s_hdZ0Phi0->SetMaximum(max_z0s);
    s_hdZ0Phi0->SetTitle("z_{0} resolution vs. #varphi_{0} ; #varphi_{0} (Deg.)   ;z_{0} resolution  (cm)  ");
    m_hdZ0Phi0->SetTitle("#Deltaz_{0} vs. #varphi_{0} ; #varphi_{0} (Deg.)   ;#Deltaz_{0}  (cm)  ");
<<<<<<< HEAD
    c3->cd(5);m_hdZ0Phi0->Draw();
    c3->cd(6);s_hdZ0Phi0->Draw();
  }
  c3->Print("cdc_performance_with_cr.pdf","Title:diff_Phi0");
  
  /***D0 dependence***/
  c3->Clear("D");
  c3->cd(1);hdD0D0->Draw("colz");
  hdD0D0->FitSlicesY(0,0,-1,20);
 TH1D* m_hdD0D0 = (TH1D*)gDirectory->Get("hdD0D0_1");
  TH1D* s_hdD0D0 = (TH1D*)gDirectory->Get("hdD0D0_2");
  if(m_hdD0D0){
    m_hdD0D0->SetMinimum(-1*max_d0m);
=======
    c3->cd(5); m_hdZ0Phi0->Draw();
    c3->cd(6); s_hdZ0Phi0->Draw();
  }
  c3->Print("cdc_performance_with_cr.pdf", "Title:diff_Phi0");

  /***D0 dependence***/
  c3->Clear("D");
  c3->cd(1); hdD0D0->Draw("colz");
  hdD0D0->FitSlicesY(0, 0, -1, 20);
  TH1D* m_hdD0D0 = (TH1D*)gDirectory->Get("hdD0D0_1");
  TH1D* s_hdD0D0 = (TH1D*)gDirectory->Get("hdD0D0_2");
  if (m_hdD0D0) {
    m_hdD0D0->SetMinimum(-1 * max_d0m);
>>>>>>> e3a24278
    m_hdD0D0->SetMaximum(max_d0m);
    s_hdD0D0->SetMinimum(0);
    s_hdD0D0->SetMaximum(max_d0s);
    s_hdD0D0->SetTitle("d_{0} resolution vs. d_{0} ; d_{0} (cm)   ;d_{0} resolution  (cm) ");
    m_hdD0D0->SetTitle("#Deltad_{0} vs. d_{0} ; d_{0} (cm)   ;#Deltad_{0}  (cm) ");
<<<<<<< HEAD
    c3->cd(2);m_hdD0D0->Draw();
    c3->cd(3);s_hdD0D0->Draw();
=======
    c3->cd(2); m_hdD0D0->Draw();
    c3->cd(3); s_hdD0D0->Draw();
>>>>>>> e3a24278
  }
  c3->cd(4); hdZ0D0->Draw("colz");
  hdZ0D0->FitSlicesY(0, 0, -1, 20);
  TH1D* m_hdZ0D0 = (TH1D*)gDirectory->Get("hdZ0D0_1");
  TH1D* s_hdZ0D0 = (TH1D*)gDirectory->Get("hdZ0D0_2");
<<<<<<< HEAD
  if(s_hdZ0D0){
    m_hdZ0D0->SetMinimum(-1*max_z0m);
=======
  if (s_hdZ0D0) {
    m_hdZ0D0->SetMinimum(-1 * max_z0m);
>>>>>>> e3a24278
    m_hdZ0D0->SetMaximum(max_z0m);
    s_hdZ0D0->SetMinimum(0);
    s_hdZ0D0->SetMaximum(max_z0s);
    s_hdZ0D0->SetTitle("z_{0} resolution vs. d_{0} ; d_{0} (cm)   ;z_{0} resolution  (cm) ");
    m_hdZ0D0->SetTitle("#Deltaz_{0} vs. d_{0} ; d_{0} (cm)   ;#Deltaz_{0}  (cm) ");
<<<<<<< HEAD
    c3->cd(5);m_hdZ0D0->Draw();
    c3->cd(6);s_hdZ0D0->Draw();
  }
  c3->Print("cdc_performance_with_cr.pdf","Title:d0_depend");
=======
    c3->cd(5); m_hdZ0D0->Draw();
    c3->cd(6); s_hdZ0D0->Draw();
  }
  c3->Print("cdc_performance_with_cr.pdf", "Title:d0_depend");
>>>>>>> e3a24278

  c3->Clear("D");
  c3->cd(1); hdD0Z0->Draw("colz");
  hdD0Z0->FitSlicesY(0, 0, -1, 20);
  TH1D* m_hdD0Z0 = (TH1D*)gDirectory->Get("hdD0Z0_1");
  TH1D* s_hdD0Z0 = (TH1D*)gDirectory->Get("hdD0Z0_2");
<<<<<<< HEAD
  if(m_hdD0Z0){
    c3->cd(2); 
    m_hdD0Z0->SetMinimum(-1*max_d0m);    m_hdD0Z0->SetMaximum(max_d0m);
=======
  if (m_hdD0Z0) {
    c3->cd(2);
    m_hdD0Z0->SetMinimum(-1 * max_d0m);    m_hdD0Z0->SetMaximum(max_d0m);
>>>>>>> e3a24278
    s_hdD0Z0->SetMinimum(0);    s_hdD0Z0->SetMaximum(max_d0s);
    m_hdD0Z0->SetTitle("#Deltad_{0} vs. z_{0} ; z_{0} (cm)   ;#Deltad_{0}  (cm) ");
    s_hdD0Z0->SetTitle("d_{0} resolution vs. z_{0} ; z_{0} (cm)   ;d_{0} resolution  (cm) ");
    m_hdD0Z0->Draw();
    c3->cd(3); s_hdD0Z0->Draw();
  }

  c3->cd(4); hdZ0Z0->Draw("colz");
  hdZ0Z0->FitSlicesY(0, 0, -1, 20);
  TH1D* m_hdZ0Z0 = (TH1D*)gDirectory->Get("hdZ0Z0_1");
  TH1D* s_hdZ0Z0 = (TH1D*)gDirectory->Get("hdZ0Z0_2");
<<<<<<< HEAD
  if(m_hdZ0Z0){
    c3->cd(5); 
    m_hdZ0Z0->SetMinimum(-1*max_z0m);    m_hdZ0Z0->SetMaximum(max_z0m);
=======
  if (m_hdZ0Z0) {
    c3->cd(5);
    m_hdZ0Z0->SetMinimum(-1 * max_z0m);    m_hdZ0Z0->SetMaximum(max_z0m);
>>>>>>> e3a24278
    m_hdZ0Z0->SetTitle("#Deltaz_{0} vs. z_{0} ; z_{0} (cm)   ;#Deltaz_{0}  (cm) ");
    s_hdZ0Z0->SetMinimum(0);    s_hdZ0Z0->SetMaximum(max_z0s);
    s_hdZ0Z0->SetTitle("z_{0} resolution vs. z_{0} ; z_{0} (cm)   ;z_{0} resolution  (cm) ");
    m_hdZ0Z0->Draw();
    c3->cd(6); s_hdZ0Z0->Draw();
  }
<<<<<<< HEAD
  c3->Print("cdc_performance_with_cr.pdf","Title:z0_depend");
=======
  c3->Print("cdc_performance_with_cr.pdf", "Title:z0_depend");
>>>>>>> e3a24278

  /*********dPt of Pt****************/
  //Belle results
  TF1* fbelle = new TF1("fbelle", "sqrt([0]*[0]*x*x+[1]*[1])", 0, 10);
  //  fbelle->SetParameters(0.201,0.29);// CDC+SVD
  fbelle->SetParameters(Param_belle_CDC);//CDC only
  fbelle->SetLineColor(kMagenta - 7);
  fbelle->SetLineStyle(2);
  fbelle->SetLineWidth(3);

  ///
  TF1* f1 = new TF1("f1", "sqrt([0]*[0]*x*x+[1]*[1])", 0, 10);
  f1->SetParameters(0.2, 0.2);
  f1->SetLineColor(kBlack);
  f1->SetLineWidth(1);
  TF1* f2 = (TF1*)f1->Clone("f2");
  c3->Clear("D");
  c3->cd(1);
  hdPtPt->GetXaxis()->SetNdivisions(8, 9);
  hdPtPt->Draw("colz");
  hdPtPt->FitSlicesY(0, 0, -1, 0);
  TH1D* hdPtPt_m = (TH1D*)gDirectory->Get("hdPtPt_1");
  TH1D* hdPtPt_s = (TH1D*)gDirectory->Get("hdPtPt_2");
  //  TH1D* hdPtPt_s = (TH1D*)SliceFit::doSliceFitY(hdPtPt,10)->Clone("hdPtPt_2");
  //  hdPtPt_s->SetDirectory(0);

<<<<<<< HEAD
  if(hdPtPt_m && hdPtPt_m->GetEntries()>3 && hdPtPt_s) 
    {  c3->cd(2);
      gStyle->SetOptFit(0);
      pad2->cd();
      hdPtPt_m->SetTitle("#DeltaPt/Pt;P_{t} (GeV/c)  ; #DeltaP_{t}/P_{t}   ");
      hdPtPt_m->SetMinimum(-0.005);
      hdPtPt_m->SetMaximum(0.005);
      hdPtPt_m->Draw();
      hdPtPt_m->GetXaxis()->SetNdivisions(8,9);
      c3->cd(3);

      hdPtPt_s->SetTitle("Pt Resolution; Pt (Gev/c)   ;Pt resolution (%)   ");
      hdPtPt_s->Scale(100);
      hdPtPt_s->SetMinimum(0);
      hdPtPt_s->SetMaximum(2);
      hdPtPt_s->SetMarkerStyle(8);
      hdPtPt_s->SetMarkerSize(0.6);
      hdPtPt_s->Draw();
      hdPtPt_s->Fit("f1","MQ","",1.5,10);
      gPad->Update();
      lt.DrawLatex(1.5, 0.12, Form("#sigma_{Pt}/Pt(%%) = (%3.3f#pm%3.3f)Pt #oplus (%3.3f#pm%3.3f)",
				 f1->GetParameter(0),f1->GetParError(0),f1->GetParameter(1),f1->GetParError(1)));
      //      TPaveStats *s = (TPaveStats*)hdPtPt_s->GetListOfFunctions()->FindObject("stats");
      //      s->SetBorderSize(0);  s->SetFillColor(0);s->SetShadowColor(0);
      //      s->SetX1(0.5); s->SetY1(1.5);s->SetX2(6); s->SetY2(1.95);
      //      gPad->Modified();
      fbelle->DrawF1(0.6,10,"same");
      lt.SetTextColor(kMagenta-7);
      lt.DrawLatex(7,1.7,"#splitline{Belle}{CDC only}");
      if(draw_sim){
	cout<<"draw Sim Pt resolution"<<endl;
	//	hdPtPt_sim->Scale(100);
	hdPtPt_sim->SetStats(0);
	hdPtPt_sim ->Draw("same");
	lt.SetTextColor(color4Compare);
	lt.DrawLatex(0.5,1.8,label4Compare.c_str());
      }
=======
  if (hdPtPt_m && hdPtPt_m->GetEntries() > 3 && hdPtPt_s) {
    c3->cd(2);
    gStyle->SetOptFit(0);
    pad2->cd();
    hdPtPt_m->SetTitle("#DeltaPt/Pt;P_{t} (GeV/c)  ; #DeltaP_{t}/P_{t}   ");
    hdPtPt_m->SetMinimum(-0.005);
    hdPtPt_m->SetMaximum(0.005);
    hdPtPt_m->Draw();
    hdPtPt_m->GetXaxis()->SetNdivisions(8, 9);
    c3->cd(3);

    hdPtPt_s->SetTitle("Pt Resolution; Pt (Gev/c)   ;Pt resolution (%)   ");
    hdPtPt_s->Scale(100);
    hdPtPt_s->SetMinimum(0);
    hdPtPt_s->SetMaximum(2);
    hdPtPt_s->SetMarkerStyle(8);
    hdPtPt_s->SetMarkerSize(0.6);
    hdPtPt_s->Draw();
    hdPtPt_s->Fit("f1", "MQ", "", 1.5, 10);
    gPad->Update();
    lt.DrawLatex(1.5, 0.12, Form("#sigma_{Pt}/Pt(%%) = (%3.3f#pm%3.3f)Pt #oplus (%3.3f#pm%3.3f)",
                                 fabs(f1->GetParameter(0)), f1->GetParError(0),
                                 fabs(f1->GetParameter(1)), f1->GetParError(1)));
    //      TPaveStats *s = (TPaveStats*)hdPtPt_s->GetListOfFunctions()->FindObject("stats");
    //      s->SetBorderSize(0);  s->SetFillColor(0);s->SetShadowColor(0);
    //      s->SetX1(0.5); s->SetY1(1.5);s->SetX2(6); s->SetY2(1.95);
    //      gPad->Modified();
    fbelle->DrawF1(0.6, 10, "same");
    lt.SetTextColor(kMagenta - 7);
    lt.DrawLatex(7, 1.7, "#splitline{Belle}{CDC only}");
    if (compare) {
      cout << "draw Sim Pt resolution" << endl;
      //  hdPtPt_sim->Scale(100);
      hdPtPt_sim->SetStats(0);
      hdPtPt_sim ->Draw("same");
      lt.SetTextColor(color4Compare);
      lt.DrawLatex(0.5, 1.8, label4Compare.c_str());
>>>>>>> e3a24278
    }
  }

  //For Momentum reso vs. Transver mom
  c3->cd(4);
  hdPPt->GetXaxis()->SetNdivisions(8, 9);
  hdPPt->Draw("colz");
  hdPPt->FitSlicesY(0, 0, -1, 20);
  TH1D* hdPPt_m = (TH1D*)gDirectory->Get("hdPPt_1");
  TH1D* hdPPt_s = (TH1D*)gDirectory->Get("hdPPt_2");
<<<<<<< HEAD
  if(hdPPt_m && hdPPt_m->GetEntries()>3) 
    {  c3->cd(5);
      hdPPt_s->SetTitle("P resolution;Pt (Gev/c)     ;P resolution  (%)  ");
      pad5->cd();
      hdPPt_m->SetTitle("#DeltaP/P vs. Pt; Pt (GeV/c)   ; #DeltaP/P (Gev/c)   ");
      hdPPt_m->SetMinimum(-0.005);
      hdPPt_m->SetMaximum(0.005);
      hdPPt_m->Draw();
      hdPPt_m->GetXaxis()->SetNdivisions(8,9);
      c3->cd(6);
      hdPPt_s->Scale(100);
      hdPPt_s->SetMinimum(0);
      hdPPt_s->SetMaximum(2);
      hdPPt_s->Draw();
      hdPPt_s->Fit("f2","MQ","",1.5,10);
      lt.SetTextColor(kBlack);
      lt.DrawLatex(1.5,0.12, Form("#sigma_{P}/P(%%) = (%3.3f#pm%3.3f)Pt #oplus (%3.3f#pm%3.3f)",
				 f2->GetParameter(0),f2->GetParError(0),f2->GetParameter(1),f2->GetParError(1)));

      if(draw_sim){
	hdPPt_sim->SetStats(0);
      	hdPPt_sim ->Draw("same");
      }
    }

  c3->Print("cdc_performance_with_cr.pdf","Title:Pt_reso");
  c3->Clear("D");
  ///Pt dependence
  hdD0Pt->FitSlicesY(0,0,-1,5);
  TH1D* hdD0Pt_m =  (TH1D*)gDirectory->Get("hdD0Pt_1");
  TH1D* hdD0Pt_s =  (TH1D*)gDirectory->Get("hdD0Pt_2");
  if(hdD0Pt_s){
    hdD0Pt_s->SetTitle("d_{0} resolution;Pt (Gev/c)   ;d_{0} resolution (cm)");
    hdD0Pt_m->SetTitle("#Deltad_{0} vs. Pt ; Pt (GeV/c)   ;#Deltad_{0}  (cm)  ");
    hdD0Pt_m->SetMinimum(-1*max_d0m);
=======
  if (hdPPt_m && hdPPt_m->GetEntries() > 3) {
    c3->cd(5);
    hdPPt_s->SetTitle("P resolution;Pt (Gev/c)     ;P resolution  (%)  ");
    pad5->cd();
    hdPPt_m->SetTitle("#DeltaP/P vs. Pt; Pt (GeV/c)   ; #DeltaP/P (Gev/c)   ");
    hdPPt_m->SetMinimum(-0.005);
    hdPPt_m->SetMaximum(0.005);
    hdPPt_m->Draw();
    hdPPt_m->GetXaxis()->SetNdivisions(8, 9);
    c3->cd(6);
    hdPPt_s->Scale(100);
    hdPPt_s->SetMinimum(0);
    hdPPt_s->SetMaximum(2);
    hdPPt_s->Draw();
    hdPPt_s->Fit("f2", "MQ", "", 1.5, 10);
    lt.SetTextColor(kBlack);
    lt.DrawLatex(1.5, 0.12, Form("#sigma_{P}/P(%%) = (%3.3f#pm%3.3f)Pt #oplus (%3.3f#pm%3.3f)",
                                 fabs(f2->GetParameter(0)), f2->GetParError(0),
                                 fabs(f2->GetParameter(1)), f2->GetParError(1)));

    if (compare) {
      hdPPt_sim->SetStats(0);
      hdPPt_sim ->Draw("same");
    }
  }

  c3->Print("cdc_performance_with_cr.pdf", "Title:Pt_reso");
  c3->Clear("D");
  ///Pt dependence
  hdD0Pt->FitSlicesY(0, 0, -1, 5);
  TH1D* hdD0Pt_m = (TH1D*)gDirectory->Get("hdD0Pt_1");
  TH1D* hdD0Pt_s = (TH1D*)gDirectory->Get("hdD0Pt_2");
  if (hdD0Pt_s) {
    hdD0Pt_s->SetTitle("d_{0} resolution;Pt (Gev/c)   ;d_{0} resolution (cm)");
    hdD0Pt_m->SetTitle("#Deltad_{0} vs. Pt ; Pt (GeV/c)   ;#Deltad_{0}  (cm)  ");
    hdD0Pt_m->SetMinimum(-1 * max_d0m);
>>>>>>> e3a24278
    hdD0Pt_m->SetMaximum(max_d0m);
    hdD0Pt_s->SetMinimum(0);
    hdD0Pt_s->SetMaximum(0.12);
    c3->cd(1); hdD0Pt->Draw("colz");
    c3->cd(2); hdD0Pt_m->Draw();
    c3->cd(3); hdD0Pt_s->Draw();
<<<<<<< HEAD
    if(draw_sim &&  hdD0Pt_sim){
=======
    if (compare &&  hdD0Pt_sim) {
>>>>>>> e3a24278
      hdD0Pt_sim ->Draw("same");
    }
  }

<<<<<<< HEAD
  hdZ0Pt->FitSlicesY(0,0,-1,5);
  TH1D* hdZ0Pt_m =  (TH1D*)gDirectory->Get("hdZ0Pt_1");
  TH1D* hdZ0Pt_s =  (TH1D*)gDirectory->Get("hdZ0Pt_2");
  if(hdZ0Pt_s){
    hdZ0Pt_s->SetTitle("z_{0} resolution;Pt (GeV/c)   ;z_{0} resolution (cm)   ");
    hdZ0Pt_m->SetTitle(" #Deltaz_{0} vs. Pt ;Pt (GeV/c)   ;#Deltaz_{0} (cm) ");
    hdZ0Pt_m->SetMinimum(-1*max_z0m);
=======
  hdZ0Pt->FitSlicesY(0, 0, -1, 5);
  TH1D* hdZ0Pt_m = (TH1D*)gDirectory->Get("hdZ0Pt_1");
  TH1D* hdZ0Pt_s = (TH1D*)gDirectory->Get("hdZ0Pt_2");
  if (hdZ0Pt_s) {
    hdZ0Pt_s->SetTitle("z_{0} resolution;Pt (GeV/c)   ;z_{0} resolution (cm)   ");
    hdZ0Pt_m->SetTitle(" #Deltaz_{0} vs. Pt ;Pt (GeV/c)   ;#Deltaz_{0} (cm) ");
    hdZ0Pt_m->SetMinimum(-1 * max_z0m);
>>>>>>> e3a24278
    hdZ0Pt_m->SetMaximum(max_z0m);
    hdZ0Pt_s->SetMinimum(0);
    hdZ0Pt_s->SetMaximum(max_z0s);
    c3->cd(4); hdZ0Pt->Draw("colz");
    c3->cd(5); hdZ0Pt_m->Draw();
    c3->cd(6); hdZ0Pt_s->Draw();
<<<<<<< HEAD
    if(draw_sim){
      hdZ0Pt_sim ->Draw("same");
    }
  }
  c3->Print("cdc_performance_with_cr.pdf","Title:d0z0_vs._Pt");

  c3->Clear("D");
  hdPhi0Pt->FitSlicesY(0,0,-1,5);
  TH1D* hdPhi0Pt_m =  (TH1D*)gDirectory->Get("hdPhi0Pt_1");
  TH1D* hdPhi0Pt_s =  (TH1D*)gDirectory->Get("hdPhi0Pt_2");
  if(hdPhi0Pt_s){
=======
    if (compare) {
      hdZ0Pt_sim ->Draw("same");
    }
  }
  c3->Print("cdc_performance_with_cr.pdf", "Title:d0z0_vs._Pt");

  c3->Clear("D");
  hdPhi0Pt->FitSlicesY(0, 0, -1, 5);
  TH1D* hdPhi0Pt_m = (TH1D*)gDirectory->Get("hdPhi0Pt_1");
  TH1D* hdPhi0Pt_s = (TH1D*)gDirectory->Get("hdPhi0Pt_2");
  if (hdPhi0Pt_s) {
>>>>>>> e3a24278
    hdPhi0Pt_s->SetTitle("#varphi_{0} resolution  ;Pt (GeV/c)  ;#varphi_{0} resolution (deg)  ");
    hdPhi0Pt_m->SetTitle("#Delta#varphi_{0}  vs. Pt ; Pt (GeV/c)  ; #Delta#varphi_{0}  (deg)  ");
    hdPhi0Pt_m->SetMinimum(-0.025);
    hdPhi0Pt_m->SetMaximum(0.025);
    hdPhi0Pt_s->SetMinimum(0);
    hdPhi0Pt_s->SetMaximum(0.3);
    c3->cd(1); hdPhi0Pt->Draw("colz");
    c3->cd(2); hdPhi0Pt_m->Draw();
    c3->cd(3); hdPhi0Pt_s->Draw();
<<<<<<< HEAD
    if(draw_sim){
      hdPhi0Pt_sim ->Draw("same");
    }
  }

  hdtanLPt->FitSlicesY(0,0,-1,5);
  TH1D* hdtanLPt_m =  (TH1D*)gDirectory->Get("hdtanLPt_1");
  TH1D* hdtanLPt_s =  (TH1D*)gDirectory->Get("hdtanLPt_2");
  if(hdtanLPt_s){
    hdtanLPt_s->SetTitle(" tan#lambda resolution ;Pt (GeV/c)  ; tan#lambda resolution     ");
    hdtanLPt_m->SetTitle(" #Deltatan#lambda  vs. Pt ;Pt (GeV/c)  ; #Deltatan#lambda  ");
    hdtanLPt_m->SetMinimum(-0.002);
    hdtanLPt_m->SetMaximum(0.002);
    hdtanLPt_s->SetMinimum(0);
    hdtanLPt_s->SetMaximum(0.01);

    c3->cd(4); hdtanLPt->Draw("colz");
    c3->cd(5); hdtanLPt_m->Draw();
    c3->cd(6); hdtanLPt_s->Draw();
    if(draw_sim){
      hdtanLPt_sim ->Draw("same");
    }
=======
    if (compare) {
      hdPhi0Pt_sim ->Draw("same");
    }
>>>>>>> e3a24278
  }
  c3->Print("cdc_performance_with_cr.pdf","Title:angle_vs_Pt");
  delete c3;
  c3 = new TCanvas("c3","",900,800); c3->Divide(2,2);
  pad1=(TPad*)c3->GetPrimitive("c3_1");
  TPad *pad3=(TPad*)c3->GetPrimitive("c3_3");

  hdPtPt_neg->FitSlicesY(0,0,-1,20);
  TH1D* hdPtPt_neg_m = (TH1D*)gDirectory->Get("hdPtPt_neg_1");
  TH1D* hdPtPt_neg_s = (TH1D*)gDirectory->Get("hdPtPt_neg_2");
  hdPtPt_pos->FitSlicesY(0,0,-1,20);
  TH1D* hdPtPt_pos_m = (TH1D*)gDirectory->Get("hdPtPt_pos_1");
  TH1D* hdPtPt_pos_s = (TH1D*)gDirectory->Get("hdPtPt_pos_2");

  TF1* fpos = new TF1("fpos","sqrt([0]*[0]*x*x+[1]*[1])",0,10);
  fpos->SetParameters(0.2,0.2);
  fpos->SetLineColor(kBlack);
  fpos->SetLineWidth(1);
  TF1* fneg =new TF1("fneg","sqrt([0]*[0]*x*x+[1]*[1])",0,10);
  fneg->SetParameters(0.2,0.2);
  fneg->SetLineColor(kBlack);
  fneg->SetLineWidth(1);
  gStyle->SetOptFit(0000);
  gStyle->SetOptStat(0000);
  if(hdPtPt_neg_m && hdPtPt_pos_m && hdPtPt_neg_s && hdPtPt_pos_s)
    {
      pad1->cd();pad1->SetGrid();
      hdPtPt_pos_m->SetTitle("#DeltaPt/Pt;P_{t} (GeV/c)  ; #DeltaP_{t}/P_{t}   ");
      hdPtPt_pos_m->SetLineColor(kRed);
      hdPtPt_neg_m->SetLineColor(kBlue);
      hdPtPt_pos_m->SetMinimum(-0.005);
      hdPtPt_pos_m->SetMaximum(0.005);
      hdPtPt_pos_m->GetXaxis()->SetNdivisions(8,9);
      //      s_dPtPt->SetTitle(";#sigma[]sP_{t};#sigmaP_{t}");
      hdPtPt_pos_s->SetTitle("Pt Resolution; Pt (Gev/c)   ;Pt resolution (%)   ");
      hdPtPt_pos_s->Scale(100);
      hdPtPt_pos_s->SetMinimum(0);
      hdPtPt_pos_s->SetMaximum(2);
      hdPtPt_pos_s->SetMarkerStyle(8);
      hdPtPt_pos_s->SetMarkerSize(0.6);

      hdPtPt_neg_s->Scale(100);
      hdPtPt_neg_s->SetMinimum(0);
      hdPtPt_neg_s->SetMaximum(2);
      hdPtPt_neg_s->SetMarkerStyle(8);
      hdPtPt_neg_s->SetMarkerSize(0.6);

      hdPtPt_pos_m->SetMarkerColor(kRed);
      hdPtPt_neg_m->SetMarkerColor(kBlue);
      TLegend *lg = new TLegend(0.2,0.7,0.45,0.85);
      lg->AddEntry(hdPtPt_pos_m,"Pos. charge");
      lg->AddEntry(hdPtPt_neg_m,"Neg. charge");
      hdPtPt_pos_m->Draw();
      hdPtPt_neg_m->Draw("same");
      lg->Draw();

      //      pad2->cd(); pad2->SetGrid(0,0);
      c3->cd(2);
      double par_pos[2];
      double par_neg[2];
      hdPtPt_pos_s->SetMarkerColor(kRed);
      hdPtPt_neg_s->SetMarkerColor(kBlue);
      hdPtPt_pos_s->SetLineColor(kRed);
      hdPtPt_neg_s->SetLineColor(kBlue);

      hdPtPt_pos_s->Draw();
      hdPtPt_neg_s->Draw("same");
      hdPtPt_pos_s->Fit("fpos","MQ","",1.5,10);
      fpos->GetParameters(par_pos);

      hdPtPt_neg_s->Fit("fneg","MQ","",1.5,10);
      fneg->GetParameters(par_neg);
      lt.SetTextColor(kRed);
      lt.DrawLatex(0.5, 1.8, Form("(+) #sigma_{Pt}/Pt(%%) = (%3.3f#pm%3.3f)Pt #oplus (%3.3f#pm%3.3f)",
				 par_pos[0],fpos->GetParError(0),par_pos[1],fpos->GetParError(1)));

      lt.SetTextColor(kBlue);
      lt.DrawLatex(0.5, 1.6, Form("(-) #sigma_{Pt}/Pt(%%) = (%3.3f#pm%3.3f)Pt #oplus (%3.3f#pm%3.3f)",
				 par_neg[0],fneg->GetParError(0),par_neg[1],fneg->GetParError(1)));
    }

<<<<<<< HEAD
  hdPtTanl->FitSlicesY(0,0,-1,15);
  TH1D* hdPtTanl_m = (TH1D*)gDirectory->Get("hdPtTanl_1");
  TH1D* hdPtTanl_s = (TH1D*)gDirectory->Get("hdPtTanl_2");
  if(hdPtTanl_m && hdPtTanl_s){
    hdPtTanl_m->SetMinimum(-0.01);    hdPtTanl_m->SetMaximum(0.01);
    hdPtTanl_m->SetTitle("#DeltaPt vs. tan#lambda ; tan#lambda; #DeltaPt/Pt ");

    hdPtTanl_s->Scale(100);
    hdPtTanl_s->SetMinimum(0);    hdPtTanl_s->SetMaximum(1);
    hdPtTanl_s->SetTitle("Pt resolution vs. tan#lambda ; tan#lambda; Pt resolution (%) ");
    pad3->cd();pad3->SetGrid(); hdPtTanl_m->Draw();
    c3->cd(4);hdPtTanl_s->Draw();

  }

  c3->Print("cdc_performance_with_cr.pdf)","Title:others");

  cout<<"Finish"<<endl;
  TFile *result = new TFile("result.root","recreate");
=======
  hdtanLPt->FitSlicesY(0, 0, -1, 5);
  TH1D* hdtanLPt_m = (TH1D*)gDirectory->Get("hdtanLPt_1");
  TH1D* hdtanLPt_s = (TH1D*)gDirectory->Get("hdtanLPt_2");
  if (hdtanLPt_s) {
    hdtanLPt_s->SetTitle(" tan#lambda resolution ;Pt (GeV/c)  ; tan#lambda resolution     ");
    hdtanLPt_m->SetTitle(" #Deltatan#lambda  vs. Pt ;Pt (GeV/c)  ; #Deltatan#lambda  ");
    hdtanLPt_m->SetMinimum(-0.002);
    hdtanLPt_m->SetMaximum(0.002);
    hdtanLPt_s->SetMinimum(0);
    hdtanLPt_s->SetMaximum(0.01);

    c3->cd(4); hdtanLPt->Draw("colz");
    c3->cd(5); hdtanLPt_m->Draw();
    c3->cd(6); hdtanLPt_s->Draw();
    if (compare) {
      hdtanLPt_sim ->Draw("same");
    }
  }
  c3->Print("cdc_performance_with_cr.pdf", "Title:angle_vs_Pt");
  delete c3;
  c3 = new TCanvas("c3", "", 900, 800); c3->Divide(2, 2);
  //  pad1 = (TPad*)c3->GetPrimitive("c3_1");
  TPad* pad3 = (TPad*)c3->GetPrimitive("c3_3");

  hdPtPt_neg->FitSlicesY(0, 0, -1, 20);
  TH1D* hdPtPt_neg_m = (TH1D*)gDirectory->Get("hdPtPt_neg_1");
  TH1D* hdPtPt_neg_s = (TH1D*)gDirectory->Get("hdPtPt_neg_2");
  hdPtPt_pos->FitSlicesY(0, 0, -1, 20);
  TH1D* hdPtPt_pos_m = (TH1D*)gDirectory->Get("hdPtPt_pos_1");
  TH1D* hdPtPt_pos_s = (TH1D*)gDirectory->Get("hdPtPt_pos_2");

  TF1* fpos = new TF1("fpos", "sqrt([0]*[0]*x*x+[1]*[1])", 0, 10);
  fpos->SetParameters(0.2, 0.2);
  fpos->SetLineColor(kRed);
  fpos->SetLineWidth(1);
  TF1* fneg = new TF1("fneg", "sqrt([0]*[0]*x*x+[1]*[1])", 0, 10);
  fneg->SetParameters(0.2, 0.2);
  fneg->SetLineColor(kBlue);
  fneg->SetLineWidth(1);
  gStyle->SetOptFit(0000);
  gStyle->SetOptStat(0000);
  if (hdPtPt_neg_m && hdPtPt_pos_m && hdPtPt_neg_s && hdPtPt_pos_s) {
    pad1->cd(); pad1->SetGrid();
    hdPtPt_pos_m->SetTitle("#DeltaPt/Pt;P_{t} (GeV/c)  ; #DeltaP_{t}/P_{t}   ");
    hdPtPt_pos_m->SetLineColor(kRed);
    hdPtPt_neg_m->SetLineColor(kBlue);
    hdPtPt_pos_m->SetMinimum(-0.005);
    hdPtPt_pos_m->SetMaximum(0.005);
    hdPtPt_pos_m->GetXaxis()->SetNdivisions(8, 9);
    //      s_dPtPt->SetTitle(";#sigma[]sP_{t};#sigmaP_{t}");
    hdPtPt_pos_s->SetTitle("Pt Resolution; Pt (Gev/c)   ;Pt resolution (%)   ");
    hdPtPt_pos_s->Scale(100);
    hdPtPt_pos_s->SetMinimum(0);
    hdPtPt_pos_s->SetMaximum(2);
    hdPtPt_pos_s->SetMarkerStyle(8);
    hdPtPt_pos_s->SetMarkerSize(0.6);

    hdPtPt_neg_s->Scale(100);
    hdPtPt_neg_s->SetMinimum(0);
    hdPtPt_neg_s->SetMaximum(2);
    hdPtPt_neg_s->SetMarkerStyle(8);
    hdPtPt_neg_s->SetMarkerSize(0.6);

    hdPtPt_pos_m->SetMarkerColor(kRed);
    hdPtPt_neg_m->SetMarkerColor(kBlue);
    //    TLegend* lg = new TLegend(0.2, 0.7, 0.45, 0.85);
    //    lg->AddEntry(hdPtPt_pos_m, "Pos. charge");
    //    lg->AddEntry(hdPtPt_neg_m, "Neg. charge");
    hdPtPt_pos_m->Draw();
    hdPtPt_neg_m->Draw("same");
    //    lg->Draw();

    int scale =1000;
    TF1* fp = new TF1("fp","pol1",0,10); fp->SetLineColor(kRed);
    TF1* fn = new TF1("fn","pol1",0,10) ;fn->SetLineColor(kBlue);
    hdPtPt_pos_m->Fit("fp","Q");
    hdPtPt_neg_m->Fit("fn","Q");
    lt.SetTextColor(kRed);
    lt.DrawLatex(0.5, 0.0042, Form("(+) #DeltaPt/Pt = [(%3.2f#pm%3.2f) + (%3.2f#pm%3.2f)Pt ]#times10^{-3}",
				   fp->GetParameter(0)*scale, fp->GetParError(0)*scale,
				   fp->GetParameter(1)*scale, fp->GetParError(1)*scale));

    lt.SetTextColor(kBlue);
    lt.DrawLatex(0.5, -0.0046, Form("(-) #DeltaPt/Pt = [(%3.2f#pm%3.2f) + (%3.2f#pm%3.2f)Pt ]#times10^{-3}",
				    fn->GetParameter(0)*scale, fn->GetParError(0)*scale,
				    fn->GetParameter(1)*scale, fn->GetParError(1)*scale));



    //      pad2->cd(); pad2->SetGrid(0,0);
    c3->cd(2);
    double par_pos[2];
    double par_neg[2];
    hdPtPt_pos_s->SetMarkerColor(kRed);
    hdPtPt_neg_s->SetMarkerColor(kBlue);
    hdPtPt_pos_s->SetLineColor(kRed);
    hdPtPt_neg_s->SetLineColor(kBlue);

    hdPtPt_pos_s->Draw();
    hdPtPt_neg_s->Draw("same");
    hdPtPt_pos_s->Fit("fpos", "MQ", "", 1.5, 10);
    fpos->GetParameters(par_pos);

    hdPtPt_neg_s->Fit("fneg", "MQ", "", 1.5, 10);
    fneg->GetParameters(par_neg);
    lt.SetTextColor(kRed);
    lt.DrawLatex(0.5, 1.8, Form("(+) #sigma_{Pt}/Pt(%%) = (%3.3f#pm%3.3f)Pt #oplus (%3.3f#pm%3.3f)",
                                fabs(par_pos[0]), fpos->GetParError(0),
                                fabs(par_pos[1]), fpos->GetParError(1)));

    lt.SetTextColor(kBlue);
    lt.DrawLatex(0.5, 1.6, Form("(-) #sigma_{Pt}/Pt(%%) = (%3.3f#pm%3.3f)Pt #oplus (%3.3f#pm%3.3f)",
                                fabs(par_neg[0]), fneg->GetParError(0),
                                fabs(par_neg[1]), fneg->GetParError(1)));
  }

  hdPtTanl->FitSlicesY(0, 0, -1, 15);
  TH1D* hdPtTanl_m = (TH1D*)gDirectory->Get("hdPtTanl_1");
  TH1D* hdPtTanl_s = (TH1D*)gDirectory->Get("hdPtTanl_2");
  if (hdPtTanl_m && hdPtTanl_s) {
    hdPtTanl_m->SetMinimum(-0.01);    hdPtTanl_m->SetMaximum(0.01);
    hdPtTanl_m->SetTitle("#DeltaPt vs. tan#lambda ; tan#lambda; #DeltaPt/Pt ");

    hdPtTanl_s->Scale(100);
    hdPtTanl_s->SetMinimum(0);    hdPtTanl_s->SetMaximum(1);
    hdPtTanl_s->SetTitle("Pt resolution vs. tan#lambda ; tan#lambda; Pt resolution (%) ");
    pad3->cd(); pad3->SetGrid(); hdPtTanl_m->Draw();
    c3->cd(4); hdPtTanl_s->Draw();

  }

  c3->Print("cdc_performance_with_cr.pdf)", "Title:others");

  cout << "Finish" << endl;
  TFile* result = new TFile("result.root", "recreate");
>>>>>>> e3a24278
  result->cd();
  hD01->Write();
  hZ01->Write();
  htanLambda1->Write();
  hPhi01->Write();
  hPt1->Write();

  hdD0->Write();
  hdZ0->Write();
  hdPtPt->Write();
<<<<<<< HEAD
  if(hdPPt_s)
    hdPPt_s->Write();
  if(hdPtPt_s)
    hdPtPt_s->Write();
  if(hdZ0Pt_s)
    hdZ0Pt_s->Write();
  if(hdD0Pt_s)
    hdD0Pt_s->Write();
  if(hdPhi0Pt_s)
    hdPhi0Pt_s->Write();
  if(hdtanLPt_s)
=======
  if (hdPPt_s)
    hdPPt_s->Write();
  if (hdPtPt_s)
    hdPtPt_s->Write();
  if (hdZ0Pt_s)
    hdZ0Pt_s->Write();
  if (hdD0Pt_s)
    hdD0Pt_s->Write();
  if (hdPhi0Pt_s)
    hdPhi0Pt_s->Write();
  if (hdtanLPt_s)
>>>>>>> e3a24278
    hdtanLPt_s->Write();
  //hPtReso->Write();
  hdD0D0->Write();
  hdZ0TanL->Write();
  hdD0TanL->Write();
  hdD0Phi0->Write();
  hdZ0Phi0->Write();
  hEvtT0->Write();
  hEvtT0Pt->Write();
  hdPtdPhi0->Write();
  hdPtD0->Write();
  //D0 phi0 dependence
  hdPtPhi0->Write();
  hdPtTanl->Write();
  result->Close();
}
<<<<<<< HEAD
void loadStyle(){
  gStyle->SetTitleOffset(1.5,"y");
=======
void loadStyle()
{
  gStyle->SetTitleOffset(1.5, "y");
>>>>>>> e3a24278
  gStyle->SetPadLeftMargin(0.16);
  gStyle->SetPadRightMargin(0.1);
  gStyle->SetPadTopMargin(0.14);
  gStyle->SetOptStat("nerm");
  gStyle->SetOptFit(0011);
  gStyle->SetPalette(1);
  gStyle->SetEndErrorSize(0);
  gROOT->SetBatch(1);
  gStyle->SetStatW(0.32);
  gStyle->SetTitleX(0.075);
  gStyle->SetTitleY(0.91);
  gStyle->SetTitleAlign(11);
  gStyle->SetTitleBorderSize(2);
  gStyle->SetStatH(0.1);
<<<<<<< HEAD
  gStyle->SetLabelSize(0.04,"xyz"); // size of axis value font
  gStyle->SetTitleSize(0.045,"xyz"); // size of axis title font
  gStyle->SetTitleFont(22,"xyz"); // font option
  gStyle->SetLabelFont(22,"xyz");
  gStyle->SetGridColor(14);
  TGaxis::SetMaxDigits(4);
  gROOT->ForceStyle();
}
void fit(TH1D* h1){
=======
  gStyle->SetLabelSize(0.04, "xyz"); // size of axis value font
  gStyle->SetTitleSize(0.045, "xyz"); // size of axis title font
  gStyle->SetTitleFont(22, "xyz"); // font option
  gStyle->SetLabelFont(22, "xyz");
  gStyle->SetGridColor(15);
  TGaxis::SetMaxDigits(4);
  gROOT->ForceStyle();
}
void fit(TH1D* h1)
{
>>>>>>> e3a24278
  gStyle->SetOptFit(1111);
  double p1 = h1->GetMaximum();
  double p3 = h1->GetRMS();
  Double_t par[6];
<<<<<<< HEAD
  TF1* f1 = new TF1("f1","gaus(0)+gaus(3)",2,2);
  f1->SetParNames("A1","mean1","#sigma1","A2","mean2","#sigma2");
  f1->SetLineColor(kRed);
  f1->SetParameters(p1*0.8, 0., p3*0.6, p1*0.4, 0, p3*2.);
  TF1* g1 =new TF1("g1","gaus",-2,2);g1->SetLineColor(kBlue);
  TF1* g2 =new TF1("g2","gaus",-2,2);g2->SetLineColor(kGreen);
  h1->Fit("f1","MQ","",-3*p3,3*p3);
=======
  TF1* f1 = new TF1("f1", "gaus(0)+gaus(3)", 2, 2);
  f1->SetParNames("A1", "mean1", "#sigma1", "A2", "mean2", "#sigma2");
  f1->SetLineColor(kRed);
  f1->SetParameters(p1 * 0.8, 0., p3 * 0.6, p1 * 0.4, 0, p3 * 2.);
  TF1* g1 = new TF1("g1", "gaus", -2, 2); g1->SetLineColor(kBlue);
  TF1* g2 = new TF1("g2", "gaus", -2, 2); g2->SetLineColor(kGreen);
  h1->Fit("f1", "MQ", "", -3 * p3, 3 * p3);
>>>>>>> e3a24278
  f1->GetParameters(par);
  g1->SetParameters(&par[0]);
  g2->SetParameters(&par[3]);
  g1->Draw("same");
  g2->Draw("same");

<<<<<<< HEAD
}
=======
}
>>>>>>> e3a24278
<|MERGE_RESOLUTION|>--- conflicted
+++ resolved
@@ -1,10 +1,3 @@
-<<<<<<< HEAD
-/***********************************************************************/
-/* This script is for checking CDC performance using cosmic muon       */
-/* Input files are from output of CDCCosmicAnalysis module             */
-/* Question send to cdc@belle2.org                                     */
-/***********************************************************************/
-=======
 /************************************************************************/
 /*                                                                      */
 /*   This script is for checking CDC performance using cosmic muon      */
@@ -12,52 +5,10 @@
 /*   Question send to cdc@belle2.org                                    */
 /*                                                                      */
 /************************************************************************/
->>>>>>> e3a24278
 #include "TROOT.h"
 void loadStyle();
 void fit(TH1D* h1);
 
-<<<<<<< HEAD
-
-void compare2Tracks(bool draw_sim =true){
-
- std::vector<std::string> filenames ={"cosmic/rootfile/twotracks*"};
-  bool loose_selection(false);
-  TString sCharge="all";
-
-  //Root file contain histograms for compare with this results
-  TString result4Compare = "/home/belle2/dvthanh/public/cdc_perform/result_Exp2_good_selection.root";//Exp2
-
-  int color4Compare = 2; //color of input histo
-  //1:black 2:red 3:green 4:blue 5:yellow 6:magenta 7:cyan
-  // 5(Y)=2(R)+3(G) 6(M)=2(R)+4(B) 7(C)=3(G)+4(B)
-  //std::string label4Compare = "July"; //label of input histo
-  std::string label4Compare = "Exp2 (Feb-2018)"; //label of input histo
-
-  // Belle CDC params
-  // Belle CDC only: = 0.28Pt oplus 0.35/beta %
-  double Param_belle_CDC[2] = {0.28, 0.35};
-  int ndfmin=25;
-
-  //selection for track parameter resolutio as a function of Pt.
-  double cut_z0min, cut_z0max, cut_d0max, cut_tanlmin, cut_tanlmax;
-  if(loose_selection){
-    cut_z0min=-5;
-    cut_z0max=10;
-    cut_d0max=3;
-    cut_tanlmin=-0.45;
-    cut_tanlmax=0.45;}
-  else{
-    cut_z0min=-2;
-    cut_z0max=4;
-    cut_d0max=3;
-    cut_tanlmin=-1.4;
-    cut_tanlmax=0.65;}
-  //starting to read data and draw
-  loadStyle();
-
-  //limit for ploting
-=======
 
 
 void compare2Tracks()
@@ -116,97 +67,12 @@
   loadStyle();
 
   //limits for ploting
->>>>>>> e3a24278
   double max_dD0 = 0.1;
   double max_dZ0 = 1;
   double max_dPhi0 = 0.4;
   double max_dTanl = 0.02;
   double max_dPt   = 0.04;
 
-<<<<<<< HEAD
-  TH1D* hNDF1 = new TH1D("hNDF1","Degree of Freedom;ndf;  #tracks   ",100,0,100);
-  TH1D* hNDF2 = new TH1D("hNDF2","Degree of Freedom;ndf  ;#tracks  ",100,0,100);
-  TH1D* hPval1 = new TH1D("hPval1","Prob(#chi^{2}); p-value  ;#tracks  ",600,-0.1,1.1);
-  TH1D* hPval2 = new TH1D("hPval2","Fit Probability; p-value  ;#tracks  ",600,-0.1,1.1);
-  TH1D* hPhi01 = new TH1D("hPhi01","#varphi_{0} distribution ;#varphi_{0} (Deg.)  ; #Tracks",360,-180,180);
-  TH1D* hPhi02 = new TH1D("hPhi02","#varphi_{0} distribution ;#varphi_{0} (Deg.)  ; #Tracks",360,-180,180);
-  TH1D* htanLambda1 = new TH1D("htanLambda1","tan#lambda distribution;  tan#lambda  ;#tracks  ",100,-2,2);
-  TH1D* htanLambda2 = new TH1D("htanLambda2","tan#lambda distribution;  tan#lambda  ;#tracks  ",100,-2,2);
-  TH1D* hD01 = new TH1D("hD01","d_{0} distribution ; d_{0} (cm)  ;#tracks",200,-30,30);
-  TH1D* hD02 = new TH1D("hD02","d_{0} distribution ; d_{0} (cm)  ;#tracks",200,-30,30);
-  TH1D* hZ01 = new TH1D("hZ01","z_{0} distribution ; z_{0} (cm)  ;#tracks",200,-80,150);
-  TH1D* hZ02 = new TH1D("hZ02","z_{0} distribution ; z_{0} (cm)  ;#tracks",200,-80,150);
-
-  TH1D* hOmega1 = new TH1D("hOmega1","#omega distribution;#omega  (cm^{-1});#tracks  ",200,-0.02,0.02);
-  TH1D* hOmega2 = new TH1D("hOmega2","#omega distribution;#omega  (cm^{-1});#tracks  ",200,-0.02,0.02);
-
-  TH1D* hPt1 = new TH1D("hPt1","P_{t} distribution;P_{t} (GeV/c)  ;#tracks  ",200,0,15);
-  TH1D* hPt2 = new TH1D("hPt2","P_{t} distribution;P_{t} (GeV/c)  ;#tracks  ",200,0,15);
-
-  /**Different of track param Histogram*/
-  TH1D* hdPt = new TH1D("hdPt","#DeltaP_{t}/#surd2 ;#DeltaP_{t}/#sqrt{2}  (GeV/c)  ;Events  ",200,-3* max_dPt, 3*max_dPt);
-  TH1D* hdOmega = new TH1D("hdOmega","#Delta#omega/#surd2;#Delta#omega/#sqrt{2}  (cm^{-1}) ;Events  ",100,-0.00005,0.00005);
-
-
-  TH1D* hdD0 = new TH1D("hdD0","#Deltad_{0}/#surd2; #Deltad_{0}/#sqrt{2} (cm)  ;Events",75,-1*max_dD0, max_dD0);
-  TH1D* hdZ0 = new TH1D("hdZ0","#Deltaz_{0}/#surd2; #Deltaz_{0}/#sqrt{2} (cm)  ;Events",75,-1*max_dZ0, max_dZ0);
-  TH1D* hdPhi0 = new TH1D("hdPhi0","#Delta#varphi_{0}/#surd2 ;#Delta#varphi_{0}/#sqrt{2} (Deg.)  ; Events ",100,-1*max_dPhi0, max_dPhi0);
-  TH1D* hdtanL = new TH1D("hdtanL","#Deltatan#lambda/#surd2 ;#Deltatan#lambda/#sqrt{2}   ; Events ",100,-1*max_dTanl, max_dTanl);
-  //Tanlambda dependence
-  double binWidth=45;
-  int nbin = floor(180/binWidth);
-  TH2D* hdD0TanPhi0[nbin];
-  TH2D* hdZ0TanPhi0[nbin];
-  TH2D*hdD0TanL = new TH2D("hdD0TanL","#Deltad_{0}/#surd2 vs. tan#lambda; tan#lambda;#Deltad_{0} [cm]",50,-1.,1.,100,-1*max_dD0, max_dD0);
-  TH2D*hdZ0TanL = new TH2D("hdZ0TanL","#Deltaz_{0}/#surd2 vs. tan#lambda; tan#lambda;#Deltaz_{0} [cm]",50,-1.,1.,100,-1*max_dZ0, max_dZ0);
-  for(int i =0;i<nbin;++i){
-    hdD0TanPhi0[i] = new TH2D(Form("hdD0TanPhi0_%d",i),"#Deltad_{0}/#surd2 vs. tan#lambda; tan#lambda;#Deltad_{0} [cm]",100,-1,1,100,-1*max_dD0, max_dD0);
-    hdZ0TanPhi0[i] = new TH2D(Form("hdZ0TanPhi0_%d",i),"#Deltaz_{0}/#surd2 vs. tan#lambda; tan#lambda;#Deltaz_{0} [cm]",100,-1,1,100,-1*max_dZ0, max_dZ0);
-  }
-  //Z0 dependence
-  TH2D*hdD0Z0 = new TH2D("hdD0Z0","#Deltad_{0}/#surd2 vs. z_{0}; z_{0};#Deltad_{0};",100,-80,150,100,-1*max_dD0, max_dD0);
-  TH2D*hdZ0Z0 = new TH2D("hdZ0Z0","#Deltaz_{0}/#surd2 vs. z_{0}; z_{0};#Deltaz_{0};",100,-80,150,100,-1*max_dZ0, max_dZ0);
-  // D0 dependence
-  TH2D*hdD0D0 = new TH2D("hdD0D0","#Deltad_{0}/#surd2 vs. d_{0}; d_{0};#Deltad_{0};",50,-50,50,100,-1*max_dD0, max_dD0);
-  TH2D*hdZ0D0 = new TH2D("hdZ0D0","#Deltaz_{0}/#surd2 vs. d_{0}; d_{0};#Deltaz_{0};",50,-50,50,100,-1*max_dZ0, max_dZ0);
-  // Phi0 dependence
- 
-  TH2D*hdD0Phi0 = new TH2D("hdD0Phi0","#Deltad_{0}/#surd2 vs. #varphi_{0}; #varphi_{0};#Deltad_{0};",90,-180,0,100,-0.15,0.15);
-  TH2D*hdZ0Phi0 = new TH2D("hdZ0Phi0","#Deltaz_{0}/#surd2 vs. #varphi_{0}; #varphi_{0};#Deltaz_{0};",90,-180,0,100,-1.5,1.5);
-  // Pt dependence
-  TH2D* hdPPt = new TH2D("hdPPt"," #DeltaPt vs. Pt ;P_{t} (Gev/c);#surd2(P^{up}-P^{down})/(P^{up}+P^{down})",
-			 20,0,10,100,-1*max_dPt, max_dPt);
-  TH2D* hdPtPt = new TH2D("hdPtPt"," #DeltaP vs. Pt ;P_{t} (Gev/c);#surd2(P_{t}^{up}-P_{t}^{down})/(P_{t}^{up}+P_{t}^{down})",
-			  20,0,10,100,-1*max_dPt, max_dPt);
-  TH2D* hdPtPt_pos = new TH2D("hdPtPt_pos"," #DeltaP vs. Pt (Neg. Charge);P_{t} (Gev/c);#surd2(P_{t}^{up}-P_{t}^{down})/(P_{t}^{up}+P_{t}^{down})",
-			  20,0,10,100,-1*max_dPt, max_dPt);
-  TH2D* hdPtPt_neg = new TH2D("hdPtPt_neg"," #DeltaP vs. Pt (Neg. Charge) ;P_{t} (Gev/c);#surd2(P_{t}^{up}-P_{t}^{down})/(P_{t}^{up}+P_{t}^{down})",
-			  20,0,10,100,-1*max_dPt, max_dPt);
-
-  TH2D* hdD0Pt = new TH2D("hdD0Pt","#Deltad_{0}/#surd2 vs. P_{t};P_{t};#Deltad_{0}",20,0,10,100,-1*max_dD0, max_dD0);
-  TH2D* hdZ0Pt = new TH2D("hdZ0Pt","#Deltaz_{0}/#surd2 vs. P_{t};P_{t};#Deltaz_{0}",20,0,10,100,-1*max_dZ0, max_dZ0);
-  TH2D* hdPhi0Pt = new TH2D("hdPhi0Pt","#Delta#phi_{0}/#surd2 vs. P_{t};P_{t};#Delta#phi0_{0} (deg)",
-			    20,0,10,100,-1*max_dPhi0, max_dPhi0);
-  TH2D* hdtanLPt = new TH2D("hdtanLPt","#Deltatan#lambda/#surd2  vs. P_{t};P_{t};#Deltatan#lambda",
-			    20,0,10,100,-1*max_dTanl, max_dTanl);
-  TH2D* hdPtdPhi0 = new TH2D("hdPtdPhi0",";P_{t};#Delta#phi_{0}",100,-0.1,0.1,100,-1,1);
-
-  TH2D* hdPtD0 = new TH2D("hdPtD0",";D0;#DeltaPt/Pt",100,-15,15,100,-1*max_dPt, max_dPt);
-  TH2D* hdPtZ0 = new TH2D("hdPtZ0",";Z0;#DeltaPt/Pt",50,-15,50,100,-1*max_dPt, max_dPt);
-
-  TH2D* hEvtT0Pt = new TH2D("hEvtT0Pt","",20,0,10,100,-40,40);
-  TH1D* hEvtT0 = new TH1D("hEvtT0","",100,-70,70);
-  TH3D* hdPtD0Phi0 = new TH3D("hdPtD0Phi0","",64,-16,16,36,-180,0,100,-0.05,0.05);
-
-  //Tanlambda dependence of dPt
-  TH2D* hdPtTanl = new TH2D("hdPtTanl","#DeltaPt vs. tan#lambda; tan#lambda; #DeltaP_{T}/P_{T}",
-			    40, -1., 1., 100, -1*max_dPt, max_dPt);//dpt
-    //Phi0 dependence of dPt
-  TH2D* hdPtPhi0 = new TH2D("hdPtPhi0","#DeltaPt vs. #varphi_{0}; #varphi_{0}; #DeltaP_{T}/P_{T}",
-			    36, -180, 0., 100, -1*max_dPt, max_dPt);//dpt
-
-  double ndf, Phi0, tanLambda, D0,Z0, Pval, Omega;
-=======
   TH1D* hNDF1 = new TH1D("hNDF1", "Degree of Freedom;ndf;  #tracks   ", 100, 0, 100);
   TH1D* hNDF2 = new TH1D("hNDF2", "Degree of Freedom;ndf  ;#tracks  ", 100, 0, 100);
   TH1D* hPval1 = new TH1D("hPval1", "Prob(#chi^{2}); p-value  ;#tracks  ", 600, -0.1, 1.1);
@@ -295,7 +161,6 @@
   //Phi0 dependence of dPt
   TH2D* hdPtPhi0 = new TH2D("hdPtPhi0", "#DeltaPt vs. #varphi_{0}; #varphi_{0}; #DeltaP_{T}/P_{T}",
                             36, -180, 0., 100, -1 * max_dPt, max_dPt); //dpt
->>>>>>> e3a24278
 
   hNDF1->SetLineColor(kRed);
   hPval1->SetLineColor(kRed);
@@ -306,21 +171,12 @@
   hOmega1->SetLineColor(kRed);
   hPt1->SetLineColor(kRed);
 
-<<<<<<< HEAD
-  hdD0->GetXaxis()->SetNdivisions(8,9);
-  hdZ0->GetXaxis()->SetNdivisions(8,9);
-  hOmega1->GetXaxis()->SetNdivisions(8,9);
-  hdOmega->GetXaxis()->SetNdivisions(8,9);
-  hdtanL->GetXaxis()->SetNdivisions(8,9);
-  hdPhi0->GetXaxis()->SetNdivisions(8,9);
-=======
   hdD0->GetXaxis()->SetNdivisions(8, 9);
   hdZ0->GetXaxis()->SetNdivisions(8, 9);
   hOmega1->GetXaxis()->SetNdivisions(8, 9);
   hdOmega->GetXaxis()->SetNdivisions(8, 9);
   hdtanL->GetXaxis()->SetNdivisions(8, 9);
   hdPhi0->GetXaxis()->SetNdivisions(8, 9);
->>>>>>> e3a24278
   /*
   hdD0TanL->GetYaxis()->SetTitleOffset(1.4);
   hdZ0TanL->GetYaxis()->SetTitleOffset(1.4);
@@ -363,91 +219,6 @@
     hdtanLPt_sim->SetLineColor(color4Compare);
     ff.Close();
   }
-<<<<<<< HEAD
-  //Read data and fill to histo
-  TChain *tree = new TChain("tree");
-  for( int i=0;i<filenames.size();++i){
-    tree->Add(filenames[i].c_str());
-    cout<<"Input files: "<<filenames[i].c_str()<<endl;
-  }
-  if(!tree->GetBranch("Pval1")) return;
-  double nEtr = tree->GetEntries();
-  cout<<"[INFO] Number of entries: "<<nEtr<<endl;
-
-  double ndf1, Pval1, Phi01, tanLambda1, D01, Z01;
-  double ndf2, Pval2, Phi02, tanLambda2, D02, Z02, evtT0;
-  TVector3* posSeed1=0;
-  TVector3* posSeed2=0;
-  TVector3* Mom1=0;
-  TVector3* Mom2=0;
-  double Omega1, Omega2;
-  short charge;
-
-  tree->SetBranchAddress("evtT0",&evtT0);
-  tree->SetBranchAddress("charge",&charge);
-  tree->SetBranchAddress("ndf1",&ndf1);
-  tree->SetBranchAddress("Pval1",&Pval1);
-  tree->SetBranchAddress("Phi01",&Phi01);
-  tree->SetBranchAddress("tanLambda1",&tanLambda1);
-  tree->SetBranchAddress("D01",&D01);
-  tree->SetBranchAddress("Z01",&Z01);
-  tree->SetBranchAddress("posSeed1",&posSeed1);
-  tree->SetBranchAddress("Omega1",&Omega1);
-  tree->SetBranchAddress("Mom1",&Mom1);
-
-  tree->SetBranchAddress("ndf2",&ndf2);
-  tree->SetBranchAddress("Pval2",&Pval2);
-  tree->SetBranchAddress("Phi02",&Phi02);
-  tree->SetBranchAddress("tanLambda2",&tanLambda2);
-  tree->SetBranchAddress("D02",&D02);
-  tree->SetBranchAddress("Z02",&Z02);
-  tree->SetBranchAddress("posSeed2",&posSeed2);
-  tree->SetBranchAddress("Omega2",&Omega2);
-  tree->SetBranchAddress("Mom2",&Mom2);
-  Long64_t nbytes=0;
-
-  for(int i=0; i< nEtr;++i){
-    nbytes += tree->GetEntry(i);    
-    if(Mom1->Dot(*Mom2)<0) continue;
-
-    if(posSeed1->Y() <  posSeed2->Y() ){
-      Phi0 = Phi01; Phi01 =Phi02; Phi02 =Phi0;
-      Omega = Omega1; Omega1 = Omega2; Omega2 = Omega;
-      tanLambda = tanLambda1; tanLambda1 = tanLambda2; tanLambda2 =tanLambda;
-      Z0 = Z01; Z01 =Z02; Z02 =Z0;
-      D0 = D01; D01 =D02; D02 =D0;
-      ndf = ndf1; ndf1 =ndf2; ndf2 =ndf;
-      Pval = Pval1; Pval1 =Pval2; Pval2 =Pval;
-      TVector3*Mom = new TVector3(*Mom1); Mom1 = Mom2;Mom2 = Mom;
-    }
-    Phi01 *=180/M_PI;
-    Phi02 *=180/M_PI;
-
-    double dD0=(D01-D02)/sqrt(2);
-    double dZ0 = (Z01-Z02)/sqrt(2);
-    double dPhi0=(Phi01-Phi02)/sqrt(2);
-    double dtanLambda = (tanLambda1-tanLambda2)/sqrt(2);
-    double dOmega = (Omega1 - Omega2)/sqrt(2);
-    double dPt = (Mom1->Perp() - Mom2->Perp())/sqrt(2);
-    double dP = (Mom1->Mag() - Mom2->Mag())/sqrt(2);
-    
-    double D0m = (D01+D02)/2;
-    double Z0m = (Z01+Z02)/2;
-    double Phi0m = (Phi01+Phi02)/2;
-    double tanLm = (tanLambda1 + tanLambda2)/2;
-    double Ptm = (Mom1->Perp() + Mom2->Perp())/2;
-    double Pm = (Mom1->Mag() + Mom2->Mag())/2;
-
-    double sigmaPt = dPt/Ptm;
-    double sigmaP = dP/Pm;
-
-    //    if(n>300000) continue;
-    if(sCharge=="pos"){
-      if(charge <0) continue;
-    }else if (sCharge =="neg"){
-      if(charge >0) continue;
-    }else{}
-=======
   //Read data and fill histos
 
   TChain* tree = new TChain("tree");
@@ -533,7 +304,6 @@
     } else if (sCharge == "neg") {
       if (charge > 0) continue;
     } else {}
->>>>>>> e3a24278
 
     hNDF1->Fill(ndf1);   hPval1->Fill(Pval1); hPhi01->Fill(Phi01);  hD01->Fill(D01);
     hZ01->Fill(Z01);     htanLambda1->Fill(tanLambda1); hOmega1->Fill(Omega1); hPt1->Fill(Mom1->Perp());
@@ -544,47 +314,12 @@
     if (ndf1 < ndfmin || ndf2 < ndfmin) continue;
     if (Phi01 > 0 || Phi02 > 0) continue;
 
-<<<<<<< HEAD
-    int index = floor(fabs(Phi01)/binWidth);
-    if(index>=0 && index<nbin){
-=======
     int index = floor(fabs(Phi01) / binWidth);
     if (index >= 0 && index < nbin) {
->>>>>>> e3a24278
       hdD0TanPhi0[index]->Fill(tanLm, dD0);
       hdZ0TanPhi0[index]->Fill(tanLm, dZ0);
     }
     // z0 dependence, cut d0
-<<<<<<< HEAD
-    if(fabs(D0m) < 5 && fabs(tanLm)<0.35){
-	hdD0Z0->Fill(Z0m, dD0);
-	hdZ0Z0->Fill(Z0m, dZ0);    
-    }
-    //D0 dependence, cut z0
-    if(Z0m>-5 && Z0m < 10 ){
-      hdD0D0->Fill(D0m, dD0);
-      hdZ0D0->Fill(D0m, dZ0);
-    }
-    if(fabs(Z0m)<5 && Ptm>0.5 && Ptm<1.5)
-      hdPtD0->Fill(D0m, sigmaPt);
-    if(fabs(D0m)<5 && Ptm>0.5 && Ptm<1.5)
-      hdPtZ0->Fill(Z0m, sigmaPt);
-    // cut at both d0 and z0 dependence for other dependence
-    if(Z0m>-5 && Z0m<10 &&  fabs(D0m) < 5){
-      hdD0TanL->Fill(tanLm, dD0);
-      hdZ0TanL->Fill(tanLm, dZ0);}
-
-    if(Z0m>-5 && Z0m < 10 &&  fabs(D0m) <5 && fabs(tanLm) < 0.5){
-      hdD0Phi0->Fill(Phi0m,dD0);
-      hdZ0Phi0->Fill(Phi0m,dZ0);
-    }
-
-    if(Ptm<2.5){
-      hdPtD0Phi0->Fill(D0m,Phi0m,sigmaPt);}
-
-    if(Z0m>cut_z0min && Z0m < cut_z0max &&  fabs(D0m) <cut_d0max && tanLm < cut_tanlmax && tanLm>cut_tanlmin){
-    //    if(Z0m>-5 && Z0m < 10 &&  fabs(D0m) <3 && fabs(tanLm) < 0.45){
-=======
     if (fabs(D0m) < 5 && fabs(tanLm) < 0.35) {
       hdD0Z0->Fill(Z0m, dD0);
       hdZ0Z0->Fill(Z0m, dZ0);
@@ -615,7 +350,6 @@
 
     if (Z0m > cut_z0min && Z0m < cut_z0max &&  fabs(D0m) < cut_d0max && tanLm < cut_tanlmax && tanLm > cut_tanlmin) {
       //    if(Z0m>-5 && Z0m < 10 &&  fabs(D0m) <3 && fabs(tanLm) < 0.45){
->>>>>>> e3a24278
       //    if(Z0m>-2 && Z0m < 4 &&  fabs(D0m) <3 && tanLm < 0.65 && tanLm>-1.4){
       hdD0->Fill(dD0);
       hdZ0->Fill(dZ0);
@@ -624,24 +358,6 @@
       hdPt->Fill(dPt);
       hdOmega->Fill(dOmega);
 
-<<<<<<< HEAD
-      hdPtPt->Fill(Ptm,sigmaPt);
-      hdPPt->Fill(Ptm,sigmaP);
-      hdD0Pt->Fill(Ptm,dD0);
-      hdZ0Pt->Fill(Ptm,dZ0);
-      hdPhi0Pt->Fill(Ptm,dPhi0);
-      hdtanLPt->Fill(Ptm,dtanLambda);
-      hEvtT0Pt->Fill(Ptm,evtT0);
-      hdPtdPhi0->Fill(sigmaPt, dPhi0);
-      if(charge>0)
-	hdPtPt_pos->Fill(Ptm, sigmaPt);
-      if(charge<0)
-	hdPtPt_neg->Fill(Ptm, sigmaPt);
-    }
-      if(Z0m>-2 && Z0m < 4 &&  fabs(D0m) <4 && Ptm<3){
-	hdPtTanl->Fill(tanLm,sigmaPt);
-	hdPtPhi0->Fill(Phi0m,sigmaPt);}
-=======
       hdPtPt->Fill(Ptm, sigmaPt);
       hdPPt->Fill(Ptm, sigmaP);
       hdD0Pt->Fill(Ptm, dD0);
@@ -659,7 +375,6 @@
       hdPtTanl->Fill(tanLm, sigmaPt);
       hdPtPhi0->Fill(Phi0m, sigmaPt);
     }
->>>>>>> e3a24278
 
   }//finish reading data
 
@@ -670,28 +385,6 @@
   double max_z0m = 0.1;
   double max_z0s = 0.4;
   // track fit quality
-<<<<<<< HEAD
-  TLatex lt;	lt.SetTextSize(0.032);
-  TCanvas* c1 = new TCanvas("c1","",900,800);
-  c1->Divide(2,2);
-  c1->cd(1);
-  TDatime date;// const char *d = date.AsString();
-  lt.DrawLatex(0.2,0.8,date.AsString());
-  lt.DrawLatex(0.2,0.7,Form("Inputs: %s",filenames[0].c_str()));
-  lt.DrawLatex(0.2,0.6,loose_selection? "Loose selection is applied":"Tight selection:");
-  lt.DrawLatex(0.2,0.5,Form("#bullet %3.2f < d_{0} < %3.2f cm",cut_d0max,cut_d0max));
-  lt.DrawLatex(0.2,0.4,Form("#bullet %3.2f < z_{0} < %3.2f cm",cut_z0min,cut_z0max));
-  lt.DrawLatex(0.2,0.3,Form("#bullet %3.2f < tan#lambda < %3.2f",cut_tanlmin,cut_tanlmax));
-  lt.DrawLatex(0.2,0.2,Form("#bullet ndf > %d",ndfmin));
-  c1->cd(2); hEvtT0->Draw();
-  c1->cd(3); hNDF1->Draw(); hNDF2->Draw("same");
-  c1->cd(4); hPval1->Draw(); hPval2->Draw("same");
-  c1->Print("cdc_performance_with_cr.pdf(","Title:Fit_QA");
-
-  //Second is track parameters
-  delete c1; c1 = new TCanvas("c1","",1200,800);
-  c1->Divide(3,2);
-=======
   TLatex lt;  lt.SetTextSize(0.032);
   TCanvas* c1 = new TCanvas("c1", "", 900, 800);
   c1->Divide(2, 2);
@@ -720,7 +413,6 @@
   //Second is track parameters
   delete c1; c1 = new TCanvas("c1", "", 1200, 800);
   c1->Divide(3, 2);
->>>>>>> e3a24278
   c1->cd(1); hPhi01->Draw(); hPhi02->Draw("same");
   c1->cd(2); hOmega1->Draw(); hOmega2->Draw("same");
   c1->cd(3); hPt1->Draw(); hPt2->Draw("same");
@@ -728,31 +420,11 @@
   c1->cd(4); htanLambda1->Draw(); htanLambda2->Draw("same");
   c1->cd(5); hD01->Draw(); hD02->Draw("same");
   c1->cd(6); hZ01->Draw(); hZ02->Draw("same");
-<<<<<<< HEAD
-  c1->Print("cdc_performance_with_cr.pdf","Title:Pars_distribution");
-=======
   c1->Print("cdc_performance_with_cr.pdf", "Title:Pars_distribution");
->>>>>>> e3a24278
 
   gStyle->SetStatH(0.2);//change statistics box size here
   gStyle->SetStatW(0.2);
   gStyle->SetOptStat(0000);
-<<<<<<< HEAD
-    // Draw difference of track params
-  TCanvas* c2 = new TCanvas("c2","",1200,800);
-  c2->Divide(3,2);
-  c2->cd(1);hdD0->Draw();fit(hdD0);
-  c2->cd(2);hdZ0->Draw();fit(hdZ0);
-  c2->cd(3);hdPhi0->Draw();fit(hdPhi0);
-  c2->cd(4);hdtanL->Draw();fit(hdtanL);
-  c2->cd(5);hdOmega->Draw();fit(hdOmega);
-  c2->cd(6);hdPt->Draw();fit(hdPt);
-  c2->Print("cdc_performance_with_cr.pdf","Title:Pars_diff");
-
-  //TanL dependece of D0, Z0
-  TCanvas* c3 = new TCanvas("c3","",1200,800);
-  c3->Divide(3,2);
-=======
   // Draw difference of track params
   TCanvas* c2 = new TCanvas("c2", "", 1200, 800);
   c2->Divide(3, 2);
@@ -767,7 +439,6 @@
   //TanL dependece of D0, Z0
   TCanvas* c3 = new TCanvas("c3", "", 1200, 800);
   c3->Divide(3, 2);
->>>>>>> e3a24278
 
   TPad* pad1 = (TPad*)c3->GetPrimitive("c3_1");
   //  pad1->cd();pad1->SetGrid();
@@ -780,45 +451,6 @@
   c3->cd(1);
   hdD0TanL->GetXaxis()->SetNdivisions(8, 9);
   hdD0TanL->Draw("colz");
-<<<<<<< HEAD
-  hdD0TanL->FitSlicesY(0,0,-1,20);
-  TH1D* m_hdD0TanL = (TH1D*)gDirectory->Get("hdD0TanL_1");
-  TH1D* s_hdD0TanL = (TH1D*)gDirectory->Get("hdD0TanL_2");
-  if(m_hdD0TanL && m_hdD0TanL->GetEntries()>10)
-    {  c3->cd(2);
-      m_hdD0TanL->SetMinimum(max_d0m*-1);
-      m_hdD0TanL->SetMaximum(max_d0m);
-      m_hdD0TanL->GetYaxis()->SetTitleOffset(1.4);
-      s_hdD0TanL->SetMinimum(0.);
-      s_hdD0TanL->SetMaximum(max_d0s);
-      //      m_D0TanL->Fit("pol1","","",-1,1);
-      m_hdD0TanL->GetXaxis()->SetNdivisions(8,9);
-      s_hdD0TanL->SetTitle("d_{0} resolution vs. tan#lambda ; tan#lambda   ;d_{0} resolution  (cm)  ");
-      m_hdD0TanL->SetTitle("#Deltad_{0} vs. tan#lambda ; tan#lambda   ;#Deltad_{0}  (cm)  ");
-
-      //      TPad* pad2 = (TPad*)c3->GetPrimitive("c3_2");
-      pad2->cd();//pad2->SetGrid();
-      m_hdD0TanL->Draw();
-      c3->cd(3);
-      s_hdD0TanL->Draw();
-    }
-
-  c3->cd(4);hdZ0TanL->Draw("colz");
-  hdZ0TanL->FitSlicesY(0,0,-1,20);
-  TH1D* m_hdZ0TanL = (TH1D*)gDirectory->Get("hdZ0TanL_1");
-  TH1D* s_hdZ0TanL = (TH1D*)gDirectory->Get("hdZ0TanL_2");
-  if(m_hdZ0TanL  && m_hdZ0TanL->GetEntries()>10){
-    m_hdZ0TanL->SetMinimum(-1*max_z0m);
-    m_hdZ0TanL->SetMaximum(max_z0m);
-    m_hdZ0TanL->GetYaxis()->SetTitleOffset(1.4);
-    s_hdZ0TanL->SetMinimum(0.);
-    s_hdZ0TanL->SetMaximum(max_z0s);
-    hdZ0TanL->GetXaxis()->SetNdivisions(8,9);
-    m_hdZ0TanL->GetXaxis()->SetNdivisions(8,9);
-    s_hdZ0TanL->SetTitle("z_{0} resolution vs. tan#lambda ; tan#lambda   ;z_{0} resolution  (cm)  ");
-    m_hdZ0TanL->SetTitle("#Deltaz_{0} vs. tan#lambda ; tan#lambda   ;#Deltaz_{0}  (cm)  ");
-
-=======
   hdD0TanL->FitSlicesY(0, 0, -1, 20);
   TH1D* m_hdD0TanL = (TH1D*)gDirectory->Get("hdD0TanL_1");
   TH1D* s_hdD0TanL = (TH1D*)gDirectory->Get("hdD0TanL_2");
@@ -856,25 +488,12 @@
     s_hdZ0TanL->SetTitle("z_{0} resolution vs. tan#lambda ; tan#lambda   ;z_{0} resolution  (cm)  ");
     m_hdZ0TanL->SetTitle("#Deltaz_{0} vs. tan#lambda ; tan#lambda   ;#Deltaz_{0}  (cm)  ");
 
->>>>>>> e3a24278
     c3->cd(5);
     //    TPad* pad5 = (TPad*)c3->GetPrimitive("c3_5");
     pad5->cd(); //pad5->SetGrid();
     m_hdZ0TanL->Draw();
     c3->cd(6); s_hdZ0TanL->Draw();
   }
-<<<<<<< HEAD
-  c3->Print("cdc_performance_with_cr.pdf","Title:tanL_dependence");
-
-  //Phi Depdendence
-  c3->Clear("D");
-  c3->cd(1);hdD0Phi0->Draw("colz");
-  hdD0Phi0->FitSlicesY(0,0,-1,20);
-  TH1D* m_hdD0Phi0 = (TH1D*)gDirectory->Get("hdD0Phi0_1");
-  TH1D* s_hdD0Phi0 = (TH1D*)gDirectory->Get("hdD0Phi0_2");
-  if(m_hdD0Phi0){
-    m_hdD0Phi0->SetMinimum(-1*max_d0m);
-=======
   c3->Print("cdc_performance_with_cr.pdf", "Title:tanL_dependence");
 
   //Phi Depdendence
@@ -885,51 +504,25 @@
   TH1D* s_hdD0Phi0 = (TH1D*)gDirectory->Get("hdD0Phi0_2");
   if (m_hdD0Phi0) {
     m_hdD0Phi0->SetMinimum(-1 * max_d0m);
->>>>>>> e3a24278
     m_hdD0Phi0->SetMaximum(max_d0m);
     s_hdD0Phi0->SetMinimum(0);
     s_hdD0Phi0->SetMaximum(max_d0s);
     s_hdD0Phi0->SetTitle("d_{0} resolution vs. #varphi_{0} ; #varphi_{0} (Deg.)   ;d_{0} resolution  (cm)  ");
     m_hdD0Phi0->SetTitle("#Deltad_{0} vs. #varphi_{0} ; #varphi_{0} (Deg.)   ;#Deltad_{0}  (cm)  ");
-<<<<<<< HEAD
-    c3->cd(2);m_hdD0Phi0->Draw();
-    c3->cd(3);s_hdD0Phi0->Draw();
-=======
     c3->cd(2); m_hdD0Phi0->Draw();
     c3->cd(3); s_hdD0Phi0->Draw();
->>>>>>> e3a24278
   }
   c3->cd(4); hdZ0Phi0->Draw("colz");
   hdZ0Phi0->FitSlicesY(0, 0, -1, 20);
   TH1D* m_hdZ0Phi0 = (TH1D*)gDirectory->Get("hdZ0Phi0_1");
   TH1D* s_hdZ0Phi0 = (TH1D*)gDirectory->Get("hdZ0Phi0_2");
-<<<<<<< HEAD
-  if(m_hdZ0Phi0){
-    m_hdZ0Phi0->SetMinimum(-1*max_z0m);
-=======
   if (m_hdZ0Phi0) {
     m_hdZ0Phi0->SetMinimum(-1 * max_z0m);
->>>>>>> e3a24278
     m_hdZ0Phi0->SetMaximum(max_z0m);
     s_hdZ0Phi0->SetMinimum(0);
     s_hdZ0Phi0->SetMaximum(max_z0s);
     s_hdZ0Phi0->SetTitle("z_{0} resolution vs. #varphi_{0} ; #varphi_{0} (Deg.)   ;z_{0} resolution  (cm)  ");
     m_hdZ0Phi0->SetTitle("#Deltaz_{0} vs. #varphi_{0} ; #varphi_{0} (Deg.)   ;#Deltaz_{0}  (cm)  ");
-<<<<<<< HEAD
-    c3->cd(5);m_hdZ0Phi0->Draw();
-    c3->cd(6);s_hdZ0Phi0->Draw();
-  }
-  c3->Print("cdc_performance_with_cr.pdf","Title:diff_Phi0");
-  
-  /***D0 dependence***/
-  c3->Clear("D");
-  c3->cd(1);hdD0D0->Draw("colz");
-  hdD0D0->FitSlicesY(0,0,-1,20);
- TH1D* m_hdD0D0 = (TH1D*)gDirectory->Get("hdD0D0_1");
-  TH1D* s_hdD0D0 = (TH1D*)gDirectory->Get("hdD0D0_2");
-  if(m_hdD0D0){
-    m_hdD0D0->SetMinimum(-1*max_d0m);
-=======
     c3->cd(5); m_hdZ0Phi0->Draw();
     c3->cd(6); s_hdZ0Phi0->Draw();
   }
@@ -943,62 +536,38 @@
   TH1D* s_hdD0D0 = (TH1D*)gDirectory->Get("hdD0D0_2");
   if (m_hdD0D0) {
     m_hdD0D0->SetMinimum(-1 * max_d0m);
->>>>>>> e3a24278
     m_hdD0D0->SetMaximum(max_d0m);
     s_hdD0D0->SetMinimum(0);
     s_hdD0D0->SetMaximum(max_d0s);
     s_hdD0D0->SetTitle("d_{0} resolution vs. d_{0} ; d_{0} (cm)   ;d_{0} resolution  (cm) ");
     m_hdD0D0->SetTitle("#Deltad_{0} vs. d_{0} ; d_{0} (cm)   ;#Deltad_{0}  (cm) ");
-<<<<<<< HEAD
-    c3->cd(2);m_hdD0D0->Draw();
-    c3->cd(3);s_hdD0D0->Draw();
-=======
     c3->cd(2); m_hdD0D0->Draw();
     c3->cd(3); s_hdD0D0->Draw();
->>>>>>> e3a24278
   }
   c3->cd(4); hdZ0D0->Draw("colz");
   hdZ0D0->FitSlicesY(0, 0, -1, 20);
   TH1D* m_hdZ0D0 = (TH1D*)gDirectory->Get("hdZ0D0_1");
   TH1D* s_hdZ0D0 = (TH1D*)gDirectory->Get("hdZ0D0_2");
-<<<<<<< HEAD
-  if(s_hdZ0D0){
-    m_hdZ0D0->SetMinimum(-1*max_z0m);
-=======
   if (s_hdZ0D0) {
     m_hdZ0D0->SetMinimum(-1 * max_z0m);
->>>>>>> e3a24278
     m_hdZ0D0->SetMaximum(max_z0m);
     s_hdZ0D0->SetMinimum(0);
     s_hdZ0D0->SetMaximum(max_z0s);
     s_hdZ0D0->SetTitle("z_{0} resolution vs. d_{0} ; d_{0} (cm)   ;z_{0} resolution  (cm) ");
     m_hdZ0D0->SetTitle("#Deltaz_{0} vs. d_{0} ; d_{0} (cm)   ;#Deltaz_{0}  (cm) ");
-<<<<<<< HEAD
-    c3->cd(5);m_hdZ0D0->Draw();
-    c3->cd(6);s_hdZ0D0->Draw();
-  }
-  c3->Print("cdc_performance_with_cr.pdf","Title:d0_depend");
-=======
     c3->cd(5); m_hdZ0D0->Draw();
     c3->cd(6); s_hdZ0D0->Draw();
   }
   c3->Print("cdc_performance_with_cr.pdf", "Title:d0_depend");
->>>>>>> e3a24278
 
   c3->Clear("D");
   c3->cd(1); hdD0Z0->Draw("colz");
   hdD0Z0->FitSlicesY(0, 0, -1, 20);
   TH1D* m_hdD0Z0 = (TH1D*)gDirectory->Get("hdD0Z0_1");
   TH1D* s_hdD0Z0 = (TH1D*)gDirectory->Get("hdD0Z0_2");
-<<<<<<< HEAD
-  if(m_hdD0Z0){
-    c3->cd(2); 
-    m_hdD0Z0->SetMinimum(-1*max_d0m);    m_hdD0Z0->SetMaximum(max_d0m);
-=======
   if (m_hdD0Z0) {
     c3->cd(2);
     m_hdD0Z0->SetMinimum(-1 * max_d0m);    m_hdD0Z0->SetMaximum(max_d0m);
->>>>>>> e3a24278
     s_hdD0Z0->SetMinimum(0);    s_hdD0Z0->SetMaximum(max_d0s);
     m_hdD0Z0->SetTitle("#Deltad_{0} vs. z_{0} ; z_{0} (cm)   ;#Deltad_{0}  (cm) ");
     s_hdD0Z0->SetTitle("d_{0} resolution vs. z_{0} ; z_{0} (cm)   ;d_{0} resolution  (cm) ");
@@ -1010,26 +579,16 @@
   hdZ0Z0->FitSlicesY(0, 0, -1, 20);
   TH1D* m_hdZ0Z0 = (TH1D*)gDirectory->Get("hdZ0Z0_1");
   TH1D* s_hdZ0Z0 = (TH1D*)gDirectory->Get("hdZ0Z0_2");
-<<<<<<< HEAD
-  if(m_hdZ0Z0){
-    c3->cd(5); 
-    m_hdZ0Z0->SetMinimum(-1*max_z0m);    m_hdZ0Z0->SetMaximum(max_z0m);
-=======
   if (m_hdZ0Z0) {
     c3->cd(5);
     m_hdZ0Z0->SetMinimum(-1 * max_z0m);    m_hdZ0Z0->SetMaximum(max_z0m);
->>>>>>> e3a24278
     m_hdZ0Z0->SetTitle("#Deltaz_{0} vs. z_{0} ; z_{0} (cm)   ;#Deltaz_{0}  (cm) ");
     s_hdZ0Z0->SetMinimum(0);    s_hdZ0Z0->SetMaximum(max_z0s);
     s_hdZ0Z0->SetTitle("z_{0} resolution vs. z_{0} ; z_{0} (cm)   ;z_{0} resolution  (cm) ");
     m_hdZ0Z0->Draw();
     c3->cd(6); s_hdZ0Z0->Draw();
   }
-<<<<<<< HEAD
-  c3->Print("cdc_performance_with_cr.pdf","Title:z0_depend");
-=======
   c3->Print("cdc_performance_with_cr.pdf", "Title:z0_depend");
->>>>>>> e3a24278
 
   /*********dPt of Pt****************/
   //Belle results
@@ -1056,45 +615,6 @@
   //  TH1D* hdPtPt_s = (TH1D*)SliceFit::doSliceFitY(hdPtPt,10)->Clone("hdPtPt_2");
   //  hdPtPt_s->SetDirectory(0);
 
-<<<<<<< HEAD
-  if(hdPtPt_m && hdPtPt_m->GetEntries()>3 && hdPtPt_s) 
-    {  c3->cd(2);
-      gStyle->SetOptFit(0);
-      pad2->cd();
-      hdPtPt_m->SetTitle("#DeltaPt/Pt;P_{t} (GeV/c)  ; #DeltaP_{t}/P_{t}   ");
-      hdPtPt_m->SetMinimum(-0.005);
-      hdPtPt_m->SetMaximum(0.005);
-      hdPtPt_m->Draw();
-      hdPtPt_m->GetXaxis()->SetNdivisions(8,9);
-      c3->cd(3);
-
-      hdPtPt_s->SetTitle("Pt Resolution; Pt (Gev/c)   ;Pt resolution (%)   ");
-      hdPtPt_s->Scale(100);
-      hdPtPt_s->SetMinimum(0);
-      hdPtPt_s->SetMaximum(2);
-      hdPtPt_s->SetMarkerStyle(8);
-      hdPtPt_s->SetMarkerSize(0.6);
-      hdPtPt_s->Draw();
-      hdPtPt_s->Fit("f1","MQ","",1.5,10);
-      gPad->Update();
-      lt.DrawLatex(1.5, 0.12, Form("#sigma_{Pt}/Pt(%%) = (%3.3f#pm%3.3f)Pt #oplus (%3.3f#pm%3.3f)",
-				 f1->GetParameter(0),f1->GetParError(0),f1->GetParameter(1),f1->GetParError(1)));
-      //      TPaveStats *s = (TPaveStats*)hdPtPt_s->GetListOfFunctions()->FindObject("stats");
-      //      s->SetBorderSize(0);  s->SetFillColor(0);s->SetShadowColor(0);
-      //      s->SetX1(0.5); s->SetY1(1.5);s->SetX2(6); s->SetY2(1.95);
-      //      gPad->Modified();
-      fbelle->DrawF1(0.6,10,"same");
-      lt.SetTextColor(kMagenta-7);
-      lt.DrawLatex(7,1.7,"#splitline{Belle}{CDC only}");
-      if(draw_sim){
-	cout<<"draw Sim Pt resolution"<<endl;
-	//	hdPtPt_sim->Scale(100);
-	hdPtPt_sim->SetStats(0);
-	hdPtPt_sim ->Draw("same");
-	lt.SetTextColor(color4Compare);
-	lt.DrawLatex(0.5,1.8,label4Compare.c_str());
-      }
-=======
   if (hdPtPt_m && hdPtPt_m->GetEntries() > 3 && hdPtPt_s) {
     c3->cd(2);
     gStyle->SetOptFit(0);
@@ -1132,7 +652,6 @@
       hdPtPt_sim ->Draw("same");
       lt.SetTextColor(color4Compare);
       lt.DrawLatex(0.5, 1.8, label4Compare.c_str());
->>>>>>> e3a24278
     }
   }
 
@@ -1143,43 +662,6 @@
   hdPPt->FitSlicesY(0, 0, -1, 20);
   TH1D* hdPPt_m = (TH1D*)gDirectory->Get("hdPPt_1");
   TH1D* hdPPt_s = (TH1D*)gDirectory->Get("hdPPt_2");
-<<<<<<< HEAD
-  if(hdPPt_m && hdPPt_m->GetEntries()>3) 
-    {  c3->cd(5);
-      hdPPt_s->SetTitle("P resolution;Pt (Gev/c)     ;P resolution  (%)  ");
-      pad5->cd();
-      hdPPt_m->SetTitle("#DeltaP/P vs. Pt; Pt (GeV/c)   ; #DeltaP/P (Gev/c)   ");
-      hdPPt_m->SetMinimum(-0.005);
-      hdPPt_m->SetMaximum(0.005);
-      hdPPt_m->Draw();
-      hdPPt_m->GetXaxis()->SetNdivisions(8,9);
-      c3->cd(6);
-      hdPPt_s->Scale(100);
-      hdPPt_s->SetMinimum(0);
-      hdPPt_s->SetMaximum(2);
-      hdPPt_s->Draw();
-      hdPPt_s->Fit("f2","MQ","",1.5,10);
-      lt.SetTextColor(kBlack);
-      lt.DrawLatex(1.5,0.12, Form("#sigma_{P}/P(%%) = (%3.3f#pm%3.3f)Pt #oplus (%3.3f#pm%3.3f)",
-				 f2->GetParameter(0),f2->GetParError(0),f2->GetParameter(1),f2->GetParError(1)));
-
-      if(draw_sim){
-	hdPPt_sim->SetStats(0);
-      	hdPPt_sim ->Draw("same");
-      }
-    }
-
-  c3->Print("cdc_performance_with_cr.pdf","Title:Pt_reso");
-  c3->Clear("D");
-  ///Pt dependence
-  hdD0Pt->FitSlicesY(0,0,-1,5);
-  TH1D* hdD0Pt_m =  (TH1D*)gDirectory->Get("hdD0Pt_1");
-  TH1D* hdD0Pt_s =  (TH1D*)gDirectory->Get("hdD0Pt_2");
-  if(hdD0Pt_s){
-    hdD0Pt_s->SetTitle("d_{0} resolution;Pt (Gev/c)   ;d_{0} resolution (cm)");
-    hdD0Pt_m->SetTitle("#Deltad_{0} vs. Pt ; Pt (GeV/c)   ;#Deltad_{0}  (cm)  ");
-    hdD0Pt_m->SetMinimum(-1*max_d0m);
-=======
   if (hdPPt_m && hdPPt_m->GetEntries() > 3) {
     c3->cd(5);
     hdPPt_s->SetTitle("P resolution;Pt (Gev/c)     ;P resolution  (%)  ");
@@ -1216,31 +698,17 @@
     hdD0Pt_s->SetTitle("d_{0} resolution;Pt (Gev/c)   ;d_{0} resolution (cm)");
     hdD0Pt_m->SetTitle("#Deltad_{0} vs. Pt ; Pt (GeV/c)   ;#Deltad_{0}  (cm)  ");
     hdD0Pt_m->SetMinimum(-1 * max_d0m);
->>>>>>> e3a24278
     hdD0Pt_m->SetMaximum(max_d0m);
     hdD0Pt_s->SetMinimum(0);
     hdD0Pt_s->SetMaximum(0.12);
     c3->cd(1); hdD0Pt->Draw("colz");
     c3->cd(2); hdD0Pt_m->Draw();
     c3->cd(3); hdD0Pt_s->Draw();
-<<<<<<< HEAD
-    if(draw_sim &&  hdD0Pt_sim){
-=======
     if (compare &&  hdD0Pt_sim) {
->>>>>>> e3a24278
       hdD0Pt_sim ->Draw("same");
     }
   }
 
-<<<<<<< HEAD
-  hdZ0Pt->FitSlicesY(0,0,-1,5);
-  TH1D* hdZ0Pt_m =  (TH1D*)gDirectory->Get("hdZ0Pt_1");
-  TH1D* hdZ0Pt_s =  (TH1D*)gDirectory->Get("hdZ0Pt_2");
-  if(hdZ0Pt_s){
-    hdZ0Pt_s->SetTitle("z_{0} resolution;Pt (GeV/c)   ;z_{0} resolution (cm)   ");
-    hdZ0Pt_m->SetTitle(" #Deltaz_{0} vs. Pt ;Pt (GeV/c)   ;#Deltaz_{0} (cm) ");
-    hdZ0Pt_m->SetMinimum(-1*max_z0m);
-=======
   hdZ0Pt->FitSlicesY(0, 0, -1, 5);
   TH1D* hdZ0Pt_m = (TH1D*)gDirectory->Get("hdZ0Pt_1");
   TH1D* hdZ0Pt_s = (TH1D*)gDirectory->Get("hdZ0Pt_2");
@@ -1248,26 +716,12 @@
     hdZ0Pt_s->SetTitle("z_{0} resolution;Pt (GeV/c)   ;z_{0} resolution (cm)   ");
     hdZ0Pt_m->SetTitle(" #Deltaz_{0} vs. Pt ;Pt (GeV/c)   ;#Deltaz_{0} (cm) ");
     hdZ0Pt_m->SetMinimum(-1 * max_z0m);
->>>>>>> e3a24278
     hdZ0Pt_m->SetMaximum(max_z0m);
     hdZ0Pt_s->SetMinimum(0);
     hdZ0Pt_s->SetMaximum(max_z0s);
     c3->cd(4); hdZ0Pt->Draw("colz");
     c3->cd(5); hdZ0Pt_m->Draw();
     c3->cd(6); hdZ0Pt_s->Draw();
-<<<<<<< HEAD
-    if(draw_sim){
-      hdZ0Pt_sim ->Draw("same");
-    }
-  }
-  c3->Print("cdc_performance_with_cr.pdf","Title:d0z0_vs._Pt");
-
-  c3->Clear("D");
-  hdPhi0Pt->FitSlicesY(0,0,-1,5);
-  TH1D* hdPhi0Pt_m =  (TH1D*)gDirectory->Get("hdPhi0Pt_1");
-  TH1D* hdPhi0Pt_s =  (TH1D*)gDirectory->Get("hdPhi0Pt_2");
-  if(hdPhi0Pt_s){
-=======
     if (compare) {
       hdZ0Pt_sim ->Draw("same");
     }
@@ -1279,7 +733,6 @@
   TH1D* hdPhi0Pt_m = (TH1D*)gDirectory->Get("hdPhi0Pt_1");
   TH1D* hdPhi0Pt_s = (TH1D*)gDirectory->Get("hdPhi0Pt_2");
   if (hdPhi0Pt_s) {
->>>>>>> e3a24278
     hdPhi0Pt_s->SetTitle("#varphi_{0} resolution  ;Pt (GeV/c)  ;#varphi_{0} resolution (deg)  ");
     hdPhi0Pt_m->SetTitle("#Delta#varphi_{0}  vs. Pt ; Pt (GeV/c)  ; #Delta#varphi_{0}  (deg)  ");
     hdPhi0Pt_m->SetMinimum(-0.025);
@@ -1289,136 +742,11 @@
     c3->cd(1); hdPhi0Pt->Draw("colz");
     c3->cd(2); hdPhi0Pt_m->Draw();
     c3->cd(3); hdPhi0Pt_s->Draw();
-<<<<<<< HEAD
-    if(draw_sim){
-      hdPhi0Pt_sim ->Draw("same");
-    }
-  }
-
-  hdtanLPt->FitSlicesY(0,0,-1,5);
-  TH1D* hdtanLPt_m =  (TH1D*)gDirectory->Get("hdtanLPt_1");
-  TH1D* hdtanLPt_s =  (TH1D*)gDirectory->Get("hdtanLPt_2");
-  if(hdtanLPt_s){
-    hdtanLPt_s->SetTitle(" tan#lambda resolution ;Pt (GeV/c)  ; tan#lambda resolution     ");
-    hdtanLPt_m->SetTitle(" #Deltatan#lambda  vs. Pt ;Pt (GeV/c)  ; #Deltatan#lambda  ");
-    hdtanLPt_m->SetMinimum(-0.002);
-    hdtanLPt_m->SetMaximum(0.002);
-    hdtanLPt_s->SetMinimum(0);
-    hdtanLPt_s->SetMaximum(0.01);
-
-    c3->cd(4); hdtanLPt->Draw("colz");
-    c3->cd(5); hdtanLPt_m->Draw();
-    c3->cd(6); hdtanLPt_s->Draw();
-    if(draw_sim){
-      hdtanLPt_sim ->Draw("same");
-    }
-=======
     if (compare) {
       hdPhi0Pt_sim ->Draw("same");
     }
->>>>>>> e3a24278
-  }
-  c3->Print("cdc_performance_with_cr.pdf","Title:angle_vs_Pt");
-  delete c3;
-  c3 = new TCanvas("c3","",900,800); c3->Divide(2,2);
-  pad1=(TPad*)c3->GetPrimitive("c3_1");
-  TPad *pad3=(TPad*)c3->GetPrimitive("c3_3");
-
-  hdPtPt_neg->FitSlicesY(0,0,-1,20);
-  TH1D* hdPtPt_neg_m = (TH1D*)gDirectory->Get("hdPtPt_neg_1");
-  TH1D* hdPtPt_neg_s = (TH1D*)gDirectory->Get("hdPtPt_neg_2");
-  hdPtPt_pos->FitSlicesY(0,0,-1,20);
-  TH1D* hdPtPt_pos_m = (TH1D*)gDirectory->Get("hdPtPt_pos_1");
-  TH1D* hdPtPt_pos_s = (TH1D*)gDirectory->Get("hdPtPt_pos_2");
-
-  TF1* fpos = new TF1("fpos","sqrt([0]*[0]*x*x+[1]*[1])",0,10);
-  fpos->SetParameters(0.2,0.2);
-  fpos->SetLineColor(kBlack);
-  fpos->SetLineWidth(1);
-  TF1* fneg =new TF1("fneg","sqrt([0]*[0]*x*x+[1]*[1])",0,10);
-  fneg->SetParameters(0.2,0.2);
-  fneg->SetLineColor(kBlack);
-  fneg->SetLineWidth(1);
-  gStyle->SetOptFit(0000);
-  gStyle->SetOptStat(0000);
-  if(hdPtPt_neg_m && hdPtPt_pos_m && hdPtPt_neg_s && hdPtPt_pos_s)
-    {
-      pad1->cd();pad1->SetGrid();
-      hdPtPt_pos_m->SetTitle("#DeltaPt/Pt;P_{t} (GeV/c)  ; #DeltaP_{t}/P_{t}   ");
-      hdPtPt_pos_m->SetLineColor(kRed);
-      hdPtPt_neg_m->SetLineColor(kBlue);
-      hdPtPt_pos_m->SetMinimum(-0.005);
-      hdPtPt_pos_m->SetMaximum(0.005);
-      hdPtPt_pos_m->GetXaxis()->SetNdivisions(8,9);
-      //      s_dPtPt->SetTitle(";#sigma[]sP_{t};#sigmaP_{t}");
-      hdPtPt_pos_s->SetTitle("Pt Resolution; Pt (Gev/c)   ;Pt resolution (%)   ");
-      hdPtPt_pos_s->Scale(100);
-      hdPtPt_pos_s->SetMinimum(0);
-      hdPtPt_pos_s->SetMaximum(2);
-      hdPtPt_pos_s->SetMarkerStyle(8);
-      hdPtPt_pos_s->SetMarkerSize(0.6);
-
-      hdPtPt_neg_s->Scale(100);
-      hdPtPt_neg_s->SetMinimum(0);
-      hdPtPt_neg_s->SetMaximum(2);
-      hdPtPt_neg_s->SetMarkerStyle(8);
-      hdPtPt_neg_s->SetMarkerSize(0.6);
-
-      hdPtPt_pos_m->SetMarkerColor(kRed);
-      hdPtPt_neg_m->SetMarkerColor(kBlue);
-      TLegend *lg = new TLegend(0.2,0.7,0.45,0.85);
-      lg->AddEntry(hdPtPt_pos_m,"Pos. charge");
-      lg->AddEntry(hdPtPt_neg_m,"Neg. charge");
-      hdPtPt_pos_m->Draw();
-      hdPtPt_neg_m->Draw("same");
-      lg->Draw();
-
-      //      pad2->cd(); pad2->SetGrid(0,0);
-      c3->cd(2);
-      double par_pos[2];
-      double par_neg[2];
-      hdPtPt_pos_s->SetMarkerColor(kRed);
-      hdPtPt_neg_s->SetMarkerColor(kBlue);
-      hdPtPt_pos_s->SetLineColor(kRed);
-      hdPtPt_neg_s->SetLineColor(kBlue);
-
-      hdPtPt_pos_s->Draw();
-      hdPtPt_neg_s->Draw("same");
-      hdPtPt_pos_s->Fit("fpos","MQ","",1.5,10);
-      fpos->GetParameters(par_pos);
-
-      hdPtPt_neg_s->Fit("fneg","MQ","",1.5,10);
-      fneg->GetParameters(par_neg);
-      lt.SetTextColor(kRed);
-      lt.DrawLatex(0.5, 1.8, Form("(+) #sigma_{Pt}/Pt(%%) = (%3.3f#pm%3.3f)Pt #oplus (%3.3f#pm%3.3f)",
-				 par_pos[0],fpos->GetParError(0),par_pos[1],fpos->GetParError(1)));
-
-      lt.SetTextColor(kBlue);
-      lt.DrawLatex(0.5, 1.6, Form("(-) #sigma_{Pt}/Pt(%%) = (%3.3f#pm%3.3f)Pt #oplus (%3.3f#pm%3.3f)",
-				 par_neg[0],fneg->GetParError(0),par_neg[1],fneg->GetParError(1)));
-    }
-
-<<<<<<< HEAD
-  hdPtTanl->FitSlicesY(0,0,-1,15);
-  TH1D* hdPtTanl_m = (TH1D*)gDirectory->Get("hdPtTanl_1");
-  TH1D* hdPtTanl_s = (TH1D*)gDirectory->Get("hdPtTanl_2");
-  if(hdPtTanl_m && hdPtTanl_s){
-    hdPtTanl_m->SetMinimum(-0.01);    hdPtTanl_m->SetMaximum(0.01);
-    hdPtTanl_m->SetTitle("#DeltaPt vs. tan#lambda ; tan#lambda; #DeltaPt/Pt ");
-
-    hdPtTanl_s->Scale(100);
-    hdPtTanl_s->SetMinimum(0);    hdPtTanl_s->SetMaximum(1);
-    hdPtTanl_s->SetTitle("Pt resolution vs. tan#lambda ; tan#lambda; Pt resolution (%) ");
-    pad3->cd();pad3->SetGrid(); hdPtTanl_m->Draw();
-    c3->cd(4);hdPtTanl_s->Draw();
-
-  }
-
-  c3->Print("cdc_performance_with_cr.pdf)","Title:others");
-
-  cout<<"Finish"<<endl;
-  TFile *result = new TFile("result.root","recreate");
-=======
+  }
+
   hdtanLPt->FitSlicesY(0, 0, -1, 5);
   TH1D* hdtanLPt_m = (TH1D*)gDirectory->Get("hdtanLPt_1");
   TH1D* hdtanLPt_s = (TH1D*)gDirectory->Get("hdtanLPt_2");
@@ -1554,7 +882,6 @@
 
   cout << "Finish" << endl;
   TFile* result = new TFile("result.root", "recreate");
->>>>>>> e3a24278
   result->cd();
   hD01->Write();
   hZ01->Write();
@@ -1565,19 +892,6 @@
   hdD0->Write();
   hdZ0->Write();
   hdPtPt->Write();
-<<<<<<< HEAD
-  if(hdPPt_s)
-    hdPPt_s->Write();
-  if(hdPtPt_s)
-    hdPtPt_s->Write();
-  if(hdZ0Pt_s)
-    hdZ0Pt_s->Write();
-  if(hdD0Pt_s)
-    hdD0Pt_s->Write();
-  if(hdPhi0Pt_s)
-    hdPhi0Pt_s->Write();
-  if(hdtanLPt_s)
-=======
   if (hdPPt_s)
     hdPPt_s->Write();
   if (hdPtPt_s)
@@ -1589,7 +903,6 @@
   if (hdPhi0Pt_s)
     hdPhi0Pt_s->Write();
   if (hdtanLPt_s)
->>>>>>> e3a24278
     hdtanLPt_s->Write();
   //hPtReso->Write();
   hdD0D0->Write();
@@ -1606,14 +919,9 @@
   hdPtTanl->Write();
   result->Close();
 }
-<<<<<<< HEAD
-void loadStyle(){
-  gStyle->SetTitleOffset(1.5,"y");
-=======
 void loadStyle()
 {
   gStyle->SetTitleOffset(1.5, "y");
->>>>>>> e3a24278
   gStyle->SetPadLeftMargin(0.16);
   gStyle->SetPadRightMargin(0.1);
   gStyle->SetPadTopMargin(0.14);
@@ -1628,17 +936,6 @@
   gStyle->SetTitleAlign(11);
   gStyle->SetTitleBorderSize(2);
   gStyle->SetStatH(0.1);
-<<<<<<< HEAD
-  gStyle->SetLabelSize(0.04,"xyz"); // size of axis value font
-  gStyle->SetTitleSize(0.045,"xyz"); // size of axis title font
-  gStyle->SetTitleFont(22,"xyz"); // font option
-  gStyle->SetLabelFont(22,"xyz");
-  gStyle->SetGridColor(14);
-  TGaxis::SetMaxDigits(4);
-  gROOT->ForceStyle();
-}
-void fit(TH1D* h1){
-=======
   gStyle->SetLabelSize(0.04, "xyz"); // size of axis value font
   gStyle->SetTitleSize(0.045, "xyz"); // size of axis title font
   gStyle->SetTitleFont(22, "xyz"); // font option
@@ -1649,20 +946,10 @@
 }
 void fit(TH1D* h1)
 {
->>>>>>> e3a24278
   gStyle->SetOptFit(1111);
   double p1 = h1->GetMaximum();
   double p3 = h1->GetRMS();
   Double_t par[6];
-<<<<<<< HEAD
-  TF1* f1 = new TF1("f1","gaus(0)+gaus(3)",2,2);
-  f1->SetParNames("A1","mean1","#sigma1","A2","mean2","#sigma2");
-  f1->SetLineColor(kRed);
-  f1->SetParameters(p1*0.8, 0., p3*0.6, p1*0.4, 0, p3*2.);
-  TF1* g1 =new TF1("g1","gaus",-2,2);g1->SetLineColor(kBlue);
-  TF1* g2 =new TF1("g2","gaus",-2,2);g2->SetLineColor(kGreen);
-  h1->Fit("f1","MQ","",-3*p3,3*p3);
-=======
   TF1* f1 = new TF1("f1", "gaus(0)+gaus(3)", 2, 2);
   f1->SetParNames("A1", "mean1", "#sigma1", "A2", "mean2", "#sigma2");
   f1->SetLineColor(kRed);
@@ -1670,15 +957,10 @@
   TF1* g1 = new TF1("g1", "gaus", -2, 2); g1->SetLineColor(kBlue);
   TF1* g2 = new TF1("g2", "gaus", -2, 2); g2->SetLineColor(kGreen);
   h1->Fit("f1", "MQ", "", -3 * p3, 3 * p3);
->>>>>>> e3a24278
   f1->GetParameters(par);
   g1->SetParameters(&par[0]);
   g2->SetParameters(&par[3]);
   g1->Draw("same");
   g2->Draw("same");
 
-<<<<<<< HEAD
 }
-=======
-}
->>>>>>> e3a24278
