/**************************************************************************
 * BASF2 (Belle Analysis Framework 2)                                     *
 * Copyright(C) 2012 - Belle II Collaboration                             *
 *                                                                        *
 * Author: The Belle II Collaboration                                     *
 * Contributors: Guofu Cao, Martin Heck                                   *
 *                                                                        *
 * This software is provided "as is" without any warranty.                *
 **************************************************************************/

#include <framework/gearbox/Gearbox.h>
#include <framework/gearbox/GearDir.h>
#include <framework/logging/Logger.h>
#include <framework/utilities/FileSystem.h>

#include <cdc/geometry/CDCGeometryPar.h>
#include <cdc/geometry/CDCGeoControlPar.h>
#include <cdc/simulation/CDCSimControlPar.h>
#include <cdc/utilities/OpenFile.h>

//#include <float.h>

#include <cmath>
#include <boost/format.hpp>
#include <iostream>
#include <iomanip>

#include <boost/iostreams/filtering_stream.hpp>
//#include <boost/iostreams/device/file.hpp>
//#include <boost/iostreams/filter/gzip.hpp>

#include <Math/ChebyshevPol.h>

using namespace std;
using namespace boost;
using namespace Belle2;
using namespace CDC;

CDCGeometryPar* CDCGeometryPar::m_B4CDCGeometryParDB = 0;

CDCGeometryPar& CDCGeometryPar::Instance(const CDCGeometry* geom)
{
  if (!m_B4CDCGeometryParDB) m_B4CDCGeometryParDB = new CDCGeometryPar(geom);
  return *m_B4CDCGeometryParDB;
}

CDCGeometryPar::CDCGeometryPar(const CDCGeometry* geom)
{

  CDCGeoControlPar& gcp = CDCGeoControlPar::getInstance();

  if (gcp.getT0InputType()) {
    m_t0FromDB = new DBObjPtr<CDCTimeZeros>;
    if ((*m_t0FromDB).isValid()) {
      (*m_t0FromDB).addCallback(this, &CDCGeometryPar::setT0);
    }
  }

  if (gcp.getBwInputType()) {
    m_badWireFromDB = new DBObjPtr<CDCBadWires>;
    if ((*m_badWireFromDB).isValid()) {
      (*m_badWireFromDB).addCallback(this, &CDCGeometryPar::setBadWire);
    }
  }

  if (gcp.getPropSpeedInputType()) {
    m_propSpeedFromDB = new DBObjPtr<CDCPropSpeeds>;
    if ((*m_propSpeedFromDB).isValid()) {
      (*m_propSpeedFromDB).addCallback(this, &CDCGeometryPar::setPropSpeed);
    }
  }

  if (gcp.getTwInputType()) {
    m_timeWalkFromDB = new DBObjPtr<CDCTimeWalks>;
    if ((*m_timeWalkFromDB).isValid()) {
      (*m_timeWalkFromDB).addCallback(this, &CDCGeometryPar::setTW);
    }
  }

  if (gcp.getXtInputType()) {
    m_xtRelFromDB = new DBObjPtr<CDCXtRelations>;
    if ((*m_xtRelFromDB).isValid()) {
      (*m_xtRelFromDB).addCallback(this, &CDCGeometryPar::setXtRel);
    }
  }

  if (gcp.getSigmaInputType()) {
    m_sResolFromDB = new DBObjPtr<CDCSpaceResols>;
    if ((*m_sResolFromDB).isValid()) {
      (*m_sResolFromDB).addCallback(this, &CDCGeometryPar::setSResol);
    }
  }

  if (gcp.getChMapInputType()) {
    m_chMapFromDB = new DBArray<CDCChannelMap>;
    if ((*m_chMapFromDB).isValid()) {
      (*m_chMapFromDB).addCallback(this, &CDCGeometryPar::setChMap);
    }
  }

  if (gcp.getDisplacementInputType()) {
    m_displacementFromDB = new DBArray<CDCDisplacement>;
    if ((*m_displacementFromDB).isValid()) {
      (*m_displacementFromDB).addCallback(this, &CDCGeometryPar::setDisplacement);
    }
  }

  if (gcp.getAlignmentInputType()) {
    m_alignmentFromDB = new DBObjPtr<CDCAlignment>;
    if ((*m_alignmentFromDB).isValid()) {
      (*m_alignmentFromDB).addCallback(this, &CDCGeometryPar::setWirPosAlignParams);
    }
  }

  if (gcp.getMisalignment()) {
    if (gcp.getMisalignmentInputType()) {
      m_misalignmentFromDB = new DBObjPtr<CDCMisalignment>;
      if ((*m_misalignmentFromDB).isValid()) {
        (*m_misalignmentFromDB).addCallback(this, &CDCGeometryPar::setWirPosMisalignParams);
      }
    }
  }

  clear();
  if (geom) {
    //    B2INFO("CDCGeometryPar: Read Geometry object");
    readFromDB(*geom);
  } else {
    //    std::cout <<"readcalled" << std::endl;
    //    read();
    //    B2FATAL("CDCGeometryPar: Strange that readFromDB is not called !");
    B2WARNING("CDCGeometryPar: Strange that readFromDB is not called! Please make sure that CDC is included in Geometry.");
  }
}

CDCGeometryPar::~CDCGeometryPar()
{
  //  B2INFO("CDCGeometryPar: destructor called");
  //  if (m_t0FromDB)           delete m_t0FromDB;
  //  if (m_badWireFromDB)      delete m_badWireFromDB;
  //  if (m_propSpeedFromDB)    delete m_propSpeedFromDB;
  //  if (m_timeWalkFromDB)     delete m_timeWalkFromDB;
  //  if (m_xtRelFromDB)        delete m_xtRelFromDB;
  //  if (m_sResolFromDB)       delete m_sResolFromDB;
  //  if (m_chMapFromDB)        delete [] m_chMapFromDB;
  //  if (m_displacementFromDB) delete [] m_displacementFromDB;
  //  if (m_chMapFromDB)        delete m_chMapFromDB;
  //  if (m_displacementFromDB) delete m_displacementFromDB;
  //  if (m_alignmentFromDB)    delete m_alignmentFromDB;
  //  if (m_misalignmentFromDB) delete m_misalignmentFromDB;
  //  B2INFO("CDCGeometryPar: destructor ended");
}

void CDCGeometryPar::clear()
{
  m_version = "unknown";
  m_nSLayer = 0;
  m_nFLayer = 0;
  m_senseWireDiameter = 0.0;
  m_senseWireTension  = 0.0;
  m_senseWireDensity  = 0.0;
  m_fieldWireDiameter = 0.0;

  m_tdcOffset         = 0; //not used; to be removed later
  m_clockFreq4TDC     = 0.0;
  m_tdcBinWidth       = 0.0;
  m_nominalDriftV     = 0.0;
  m_nominalPropSpeed  = 0.0;
  m_nominalSpaceResol = 0.0;

  for (unsigned i = 0; i < 4; ++i) {
    m_rWall[i] = 0;
    for (unsigned j = 0; j < 2; ++j)
      m_zWall[i][j] = 0;
  }
  for (unsigned i = 0; i < MAX_N_SLAYERS; ++i) {
    m_rSLayer[i] = 0;
    m_zSForwardLayer[i] = 0;
    m_zSBackwardLayer[i] = 0;
    m_cellSize[i] = 0;
    m_nWires[i] = 0;
    m_offSet[i] = 0;
    m_nShifts[i] = 0;
  }
  for (unsigned i = 0; i < MAX_N_FLAYERS; ++i) {
    m_rFLayer[i] = 0;
    m_zFForwardLayer[i] = 0;
    m_zFBackwardLayer[i] = 0;
  }

  for (unsigned L = 0; L < MAX_N_SLAYERS; ++L) {
    for (unsigned C = 0; C < MAX_N_SCELLS; ++C) {
      for (unsigned i = 0; i < 3; ++i) {
        m_FWirPos        [L][C][i] = 0.;
        m_BWirPos        [L][C][i] = 0.;
        m_FWirPosMisalign[L][C][i] = 0.;
        m_BWirPosMisalign[L][C][i] = 0.;
        m_FWirPosAlign   [L][C][i] = 0.;
        m_BWirPosAlign   [L][C][i] = 0.;
      }
      m_WireSagCoef        [L][C] = 0.;
      m_WireSagCoefMisalign[L][C] = 0.;
      m_WireSagCoefAlign   [L][C] = 0.;
    }
  }

}

void CDCGeometryPar::readFromDB(const CDCGeometry& geom)
{
  m_globalPhiRotation = geom.getGlobalPhiRotation();
  //  m_globalPhiRotation = geom.getGlobalOffsetC();

  // Get inner wall parameters
  m_rWall[0]    = geom.getInnerWall(2).getRmin();
  m_zWall[0][0] = geom.getInnerWall(0).getZbwd();
  m_zWall[0][1] = geom.getInnerWall(0).getZfwd();

  m_rWall[1] = geom.getInnerWall(0).getRmax();
  m_zWall[1][0] = geom.getInnerWall(0).getZbwd();
  m_zWall[1][1] = geom.getInnerWall(0).getZbwd();

  // Get outer wall parameters
  m_rWall[2] = geom.getOuterWall(0).getRmin();
  m_zWall[2][0] = geom.getOuterWall(0).getZbwd();
  m_zWall[2][1] = geom.getOuterWall(0).getZfwd();

  m_rWall[3] = geom.getOuterWall(1).getRmax();
  m_zWall[3][0] = geom.getOuterWall(0).getZbwd();
  m_zWall[3][1] = geom.getOuterWall(0).getZfwd();

  // Get sense layers parameters
  m_debug = CDCGeoControlPar::getInstance().getDebug();
  m_nSLayer = geom.getNSenseLayers();

  m_materialDefinitionMode = CDCGeoControlPar::getInstance().getMaterialDefinitionMode();
  //  std::cout << m_materialDefinitionMode << std::endl;
  if (m_materialDefinitionMode == 0) {
    B2INFO("CDCGeometryPar: Define a mixture of gases and wires in the tracking volume.");
  } else if (m_materialDefinitionMode == 2) {
    //    B2INFO("CDCGeometryPar: Define all sense and field wires explicitly in the tracking volume.");
    B2FATAL("CDCGeometryPar: Materialdefinition=2 is disabled for now.");
  } else {
    B2FATAL("CDCGeometryPar: Materialdefinition mode you specify is invalid.");
  }

  // Get mode for wire z-position
  m_senseWireZposMode = CDCGeoControlPar::getInstance().getSenseWireZposMode();
  //Set z corrections (from input data)
  B2INFO("CDCGeometryPar: Sense wire z mode:" << m_senseWireZposMode);

  //
  // The DB version should be implemented ASAP.
  //
  GearDir content = GearDir("/Detector/DetectorComponent[@name=\"CDC\"]/Content/");
  GearDir gbxParams(content);
  //  if (m_senseWireZposMode == 1) readDeltaz(gbxParams);


  //
  // Sense wires.
  //
  for (const auto& sense : geom.getSenseLayers()) {
    int layerId = sense.getId();
    m_rSLayer[layerId] = sense.getR();
    m_zSBackwardLayer[layerId] = sense.getZbwd();
    m_zSForwardLayer[layerId] = sense.getZfwd();
    m_nWires[layerId] = sense.getNWires();
    m_nShifts[layerId] = sense.getNShifts();
    m_offSet[layerId] = sense.getOffset();
    m_cellSize[layerId] = 2 * M_PI * m_rSLayer[layerId] / (double) m_nWires[layerId];
    m_dzSBackwardLayer[layerId] = sense.getDZbwd();
    m_dzSForwardLayer[layerId] = sense.getDZfwd();

    //correction to z-position
    if (m_senseWireZposMode == 0) {
    } else if (m_senseWireZposMode == 1) {
      //      m_zSBackwardLayer[layerId] += m_bwdDz[layerId];
      //      m_zSForwardLayer [layerId] += m_fwdDz[layerId];
      m_zSBackwardLayer[layerId] += m_dzSBackwardLayer[layerId];
      m_zSForwardLayer [layerId] -= m_dzSForwardLayer [layerId];
    } else {
      B2FATAL("CDCGeometryPar: invalid wire z definition mode specified");
    }

    //Set design sense-wire related params.
    const int nWires = m_nWires[layerId];
    for (int iCell = 0; iCell < nWires; ++iCell) {
      setDesignWirParam(layerId, iCell);
    }

  }

  // Get field layers parameters
  for (const auto& field : geom.getFieldLayers()) {
    int layerId = field.getId();
    m_rFLayer[layerId] = field.getR();
    m_zFBackwardLayer[layerId] = field.getZbwd();
    m_zFForwardLayer[layerId] = field.getZfwd();
  }

  // Get sense wire diameter
  m_senseWireDiameter = geom.getSenseDiameter();

  // Get sense wire tension
  m_senseWireTension = geom.getSenseTension();

  //  // Get sense wire density
  m_senseWireDensity = 19.3; // g/cm3  <- tentatively hard-coded here

  // Get field wire diameter
  m_fieldWireDiameter = geom.getFieldDiameter();

  //Set various quantities (should be moved to CDC.xml later...)
  m_clockFreq4TDC = 1.017774;  //in GHz
  double tmp = geom.getClockFrequency();

  if (tmp != m_clockFreq4TDC) {
    B2WARNING("CDCGeometryPar: The default clock freq. for TDC (" << m_clockFreq4TDC << " GHz) is replaced with " << tmp << " (GHz).");
    m_clockFreq4TDC = tmp;
  }
  B2INFO("CDCGeometryPar: Clock freq. for TDC= " << m_clockFreq4TDC << " (GHz).");
  m_tdcBinWidth = 1. / m_clockFreq4TDC;  //in ns
  B2INFO("CDCGeometryPar: TDC bin width= " << m_tdcBinWidth << " (ns).");

  m_nominalDriftV    = 4.e-3;  //in cm/ns
  m_nominalDriftVInv = 1. / m_nominalDriftV; //in ns/cm
  m_nominalPropSpeed = 27.25;  //in cm/nsec (Belle's result, provided by iwasaki san)

  m_nominalSpaceResol = geom.getNominalSpaceResolution();
  //  m_maxSpaceResol = 2.5 * m_nominalSpaceResol;
  CDCGeoControlPar& gcp = CDCGeoControlPar::getInstance();
  m_maxSpaceResol = gcp.getMaxSpaceResolution();

  //Set displacement params. (from input data)
  m_displacement = CDCGeoControlPar::getInstance().getDisplacement();
  B2INFO("CDCGeometryPar: Load displacement params. (=1); not load (=0):" << m_displacement);
  if (m_displacement) {
    if (gcp.getDisplacementInputType()) {
      B2INFO("CDCGeometryPar: Read displacement from DB");
      setDisplacement();
    } else {
      readWirePositionParams(c_Base, &geom);
    }
  }

  //Set alignment params. (from input data)
  m_alignment = CDCGeoControlPar::getInstance().getAlignment();
  B2INFO("CDCGeometryPar: Load alignment params. (=1); not load (=0):" <<
         m_alignment);
  if (m_alignment) {
    if (gcp.getAlignmentInputType()) {
      B2INFO("CDCGeometryPar: Read alignment from DB");
      setWirPosAlignParams();
    } else {
      readWirePositionParams(c_Aligned, &geom);
    }
  }

  //Set misalignment params. (from input data)
  m_misalignment = CDCGeoControlPar::getInstance().getMisalignment();
  B2INFO("CDCGeometryPar: Load misalignment params. (=1); not load (=0):" <<
         m_misalignment);
  if (m_misalignment) {
    if (gcp.getMisalignmentInputType()) {
      B2INFO("CDCGeometryPar: Read misalignment from DB");
      setWirPosMisalignParams();
    } else {
      readWirePositionParams(c_Misaligned, &geom);
    }
  }

  // Get control params. for CDC FullSim
  m_thresholdEnergyDeposit = CDCSimControlPar::getInstance().getThresholdEnergyDeposit();
  m_minTrackLength = CDCSimControlPar::getInstance().getMinTrackLength();
  m_wireSag = CDCSimControlPar::getInstance().getWireSag();
  m_modLeftRightFlag = CDCSimControlPar::getInstance().getModLeftRightFlag();
  if (m_modLeftRightFlag) {
    B2FATAL("ModifiedLeftRightFlag = true is disabled for now; need to update a G4-related code in framework...");
  }
  //N.B. The following two lines are hard-coded since only =1 are used now.
  m_xtFileFormat = 1;
  m_sigmaFileFormat = 1;

  m_XTetc = true;
  if (m_XTetc) {
    if (gcp.getXtInputType()) {
      B2INFO("CDCGeometryPar: Read xt from DB");
      setXtRel();  //Set xt param. (from DB)
    } else {
      readXT(gbxParams);  //Read xt params. (from file)
    }

    if (gcp.getSigmaInputType()) {
      B2INFO("CDCGeometryPar: Read sigma from DB");
      setSResol();  //Set sigma param. (from DB)
    } else {
      readSigma(gbxParams);  //Read sigma params. (from file)
    }

    if (gcp.getPropSpeedInputType()) {
      B2INFO("CDCGeometryPar: Read prop-speed from DB");
      setPropSpeed();  //Set prop-speed (from DB)
    } else {
      readPropSpeed(gbxParams);  //Read propagation speed
    }

    if (gcp.getT0InputType()) {
      B2INFO("CDCGeometryPar: Read t0 from DB");
      setT0();  //Set t0 (from DB)
    } else {
      readT0(gbxParams);  //Read t0 (from file)
    }

    if (gcp.getBwInputType()) {
      B2INFO("CDCGeometryPar: Read badwire from DB");
      setBadWire();  //Set bad-wire (from DB)
    } else {
      readBadWire(gbxParams);  //Read bad-wire (from file)
    }

    if (gcp.getChMapInputType()) {
      B2INFO("CDCGeometryPar: Read ch-map from DB");
      setChMap();  //Set ch-map (from DB)
    } else {
      readChMap();  //Read ch-map
    }

    if (gcp.getTwInputType()) {
      B2INFO("CDCGeometryPar: Read time-walk from DB");
      setTW();  //Set time-walk coeffs. (from DB)
    } else {
      readTW(gbxParams);  //Read time-walk coeffs. (from file)
    }
  }

  m_XTetc4Recon = 0;
  //  B2INFO("CDCGeometryPar: Load x-t etc. params. for reconstruction (=1); not load and use the same ones for digitization (=0):" <<
  B2INFO("CDCGeometryPar: Use the same x-t etc. for reconstruction as those used for digitization");
  if (m_XTetc4Recon) {
    readXT(gbxParams, 1);
    readSigma(gbxParams, 1);
    readPropSpeed(gbxParams, 1);
    readT0(gbxParams, 1);
    readTW(gbxParams, 1);
  }

  //calculate and save shifts in super-layers
  setShiftInSuperLayer();

}

/*
//TODO: move the following two functions to cdc/utilities <-done
// Open a file
void CDCGeometryPar::openFile(std::ifstream& ifs, const std::string& fileName0) const
{
  std::string fileName1 = "/cdc/data/" + fileName0;
  std::string fileName = FileSystem::findFile(fileName1);

  if (fileName == "") {
    fileName = FileSystem::findFile(fileName0);
  }

  if (fileName == "") {
    B2FATAL("CDCGeometryPar: " << fileName1 << " not exist!");
  } else {
    B2INFO("CDCGeometryPar: open " << fileName1);
    ifs.open(fileName.c_str());
    if (!ifs) B2FATAL("CDCGeometryPar: cannot open " << fileName1 << " !");
  }
}
// Open a file using boost (to be able to read a gzipped file)
void CDCGeometryPar::openFile(boost::iostreams::filtering_istream& ifs, const std::string& fileName0) const
{
  std::string fileName1 = "/cdc/data/" + fileName0;
  std::string fileName = FileSystem::findFile(fileName1);

  if (fileName == "") {
    fileName = FileSystem::findFile(fileName0);
  }

  if (fileName == "") {
    B2FATAL("CDCGeometryPar: " << fileName1 << " not exist!");
  } else {
    B2INFO("CDCGeometryPar: open " << fileName1);
    if ((fileName.rfind(".gz") != string::npos) && (fileName.length() - fileName.rfind(".gz") == 3)) {
      ifs.push(boost::iostreams::gzip_decompressor());
    }
    ifs.push(boost::iostreams::file_source(fileName));
    if (!ifs) B2FATAL("CDCGeometryPar: cannot open " << fileName1 << " !");
  }
}
*/

// Read displacement or (mis)alignment params.
//void CDCGeometryPar::readWirePositionParams(EWirePosition set,  const CDCGeometry* geom,  const GearDir gbxParams)
void CDCGeometryPar::readWirePositionParams(EWirePosition set,  const CDCGeometry* geom)
{

  std::string fileName0;
  CDCGeoControlPar& gcp = CDCGeoControlPar::getInstance();
  if (geom) {
    if (set == c_Base) {
      fileName0 = gcp.getDisplacementFile();
    } else if (set == c_Misaligned) {
      fileName0 = gcp.getMisalignmentFile();
    } else if (set == c_Aligned) {
      fileName0 = gcp.getAlignmentFile();
    }
  } else {
    if (set == c_Base) {
      fileName0 = gcp.getDisplacementFile();
    } else if (set == c_Misaligned) {
      fileName0 = gcp.getMisalignmentFile();
    } else if (set == c_Aligned) {
      fileName0 = gcp.getAlignmentFile();
    }
  }

  //  ifstream ifs;
  //  openFile(ifs, fileName0);
  boost::iostreams::filtering_istream ifs;
  openFileB(ifs, fileName0);

  int iL(0), iC(0);
  const int np = 3;
  double back[np], fwrd[np], tension;
  unsigned nRead = 0;

  while (true) {
    ifs >> iL >> iC;
    for (int i = 0; i < np; ++i) {
      ifs >> back[i];
    }
    for (int i = 0; i < np; ++i) {
      ifs >> fwrd[i];
    }
    //    if (set != c_Base)  ifs >> tension;
    ifs >> tension;

    if (ifs.eof()) break;

    ++nRead;

    for (int i = 0; i < np; ++i) {
      if (set == c_Base) {
        m_BWirPos[iL][iC][i] += back[i];
        m_FWirPos[iL][iC][i] += fwrd[i];
      } else if (set == c_Misaligned) {
        m_BWirPosMisalign[iL][iC][i] = m_BWirPos[iL][iC][i] + back[i];
        m_FWirPosMisalign[iL][iC][i] = m_FWirPos[iL][iC][i] + fwrd[i];
      } else if (set == c_Aligned) {
        m_BWirPosAlign[iL][iC][i] = m_BWirPos[iL][iC][i] + back[i];
        m_FWirPosAlign[iL][iC][i] = m_FWirPos[iL][iC][i] + fwrd[i];
      }
    }

    //    double baseTension = 0.;

    if (set == c_Base) {
      m_WireSagCoef[iL][iC] = M_PI * m_senseWireDensity * m_senseWireDiameter * m_senseWireDiameter / (8.*(m_senseWireTension + tension));
      //      std::cout <<"base iL, iC, m_senseWireTension, tension= " << iL <<" " << iC <<" "<< m_senseWireTension <<" "<< tension << std::endl;
    } else if (set == c_Misaligned) {
      double baseTension = M_PI * m_senseWireDensity * m_senseWireDiameter * m_senseWireDiameter / (8.* m_WireSagCoef[iL][iC]);
      m_WireSagCoefMisalign[iL][iC] = M_PI * m_senseWireDensity * m_senseWireDiameter * m_senseWireDiameter / (8.*
                                      (baseTension + tension));
      //      std::cout <<"misa iL, iC,basetension, tension= " << iL <<" " << iC <<" "<< baseTension <<" "<< tension << std::endl;
    } else if (set == c_Aligned) {
      double baseTension = M_PI * m_senseWireDensity * m_senseWireDiameter * m_senseWireDiameter / (8.* m_WireSagCoef[iL][iC]);
      m_WireSagCoefAlign[iL][iC] = M_PI * m_senseWireDensity * m_senseWireDiameter * m_senseWireDiameter / (8.*(baseTension + tension));
      //      std::cout <<"algn iL, iC,basetension, tension= " << iL <<" " << iC <<" "<< baseTension <<" "<< tension << std::endl;
    }
    //    std::cout << "baseTension,tension= " << baseTension <<" "<< tension << std::endl;

    if (m_debug) {
      std::cout << iL << " " << iC;
      for (int i = 0; i < np; ++i) cout << " " << back[i];
      for (int i = 0; i < np; ++i) cout << " " << fwrd[i];
      std::cout << " " << tension << std::endl;
    }

  }

  if (nRead != nSenseWires) B2FATAL("CDCGeometryPar::readWirePositionParams: #lines read-in (=" << nRead <<
                                      ") is inconsistent with total #sense wires (=" << nSenseWires << ") !");

  //  ifs.close();
  boost::iostreams::close(ifs);
}


// Set alignment wire positions
void CDCGeometryPar::setWirPosAlignParams()
{
  const int np = 3;
  double back[np], fwrd[np];

  for (unsigned iL = 0; iL < MAX_N_SLAYERS; ++iL) {
    for (unsigned iC = 0; iC < m_nWires[iL]; ++iC) {
      //      std::cout << "iLiC= " << iL <<" "<< iC << std::endl;
      WireID wire(iL, iC);
      back[0] = (*m_alignmentFromDB)->get(wire, CDCAlignment::wireBwdX);
      back[1] = (*m_alignmentFromDB)->get(wire, CDCAlignment::wireBwdY);
      back[2] = (*m_alignmentFromDB)->get(wire, CDCAlignment::wireBwdZ);

      fwrd[0] = (*m_alignmentFromDB)->get(wire, CDCAlignment::wireFwdX);
      fwrd[1] = (*m_alignmentFromDB)->get(wire, CDCAlignment::wireFwdY);
      fwrd[2] = (*m_alignmentFromDB)->get(wire, CDCAlignment::wireFwdZ);

      for (int i = 0; i < np; ++i) {
        m_BWirPosAlign[iL][iC][i] = m_BWirPos[iL][iC][i] + back[i];
        m_FWirPosAlign[iL][iC][i] = m_FWirPos[iL][iC][i] + fwrd[i];
      }

      //      double baseTension = 0.;
      double baseTension = M_PI * m_senseWireDensity * m_senseWireDiameter * m_senseWireDiameter / (8.* m_WireSagCoef[iL][iC]);
      double tension = (*m_alignmentFromDB)->get(wire, CDCAlignment::wireTension);
      //      std::cout << back[0] <<" "<< back[1] <<" "<< back[2] <<" "<< fwrd[0] <<" "<< fwrd[1] <<" "<< fwrd[2] <<" "<< tension << std::endl;
      m_WireSagCoefAlign[iL][iC] = M_PI * m_senseWireDensity *
                                   m_senseWireDiameter * m_senseWireDiameter / (8.*(baseTension + tension));
      //    std::cout << "baseTension,tension= " << baseTension <<" "<< tension << std::endl;
    } //end of  layer loop
  } //end of cell loop
}


// Set misalignment wire positions
//TODO: merge this and setWirPosAlignParam() somehow
void CDCGeometryPar::setWirPosMisalignParams()
{
  const int np = 3;
  double back[np], fwrd[np];

  for (unsigned iL = 0; iL < MAX_N_SLAYERS; ++iL) {
    for (unsigned iC = 0; iC < m_nWires[iL]; ++iC) {
      //      std::cout << "iLiC= " << iL <<" "<< iC << std::endl;
      WireID wire(iL, iC);
      back[0] = (*m_misalignmentFromDB)->get(wire, CDCMisalignment::wireBwdX);
      back[1] = (*m_misalignmentFromDB)->get(wire, CDCMisalignment::wireBwdY);
      back[2] = (*m_misalignmentFromDB)->get(wire, CDCMisalignment::wireBwdZ);

      fwrd[0] = (*m_misalignmentFromDB)->get(wire, CDCMisalignment::wireFwdX);
      fwrd[1] = (*m_misalignmentFromDB)->get(wire, CDCMisalignment::wireFwdY);
      fwrd[2] = (*m_misalignmentFromDB)->get(wire, CDCMisalignment::wireFwdZ);

      for (int i = 0; i < np; ++i) {
        m_BWirPosMisalign[iL][iC][i] = m_BWirPos[iL][iC][i] + back[i];
        m_FWirPosMisalign[iL][iC][i] = m_FWirPos[iL][iC][i] + fwrd[i];
      }

      //      double baseTension = 0.;
      double baseTension = M_PI * m_senseWireDensity * m_senseWireDiameter * m_senseWireDiameter / (8.* m_WireSagCoef[iL][iC]);
      double tension = (*m_misalignmentFromDB)->get(wire, CDCMisalignment::wireTension);
      //      std::cout << back[0] <<" "<< back[1] <<" "<< back[2] <<" "<< fwrd[0] <<" "<< fwrd[1] <<" "<< fwrd[2] <<" "<< tension << std::endl;
      m_WireSagCoefMisalign[iL][iC] = M_PI * m_senseWireDensity *
                                      m_senseWireDiameter * m_senseWireDiameter / (8.*(baseTension + tension));
      //    std::cout << "baseTension,tension= " << baseTension <<" "<< tension << std::endl;
    } //end of  layer loop
  } //end of cell loop
}


// Read x-t params.
void CDCGeometryPar::readXT(const GearDir gbxParams, const int mode)
{
  if (m_xtFileFormat == 0) {
    //    oldReadXT(gbxParams, mode);
  } else {
    newReadXT(gbxParams, mode);
  }
}


// Read x-t params. (new)
void CDCGeometryPar::newReadXT(const GearDir gbxParams, const int mode)
{
  m_linearInterpolationOfXT = true;  //must be true now

  std::string fileName0 = CDCGeoControlPar::getInstance().getXtFile();
  if (mode == 1) {
    fileName0 = gbxParams.getString("xt4ReconFileName");
  }

  boost::iostreams::filtering_istream ifs;
  openFileB(ifs, fileName0);
  //TODO: use openFile() in cdc/utilities instead of the following 18 lines <- done
  /*
  std::string fileName1 = "/cdc/data/" + fileName0;
  std::string fileName = FileSystem::findFile(fileName1);

  if (fileName == "") {
    fileName = FileSystem::findFile(fileName0);
  }

  if (fileName == "") {
    B2FATAL("CDCGeometryPar: " << fileName1 << " not exist!");
  } else {
    B2INFO("CDCGeometryPar: open " << fileName1);
    if ((fileName.rfind(".gz") != string::npos) && (fileName.length() - fileName.rfind(".gz") == 3)) {
      ifs.push(boost::iostreams::gzip_decompressor());
    }
    ifs.push(boost::iostreams::file_source(fileName));
    if (!ifs) B2FATAL("CDCGeometryPar: cannot open " << fileName1 << " !");
  }
  */

  //read alpha bin info.
  unsigned short nAlphaBins = 0;
  if (ifs >> nAlphaBins) {
    if (nAlphaBins == 0 || nAlphaBins > maxNAlphaPoints) B2FATAL("Fail to read alpha bins !");
  } else {
    B2FATAL("Fail to read alpha bins !");
  }
  m_nAlphaPoints = nAlphaBins;
  double alpha0, alpha1, alpha2;
  for (unsigned short i = 0; i < nAlphaBins; ++i) {
    ifs >> alpha0 >> alpha1 >> alpha2;
    m_alphaPoints[i] = alpha2;
  }

  //read theta bin info.
  unsigned short nThetaBins = 0;
  if (ifs >> nThetaBins) {
    if (nThetaBins == 0 || nThetaBins > maxNThetaPoints) B2FATAL("CDCGeometryPar: fail to read theta bins !");
  } else {
    B2FATAL("CDCGeometryPar: fail to read theta bins !");
  }
  m_nThetaPoints = nThetaBins;
  double theta0, theta1, theta2;

  for (unsigned short i = 0; i < nThetaBins; ++i) {
    ifs >> theta0 >> theta1 >> theta2;
    m_thetaPoints[i] = theta2;
  }

  short np = 0;
  unsigned short iCL, iLR;
  const unsigned short npx = nXTParams - 1;
  double xtc[npx];
  double theta, alpha, dummy1;
  unsigned nRead = 0;

  ifs >> m_xtParamMode >> np;
  if (m_xtParamMode < 0 || m_xtParamMode > 3) B2FATAL("CDCGeometryPar: invalid xt-parameterization mode read !");

  if (np <= 0 || np > npx) B2FATAL("CDCGeometryPar: no. of xt-params. outside limits !");

  const double epsi = 0.1;

  while (ifs >> iCL) {
    ifs >> theta >> alpha >> dummy1 >> iLR;
    for (int i = 0; i < np; ++i) {
      ifs >> xtc[i];
    }
    ++nRead;

    int itheta = -99;
    for (unsigned short i = 0; i < nThetaBins; ++i) {
      if (fabs(theta - m_thetaPoints[i]) < epsi) {
        itheta = i;
        break;
      }
    }
    if (itheta < 0) B2FATAL("CDCGeometryPar: thetas in xt.dat are inconsistent !");

    int ialpha = -99;
    for (unsigned short i = 0; i < nAlphaBins; ++i) {
      if (fabs(alpha - m_alphaPoints[i]) < epsi) {
        ialpha = i;
        break;
      }
    }
    if (ialpha < 0) B2FATAL("CDCGeometryPar: alphas in xt.dat are inconsistent !");

    for (int i = 0; i < np; ++i) {
      m_XT[iCL][iLR][ialpha][itheta][i] = xtc[i];
    }

    double boundT = xtc[6];
    if (m_xtParamMode == 1) {
      m_XT[iCL][iLR][ialpha][itheta][np] = ROOT::Math::Chebyshev5(boundT, xtc[0], xtc[1], xtc[2], xtc[3], xtc[4], xtc[5]);
    } else {
      m_XT[iCL][iLR][ialpha][itheta][np] =
        xtc[0] + boundT
        * (xtc[1] + boundT
           * (xtc[2] + boundT
              * (xtc[3] + boundT
                 * (xtc[4] + boundT
                    * (xtc[5])))));
    }
  }  //end of while loop

  //  ifs.close();
  boost::iostreams::close(ifs);

  //convert unit
  const double degrad = M_PI / 180.;
  for (unsigned i = 0; i < nAlphaBins; ++i) {
    m_alphaPoints[i] *= degrad;
  }
  for (unsigned i = 0; i < nThetaBins; ++i) {
    m_thetaPoints[i] *= degrad;
  }

}


// Read space resol. params.
void CDCGeometryPar::readSigma(const GearDir gbxParams, const int mode)
{
  if (m_sigmaFileFormat == 0) {
    //    oldReadSigma(gbxParams, mode);
  } else {
    newReadSigma(gbxParams, mode);
  }
}

void CDCGeometryPar::newReadSigma(const GearDir gbxParams, const int mode)
{
  m_linearInterpolationOfSgm = true; //must be true now

  std::string fileName0 = CDCGeoControlPar::getInstance().getSigmaFile();
  if (mode == 1) {
    fileName0 = gbxParams.getString("sigma4ReconFileName");
  }

  ifstream ifs;
  //  openFile(ifs, fileName0);
  openFileA(ifs, fileName0);

  //read alpha bin info.
  unsigned short nAlphaBins = 0;
  if (ifs >> nAlphaBins) {
    if (nAlphaBins == 0 || nAlphaBins > maxNAlphaPoints) B2FATAL("Fail to read alpha bins !");
  } else {
    B2FATAL("Fail to read alpha bins !");
  }
  m_nAlphaPoints4Sgm = nAlphaBins;
  //  std:: cout << nAlphaBins << std::endl;
  double alpha0, alpha1, alpha2;
  for (unsigned short i = 0; i < nAlphaBins; ++i) {
    ifs >> alpha0 >> alpha1 >> alpha2;
    m_alphaPoints4Sgm[i] = alpha2;
    //    std:: cout << alpha2 << std::endl;
  }

  //read theta bin info.
  unsigned short nThetaBins = 0;
  if (ifs >> nThetaBins) {
    if (nThetaBins == 0 || nThetaBins > maxNThetaPoints) B2FATAL("CDCGeometryPar: fail to read theta bins !");
  } else {
    B2FATAL("CDCGeometryPar: fail to read theta bins !");
  }
  m_nThetaPoints4Sgm = nThetaBins;
  //  std:: cout << nThetaBins << std::endl;
  double theta0, theta1, theta2;

  for (unsigned short i = 0; i < nThetaBins; ++i) {
    ifs >> theta0 >> theta1 >> theta2;
    m_thetaPoints4Sgm[i] = theta2;
    //    std:: cout << theta2 << std::endl;
  }

  unsigned short np = 0;
  unsigned short iCL, iLR;
  double sigma[nSigmaParams];
  double theta, alpha;
  unsigned nRead = 0;

  ifs >> m_sigmaParamMode >> np;
  //  std:: cout << m_sigmaParamMode <<" "<< np << std::endl;
  if (m_sigmaParamMode < 0 || m_sigmaParamMode > 4) B2FATAL("CDCGeometryPar: invalid sigma-parameterization mode read !");

  if (np > nSigmaParams) B2FATAL("CDCGeometryPar: no. of sigma-params. outside limits !");

  const double epsi = 0.1;

  while (ifs >> iCL) {
    ifs >> theta >> alpha >> iLR;
    //    std::cout << iCL <<" "<< theta <<" "<< alpha <<" "<< iLR << std::endl;
    for (int i = 0; i < np; ++i) {
      ifs >> sigma[i];
    }
    ++nRead;

    int itheta = -99;
    for (unsigned short i = 0; i < nThetaBins; ++i) {
      if (fabs(theta - m_thetaPoints4Sgm[i]) < epsi) {
        itheta = i;
        break;
      }
    }
    if (itheta < 0) B2FATAL("CDCGeometryPar: thetas in sigma.dat are inconsistent !");

    int ialpha = -99;
    for (unsigned short i = 0; i < nAlphaBins; ++i) {
      if (fabs(alpha - m_alphaPoints4Sgm[i]) < epsi) {
        ialpha = i;
        break;
      }
    }
    if (ialpha < 0) B2FATAL("CDCGeometryPar: alphas in sigma.dat are inconsistent !");

    for (int i = 0; i < np; ++i) {
      m_Sigma[iCL][iLR][ialpha][itheta][i] = sigma[i];
    }
  }  //end of while loop

  ifs.close();

  //convert unit
  const double degrad = M_PI / 180.;
  for (unsigned i = 0; i < nAlphaBins; ++i) {
    m_alphaPoints4Sgm[i] *= degrad;
  }
  for (unsigned i = 0; i < nThetaBins; ++i) {
    m_thetaPoints4Sgm[i] *= degrad;
  }

  //  std::cout << "end of newreadsigma " << std::endl;
}


// Read propagation speed param.
void CDCGeometryPar::readPropSpeed(const GearDir gbxParams, const int mode)
{
  std::string fileName0 = CDCGeoControlPar::getInstance().getPropSpeedFile();
  if (mode == 1) {
    fileName0 = gbxParams.getString("propSpeed4ReconFileName");
  }

  ifstream ifs;
  //  openFile(ifs, fileName0);
  openFileA(ifs, fileName0);

  int iL;
  double speed;
  unsigned nRead = 0;

  while (true) {
    ifs >> iL >> speed;
    if (ifs.eof()) break;

    ++nRead;

    m_propSpeedInv[iL] = 1. / speed;

    if (m_debug) cout << iL << " " << speed << endl;
  }

  if (nRead != MAX_N_SLAYERS) B2FATAL("CDCGeometryPar::readPropSpeed: #lines read-in (=" << nRead <<
                                        ") is inconsistent with total #layers (=" << MAX_N_SLAYERS << ") !");

  ifs.close();
}

/*
// Read deltaz params.
void CDCGeometryPar::readDeltaz(const GearDir gbxParams)
{
  std::string fileName0 = gbxParams.getString("deltazFileName");
  fileName0 = "/cdc/data/" + fileName0;
  std::string fileName = FileSystem::findFile(fileName0);

  ifstream ifs;

  if (fileName == "") {
    B2FATAL("CDCGeometryPar: " << fileName0 << " not exist!");
  } else {
    B2INFO("CDCGeometryPar: " << fileName0 << " exists.");
    ifs.open(fileName.c_str());
    if (!ifs) B2FATAL("CDCGeometryPar: cannot open " << fileName0 << " !");
  }

  int iL;
  unsigned nRead = 0;

  while (ifs >> iL) {
    ifs >> m_bwdDz[iL] >> m_fwdDz[iL];
    ++nRead;
    if (m_debug) cout << iL << " " << m_bwdDz[iL] << " " << m_fwdDz[iL] << endl;
  }

  if (nRead != MAX_N_SLAYERS) B2FATAL("CDCGeometryPar::readDeltaz: #lines read-in (=" << nRead <<
                                        ") is inconsistent with total #layers (=" << MAX_N_SLAYERS << ") !");

  ifs.close();
}
*/


// Read t0 params.
void CDCGeometryPar::readT0(const GearDir gbxParams, int mode)
{
  std::string fileName0 = CDCGeoControlPar::getInstance().getT0File();
  if (mode == 1) {
    fileName0 = gbxParams.getString("t04ReconFileName");
  }

  ifstream ifs;
  //  openFile(ifs, fileName0);
  openFileA(ifs, fileName0);

  int iL(0), iC(0);
  float t0(0);
  unsigned nRead = 0;

  while (true) {
    ifs >> iL >> iC >> t0;

    if (ifs.eof()) break;

    ++nRead;

    m_t0[iL][iC] = t0;

    if (m_debug) {
      std::cout << iL << " " << iC << " " << t0 << std::endl;
    }
  }

  if (nRead != nSenseWires) B2FATAL("CDCGeometryPar::readT0: #lines read-in (=" << nRead <<
                                      ") is inconsistent with total #sense wires (=" << nSenseWires << ") !");

  ifs.close();
}


// Read bad-wires.
void CDCGeometryPar::readBadWire(const GearDir gbxParams, int mode)
{
  std::string fileName0 = CDCGeoControlPar::getInstance().getBwFile();
  if (mode == 1) {
    fileName0 = gbxParams.getString("bw4ReconFileName");
  }

  ifstream ifs;
  //  openFile(ifs, fileName0);
  openFileA(ifs, fileName0);

  int iCL(0), iW(0);
  unsigned nRead = 0;

  while (true) {
    ifs >> iCL >> iW;

    if (ifs.eof()) break;

    ++nRead;

    m_badWire.push_back(WireID(iCL, iW));

    if (m_debug) {
      std::cout << iCL << " " << iW << std::endl;
    }
  }

  if (nRead > nSenseWires) B2FATAL("CDCGeometryPar::readBadWire: #lines read-in (=" << nRead <<
                                     ") is larger than the total #sense wires (=" << nSenseWires << ") !");

  ifs.close();
}


// Read time-walk parameters
void CDCGeometryPar::readTW(const GearDir gbxParams, const int mode)
{
  std::string fileName0 = CDCGeoControlPar::getInstance().getTwFile();
  if (mode == 1) {
    fileName0 = gbxParams.getString("tw4ReconFileName");
  }

  ifstream ifs;
  //  openFile(ifs, fileName0);
  openFileA(ifs, fileName0);

  unsigned iBoard = 0;
  float coef = 0.;
  unsigned nRead = 0;

  while (true) {
    // Read board id and coefficient
    ifs >> iBoard >> coef;
    if (ifs.eof()) break;
    m_timeWalkCoef[iBoard] = coef;
    ++nRead;
  }

  if (nRead != nBoards) B2FATAL("CDCGeometryPar::readTW: #lines read-in (=" << nRead << ") is inconsistent with #boards (=" << nBoards
                                  << ") !");

  ifs.close();
}


// Read ch-map
//void CDCGeometryPar::readChMap(const GearDir gbxParams)
void CDCGeometryPar::readChMap()
{
  std::string fileName0 = CDCGeoControlPar::getInstance().getChMapFile();

  ifstream ifs;
  //  openFile(ifs, fileName0);
  openFileA(ifs, fileName0);

  unsigned short iSL, iL, iW, iB, iC;
  unsigned nRead = 0;

  while (true) {
    // Read a relation
    ifs >> iSL >> iL >> iW >> iB >> iC;
    if (ifs.eof()) break;

    if (iSL >= nSuperLayers) continue;
    ++nRead;
    WireID wID(iSL, iL, iW);
    m_wireToBoard.insert(pair<WireID, unsigned short>(wID, iB));
  }

  if (nRead != nSenseWires) B2FATAL("CDCGeometryPar::readChMap: #lines read-in (=" << nRead <<
                                      ") is inconsistent with #sense-wires (="
                                      << nSenseWires << ") !");

  ifs.close();
}


// Set t0 (from DB)
void CDCGeometryPar::setT0()
{
  for (auto const& ent : (*m_t0FromDB)->getT0s()) {
    const WireID wid = WireID(ent.first);
    const unsigned short iCL = wid.getICLayer();
    const unsigned short iW  = wid.getIWire();
    m_t0[iCL][iW]            = ent.second;
  }
}


// Set bad-wire (from DB)
void CDCGeometryPar::setBadWire()
{
  m_badWire = (*m_badWireFromDB)->getWires();
}


// Set prop.-speed (from DB)
void CDCGeometryPar::setPropSpeed()
{
  for (unsigned short iCL = 0; iCL < (*m_propSpeedFromDB)->getEntries(); ++iCL) {
    m_propSpeedInv[iCL] = 1. / (*m_propSpeedFromDB)->getSpeed(iCL);
  }
}


// Set time-walk coefficient (from DB)
void CDCGeometryPar::setTW()
{
  for (unsigned short iBd = 0; iBd < (*m_timeWalkFromDB)->getEntries(); ++iBd) {
    m_timeWalkCoef[iBd] = (*m_timeWalkFromDB)->getTimeWalkParam(iBd);
  }
}


// Set xt params. (from DB)
void CDCGeometryPar::setXtRel()
{
  m_linearInterpolationOfXT = true;  //must be true now

  //  std::cout <<"setXtRelation called" << std::endl;
  m_nAlphaPoints = (*m_xtRelFromDB)->getNoOfAlphaBins();
  for (unsigned short i = 0; i < m_nAlphaPoints; ++i) {
    m_alphaPoints[i] = (*m_xtRelFromDB)->getAlphaPoint(i);
    //    std::cout << m_alphaPoints[i]*180./M_PI << std::endl;
  }

  m_nThetaPoints = (*m_xtRelFromDB)->getNoOfThetaBins();
  for (unsigned short i = 0; i < m_nThetaPoints; ++i) {
    m_thetaPoints[i] = (*m_xtRelFromDB)->getThetaPoint(i);
    //    std::cout << m_thetaPoints[i]*180./M_PI << std::endl;
  }

  m_xtParamMode = (*m_xtRelFromDB)->getXtParamMode();

  for (unsigned short iCL = 0; iCL < MAX_N_SLAYERS; ++iCL) {
    for (unsigned short iLR = 0; iLR < 2; ++iLR) {
      for (unsigned short iA = 0; iA < m_nAlphaPoints; ++iA) {
        for (unsigned short iT = 0; iT < m_nThetaPoints; ++iT) {
          const std::vector<float> params = (*m_xtRelFromDB)->getXtParams(iCL, iLR, iA, iT);
          unsigned short np = params.size();
          //    std::cout <<"np4xt= " << np << std::endl;
          for (unsigned short i = 0; i < np; ++i) {
            m_XT[iCL][iLR][iA][iT][i] = params[i];
          }

          double boundT = m_XT[iCL][iLR][iA][iT][6];
          if (m_xtParamMode == 1) {
            m_XT[iCL][iLR][iA][iT][np] = ROOT::Math::Chebyshev5(boundT, m_XT[iCL][iLR][iA][iT][0], m_XT[iCL][iLR][iA][iT][1],
                                                                m_XT[iCL][iLR][iA][iT][2], m_XT[iCL][iLR][iA][iT][3], m_XT[iCL][iLR][iA][iT][4], m_XT[iCL][iLR][iA][iT][5]);
          } else {
            m_XT[iCL][iLR][iA][iT][np] =
              m_XT[iCL][iLR][iA][iT][0] + boundT
              * (m_XT[iCL][iLR][iA][iT][1] + boundT
                 * (m_XT[iCL][iLR][iA][iT][2] + boundT
                    * (m_XT[iCL][iLR][iA][iT][3] + boundT
                       * (m_XT[iCL][iLR][iA][iT][4] + boundT
                          * (m_XT[iCL][iLR][iA][iT][5])))));
          }
        }
      }
    }
  }

}


// Set sigma params. (from DB)
void CDCGeometryPar::setSResol()
{
  m_linearInterpolationOfSgm = true; //must be true now

  //  std::cout <<"setSResol called" << std::endl;
  m_nAlphaPoints4Sgm = (*m_sResolFromDB)->getNoOfAlphaBins();
  for (unsigned short i = 0; i < m_nAlphaPoints4Sgm; ++i) {
    m_alphaPoints4Sgm[i] = (*m_sResolFromDB)->getAlphaPoint(i);
    //    std::cout << m_alphaPoints4Sgm[i]*180./M_PI << std::endl;
  }

  m_nThetaPoints4Sgm = (*m_sResolFromDB)->getNoOfThetaBins();
  for (unsigned short i = 0; i < m_nThetaPoints4Sgm; ++i) {
    m_thetaPoints4Sgm[i] = (*m_sResolFromDB)->getThetaPoint(i);
    //    std::cout << m_thetaPoints4Sgm[i]*180./M_PI << std::endl;
  }

  //  std::cout << "m_nAlphaPoints4Sgm= " << m_nAlphaPoints4Sgm << std::endl;
  //  std::cout << "m_nThetaPoints4Sgm= " << m_nThetaPoints4Sgm << std::endl;

  m_sigmaParamMode = (*m_sResolFromDB)->getSigmaParamMode();

  for (unsigned short iCL = 0; iCL < MAX_N_SLAYERS; ++iCL) {
    for (unsigned short iLR = 0; iLR < 2; ++iLR) {
      for (unsigned short iA = 0; iA < m_nAlphaPoints4Sgm; ++iA) {
        for (unsigned short iT = 0; iT < m_nThetaPoints4Sgm; ++iT) {
          const std::vector<float> params = (*m_sResolFromDB)->getSigmaParams(iCL, iLR, iA, iT);
          unsigned short np = params.size();
          //    std::cout <<"np4sigma= " << np << std::endl;
          for (unsigned short i = 0; i < np; ++i) {
            m_Sigma[iCL][iLR][iA][iT][i] = params[i];
          }
        }
      }
    }
  }

}


// Set ch-map (from DB)
void CDCGeometryPar::setChMap()
{
  for (const auto& cm : (*m_chMapFromDB)) {
    const unsigned short isl = cm.getISuperLayer();
    if (isl >= nSuperLayers) continue;
    const int il  = cm.getILayer();
    const int iw  = cm.getIWire();
    const int iBd = cm.getBoardID();
    const WireID wID(isl, il, iw);
    m_wireToBoard.insert(pair<WireID, unsigned short>(wID, iBd));
  }
}


void CDCGeometryPar::Print() const
{}

const TVector3 CDCGeometryPar::wireForwardPosition(int layerID, int cellID, EWirePosition set) const
{
  //  std::cout <<"cdcgeopar::fwdpos set= " << set << std::endl;
  TVector3 wPos(m_FWirPosAlign[layerID][cellID][0],
                m_FWirPosAlign[layerID][cellID][1],
                m_FWirPosAlign[layerID][cellID][2]);

  if (set == c_Misaligned) {
    wPos.SetX(m_FWirPosMisalign[layerID][cellID][0]);
    wPos.SetY(m_FWirPosMisalign[layerID][cellID][1]);
    wPos.SetZ(m_FWirPosMisalign[layerID][cellID][2]);
  } else if (set == c_Base) {
    wPos.SetX(m_FWirPos        [layerID][cellID][0]);
    wPos.SetY(m_FWirPos        [layerID][cellID][1]);
    wPos.SetZ(m_FWirPos        [layerID][cellID][2]);
  }
  return wPos;
}

const TVector3 CDCGeometryPar::wireForwardPosition(int layerID, int cellID, double z, EWirePosition set) const
{
  double yb_sag = 0.;
  double yf_sag = 0.;
  getWireSagEffect(set, layerID, cellID, z, yb_sag, yf_sag);

  TVector3 wPos(m_FWirPosAlign[layerID][cellID][0], yf_sag,
                m_FWirPosAlign[layerID][cellID][2]);
  if (set == c_Misaligned) {
    wPos.SetX(m_FWirPosMisalign[layerID][cellID][0]);
    wPos.SetZ(m_FWirPosMisalign[layerID][cellID][2]);
  } else if (set == c_Base) {
    wPos.SetX(m_FWirPos        [layerID][cellID][0]);
    wPos.SetZ(m_FWirPos        [layerID][cellID][2]);
  }
  return wPos;
}

const TVector3 CDCGeometryPar::wireBackwardPosition(int layerID, int cellID, EWirePosition set) const
{
  TVector3 wPos(m_BWirPosAlign[layerID][cellID][0],
                m_BWirPosAlign[layerID][cellID][1],
                m_BWirPosAlign[layerID][cellID][2]);

  if (set == c_Misaligned) {
    wPos.SetX(m_BWirPosMisalign[layerID][cellID][0]);
    wPos.SetY(m_BWirPosMisalign[layerID][cellID][1]);
    wPos.SetZ(m_BWirPosMisalign[layerID][cellID][2]);
  } else if (set == c_Base) {
    wPos.SetX(m_BWirPos        [layerID][cellID][0]);
    wPos.SetY(m_BWirPos        [layerID][cellID][1]);
    wPos.SetZ(m_BWirPos        [layerID][cellID][2]);
  }
  return wPos;
}

const TVector3 CDCGeometryPar::wireBackwardPosition(int layerID, int cellID, double z, EWirePosition set) const
{
  double yb_sag = 0.;
  double yf_sag = 0.;
  getWireSagEffect(set, layerID, cellID, z, yb_sag, yf_sag);

  TVector3 wPos(m_BWirPosAlign[layerID][cellID][0], yb_sag,
                m_BWirPosAlign[layerID][cellID][2]);
  if (set == c_Misaligned) {
    wPos.SetX(m_BWirPosMisalign[layerID][cellID][0]);
    wPos.SetZ(m_BWirPosMisalign[layerID][cellID][2]);
  } else if (set == c_Base) {
    wPos.SetX(m_BWirPos        [layerID][cellID][0]);
    wPos.SetZ(m_BWirPos        [layerID][cellID][2]);
  }
  return wPos;
}

double CDCGeometryPar::getWireSagCoef(EWirePosition set, int layerID, int cellID) const
{
  double coef =    m_WireSagCoef[layerID][cellID];
  if (set == c_Misaligned) {
    coef = m_WireSagCoefMisalign[layerID][cellID];
  } else if (set == c_Aligned) {
    coef = m_WireSagCoefAlign   [layerID][cellID];
  }
  return coef;
}

const double* CDCGeometryPar::innerRadiusWireLayer() const
{
  static double IRWL[MAX_N_SLAYERS] = {0};

  IRWL[0] = outerRadiusInnerWall();
  for (unsigned i = 1; i < nWireLayers(); i++)
    //IRWL[i] = (m_rSLayer[i - 1] + m_rSLayer[i]) / 2.;
    IRWL[i] = m_rFLayer[i - 1];

  return IRWL;
}

const double* CDCGeometryPar::outerRadiusWireLayer() const
{
  static double ORWL[MAX_N_SLAYERS] = {0};

  ORWL[nWireLayers() - 1] = innerRadiusOuterWall();
  for (unsigned i = 0; i < nWireLayers() - 1; i++)
    //ORWL[i] = (m_rSLayer[i] + m_rSLayer[i + 1]) / 2.;
    ORWL[i] = m_rFLayer[i];

  return ORWL;
}

unsigned CDCGeometryPar::cellId(unsigned layerId, const TVector3& position) const
{
  const unsigned nWires = m_nWires[layerId];

  double offset = m_offSet[layerId];
  //...Offset modification to be aligned to axial at z=0...
  const double phiSize = 2 * M_PI / double(nWires);
  /*{
    const double phiF = phiSize * offset
                        + phiSize * 0.5 * double(m_nShifts[layerId]);
    const double phiB = phiSize * offset;
    const TVector3 f(m_rSLayer[layerId] * cos(phiF), m_rSLayer[layerId] * sin(phiF), m_zSForwardLayer[layerId]);
    const TVector3 b(m_rSLayer[layerId] * cos(phiB), m_rSLayer[layerId] * sin(phiB), m_zSBackwardLayer[layerId]);

    const TVector3 v = f - b;
    const TVector3 u = v.Unit();
    const double beta = (0 - b.z()) / u.z();
    const TVector3 p = b + beta * u;
    double phi0 = - atan2(p.y(), p.x());
    offset += phi0 / (2 * M_PI / double(nWires));
  }*/

  unsigned j = 0;
  for (unsigned i = 0; i < 1; ++i) {
    const double phiF = phiSize * (double(i) + offset)
                        + phiSize * 0.5 * double(m_nShifts[layerId]) + m_globalPhiRotation;
    const double phiB = phiSize * (double(i) + offset)   + m_globalPhiRotation;
    const TVector3 f(m_rSLayer[layerId] * cos(phiF), m_rSLayer[layerId] * sin(phiF), m_zSForwardLayer[layerId]);
    const TVector3 b(m_rSLayer[layerId] * cos(phiB), m_rSLayer[layerId] * sin(phiB), m_zSBackwardLayer[layerId]);
    const TVector3 v = f - b;
    const TVector3 u = v.Unit();
    const double beta = (position.z() - b.z()) / u.z();
    const TVector3 p = b + beta * u;
    double dPhi = std::atan2(position.y(), position.x())
                  - std::atan2(p.y(), p.x())
                  + phiSize / 2.;
    while (dPhi < 0) dPhi += (2. * M_PI);
    j = int(dPhi / phiSize);
    while (j >= nWires) j -= nWires;
  }

  return j;
}

void CDCGeometryPar::generateXML(const string& of)
{
  //...Open xml file...
  std::ofstream ofs(of.c_str(), std::ios::out);
  if (! ofs) {
    B2ERROR("CDCGeometryPar::read !!! can not open file : "
            << of);
  }
  ofs << "<?xml version=\"1.0\" encoding=\"UTF-8\"?>"
      << endl
      << "<Subdetector type=\"CDC\">"
      << endl
      << "  <Name>CDC BelleII </Name>"
      << endl
      << "  <Description>CDC geometry parameters</Description>"
      << endl
      << "  <Version>0</Version>"
      << endl
      << "  <GeoCreator>CDCBelleII</GeoCreator>"
      << endl
      << "  <Content>"
      << endl
      << "    <Rotation desc=\"Rotation of the whole cdc detector (should be the same as beampipe)\" unit=\"mrad\">0.0</Rotation>"
      << endl
      << "    <OffsetZ desc=\"The offset of the whole cdc in z with respect to the IP (should be the same as beampipe)\" unit=\"mm\">0.0</OffsetZ>"
      << endl
      << "    <Material>CDCGas</Material>"
      << endl
      << endl;

  ofs << "    <SLayers>" << endl;

  for (int i = 0; i < m_nSLayer; i++) {
    ofs << "      <SLayer id=\"" << i << "\">" << endl;
    ofs << "        <Radius desc=\"Radius of wires in this layer\" unit=\"mm\">" << senseWireR(i) << "</Radius>" << endl;
    ofs << "        <BackwardZ desc=\"z position of this wire layer at backward endplate\" unit=\"mm\">" << senseWireBZ(
          i) << "</BackwardZ>" << endl;
    ofs << "        <ForwardZ desc=\"z position of this wire layer at forward endplate\" unit=\"mm\">" << senseWireFZ(
          i) << "</ForwardZ>" << endl;
//    ofs << "        <BackwardPhi desc=\"azimuth angle of the first wire in this layer at backward endplate\" unit=\"rad\">" << wireBackwardPosition(i).phi() << "</BackwardPhi>" << endl;
//    ofs << "        <ForwardPhi desc=\"azimuth angle of the first wire in this layer at forward endplate\" unit=\"rad\">" << wireForwardPosition(i).phi() << "</ForwardPhi>" << endl;
    ofs << "        <NHoles desc=\"the number of holes in this layer, 2*(cell number)\">" << nWiresInLayer(
          i) * 2 << "</NHoles>" << endl;
    ofs << "        <NShift desc=\"the shifted hole number of each wire in this layer\">" << nShifts(i) << "</NShift>" << endl;
    ofs << "        <Offset desc=\"wire offset in phi direction at endplate\">" << m_offSet[i] << "</Offset>" << endl;
    ofs << "      </SLayer>" << endl;
  }

  ofs << "    </SLayers>" << endl;
  ofs << "    <FLayers>" << endl;

  for (int i = 0; i < m_nFLayer; i++) {
    ofs << "      <FLayer id=\"" << i << "\">" << endl;
    ofs << "        <Radius desc=\"Radius of field wires in this layer\" unit=\"mm\">" << fieldWireR(i) << "</Radius>" << endl;
    ofs << "        <BackwardZ desc=\"z position of this field wire layer at backward endplate\" unit=\"mm\">" << fieldWireBZ(
          i) << "</BackwardZ>" << endl;
    ofs << "        <ForwardZ desc=\"z position of this field wire layer at forward endplate\" unit=\"mm\">" << fieldWireFZ(
          i) << "</ForwardZ>" << endl;
    ofs << "      </FLayer>" << endl;
  }

  ofs << "    </FLayers>" << endl;

  ofs << "    <InnerWall name=\"InnerWall\">" << endl;
  ofs << "      <InnerR desc=\"Inner radius\" unit=\"mm\">" << innerRadiusInnerWall() << "</InnerR>" << endl;
  ofs << "      <OuterR desc=\"Outer radius\" unit=\"mm\">" << outerRadiusInnerWall() << "</OuterR>" << endl;
  ofs << "      <BackwardZ desc=\"z position at backward endplate\" unit=\"mm\">" << m_zWall[0][0] << "</BackwardZ>" << endl;
  ofs << "      <ForwardZ desc=\"z position at forward endplate\" unit=\"mm\">" << m_zWall[0][1] << "</ForwardZ>" << endl;
  ofs << "    </InnerWall>" << endl;

  ofs << "    <OuterWall name=\"OuterWall\">" << endl;
  ofs << "      <InnerR desc=\"Inner radius\" unit=\"mm\">" << innerRadiusOuterWall() << "</InnerR>" << endl;
  ofs << "      <OuterR desc=\"Outer radius\" unit=\"mm\">" << outerRadiusOuterWall() << "</OuterR>" << endl;
  ofs << "      <BackwardZ desc=\"z position at backward endplate\" unit=\"mm\">" << m_zWall[2][0] << "</BackwardZ>" << endl;
  ofs << "      <ForwardZ desc=\"z position at forward endplate\" unit=\"mm\">" << m_zWall[2][1] << "</ForwardZ>" << endl;
  ofs << "    </OuterWall>" << endl;

  ofs << "  </Content>"                                         << endl
      << "</Subdetector>"                                       << endl;
}

void CDCGeometryPar::getWireSagEffect(const EWirePosition set, const unsigned layerID, const unsigned cellID, const double Z,
                                      double& Yb_sag, double& Yf_sag) const
{
  //Input
  //       set    : c_Base, c_Misaligned or c_Aligned
  //       layerID: layer id (0 - 55);
  //       cellID: cell  id in the layer;
  //            Z: Z-coord. (cm) at which sense wire sag is computed.
  //
  //Output Yb_sag: Y-corrd. (cm) of intersection of a tangent and the backward endplate.
  //               Here the tangent is computed from the 1'st derivative of
  //               a paraboric wire (due to gravity) defined at Z.
  //       Yf_sag: ibid. but for forward.
  //
  //N.B.- Maybe replaced with a bit more accurate formula.
  //    - The electrostatic force effect is not included.

  double Xb = 0.;
  double Xf = 0.;
  double Yb = 0.;
  double Yf = 0.;
  double Zb = 0.;
  double Zf = 0.;
  double Coef = 0.;

  if (set == c_Aligned) {
    Coef = m_WireSagCoefAlign[layerID][cellID];
    Yb = m_BWirPosAlign[layerID][cellID][1];
    Yf = m_FWirPosAlign[layerID][cellID][1];
    if (Coef == 0.) {
      Yb_sag = Yb;
      Yf_sag = Yf;
      return;
    }
    Xb = m_BWirPosAlign[layerID][cellID][0];
    Xf = m_FWirPosAlign[layerID][cellID][0];
    Zb = m_BWirPosAlign[layerID][cellID][2];
    Zf = m_FWirPosAlign[layerID][cellID][2];

  } else if (set == c_Misaligned) {
    Coef = m_WireSagCoefMisalign[layerID][cellID];
    Yb = m_BWirPosMisalign[layerID][cellID][1];
    Yf = m_FWirPosMisalign[layerID][cellID][1];
    if (Coef == 0.) {
      Yb_sag = Yb;
      Yf_sag = Yf;
      return;
    }
    Xb = m_BWirPosMisalign[layerID][cellID][0];
    Xf = m_FWirPosMisalign[layerID][cellID][0];
    Zb = m_BWirPosMisalign[layerID][cellID][2];
    Zf = m_FWirPosMisalign[layerID][cellID][2];

  } else if (set == c_Base) {
    Coef = m_WireSagCoef[layerID][cellID];
    Yb = m_BWirPos[layerID][cellID][1];
    Yf = m_FWirPos[layerID][cellID][1];
    if (Coef == 0.) {
      Yb_sag = Yb;
      Yf_sag = Yf;
      return;
    }
    Xb = m_BWirPos[layerID][cellID][0];
    Xf = m_FWirPos[layerID][cellID][0];
    Zb = m_BWirPos[layerID][cellID][2];
    Zf = m_FWirPos[layerID][cellID][2];

  } else {
    B2FATAL("CDCGeometryPar::getWireSagEffect: called with an invalid set: " << " " << set);
  }

  const double dx = Xf - Xb;
  const double dy = Yf - Yb;
  const double dz = Zf - Zb;

  const double Zfp = sqrt(dz * dz + dx * dx); // Wire length in z-x plane since Zbp==0
  const double Zp  = (Z - Zb) * Zfp / dz;

  const double Y_sag = (Coef * (Zp - Zfp) + dy / Zfp) * Zp + Yb;
  const double dydz = (Coef * (2.*Zp - Zfp) * Zfp + dy) / dz;

  Yb_sag = Y_sag + dydz * (Zb - Z);
  Yf_sag = Y_sag + dydz * (Zf - Z);

}

void CDCGeometryPar::setDesignWirParam(const unsigned layerID, const unsigned cellID)
{
  const unsigned L = layerID;
  const unsigned C =  cellID;

  const double offset = m_offSet[L];
  //...Offset modification to be aligned to axial at z=0...
  const double phiSize = 2 * M_PI / double(m_nWires[L]);

  const double phiF = phiSize * (double(C) + offset)
                      + phiSize * 0.5 * double(m_nShifts[L]) + m_globalPhiRotation;

  m_FWirPos[L][C][0] = m_rSLayer[L] * cos(phiF);
  m_FWirPos[L][C][1] = m_rSLayer[L] * sin(phiF);
  m_FWirPos[L][C][2] = m_zSForwardLayer[L];

  const double phiB = phiSize * (double(C) + offset) + m_globalPhiRotation;

  m_BWirPos[L][C][0] = m_rSLayer[L] * cos(phiB);
  m_BWirPos[L][C][1] = m_rSLayer[L] * sin(phiB);
  m_BWirPos[L][C][2] = m_zSBackwardLayer[L];

  for (int i = 0; i < 3; ++i) {
    m_FWirPosMisalign[L][C][i] = m_FWirPos[L][C][i];
    m_BWirPosMisalign[L][C][i] = m_BWirPos[L][C][i];
    m_FWirPosAlign   [L][C][i] = m_FWirPos[L][C][i];
    m_BWirPosAlign   [L][C][i] = m_BWirPos[L][C][i];
  }

  m_WireSagCoef[L][C] = M_PI * m_senseWireDensity * m_senseWireDiameter * m_senseWireDiameter / (8. * m_senseWireTension);
  //  m_WireSagCoef        [L][C] = 0.;
  m_WireSagCoefMisalign[L][C] = m_WireSagCoef[L][C];
  m_WireSagCoefAlign    [L][C] = m_WireSagCoef [L][C];

}

void CDCGeometryPar::outputDesignWirParam(const unsigned layerID, const unsigned cellID) const
{

  const unsigned L = layerID;
  const unsigned C =  cellID;

  static bool first = true;
  static ofstream ofs;
  if (first) {
    first = false;
    ofs.open("alignment.dat");
  }

  ofs << L << "  " << C;

  ofs << setiosflags(ios::showpoint | ios::uppercase);

  for (int i = 0; i < 3; ++i) ofs << "  " <<  setw(15) << setprecision(8) << m_BWirPos[L][C][i];

  for (int i = 0; i < 3; ++i) ofs << "  " <<  setw(15) << setprecision(8) << m_FWirPos[L][C][i];
  ofs << setiosflags(ios::fixed);
  ofs << "  " <<  setw(4) << setprecision(1) << m_senseWireTension;

  ofs << endl;
}

double CDCGeometryPar::getDriftV(const double time, const unsigned short iCLayer, const unsigned short lr, const double alpha,
                                 const double theta) const
{
  double dDdt = 0.;

  //calculate min. drift time
  double minTime = getMinDriftTime(iCLayer, lr, alpha, theta);
  double delta = time - minTime;

  //convert incoming- to outgoing-lr
  unsigned short lro = getOutgoingLR(lr, alpha);

  if (!m_linearInterpolationOfXT) {
    B2FATAL("linearInterpolationOfXT = false is not allowed now !");
  } else {
    double wal(0.);
    unsigned short ial[2] = {0};
    unsigned short ilr[2] = {lro, lro};
    getClosestAlphaPoints(alpha, wal, ial, ilr);
    double wth(0.);
    unsigned short ith[2] = {0};
    getClosestThetaPoints(alpha, theta, wth, ith);

    unsigned short jal(0), jlr(0), jth(0);
    double w = 0.;

    //use xt reversed at (x=0,t=tmin) for delta<0 ("negative drifttime")
    double timep = delta < 0. ? minTime - delta : time;

    //compute linear interpolation (=weithed average over 4 points) in (alpha-theta) space
    for (unsigned k = 0; k < 4; ++k) {
      if (k == 0) {
        jal = ial[0];
        jlr = ilr[0];
        jth = ith[0];
        w = (1. - wal) * (1. - wth);
      } else if (k == 1) {
        jal = ial[0];
        jlr = ilr[0];
        jth = ith[1];
        w = (1. - wal) * wth;
      } else if (k == 2) {
        jal = ial[1];
        jlr = ilr[1];
        jth = ith[0];
        w = wal * (1. - wth);
      } else if (k == 3) {
        jal = ial[1];
        jlr = ilr[1];
        jth = ith[1];
        w = wal * wth;
      }

      double boundary = m_XT[iCLayer][jlr][jal][jth][6];

      if (timep < boundary) {
        if (m_xtParamMode == 1) {
          const double& c1 = m_XT[iCLayer][jlr][jal][jth][1];
          const double& c2 = m_XT[iCLayer][jlr][jal][jth][2];
          const double& c3 = m_XT[iCLayer][jlr][jal][jth][3];
          const double& c4 = m_XT[iCLayer][jlr][jal][jth][4];
          const double& c5 = m_XT[iCLayer][jlr][jal][jth][5];
          dDdt += w * ROOT::Math::Chebyshev4(timep, c1 + 3.*c3 + 5.*c5, 4.*c2 + 8.*c4, 6.*c3 + 10.*c5, 8.*c4, 10.*c5);
        } else {
          dDdt += w * (m_XT[iCLayer][jlr][jal][jth][1] + timep
                       * (2.*m_XT[iCLayer][jlr][jal][jth][2] + timep
                          * (3.*m_XT[iCLayer][jlr][jal][jth][3] + timep
                             * (4.*m_XT[iCLayer][jlr][jal][jth][4] + timep
                                * (5.*m_XT[iCLayer][jlr][jal][jth][5])))));
        }
      } else {
        dDdt += w * m_XT[iCLayer][jlr][jal][jth][7];
      }
    } //end of weighted mean loop
  }

  dDdt = fabs(dDdt);
  //n.b. following line not needed since dDdt > 0 even for delta < 0
  //  if (delta < 0.) dDdt *= -1.;
  return dDdt;

}

double CDCGeometryPar::getDriftLength(const double time, const unsigned short iCLayer, const unsigned short lr, const double alpha,
                                      const double theta,
                                      const bool calculateMinTime,
                                      const double inputMinTime) const
{
  double dist = 0.;

  //calculate min. drift time
  double minTime = calculateMinTime ? getMinDriftTime(iCLayer, lr, alpha, theta) : inputMinTime;
  double delta = time - minTime;

  //convert incoming- to outgoing-lr
  unsigned short lro = getOutgoingLR(lr, alpha);

  //  std::cout << m_linearInterpolationOfXT << std::endl;
  //  exit(-1);
  if (!m_linearInterpolationOfXT) {
    B2FATAL("linearInterpolationOfXT = false is not allowed now !");
  } else {
    double wal(0.);
    unsigned short ial[2] = {0};
    unsigned short ilr[2] = {lro, lro};
    getClosestAlphaPoints(alpha, wal, ial, ilr);
    double wth(0.);
    unsigned short ith[2] = {0};
    getClosestThetaPoints(alpha, theta, wth, ith);

    unsigned short jal(0), jlr(0), jth(0);
    double w = 0.;

    //use xt reversed at (x=0,t=tmin) for delta<0 ("negative drifttime")
    double timep = delta < 0. ? minTime - delta : time;

    //    std::cout << "iCLayer,alpha,theta,lro= " << iCLayer <<" "<< (180./M_PI)*alpha <<" "<< (180./M_PI)*theta <<" "<< lro << std::endl;

    //compute linear interpolation (=weithed average over 4 points) in (alpha-theta) space
    for (unsigned k = 0; k < 4; ++k) {
      if (k == 0) {
        jal = ial[0];
        jlr = ilr[0];
        jth = ith[0];
        w = (1. - wal) * (1. - wth);
      } else if (k == 1) {
        jal = ial[0];
        jlr = ilr[0];
        jth = ith[1];
        w = (1. - wal) * wth;
      } else if (k == 2) {
        jal = ial[1];
        jlr = ilr[1];
        jth = ith[0];
        w = wal * (1. - wth);
      } else if (k == 3) {
        jal = ial[1];
        jlr = ilr[1];
        jth = ith[1];
        w = wal * wth;
      }

      //      std::cout << "k,w= " << k <<" "<< w << std::endl;
      //      std::cout << "ial[0],[1],jal,wal= " << ial[0] <<" "<< ial[1] <<" "<< jal <<" "<< wal << std::endl;
      //      std::cout << "ith[0],[1],jth,wth= " << ith[0] <<" "<< ith[1] <<" "<< jth <<" "<< wth << std::endl;

      /*
      std::cout <<"iCLayer= " << iCLayer << std::endl;
      std::cout <<"lr= " << lr << std::endl;
      std::cout <<"jal,jth= " << jal <<" "<< jth << std::endl;
      std::cout <<"wal,wth= " << wal <<" "<< wth << std::endl;
      for (int i=0; i<9; ++i) {
      std::cout <<"a= "<< i <<" "<< m_XT[iCLayer][lro][jal][jth][i] << std::endl;
      }
      */
      double boundary = m_XT[iCLayer][jlr][jal][jth][6];

      if (timep < boundary) {
        if (m_xtParamMode == 1) {
          dist += w * ROOT::Math::Chebyshev5(timep, m_XT[iCLayer][jlr][jal][jth][0], m_XT[iCLayer][jlr][jal][jth][1],
                                             m_XT[iCLayer][jlr][jal][jth][2], m_XT[iCLayer][jlr][jal][jth][3], m_XT[iCLayer][jlr][jal][jth][4], m_XT[iCLayer][jlr][jal][jth][5]);
        } else {
          dist += w * (m_XT[iCLayer][jlr][jal][jth][0] + timep
                       * (m_XT[iCLayer][jlr][jal][jth][1] + timep
                          * (m_XT[iCLayer][jlr][jal][jth][2] + timep
                             * (m_XT[iCLayer][jlr][jal][jth][3] + timep
                                * (m_XT[iCLayer][jlr][jal][jth][4] + timep
                                   * (m_XT[iCLayer][jlr][jal][jth][5]))))));
        }
      } else {
        dist += w * (m_XT[iCLayer][jlr][jal][jth][7] * (timep - boundary) + m_XT[iCLayer][jlr][jal][jth][8]);
      }
      //      std::cout <<"k,w,dist= " << k <<" "<< w <<" "<< dist << std::endl;
    } //end of weighted mean loop
  }

  dist = fabs(dist);
  if (delta < 0.) dist *= -1.;
  return dist;

}

double CDCGeometryPar::getMinDriftTime(const unsigned short iCLayer, const unsigned short lr, const double alpha,
                                       const double theta) const
{
  double minTime = 999.;

  //convert incoming- to outgoing-lr
  unsigned short lro = getOutgoingLR(lr, alpha);

  if (!m_linearInterpolationOfXT) {
    B2FATAL("linearInterpolationOfXT = false is not allowed now !");
  } else {
    double wal(0.);
    unsigned short ial[2] = {0};
    unsigned short ilr[2] = {lro, lro};
    getClosestAlphaPoints(alpha, wal, ial, ilr);
    double wth(0.);
    unsigned short ith[2] = {0};
    getClosestThetaPoints(alpha, theta, wth, ith);

    unsigned short jal(0), jlr(0), jth(0);
    double w = 0.;

    double c[6] = {0.}, a[6] = {0.};
    for (unsigned k = 0; k < 4; ++k) {
      if (k == 0) {
        jal = ial[0];
        jlr = ilr[0];
        jth = ith[0];
        w = (1. - wal) * (1. - wth);
      } else if (k == 1) {
        jal = ial[0];
        jlr = ilr[0];
        jth = ith[1];
        w = (1. - wal) * wth;
      } else if (k == 2) {
        jal = ial[1];
        jlr = ilr[1];
        jth = ith[0];
        w = wal * (1. - wth);
      } else if (k == 3) {
        jal = ial[1];
        jlr = ilr[1];
        jth = ith[1];
        w = wal * wth;
      }

      for (int i = 0; i < 5; ++i) {
        c[i] += w * m_XT[iCLayer][jlr][jal][jth][i];
      }
    }

    if (m_xtParamMode == 1) { //convert c to coeff for normal-poly if Chebyshev
      a[0] = c[0] -    c[2] +    c[4];
      a[1] = c[1] - 3.*c[3] + 5.*c[5];
      a[2] =        2.*c[2] - 8.*c[4];
      a[3] =        4.*c[3] - 20.*c[5];
      a[4] =        8.*c[4];
      a[5] =       16.*c[5];
    } else { //normal-poly
      for (int i = 0; i < 5; ++i) a[i] = c[i];
    }

    double det = a[1] * a[1] - 4.*a[2] * a[0];
    if (a[2] != 0. && det >= 0.) {
      //2nd-order approx. assuming minTime near zero
      minTime = (-a[1] + sqrt(det)) / (2.*a[2]);
      //plus higher-order corr.
      const double& t = minTime;
      const double num = (a[3] + t * (a[4] + t * a[5])) * t * t * t;
      const double den = a[1] + t * (2.*a[2] + t * (3.*a[3] + t * (4.*a[4] + t * 5.*a[5])));
      if (den != 0.) minTime -= num / den;
    } else {
      //1st-order approx. assuming minTime near zero
      if (a[1] == 0.) B2FATAL("CDCGeometryPar::getMinDriftTime: a[1]=0 !");
      //      B2WARNING("CDCGeometryPar::getMinDriftTime: 1st-order approx.");
      minTime = -a[0] / a[1];
      //plus higher-order corr.
      const double& t = minTime;
      const double num = (a[2] + t * (a[3] + t * (a[4] + t * a[5]))) * t * t;
      const double den = a[1] + t * (2.*a[2] + t * (3.*a[3] + t * (4.*a[4] + t * 5.*a[5])));
      if (den != 0.) minTime -= num / den;
    }
  }

  if (minTime == 999.) {
    B2WARNING("CDCGeometryPar::getMinDriftTime: minDriftTime not determined; assume zero.");
    minTime = 0.;
  } else if (minTime > 20.) {
<<<<<<< HEAD
    B2WARNING("CDCGeometryPar::getMinDriftTime: minDriftTime > 20ns. Ok ?\n" << "iCLayer,lr,alpha,theta= " << iCLayer << " " << lr <<
=======
    B2WARNING("CDCGeometryPar::getMinDriftTime: minDriftTime > 20ns. Ok ?\n" << "layer(#0-55),lr,alpha(rad),theta= " << iCLayer << " "
              << lr <<
>>>>>>> 7db32277
              " " << alpha << " " << theta);
  }

  return minTime;
}

double CDCGeometryPar::getDriftTime(const double dist, const unsigned short iCLayer, const unsigned short lr, const double alpha,
                                    const double theta) const
{
  //to be replaced with a smarter algorithm...

  const double eps = 2.5e-1;
  const double maxTrials = 100;

  //  int ialpha = getAlphaBin(alpha);
  //  int itheta = getThetaBin(theta);

  //convert incoming- to outgoing-lr
  //  unsigned short lrp = getOutgoingLR(lr, alpha);

  double maxTime = 2000.; //in ns (n.b. further reduction, 2->1us could be ok)
  //  if (m_XT[iCLayer][lrp][ialpha][itheta][7] == 0.) {
  //    maxTime = m_XT[iCLayer][lrp][ialpha][itheta][6];
  //  }

  double minTime = getMinDriftTime(iCLayer, lr, alpha, theta);
  double t0 = minTime;
  //  std::cout << "minTime,x= " << t0 <<" "<< getDriftLength(t0, iCLayer, lr, alpha, theta) << std::endl;
  const bool calMinTime = false;
  //  double d0 = getDriftLength(t0, iCLayer, lr, alpha, theta, calMinTime, minTime) - dist;
  double d0 = - dist;

  unsigned i = 0;
  double t1 = maxTime;
  double time = dist * m_nominalDriftVInv;
  while (((t1 - t0) > eps) && (i < maxTrials)) {
    time = 0.5 * (t0 + t1);
    double d1 = getDriftLength(time, iCLayer, lr, alpha, theta, calMinTime, minTime) - dist;
    //    std::cout <<"i,dist,t0,t1,d0,d1= " << i <<" "<< dist <<" "<< t0 <<" "<< t1 <<" "<< d0 <<" "<< d1 << std::endl;
    if (d0 * d1 > 0.) {
      t0 = time;
    } else {
      t1 = time;
    }
    ++i;
  }

  if (i >= maxTrials - 1 || time > maxTime) {
    B2WARNING("CDCGeometryPar::getDriftTime " << dist << " " << iCLayer << " " << alpha << " " << lr << " " << t0 << " " << t1 << " " <<
              time << " " << d0);
  }

  //  std::cout <<"dist0,dist1= " <<  dist <<" "<< getDriftLength(time, iCLayer, lr, alpha, theta) <<" "<< getDriftLength(time, iCLayer, lr, alpha, theta) - dist << std::endl;
  //  std::cout <<"dist0,dist1= " <<  dist <<" "<< getDriftLength(time, iCLayer, lr, 0., theta) <<" "<< getDriftLength(time, iCLayer, lr, 0., theta) - dist << std::endl;
  return time;

}

double CDCGeometryPar::getSigma(const double DriftL0, const unsigned short iCLayer, const unsigned short lr, const double alpha,
                                const double theta) const
{

  double sigma = 0.;
  //DriftL0 < 0 for the hit w/driftTime < 0; use |DriftL0| to avoid sigma=nan
  const double driftL = fabs(DriftL0);

  //convert incoming- to outgoing-lr
  unsigned short lro = getOutgoingLR(lr, alpha);

  if (!m_linearInterpolationOfSgm) {
    B2FATAL("linearInterpolationOfSgm = false is not allowed now !");
  }
  if (m_linearInterpolationOfSgm) {
    double wal(0.);
    unsigned short ial[2] = {0};
    unsigned short ilr[2] = {lro, lro};
    getClosestAlphaPoints4Sgm(alpha, wal, ial, ilr);
    double wth(0.);
    unsigned short ith[2] = {0};
    getClosestThetaPoints4Sgm(alpha, theta, wth, ith);

    //compute linear interpolation (=weithed average over 4 points) in (alpha-theta) space
    unsigned short jal(0), jlr(0), jth(0);
    double w = 0.;
    for (unsigned k = 0; k < 4; ++k) {
      if (k == 0) {
        jal = ial[0];
        jlr = ilr[0];
        jth = ith[0];
        w = (1. - wal) * (1. - wth);
      } else if (k == 1) {
        jal = ial[0];
        jlr = ilr[0];
        jth = ith[1];
        w = (1. - wal) * wth;
      } else if (k == 2) {
        jal = ial[1];
        jlr = ilr[1];
        jth = ith[0];
        w = wal * (1. - wth);
      } else if (k == 3) {
        jal = ial[1];
        jlr = ilr[1];
        jth = ith[1];
        w = wal * wth;
      }
      //      std::cout << "k,w= " << k <<" "<< w << std::endl;
      //      std::cout << "ial[0],[1],jal,wal= " << ial[0] <<" "<< ial[1] <<" "<< jal <<" "<< wal << std::endl;
      //      std::cout << "ith[0],[1],jth,wth= " << ith[0] <<" "<< ith[1] <<" "<< jth <<" "<< wth << std::endl;
      /*
      std::cout <<"iCLayer= " << iCLayer << std::endl;
      std::cout <<"lr= " << lr << std::endl;
      std::cout <<"jal,jth= " << jal <<" "<< jth << std::endl;
      std::cout <<"wal,wth= " << wal <<" "<< wth << std::endl;
      for (int i=0; i<9; ++i) {
      std::cout <<"a= "<< i <<" "<< m_XT[iCLayer][lro][jal][jth][i] << std::endl;
      }
      */
      const double& P0 = m_Sigma[iCLayer][jlr][jal][jth][0];
      const double& P1 = m_Sigma[iCLayer][jlr][jal][jth][1];
      const double& P2 = m_Sigma[iCLayer][jlr][jal][jth][2];
      const double& P3 = m_Sigma[iCLayer][jlr][jal][jth][3];
      const double& P4 = m_Sigma[iCLayer][jlr][jal][jth][4];
      const double& P5 = m_Sigma[iCLayer][jlr][jal][jth][5];
      const double& P6 = m_Sigma[iCLayer][jlr][jal][jth][6];

#if defined(CDC_DEBUG)
      cout << "driftL= " << driftL << endl;
      cout << "iCLayer= " << iCLayer << " " << jlr << " " << jal << " " << jth << endl;
      cout << "P0= " << P0 << endl;
      cout << "P1= " << P1 << endl;
      cout << "P2= " << P2 << endl;
      cout << "P3= " << P3 << endl;
      cout << "P4= " << P4 << endl;
      cout << "P5= " << P5 << endl;
      cout << "P6= " << P6 << endl;
#endif
      const double P7 = m_sigmaParamMode == 0 ? DBL_MAX : m_Sigma[iCLayer][jlr][jal][jth][7];

      if (driftL < P7) {
        sigma += w * sqrt(P0 / (driftL * driftL + P1) + P2 * driftL + P3 +
                          P4 * exp(P5 * (driftL - P6) * (driftL - P6)));
      } else {
        double forthTermAtP7 = P4 * exp(P5 * (P7 - P6) * (P7 - P6));
        const double& P8 = m_Sigma[iCLayer][jlr][jal][jth][8];
        if (m_sigmaParamMode == 1) {
          double sigmaAtP7 = sqrt(P0 / (P7 * P7 + P1) + P2 * P7 + P3 + forthTermAtP7);
          sigma += w * (P8 * (driftL - P7) + sigmaAtP7);
        } else if (m_sigmaParamMode == 2) {
          double onePls4AtP7 = sqrt(P0 / (P7 * P7 + P1) + forthTermAtP7);
          const double onePls4 = P8 * (driftL - P7) + onePls4AtP7;
          sigma += w * sqrt(P2 * driftL + P3 + onePls4 * onePls4);
        } else if (m_sigmaParamMode == 3) {
          forthTermAtP7 = sqrt(forthTermAtP7);
          const double forthTerm = P8 * (driftL - P7) + forthTermAtP7;
          sigma += w * sqrt(P0 / (driftL * driftL + P1) + P2 * driftL + P3 +
                            forthTerm * forthTerm);
        } //end of mode
      } // end of driftL
    } //end of for loop
  }

  sigma = std::min(sigma, m_maxSpaceResol);
  return sigma;
}

unsigned short CDCGeometryPar::getOldLeftRight(const TVector3& posOnWire, const TVector3& posOnTrack,
                                               const TVector3& momentum) const
{
  unsigned short lr = 0;
  double wCrossT = (posOnWire.Cross(posOnTrack)).z();

  if (wCrossT < 0.) {
    lr = 0;
  } else if (wCrossT > 0.) {
    lr = 1;
  } else {
    if ((posOnTrack - posOnWire).Perp() != 0.) {
      double wCrossP = (posOnWire.Cross(momentum)).z();
      if (wCrossP > 0.) {
        if (posOnTrack.Perp() > posOnWire.Perp()) {
          lr = 0;
        } else {
          lr = 1;
        }
      } else if (wCrossP < 0.) {
        if (posOnTrack.Perp() < posOnWire.Perp()) {
          lr = 0;
        } else {
          lr = 1;
        }
      } else {
        lr = 0;
      }
    } else {
      lr = 0;
    }
  }
  return lr;
}

unsigned short CDCGeometryPar::getNewLeftRightRaw(const TVector3& posOnWire, const TVector3& posOnTrack,
                                                  const TVector3& momentum) const
{
  const double distanceCrossP = ((posOnWire - posOnTrack).Cross(momentum)).z();
  unsigned short int lr = (distanceCrossP > 0.) ? 1 : 0;
  return lr;
}

//N.B. The following alpha and theta calculations are directly implemented in CDCRecoHit.cc tentatively to avoid a circular dependence betw cdc_dataobjects and cdclib. So be careful when changing the calculations !
double CDCGeometryPar::getAlpha(const TVector3& posOnWire, const TVector3& momentum) const
{
  const double wx = posOnWire.x();
  const double wy = posOnWire.y();
  const double px = momentum.x();
  const double py = momentum.y();

  const double cross = wx * py - wy * px;
  const double dot   = wx * px + wy * py;

  return atan2(cross, dot);
}

double CDCGeometryPar::getTheta(const TVector3& momentum) const
{
  return atan2(momentum.Perp(), momentum.z());
}


unsigned short CDCGeometryPar::getOutgoingLR(const unsigned short lr, const double alpha) const
{
  unsigned short lro = (fabs(alpha) <= 0.5 * M_PI) ? lr : abs(lr - 1);
  return lro;
}


double CDCGeometryPar::getOutgoingAlpha(const double alpha) const
{
  //convert incoming- to outgoing-alpha
  double alphao = alpha;
  if (alpha >  0.5 * M_PI) {
    alphao -= M_PI;
  } else if (alpha < -0.5 * M_PI) {
    alphao += M_PI;
  }

  return alphao;
}

double CDCGeometryPar::getOutgoingTheta(const double alpha, const double theta) const
{
  //convert incoming- to outgoing-theta
  double thetao = fabs(alpha) >  0.5 * M_PI  ?  M_PI - theta  :  theta;
  //  std::cout << alpha <<" "<< thetao << std::endl;
  return thetao;
}

void CDCGeometryPar::getClosestAlphaPoints(const double alpha, double& weight, unsigned short points[2],
                                           unsigned short lrs[2]) const
{
  double alphao = getOutgoingAlpha(alpha);
  weight = 1.;

  if (alphao < m_alphaPoints[0]) {
    points[0] = m_nAlphaPoints - 1;
    points[1] = 0;
    if (m_nAlphaPoints > 1) {
      lrs[0] = abs(lrs[0] - 1); //flip lr
      weight = (alphao - (m_alphaPoints[points[0]] - M_PI)) / (m_alphaPoints[points[1]] - (m_alphaPoints[points[0]] - M_PI));
    }
  } else if (m_alphaPoints[m_nAlphaPoints - 1] <= alphao) {
    points[0] = m_nAlphaPoints - 1;
    points[1] = 0;
    if (m_nAlphaPoints > 1) {
      lrs[1] = abs(lrs[1] - 1); //flip lr
      weight = (alphao - m_alphaPoints[points[0]]) / (m_alphaPoints[points[1]] + M_PI - m_alphaPoints[points[0]]);
    }
  } else {
    for (unsigned short i = 0; i <= m_nAlphaPoints - 2; ++i) {
      if (m_alphaPoints[i] <= alphao && alphao < m_alphaPoints[i + 1]) {
        points[0] = i;
        points[1] = i + 1;
        weight = (alphao - m_alphaPoints[points[0]]) / (m_alphaPoints[points[1]] - m_alphaPoints[points[0]]);
        break;
      }
    }
  }
  //  weight = (alphao - m_alphaPoints[points[0]]) / (m_alphaPoints[points[1]] - m_alphaPoints[points[0]]);
}


void CDCGeometryPar::getClosestAlphaPoints4Sgm(const double alpha, double& weight, unsigned short points[2],
                                               unsigned short lrs[2]) const
{
  double alphao = getOutgoingAlpha(alpha);
  weight = 1.;

  if (alphao < m_alphaPoints4Sgm[0]) {
    points[0] = m_nAlphaPoints4Sgm - 1;
    points[1] = 0;
    if (m_nAlphaPoints4Sgm > 1) {
      lrs[0] = abs(lrs[0] - 1); //flip lr
      weight = (alphao - (m_alphaPoints4Sgm[points[0]] - M_PI)) / (m_alphaPoints4Sgm[points[1]] - (m_alphaPoints4Sgm[points[0]] - M_PI));
    }
  } else if (m_alphaPoints4Sgm[m_nAlphaPoints4Sgm - 1] <= alphao) {
    points[0] = m_nAlphaPoints4Sgm - 1;
    points[1] = 0;
    if (m_nAlphaPoints4Sgm > 1) {
      lrs[1] = abs(lrs[1] - 1); //flip lr
      weight = (alphao - m_alphaPoints4Sgm[points[0]]) / (m_alphaPoints4Sgm[points[1]] + M_PI - m_alphaPoints4Sgm[points[0]]);
    }
  } else {
    for (unsigned short i = 0; i <= m_nAlphaPoints4Sgm - 2; ++i) {
      if (m_alphaPoints4Sgm[i] <= alphao && alphao < m_alphaPoints4Sgm[i + 1]) {
        points[0] = i;
        points[1] = i + 1;
        weight = (alphao - m_alphaPoints4Sgm[points[0]]) / (m_alphaPoints4Sgm[points[1]] - m_alphaPoints4Sgm[points[0]]);
        break;
      }
    }
  }
}


void CDCGeometryPar::getClosestThetaPoints(const double alpha, const double theta, double& weight, unsigned short points[2]) const
{
  const double thetao = getOutgoingTheta(alpha, theta);

  if (thetao < m_thetaPoints[0]) {
    //    points[0] = 0;
    //    points[1] = 1;
    points[0] = 0;
    points[1] = 0;
    weight = 1.;
  } else if (m_thetaPoints[m_nThetaPoints - 1] <= thetao) {
    //    points[0] = m_nThetaPoints - 2;
    //    points[1] = m_nThetaPoints - 1;
    points[0] = m_nThetaPoints - 1;
    points[1] = m_nThetaPoints - 1;
    weight = 1.;
  } else {
    for (unsigned short i = 0; i <= m_nThetaPoints - 2; ++i) {
      if (m_thetaPoints[i] <= thetao && thetao < m_thetaPoints[i + 1]) {
        points[0] = i;
        points[1] = i + 1;
        weight = (thetao - m_thetaPoints[points[0]]) / (m_thetaPoints[points[1]] - m_thetaPoints[points[0]]);
        break;
      }
    }
  }
  //  weight = (thetao - m_thetaPoints[points[0]]) / (m_thetaPoints[points[1]] - m_thetaPoints[points[0]]);
}


void CDCGeometryPar::getClosestThetaPoints4Sgm(const double alpha, const double theta, double& weight,
                                               unsigned short points[2]) const
{
  const double thetao = getOutgoingTheta(alpha, theta);

  if (thetao < m_thetaPoints4Sgm[0]) {
    points[0] = 0;
    points[1] = 0;
    weight = 1.;
  } else if (m_thetaPoints4Sgm[m_nThetaPoints4Sgm - 1] <= thetao) {
    points[0] = m_nThetaPoints4Sgm - 1;
    points[1] = m_nThetaPoints4Sgm - 1;
    weight = 1.;
  } else {
    for (unsigned short i = 0; i <= m_nThetaPoints4Sgm - 2; ++i) {
      if (m_thetaPoints4Sgm[i] <= thetao && thetao < m_thetaPoints4Sgm[i + 1]) {
        points[0] = i;
        points[1] = i + 1;
        weight = (thetao - m_thetaPoints4Sgm[points[0]]) / (m_thetaPoints4Sgm[points[1]] - m_thetaPoints4Sgm[points[0]]);
        break;
      }
    }
  }
}


void CDCGeometryPar::setDisplacement()
{
  //    std::cout <<"setDisplacement called" << std::endl;
  for (const auto& disp : (*m_displacementFromDB)) {
    //    const int iLayer0 = disp.getICLayer();
    //    const int iWire0 = disp.getIWire();
    const int iLayer = WireID(disp.getEWire()).getICLayer();
    const int iWire = WireID(disp.getEWire()).getIWire();
    //    if (iLayer0 != iLayer) B2FATAL("Layer0 != Layer");
    //    if (iWire0  != iWire) B2FATAL("Wire0 != Wire");
    m_FWirPos[iLayer][iWire][0] += disp.getXFwd();
    m_FWirPos[iLayer][iWire][1] += disp.getYFwd();
    m_FWirPos[iLayer][iWire][2] += disp.getZFwd();
    m_BWirPos[iLayer][iWire][0] += disp.getXBwd();
    m_BWirPos[iLayer][iWire][1] += disp.getYBwd();
    m_BWirPos[iLayer][iWire][2] += disp.getZBwd();
    m_WireSagCoef[iLayer][iWire] = M_PI * m_senseWireDensity * m_senseWireDiameter * m_senseWireDiameter / (8.*
                                   (m_senseWireTension + disp.getTension()));
    //    std::cout <<"setdisp iL, iC, nominaltension, tension= " << iLayer <<" " << iWire <<" "<< m_senseWireTension <<" "<< disp.getTension() << std::endl;
  }
}


void CDCGeometryPar::setShiftInSuperLayer()
{
  const unsigned short nLayers[nSuperLayers] = {8, 6, 6, 6, 6, 6, 6, 6, 6}; //tentaive

  for (unsigned short SLayer = 0; SLayer < nSuperLayers; ++SLayer) {
    unsigned short firstCLayer = 0;
    for (unsigned short i = 0; i < SLayer; ++i) {
      firstCLayer += nLayers[i];
    }
    //    std::cout <<"SLayer,firstCLayer= " << SLayer <<" "<< firstCLayer << std::endl;

    TVector3 firstBPos = wireBackwardPosition(firstCLayer, 0);
    for (unsigned short Layer = 0; Layer < nLayers[SLayer]; ++Layer) {
      unsigned short CLayer = firstCLayer + Layer;

      if (CLayer == firstCLayer) {
        m_shiftInSuperLayer[SLayer][Layer] = 0;

      } else if (CLayer == firstCLayer + 1) {
        TVector3 BPos = wireBackwardPosition(CLayer, 0);
        m_shiftInSuperLayer[SLayer][Layer] = (BPos.Cross(firstBPos)).Z() > 0. ? -1 : 1;
        //  std::cout <<"CLayer,Layer,shift= " << CLayer <<" "<< Layer <<" "<< m_shiftInSuperLayer[SLayer][Layer] <<" "<< (BPos.Cross(firstBPos)).Z() << std::endl;

      } else {
        if (Layer % 2 == 0) {
          m_shiftInSuperLayer[SLayer][Layer] = 0;
        } else {
          m_shiftInSuperLayer[SLayer][Layer] = m_shiftInSuperLayer[SLayer][1];
        }
      }
      //      std::cout <<"CLayer,Layer,shift= " << CLayer <<" "<< Layer <<" "<< m_shiftInSuperLayer[SLayer][Layer] << std::endl;
    }
  }
}

signed short CDCGeometryPar::getShiftInSuperLayer(unsigned short iSuperLayer, unsigned short iLayer) const
{
  return m_shiftInSuperLayer[iSuperLayer][iLayer];
}



//=================================================================
//Not compile the following functions since they are no longer used
#if 0
void CDCGeometryPar::read()
{
  // Get the version of cdc geometry parameters
  GearDir content = GearDir("/Detector/DetectorComponent[@name=\"CDC\"]/Content/");
  //------------------------------
  // Get CDC geometry parameters
  //------------------------------
  m_globalPhiRotation = content.getAngle("GlobalPhiRotation");
  //  std:: cout << content.getAngle("GlobalPhiRotation") << std::endl;


  int nBound = content.getNumberNodes("MomVol/ZBound");
  // Loop over to get the parameters of each boundary
  for (int iBound = 0; iBound < nBound; iBound++) {
    m_momZ[iBound] = content.getLength((format("MomVol/ZBound[%1%]/Z") % (iBound + 1)).str()) / Unit::mm;
    m_momRmin[iBound] = content.getLength((format("MomVol/ZBound[%1%]/Rmin") % (iBound + 1)).str()) / Unit::mm;
  }

  // Get inner wall parameters
  GearDir innerWallParams(content, "InnerWalls/");
  m_rWall[0]    = innerWallParams.getLength("InnerWall[3]/InnerR");
  m_zWall[0][0] = innerWallParams.getLength("InnerWall[1]/BackwardZ");
  m_zWall[0][1] = innerWallParams.getLength("InnerWall[1]/ForwardZ");

  m_rWall[1] = innerWallParams.getLength("InnerWall[1]/OuterR");
  m_zWall[1][0] = innerWallParams.getLength("InnerWall[1]/BackwardZ");
  m_zWall[1][1] = innerWallParams.getLength("InnerWall[1]/ForwardZ");

  // Get outer wall parameters
  GearDir outerWallParams(content, "OuterWalls/");
  m_rWall[2] = outerWallParams.getLength("OuterWall[1]/InnerR");
  m_zWall[2][0] = outerWallParams.getLength("OuterWall[1]/BackwardZ");
  m_zWall[2][1] = outerWallParams.getLength("OuterWall[1]/ForwardZ");

  m_rWall[3] = outerWallParams.getLength("OuterWall[2]/OuterR");
  m_zWall[3][0] = outerWallParams.getLength("OuterWall[1]/BackwardZ");
  m_zWall[3][1] = outerWallParams.getLength("OuterWall[1]/ForwardZ");

  // Get sense layers parameters
  GearDir gbxParams(content);
  m_debug = gbxParams.getBool("Debug");
  int nSLayer = gbxParams.getNumberNodes("SLayers/SLayer");
  m_nSLayer = nSLayer;

  // Get control switch for gas and wire material definition
  m_materialDefinitionMode = gbxParams.getInt("MaterialDefinitionMode");
  if (m_materialDefinitionMode == 0) {
    B2INFO("CDCGeometryPar: Define a mixture of gases and wires in the tracking volume.");
  } else if (m_materialDefinitionMode == 2) {
    //    B2INFO("CDCGeometryPar: Define all sense and field wires explicitly in the tracking volume.");
    B2FATAL("CDCGeometryPar: Materialdefinition=2 is disabled for now.");
  } else {
    B2FATAL("CDCGeometryPar: Materialdefinition mode you specify is invalid.");
  }

  // Get control params. for CDC FullSim
  GearDir gd(content);
  gd.append("/SensitiveDetector");
  m_thresholdEnergyDeposit = gd.getWithUnit("EnergyDepositionThreshold");
  m_minTrackLength = gd.getWithUnit("MinTrackLength");
  m_wireSag = gd.getBool("WireSag");
  m_modLeftRightFlag = gd.getBool("ModifiedLeftRightFlag");
  if (m_modLeftRightFlag) {
    B2FATAL("ModifiedLeftRightFlag = true is disabled for now; need to update a G4-related code in framework...");
  }

  // Get control switch for xt file format
  m_xtFileFormat = gbxParams.getInt("XtFileFormat");
  if (m_xtFileFormat == 0) {
    //    B2INFO("CDCGeometryPar: xt-file in old format specified");
    B2FATAL("CDCGeometryPar: xt-file format=0 is disabled now.");
  } else if (m_xtFileFormat == 1) {
    B2INFO("CDCGeometryPar: xt-file in new format specified");
  } else {
    B2FATAL("CDCGeometryPar: xt-file format you specify is invalid.");
  }

  // Get control switch for xt file format
  m_sigmaFileFormat = gbxParams.getInt("SigmaFileFormat");
  if (m_sigmaFileFormat == 0) {
    //    B2INFO("CDCGeometryPar: sigma-file in old format specified");
    B2FATAL("CDCGeometryPar: sigma-file format=0 is disabled now.");
  } else if (m_sigmaFileFormat == 1) {
    B2INFO("CDCGeometryPar: sigma-file in new format specified");
  } else {
    B2FATAL("CDCGeometryPar: sigma-file format you specify is invalid.");
  }

  // Get mode for wire z-position
  m_senseWireZposMode = gbxParams.getInt("SenseWireZposMode");
  //Set z corrections (from input data)
  B2INFO("CDCGeometryPar: sense wire z mode:" << m_senseWireZposMode);
  //  if (m_senseWireZposMode == 1) readDeltaz(gbxParams);

  // Loop over all sense layers
  for (int iSLayer = 0; iSLayer < nSLayer; ++iSLayer) {

    int layerId = atoi((gbxParams.getString((format("SLayers/SLayer[%1%]/@id") % (iSLayer + 1)).str())).c_str());

    m_rSLayer[layerId] = gbxParams.getLength((format("SLayers/SLayer[%1%]/Radius") % (iSLayer + 1)).str());
    m_zSBackwardLayer[layerId] = gbxParams.getLength((format("SLayers/SLayer[%1%]/BackwardZ") % (iSLayer + 1)).str());
    m_zSForwardLayer[layerId] = gbxParams.getLength((format("SLayers/SLayer[%1%]/ForwardZ") % (iSLayer + 1)).str());
    m_nWires[layerId] = atoi((gbxParams.getString((format("SLayers/SLayer[%1%]/NHoles") % (iSLayer + 1)).str())).c_str()) / 2;
    //    std::cout << "layerid,m_nWires = " << layerId <<"  "<< m_nWires[layerId] << std::endl;
    m_nShifts[layerId] = atoi((gbxParams.getString((format("SLayers/SLayer[%1%]/NShift") % (iSLayer + 1)).str())).c_str());
    m_offSet[layerId] = atof((gbxParams.getString((format("SLayers/SLayer[%1%]/Offset") % (iSLayer + 1)).str())).c_str());
    m_cellSize[layerId] = 2 * M_PI * m_rSLayer[layerId] / (double) m_nWires[layerId];
    m_dzSBackwardLayer[layerId] = gbxParams.getLength((format("SLayers/SLayer[%1%]/BwdDeltaZ") % (iSLayer + 1)).str());
    m_dzSForwardLayer[layerId] = gbxParams.getLength((format("SLayers/SLayer[%1%]/FwdDeltaZ") % (iSLayer + 1)).str());

    //correction to z-position
    if (m_senseWireZposMode == 0) {
    } else if (m_senseWireZposMode == 1) {
      //      B2INFO("bwddz,fwddz=" << m_bwdDz[layerId] <<" "<< m_fwdDz[layerId]);
      //      B2INFO("bwd z,dz=" << m_zSBackwardLayer[layerId] <<" "<< m_dzSBackwardLayer[layerId]);
      //      B2INFO("fwd z,dz=" << m_zSForwardLayer[layerId] <<" "<< m_dzSForwardLayer[layerId]);
      //      m_zSBackwardLayer[layerId] += m_bwdDz[layerId];
      //      m_zSForwardLayer [layerId] += m_fwdDz[layerId];
      m_zSBackwardLayer[layerId] += m_dzSBackwardLayer[layerId];
      m_zSForwardLayer [layerId] -= m_dzSForwardLayer [layerId];
    } else {
      B2FATAL("CDCGeometryPar: invalid wire z definition mode specified");
    }
  }

  // Get field layers parameters
  int nFLayer = gbxParams.getNumberNodes("FLayers/FLayer");
  m_nFLayer = nFLayer;

  // Loop over all field layers
  for (int iFLayer = 0; iFLayer < nFLayer; iFLayer++) {
    int layerId = atoi((gbxParams.getString((format("FLayers/FLayer[%1%]/@id") % (iFLayer + 1)).str())).c_str());
    m_rFLayer[layerId] = gbxParams.getLength((format("FLayers/FLayer[%1%]/Radius") % (iFLayer + 1)).str());
    m_zFBackwardLayer[layerId] = gbxParams.getLength((format("FLayers/FLayer[%1%]/BackwardZ") % (iFLayer + 1)).str());
    m_zFForwardLayer[layerId] = gbxParams.getLength((format("FLayers/FLayer[%1%]/ForwardZ") % (iFLayer + 1)).str());
  }

  // Get sense wire diameter
  m_senseWireDiameter = gbxParams.getLength("SenseWire/Diameter");

  // Get sense wire tension
  m_senseWireTension = gbxParams.getLength("SenseWire/Tension");

  //  // Get sense wire density
  //  m_senseWireDensity = gbxParams.getDensity("Tungsten");
  m_senseWireDensity = 19.3; // g/cm3  <- tentatively hard-coded here

  //  cout << "diameter= " << m_senseWireDiameter << endl;
  //  cout << "tension = " << m_senseWireTension  << endl;
  //  cout << "density = " << m_senseWireDensity  << endl;

  // Get field wire diameter
  m_fieldWireDiameter = gbxParams.getLength("FieldWire/Diameter");

  //Set design sense-wire related params.
  for (int iSLayer = 0; iSLayer < nSLayer; ++iSLayer) {
    const int nWires = m_nWires[iSLayer];
    for (int iCell = 0; iCell < nWires; ++iCell) {
      setDesignWirParam(iSLayer, iCell);
      //      outputDesignWirParam(iSLayer, iCell);
    }
  }


  //Set various quantities (should be moved to CDC.xml later...)
  m_clockFreq4TDC = 1.017774;  //in GHz
  double tmp = gbxParams.getDouble("ClockFrequencyForTDC");
  if (tmp != m_clockFreq4TDC) {
    B2WARNING("CDCGeometryPar: The default clock freq. for TDC (" << m_clockFreq4TDC << " GHz) is replaced with " << tmp << " (GHz).");
    m_clockFreq4TDC = tmp;
  }
  B2INFO("CDCGeometryPar: Clock freq. for TDC= " << m_clockFreq4TDC << " (GHz).");
  m_tdcBinWidth = 1. / m_clockFreq4TDC;  //in ns
  B2INFO("CDCGeometryPar: TDC bin width= " << m_tdcBinWidth << " (ns).");

  m_nominalDriftV    = 4.e-3;  //in cm/ns
  m_nominalDriftVInv = 1. / m_nominalDriftV; //in ns/cm
  m_nominalPropSpeed = 27.25;  //in cm/nsec (Belle's result, provided by iwasaki san)

  m_nominalSpaceResol = gbxParams.getLength("SenseWire/SpaceResol");
  m_maxSpaceResol = 2.5 * m_nominalSpaceResol;

  //Set displacement params. (from input data)
  m_displacement = gbxParams.getBool("Displacement");
  B2INFO("CDCGeometryPar: Load displacement params. (=1); not load (=0):" <<
         m_displacement);
  if (m_displacement) {
    //    readWirePositionParams(c_Base, nullptr, gbxParams);
    readWirePositionParams(c_Base, nullptr);
  }

  //Set misalignment params. (from input data)
  m_misalignment = gbxParams.getBool("Misalignment");
  B2INFO("CDCGeometryPar: Load misalignment params. (=1); not load (=0):" <<
         m_misalignment);
  if (m_misalignment) {
    //    readWirePositionParams(c_Misaligned, nullptr, gbxParams);
    readWirePositionParams(c_Misaligned, nullptr);
  }

  //Set alignment params. (from input data)
  m_alignment = gbxParams.getBool("Alignment");
  B2INFO("CDCGeometryPar: Load alignment params. (=1); not load (=0):" <<
         m_alignment);
  if (m_alignment) {
#if defined(CDC_ALIGN_FROM_DB)
    setWirPosAlignParams();
#else
    //    readWirePositionParams(c_Aligned, nullptr, gbxParams);
    readWirePositionParams(c_Aligned, nullptr);
#endif
  }

  //Set xt etc. params. for digitization
  m_XTetc = gbxParams.getBool("XTetc");
  B2INFO("CDCGeometryPar: Load x-t etc. params. for digitization (=1); not load (=0):" << m_XTetc);
  if (m_XTetc) {
#if defined(CDC_XTREL_FROM_DB)
    setXtRel();  //Set xt param. (from DB)
#else
    readXT(gbxParams);  //Read xt params. (from file)
#endif

#if defined(CDC_SRESOL_FROM_DB)
    setSResol();  //Set sigma param. (from DB)
#else
    readSigma(gbxParams);  //Read sigma params. (from file)
#endif

#if defined(CDC_PROPSPEED_FROM_DB)
    setPropSpeed();  //Set prop-speed (from DB)
#else
    readPropSpeed(gbxParams);  //Read propagation speed
#endif

#if defined(CDC_T0_FROM_DB)
    setT0();  //Set t0 (from DB)
#else
    readT0(gbxParams);  //Read t0 (from file)
#endif

#if defined(CDC_BADWIRE_FROM_DB)
    setBadWire();  //Set bad-wire (from DB)
#else
    readBadWire(gbxParams);  //Read bad-wire (from file)
#endif

#if defined(CDC_CHMAP_FROM_DB)
    setChMap();  //Set ch-map (from DB)
#else
    //    readChMap(gbxParams);  //Read ch-map
    readChMap();  //Read ch-map
#endif

#if defined(CDC_TIMEWALK_FROM_DB)
    setTW();  //Set time-walk coeffs. (from DB)
#else
    readTW(gbxParams);  //Read time-walk coeffs. (from file)
#endif
  }

  //Replace xt etc. with those for reconstriction
  m_XTetc4Recon = gbxParams.getBool("XTetc4Recon");
  B2INFO("CDCGeometryPar: Load x-t etc. params. for reconstruction (=1); not load and use the same ones for digitization (=0):" <<
         m_XTetc4Recon);
  if (m_XTetc4Recon) {
    readXT(gbxParams, 1);
    readSigma(gbxParams, 1);
    readPropSpeed(gbxParams, 1);
    readT0(gbxParams, 1);
    readTW(gbxParams, 1);
  }

  //calculate and save shifts in super-layers
  setShiftInSuperLayer();

  //Print();

}


// Read x-t params. (old)
void CDCGeometryPar::oldReadXT(const GearDir gbxParams, const int mode)
{
  m_linearInterpolationOfXT = true;  //must be true now

  std::string fileName0 = gbxParams.getString("xtFileName");
  if (mode == 1) {
    fileName0 = gbxParams.getString("xt4ReconFileName");
  }

  fileName0 = "/cdc/data/" + fileName0;
  std::string fileName = FileSystem::findFile(fileName0);

  ifstream ifs;

  if (fileName == "") {
    B2FATAL("CDCGeometryPar: " << fileName0 << " not exist!");
  } else {
    B2INFO("CDCGeometryPar: open " << fileName0);
    ifs.open(fileName.c_str());
    if (!ifs) B2FATAL("CDCGeometryPar: cannot open " << fileName0 << " !");
  }

  int iL, lr;
  const int np = 9; //to be moved to appropriate place...
  double alpha, theta, dummy1, xt[np];
  double   oldTheta(-999), oldAlpha(-999);
  unsigned noOfThetaPoints(0);
  //  unsigned noOfAlphaPoints(1); //should start with one for alpha
  unsigned noOfAlphaPoints(0);

  //First read to check no.s of theta and alpha points
  double alphaPoints[maxNAlphaPoints] = {0.};

  int count = 0;
  while (ifs >> iL) {
    ++count;
    ifs >> theta >> alpha >> dummy1 >> lr;
    for (int i = 0; i < np - 1; ++i) {
      ifs >> xt[i];
    }

    if (theta != oldTheta) {
      unsigned short iarg = std::min(noOfThetaPoints, maxNThetaPoints);
      m_thetaPoints[iarg] = theta;
      ++noOfThetaPoints;
      oldTheta = theta;
    }

    if (noOfThetaPoints == 1 && alpha != oldAlpha) {
      unsigned short iarg = std::min(noOfAlphaPoints, maxNAlphaPoints);
      alphaPoints[iarg] = alpha;
      ++noOfAlphaPoints;
      oldAlpha = alpha;
    }
  }

  if (noOfThetaPoints > maxNThetaPoints) B2FATAL("CDCGeometryPar: Inconsistent no. of theta points ! real= " << noOfThetaPoints <<
                                                   " preset= " << maxNThetaPoints);
  m_nThetaPoints = noOfThetaPoints;
  if (noOfAlphaPoints > maxNAlphaPoints) B2FATAL("CDCGeometryPar: Inconsistent no. of alpha points ! real in file= " <<
                                                   noOfAlphaPoints << " preset= " << maxNAlphaPoints);
  m_nAlphaPoints = noOfAlphaPoints;

  //sort in order of magnitude
  for (unsigned i = 0; i < m_nAlphaPoints; ++i) {
    m_alphaPoints[m_nAlphaPoints - 1 - i] = alphaPoints[i];
  }

  //Second read to set all the others
  //  std::cout <<"before rewind" <<" "<< ifs.eof() << std::endl;
  ifs.clear(); //necessary to make the next line work
  ifs.seekg(0, ios_base::beg);
  //  std::cout <<"after  rewind" <<" "<< ifs.eof() << std::endl;
  unsigned nRead = 0;

  while (ifs >> iL) {
    //
    // Read a line of xt-parameter from Garfield calculations.
    //
    ifs >> theta >> alpha >> dummy1 >> lr;
    for (int i = 0; i < np - 1; ++i) {
      ifs >> xt[i];
    }
    ++nRead;

    int itheta = 0;
    for (unsigned i = 0; i < m_nThetaPoints; ++i) {
      if (theta == m_thetaPoints[i]) itheta = i;
      //      std::cout << m_thetaPoints[i] << std::endl;
    }

    int ialpha = 0;
    for (unsigned i = 1; i < m_nAlphaPoints; ++i) {
      if (alpha == m_alphaPoints[i]) ialpha = i;
      //      std::cout << m_alphaPoints[i] << std::endl;
    }

    for (int i = 0; i < np - 1; ++i) {
      m_XT[iL][lr][ialpha][itheta][i] = xt[i];
    }

    if (m_XT[iL][lr][ialpha][itheta][1] * m_XT[iL][lr][ialpha][itheta][7] < 0.) {
      //      B2WARNING("CDCGeometryPar: xt[7] sign is inconsistent with xt[1] sign -> set xt[7]=0");
      m_XT[iL][lr][ialpha][itheta][7] = 0.;
    }
    double bound = m_XT[iL][lr][ialpha][itheta][6];
    int i = np - 1;
    xt[i] = m_XT[iL][lr][ialpha][itheta][0] + bound
            * (m_XT[iL][lr][ialpha][itheta][1] + bound
               * (m_XT[iL][lr][ialpha][itheta][2] + bound
                  * (m_XT[iL][lr][ialpha][itheta][3] + bound
                     * (m_XT[iL][lr][ialpha][itheta][4] + bound
                        * (m_XT[iL][lr][ialpha][itheta][5])))));

    m_XT[iL][lr][ialpha][itheta][i] = xt[i];

    if (m_debug) {
      cout << iL << " " << alpha << " " << theta << " " << dummy1 << " " << lr;
      for (int i = 0; i < np; ++i) {
        cout << " " << xt[i];
      }
      cout << endl;
    }

    //    //convert unit, microsec -> nsec  <- tentative
    //    i = 1;
    //    m_XT[iL][lr][ialpha][itheta][i] *= 1.e-3;
    //    i = 2;
    //    m_XT[iL][lr][ialpha][itheta][i] *= 1.e-6;
    //    i = 3;
    //    m_XT[iL][lr][ialpha][itheta][i] *= 1.e-9;
    //    i = 4;
    //    m_XT[iL][lr][ialpha][itheta][i] *= 1.e-12;
    //    i = 5;
    //    m_XT[iL][lr][ialpha][itheta][i] *= 1.e-15;
    //    i = 6;
    //    m_XT[iL][lr][ialpha][itheta][i] *= 1.e3;
    //    i = 7;
    //    m_XT[iL][lr][ialpha][itheta][i] *= 1.e-3;

  }

  if (nRead != 2 * m_nAlphaPoints * m_nThetaPoints * MAX_N_SLAYERS) B2FATAL("CDCGeometryPar::readXT: #lines read-in (=" << nRead <<
        ") is inconsistent with 2*(#alpha-bins)*(#theta-bins)*(#layers) (=" << 2 * m_nAlphaPoints * m_nThetaPoints * MAX_N_SLAYERS <<
        ") !");

  ifs.close();

  //comment out the following lines since getClosestAlphaPoints is modified.
  /*
  //set xt(L/R,alpha=-90deg) = xt(R/L,alpha=90deg)
  for (unsigned iL = 0; iL < MAX_N_SLAYERS; ++iL) {
    for (int lr = 0; lr < 2; ++lr) {
      //      int lrp = lr;
      int lrp = 0;
      if (lr == 0) lrp = 1;
      for (unsigned itheta = 0; itheta < m_nThetaPoints; ++itheta) {
        for (int i = 0; i < np; ++i) {
          double sgn = -1.;
          if (i == 6) sgn = 1;
          m_XT[iL][lr][0][itheta][i] = sgn * m_XT[iL][lrp][18][itheta][i];
        }
      }
    }
  }
  */

  //set xt(theta= 18) = xt(theta= 40) for the layers >= 20, since xt(theta=18) for these layers are unavailable
  for (unsigned iL = 20; iL < MAX_N_SLAYERS; ++iL) {
    for (int lr = 0; lr < 2; ++lr) {
      for (unsigned ialpha = 0; ialpha < m_nAlphaPoints; ++ialpha) {
        for (int i = 0; i < np; ++i) {
          m_XT[iL][lr][ialpha][0][i] = m_XT[iL][lr][ialpha][1][i];
        }
      }
    }
  }

  //set xt(theta=130) = xt(theta=120) for the layers >= 37, since xt(theta=130) for these layers are unavailable
  for (unsigned iL = 37; iL < MAX_N_SLAYERS; ++iL) {
    for (int lr = 0; lr < 2; ++lr) {
      for (unsigned ialpha = 0; ialpha < m_nAlphaPoints; ++ialpha) {
        for (int i = 0; i < np; ++i) {
          m_XT[iL][lr][ialpha][5][i] = m_XT[iL][lr][ialpha][4][i];
        }
      }
    }
  }

  //set xt(theta=149) = xt(theta=130) for the layers >= 13, since xt(theta=149) for these layers are unavailable
  for (unsigned iL = 13; iL < MAX_N_SLAYERS; ++iL) {
    for (int lr = 0; lr < 2; ++lr) {
      for (unsigned ialpha = 0; ialpha < m_nAlphaPoints; ++ialpha) {
        for (int i = 0; i < np; ++i) {
          m_XT[iL][lr][ialpha][6][i] = m_XT[iL][lr][ialpha][5][i];
        }
      }
    }
  }

  //convert unit
  for (unsigned i = 0; i < m_nAlphaPoints; ++i) {
    m_alphaPoints[i] *= M_PI / 180.;
  }
  for (unsigned i = 0; i < m_nThetaPoints; ++i) {
    m_thetaPoints[i] *= M_PI / 180.;
  }

  /*
  iL = 55;
  int lr = 0;
  int ialpha = 8;
  int itheta = 3;
  for(int i=0; i<9; ++i) {
    std::cout << "xt,iL,lr,ialpha,itheta= " << iL <<" "<< lr <<" "<< ialpha <<" "<< itheta <<" "<< m_XT[iL][lr][ialpha][itheta][i] << std::endl;
  }
  lr = 1;
  for(int i=0; i<9; ++i) {
    std::cout << "xt,iL,lr,ialpha,itheta= " << iL <<" "<< lr <<" "<< ialpha <<" "<< itheta <<" "<< m_XT[iL][lr][ialpha][itheta][i] << std::endl;
  }
  */
}


// Read space resol. params.
void CDCGeometryPar::oldReadSigma(const GearDir gbxParams, const int mode)
{
  std::string fileName0 = gbxParams.getString("sigmaFileName");
  if (mode == 1) {
    fileName0 = gbxParams.getString("sigma4ReconFileName");
  }
  fileName0 = "/cdc/data/" + fileName0;
  std::string fileName = FileSystem::findFile(fileName0);

  ifstream ifs;

  if (fileName == "") {
    B2FATAL("CDCGeometryPar: " << fileName0 << " not exist!");
  } else {
    B2INFO("CDCGeometryPar: open " << fileName0);
    ifs.open(fileName.c_str());
    if (!ifs) B2FATAL("CDCGeometryPar: cannot open " << fileName0 << " !");
  }

  int iL;
  const int np = 7;
  double sigma[np];
  unsigned nRead = 0;

  while (true) {
    ifs >> iL;
    for (int i = 0; i < np; ++i) {
      ifs >> sigma[i];
    }
    if (ifs.eof()) break;

    ++nRead;

    for (unsigned short iT = 0; iT < maxNThetaPoints; ++iT) {
      for (unsigned short iA = 0; iA < maxNAlphaPoints; ++iA) {
        for (unsigned short lr = 0; lr < 2; ++lr) {
          for (unsigned short i = 0; i < np; ++i) {
            m_Sigma[iL][lr][iA][iT][i] = sigma[i];
          }
        }
      }
    }

    //    m_Sigma[iL][np] = 0.5 * m_cellSize[iL] - 0.75;
    //    std::cout <<"L,p6= " << iL <<" "<< m_Sigma[iL][np] << std::endl;

    if (m_debug) {
      cout << iL;
      //      for (int i = 0; i < np + 1; ++i) {
      for (int i = 0; i < np; ++i) {
        cout << " " << m_Sigma[iL][0][0][0][i];
      }
      cout << endl;
    }
  }

  if (nRead != MAX_N_SLAYERS) B2FATAL("CDCGeometryPar::readSigma: #lines read-in (=" << nRead <<
                                        ") is inconsistent with total #layers (=" << MAX_N_SLAYERS << ") !");

  ifs.close();
}
#endif<|MERGE_RESOLUTION|>--- conflicted
+++ resolved
@@ -1925,12 +1925,8 @@
     B2WARNING("CDCGeometryPar::getMinDriftTime: minDriftTime not determined; assume zero.");
     minTime = 0.;
   } else if (minTime > 20.) {
-<<<<<<< HEAD
-    B2WARNING("CDCGeometryPar::getMinDriftTime: minDriftTime > 20ns. Ok ?\n" << "iCLayer,lr,alpha,theta= " << iCLayer << " " << lr <<
-=======
     B2WARNING("CDCGeometryPar::getMinDriftTime: minDriftTime > 20ns. Ok ?\n" << "layer(#0-55),lr,alpha(rad),theta= " << iCLayer << " "
               << lr <<
->>>>>>> 7db32277
               " " << alpha << " " << theta);
   }
 
