/**************************************************************************
 * basf2 (Belle II Analysis Software Framework)                           *
 * Author: The Belle II Collaboration                                     *
 *                                                                        *
 * See git log for contributors and copyright holders.                    *
 * This file is licensed under LGPL-3.0, see LICENSE.md.                  *
 **************************************************************************/

#include <framework/gearbox/Gearbox.h>
#include <framework/gearbox/GearDir.h>
#include <framework/logging/Logger.h>
#include <framework/utilities/FileSystem.h>

#include <cdc/geometry/CDCGeometryPar.h>
#include <cdc/geometry/CDCGeoControlPar.h>
#include <cdc/simulation/CDCSimControlPar.h>
#include <cdc/utilities/OpenFile.h>

//#include <float.h>

#include <cmath>
#include <boost/format.hpp>
//#include <iostream>
#include <iomanip>

#include <boost/iostreams/filtering_stream.hpp>
//#include <boost/iostreams/device/file.hpp>
//#include <boost/iostreams/filter/gzip.hpp>

#include <Math/ChebyshevPol.h>

using namespace std;
using namespace boost;
using namespace Belle2;
using namespace CDC;

CDCGeometryPar* CDCGeometryPar::m_B4CDCGeometryParDB = 0;

CDCGeometryPar& CDCGeometryPar::Instance(const CDCGeometry* geom)
{
  if (!m_B4CDCGeometryParDB) m_B4CDCGeometryParDB = new CDCGeometryPar(geom);
  return *m_B4CDCGeometryParDB;
}

CDCGeometryPar::CDCGeometryPar(const CDCGeometry* geom)
{

  CDCGeoControlPar& gcp = CDCGeoControlPar::getInstance();

  if (gcp.getT0InputType()) {
    m_t0FromDB = new DBObjPtr<CDCTimeZeros>;
    if ((*m_t0FromDB).isValid()) {
      (*m_t0FromDB).addCallback(this, &CDCGeometryPar::setT0);
    }
  }

  if (gcp.getBwInputType()) {
    m_badWireFromDB = new DBObjPtr<CDCBadWires>;
    if ((*m_badWireFromDB).isValid()) {
      (*m_badWireFromDB).addCallback(this, &CDCGeometryPar::setBadWire);
    }
  }

  if (gcp.getPropSpeedInputType()) {
    m_propSpeedFromDB = new DBObjPtr<CDCPropSpeeds>;
    if ((*m_propSpeedFromDB).isValid()) {
      (*m_propSpeedFromDB).addCallback(this, &CDCGeometryPar::setPropSpeed);
    }
  }

  if (gcp.getTwInputType()) {
    m_timeWalkFromDB = new DBObjPtr<CDCTimeWalks>;
    if ((*m_timeWalkFromDB).isValid()) {
      (*m_timeWalkFromDB).addCallback(this, &CDCGeometryPar::setTW);
    }
  }

  if (gcp.getXtInputType()) {
    m_xtRelFromDB = new DBObjPtr<CDCXtRelations>;
    if ((*m_xtRelFromDB).isValid()) {
      (*m_xtRelFromDB).addCallback(this, &CDCGeometryPar::setXtRel);
    }
  }

  if (gcp.getSigmaInputType()) {
    m_sResolFromDB = new DBObjPtr<CDCSpaceResols>;
    if ((*m_sResolFromDB).isValid()) {
      (*m_sResolFromDB).addCallback(this, &CDCGeometryPar::setSResol);
    }
  }

  if (gcp.getFFactorInputType()) {
    m_fFactorFromDB = new DBObjPtr<CDCFudgeFactorsForSigma>;
    if ((*m_fFactorFromDB).isValid()) {
      (*m_fFactorFromDB).addCallback(this, &CDCGeometryPar::setFFactor);
    }
  }

  if (gcp.getChMapInputType()) {
    m_chMapFromDB = new DBArray<CDCChannelMap>;
    if ((*m_chMapFromDB).isValid()) {
      (*m_chMapFromDB).addCallback(this, &CDCGeometryPar::setChMap);
    }
  }

  if (gcp.getDisplacementInputType()) {
    m_displacementFromDB = new DBArray<CDCDisplacement>;
    if ((*m_displacementFromDB).isValid()) {
      (*m_displacementFromDB).addCallback(this, &CDCGeometryPar::setDisplacement);
    }
  }

  if (gcp.getAlignmentInputType()) {
    m_alignmentFromDB = new DBObjPtr<CDCAlignment>;
    if ((*m_alignmentFromDB).isValid()) {
      (*m_alignmentFromDB).addCallback(this, &CDCGeometryPar::setWirPosAlignParams);
    }
  }

  if (gcp.getMisalignment()) {
    if (gcp.getMisalignmentInputType()) {
      m_misalignmentFromDB = new DBObjPtr<CDCMisalignment>;
      if ((*m_misalignmentFromDB).isValid()) {
        (*m_misalignmentFromDB).addCallback(this, &CDCGeometryPar::setWirPosMisalignParams);
      }
    }
  }

  //TODO in future: make a new (singleton?) class and move all EDepToADC things there.
  if (gcp.getEDepToADCInputType()) {
    m_eDepToADCConversionsFromDB = new OptionalDBObjPtr<CDCEDepToADCConversions>;
    if ((*m_eDepToADCConversionsFromDB).isValid()) {
      (*m_eDepToADCConversionsFromDB).addCallback(this, &CDCGeometryPar::setEDepToADCConversions);
    }
  }

  clear();
  if (geom) {
    //    B2INFO("CDCGeometryPar: Read Geometry object");
    readFromDB(*geom);
  } else {
    //    std::cout <<"readcalled" << std::endl;
    //    read();
    //    B2FATAL("CDCGeometryPar: Strange that readFromDB is not called !");
    B2WARNING("CDCGeometryPar: Strange that readFromDB is not called! Please make sure that CDC is included in Geometry.");
  }
}

CDCGeometryPar::~CDCGeometryPar()
{
  //  B2INFO("CDCGeometryPar: destructor called");
  //  if (m_t0FromDB)           delete m_t0FromDB;
  //  if (m_badWireFromDB)      delete m_badWireFromDB;
  //  if (m_propSpeedFromDB)    delete m_propSpeedFromDB;
  //  if (m_timeWalkFromDB)     delete m_timeWalkFromDB;
  //  if (m_xtRelFromDB)        delete m_xtRelFromDB;
  //  if (m_sResolFromDB)       delete m_sResolFromDB;
  //  if (m_chMapFromDB)        delete [] m_chMapFromDB;
  //  if (m_displacementFromDB) delete [] m_displacementFromDB;
  //  if (m_chMapFromDB)        delete m_chMapFromDB;
  //  if (m_displacementFromDB) delete m_displacementFromDB;
  //  if (m_alignmentFromDB)    delete m_alignmentFromDB;
  //  if (m_misalignmentFromDB) delete m_misalignmentFromDB;
  //  B2INFO("CDCGeometryPar: destructor ended");
}

void CDCGeometryPar::clear()
{
  m_version = "unknown";
  m_nSLayer = 0;
  m_nFLayer = 0;
  m_senseWireDiameter = 0.0;
  m_senseWireTension  = 0.0;
  m_senseWireDensity  = 0.0;
  m_fieldWireDiameter = 0.0;

  m_tdcOffset         = 0; //not used; to be removed later
  m_clockFreq4TDC     = 0.0;
  m_tdcBinWidth       = 0.0;
  m_nominalDriftV     = 0.0;
  m_nominalPropSpeed  = 0.0;
  m_nominalSpaceResol = 0.0;

  for (unsigned i = 0; i < 4; ++i) {
    m_rWall[i] = 0;
    for (unsigned j = 0; j < 2; ++j)
      m_zWall[i][j] = 0;
  }
  for (unsigned i = 0; i < c_maxNSenseLayers; ++i) {
    m_rSLayer[i] = 0;
    m_zSForwardLayer[i] = 0;
    m_dzSForwardLayer[i] = 0;
    m_zSBackwardLayer[i] = 0;
    m_dzSBackwardLayer[i] = 0;
    m_cellSize[i] = 0;
    m_nWires[i] = 0;
    m_offSet[i] = 0;
    m_nShifts[i] = 0;
    m_propSpeedInv[i] = 0.;
  }
  for (unsigned i = 0; i < c_maxNFieldLayers; ++i) {
    m_rFLayer[i] = 0;
    m_zFForwardLayer[i] = 0;
    m_zFBackwardLayer[i] = 0;
  }

  for (unsigned L = 0; L < c_maxNSenseLayers; ++L) {
    for (unsigned C = 0; C < c_maxNDriftCells; ++C) {
      for (unsigned i = 0; i < 3; ++i) {
        m_FWirPos        [L][C][i] = 0.;
        m_BWirPos        [L][C][i] = 0.;
        m_FWirPosMisalign[L][C][i] = 0.;
        m_BWirPosMisalign[L][C][i] = 0.;
        m_FWirPosAlign   [L][C][i] = 0.;
        m_BWirPosAlign   [L][C][i] = 0.;
      }
      for (unsigned i = 0; i < 7; ++i) {
        m_eDepToADCParams[L][C][i] = 0.;
      }
      m_WireSagCoef        [L][C] = 0.;
      m_WireSagCoefMisalign[L][C] = 0.;
      m_WireSagCoefAlign   [L][C] = 0.;
      m_t0                 [L][C] = 0.;
    }
  }

  for (unsigned L = 0; L < c_maxNSenseLayers; ++L) {
    for (unsigned i = 0; i < 2; ++i) {
      for (unsigned alpha = 0; alpha < c_maxNAlphaPoints; ++alpha) {
        for (unsigned theta = 0; theta < c_maxNThetaPoints; ++theta) {
          for (unsigned xtparam = 0; xtparam < c_nXTParams; ++xtparam) {
            m_XT[L][i][alpha][theta][xtparam] = 0.;
          }

          for (unsigned sigmaparam = 0; sigmaparam < c_nSigmaParams; ++sigmaparam) {
            m_Sigma[L][i][alpha][theta][sigmaparam] = 0.;
          }
        }
      }
    }
  }

  for (unsigned board = 0; board < c_nBoards; ++board) {
    for (unsigned i = 0; i < 2; ++i) {
      m_timeWalkCoef[board][i] = 0.;
    }
    for (unsigned channel = 0; channel < 48; ++channel) {
      m_boardAndChannelToWire[board][channel] = 0.;
    }
  }

  for (unsigned superLayer = 0; superLayer < c_nSuperLayers; ++superLayer) {
    for (unsigned layer = 0; layer < 8; ++layer) {
      m_shiftInSuperLayer[superLayer][layer] = 0;
    }
  }

}

void CDCGeometryPar::readFromDB(const CDCGeometry& geom)
{
  m_globalPhiRotation = geom.getGlobalPhiRotation();
  //  m_globalPhiRotation = geom.getGlobalOffsetC();

  // Get inner wall parameters
  m_rWall[0]    = geom.getInnerWall(2).getRmin();
  m_zWall[0][0] = geom.getInnerWall(0).getZbwd();
  m_zWall[0][1] = geom.getInnerWall(0).getZfwd();

  m_rWall[1] = geom.getInnerWall(0).getRmax();
  m_zWall[1][0] = geom.getInnerWall(0).getZbwd();
  m_zWall[1][1] = geom.getInnerWall(0).getZbwd();

  // Get outer wall parameters
  m_rWall[2] = geom.getOuterWall(0).getRmin();
  m_zWall[2][0] = geom.getOuterWall(0).getZbwd();
  m_zWall[2][1] = geom.getOuterWall(0).getZfwd();

  m_rWall[3] = geom.getOuterWall(1).getRmax();
  m_zWall[3][0] = geom.getOuterWall(0).getZbwd();
  m_zWall[3][1] = geom.getOuterWall(0).getZfwd();

  // Get sense layers parameters
  m_debug = CDCGeoControlPar::getInstance().getDebug();
  m_nSLayer = geom.getNSenseLayers();

  m_materialDefinitionMode = CDCGeoControlPar::getInstance().getMaterialDefinitionMode();
  //  std::cout << m_materialDefinitionMode << std::endl;
  if (m_materialDefinitionMode == 0) {
    B2DEBUG(100, "CDCGeometryPar: Define a mixture of gases and wires in the tracking volume.");
  } else if (m_materialDefinitionMode == 2) {
    //    B2INFO("CDCGeometryPar: Define all sense and field wires explicitly in the tracking volume.");
    B2FATAL("CDCGeometryPar: Materialdefinition=2 is disabled for now.");
  } else {
    B2FATAL("CDCGeometryPar: Materialdefinition mode you specify is invalid.");
  }

  // Get mode for wire z-position
  m_senseWireZposMode = CDCGeoControlPar::getInstance().getSenseWireZposMode();
  //Set z corrections (from input data)
  B2DEBUG(100, "CDCGeometryPar: Sense wire z mode:" << m_senseWireZposMode);

  //
  // The DB version should be implemented ASAP.
  //
  GearDir content = GearDir("/Detector/DetectorComponent[@name=\"CDC\"]/Content/");
  GearDir gbxParams(content);
  //  if (m_senseWireZposMode == 1) readDeltaz(gbxParams);


  //
  // Sense wires.
  //
  for (const auto& sense : geom.getSenseLayers()) {
    uint layerId = sense.getId();

    m_rSLayer[layerId]          = sense.getR();
    m_zSBackwardLayer[layerId]  = sense.getZbwd();
    m_zSForwardLayer[layerId]   = sense.getZfwd();
    m_nWires[layerId]           = sense.getNWires();
    m_nShifts[layerId]          = sense.getNShifts();
    m_offSet[layerId]           = sense.getOffset();
    m_cellSize[layerId]         = 2 * M_PI * m_rSLayer[layerId] / (double) m_nWires[layerId];
    m_dzSBackwardLayer[layerId] = sense.getDZbwd();
    m_dzSForwardLayer[layerId]  = sense.getDZfwd();

    //correction to z-position
    if (m_senseWireZposMode == 0) {
    } else if (m_senseWireZposMode == 1) {
      //      m_zSBackwardLayer[layerId] += m_bwdDz[layerId];
      //      m_zSForwardLayer [layerId] += m_fwdDz[layerId];
      m_zSBackwardLayer[layerId] += m_dzSBackwardLayer[layerId];
      m_zSForwardLayer [layerId] -= m_dzSForwardLayer [layerId];
    } else {
      B2FATAL("CDCGeometryPar: invalid wire z definition mode specified");
    }

    //Set design sense-wire related params.
    const int nWires = m_nWires[layerId];
    for (int iCell = 0; iCell < nWires; ++iCell) {
      setDesignWirParam(layerId, iCell);
    }

  }

  // Get field layers parameters
  for (const auto& field : geom.getFieldLayers()) {
    uint layerId = field.getId();

    m_rFLayer[layerId]          = field.getR();
    m_zFBackwardLayer[layerId]  = field.getZbwd();
    m_zFForwardLayer[layerId]   = field.getZfwd();
  }

  // Get sense wire diameter
  m_senseWireDiameter = geom.getSenseDiameter();

  // Get sense wire tension
  m_senseWireTension = geom.getSenseTension();

  //  // Get sense wire density
  m_senseWireDensity = 19.3; // g/cm3  <- tentatively hard-coded here

  // Get field wire diameter
  m_fieldWireDiameter = geom.getFieldDiameter();

  // Get information on the number of (super) layers etc.
  m_nSenseWires           = geom.getNSenseWires();
  m_nFieldWires           = geom.getNFieldWires();
  m_maxNSenseLayers       = geom.getNumberOfSenseLayers();
  m_maxNFieldLayers       = geom.getNumberOfFieldLayers();
  m_maxNSuperLayers       = geom.getMaxNumberOfSuperLayers();
  m_firstLayerOffset      = geom.getOffsetOfFirstLayer();
  m_firstSuperLayerOffset = geom.getOffsetOfFirstSuperLayer();
  m_maxNCellsPerLayer     = geom.getMaxNumberOfCellsPerLayer();

  //Set various quantities (should be moved to CDC.xml later...)
  m_clockFreq4TDC = geom.getClockFrequency();
  const double officialClockFreq4TDC = 2 * m_clockSettings->getAcceleratorRF(); // in GHz
  if (m_clockFreq4TDC != officialClockFreq4TDC) {
    B2WARNING("ClockFreq4TDC changed from cdclocal " << scientific << setprecision(6) << m_clockFreq4TDC << " to official " <<
              officialClockFreq4TDC << " (GHz)!");
    m_clockFreq4TDC = officialClockFreq4TDC;
  }
  B2DEBUG(100, "CDCGeometryPar: Clock freq. for TDC= " << m_clockFreq4TDC << " (GHz).");
  m_tdcBinWidth = 1. / m_clockFreq4TDC;  //in ns
  B2DEBUG(100, "CDCGeometryPar: TDC bin width= " << m_tdcBinWidth << " (ns).");

  m_nominalDriftV    = 4.e-3;  //in cm/ns
  m_nominalDriftVInv = 1. / m_nominalDriftV; //in ns/cm
  m_nominalPropSpeed = 27.25;  //in cm/nsec (Belle's result, provided by iwasaki san)

  m_nominalSpaceResol = geom.getNominalSpaceResolution();
  CDCGeoControlPar& gcp = CDCGeoControlPar::getInstance();

  //Set displacement params. (from input data)
  m_displacement = CDCGeoControlPar::getInstance().getDisplacement();
  B2DEBUG(100, "CDCGeometryPar: Load displacement params. (=1); not load (=0):" << m_displacement);
  if (m_displacement) {
    if (gcp.getDisplacementInputType()) {
      B2DEBUG(100, "CDCGeometryPar: Read displacement from DB");
      setDisplacement();
    } else {
      readWirePositionParams(c_Base, &geom);
    }
  }

  //Set alignment params. (from input data)
  m_alignment = CDCGeoControlPar::getInstance().getAlignment();
  B2DEBUG(100, "CDCGeometryPar: Load alignment params. (=1); not load (=0):" <<
          m_alignment);
  if (m_alignment) {
    if (gcp.getAlignmentInputType()) {
      B2DEBUG(100, "CDCGeometryPar: Read alignment from DB");
      setWirPosAlignParams();
    } else {
      readWirePositionParams(c_Aligned, &geom);
    }
  }

  //Set misalignment params. (from input data)
  m_misalignment = CDCGeoControlPar::getInstance().getMisalignment();
  B2DEBUG(100, "CDCGeometryPar: Load misalignment params. (=1); not load (=0):" <<
          m_misalignment);
  if (m_misalignment) {
    if (gcp.getMisalignmentInputType()) {
      B2DEBUG(100, "CDCGeometryPar: Read misalignment from DB");
      setWirPosMisalignParams();
    } else {
      readWirePositionParams(c_Misaligned, &geom);
    }
  }

  // Get control params. for CDC FullSim
  m_thresholdEnergyDeposit = CDCSimControlPar::getInstance().getThresholdEnergyDeposit();
  m_minTrackLength = CDCSimControlPar::getInstance().getMinTrackLength();
  m_wireSag = CDCSimControlPar::getInstance().getWireSag();
  m_modLeftRightFlag = CDCSimControlPar::getInstance().getModLeftRightFlag();
  if (m_modLeftRightFlag) {
    B2FATAL("ModifiedLeftRightFlag = true is disabled for now; need to update a G4-related code in framework...");
  }
  //N.B. The following two lines are hard-coded since only =1 are used now.
  m_xtFileFormat = 1;
  m_sigmaFileFormat = 1;

  m_XTetc = true;
  if (m_XTetc) {
    if (gcp.getXtInputType()) {
      B2DEBUG(100, "CDCGeometryPar: Read xt from DB");
      setXtRel();  //Set xt param. (from DB)
    } else {
      readXT(gbxParams);  //Read xt params. (from file)
    }

    if (gcp.getSigmaInputType()) {
      B2DEBUG(100, "CDCGeometryPar: Read sigma from DB");
      setSResol();  //Set sigma param. (from DB)
    } else {
      readSigma(gbxParams);  //Read sigma params. (from file)
    }

    if (gcp.getFFactorInputType()) {
      B2DEBUG(100, "CDCGeometryPar: Read fudge factors from DB");
      setFFactor();  //Set fudge factors (from DB)
    } else {
      readFFactor(gbxParams);  //Read fudge factors (from file)
    }

    if (gcp.getPropSpeedInputType()) {
      B2DEBUG(100, "CDCGeometryPar: Read prop-speed from DB");
      setPropSpeed();  //Set prop-speed (from DB)
    } else {
      readPropSpeed(gbxParams);  //Read propagation speed
    }

    if (gcp.getT0InputType()) {
      B2DEBUG(100, "CDCGeometryPar: Read t0 from DB");
      setT0();  //Set t0 (from DB)
    } else {
      readT0(gbxParams);  //Read t0 (from file)
    }

    if (gcp.getBwInputType()) {
      B2DEBUG(100, "CDCGeometryPar: Read badwire from DB");
      setBadWire();  //Set bad-wire (from DB)
    } else {
      //      readBadWire(gbxParams);  //Read bad-wire (from file)
      B2FATAL("Text file input mode for bdwires is disabled now!");
    }

    if (gcp.getChMapInputType()) {
      B2DEBUG(100, "CDCGeometryPar: Read ch-map from DB");
      setChMap();  //Set ch-map (from DB)
    } else {
      readChMap();  //Read ch-map
    }

    if (gcp.getTwInputType()) {
      B2DEBUG(100, "CDCGeometryPar: Read time-walk from DB");
      setTW();  //Set time-walk coeffs. (from DB)
    } else {
      readTW(gbxParams);  //Read time-walk coeffs. (from file)
    }
    B2DEBUG(100, "CDCGeometryPar: Time-walk param. mode= " << m_twParamMode);

    if (gcp.getEDepToADCInputType()) {
      B2DEBUG(29, "CDCGeometryPar: Read EDepToADC from DB");
      if ((*m_eDepToADCConversionsFromDB).isValid()) {
        setEDepToADCConversions(); //Set edep-to-adc (from DB)
      }
    } else {
      readEDepToADC(gbxParams);  //Read edep-to-adc params. (from file)
    }
  }

  m_XTetc4Recon = 0;
  //  B2INFO("CDCGeometryPar: Load x-t etc. params. for reconstruction (=1); not load and use the same ones for digitization (=0):" <<
  //  B2INFO("CDCGeometryPar: Use the same x-t etc. for reconstruction as those used for digitization");
  if (m_XTetc4Recon) {
    readXT(gbxParams, 1);
    readSigma(gbxParams, 1);
    readPropSpeed(gbxParams, 1);
    readT0(gbxParams, 1);
    readTW(gbxParams, 1);
  }

  //calculate and save shifts in super-layers
  setShiftInSuperLayer();

}

/*
//TODO: move the following two functions to cdc/utilities <-done
// Open a file
void CDCGeometryPar::openFile(std::ifstream& ifs, const std::string& fileName0) const
{
  std::string fileName1 = "/data/cdc/" + fileName0;
  std::string fileName = FileSystem::findFile(fileName1);

  if (fileName == "") {
    fileName = FileSystem::findFile(fileName0);
  }

  if (fileName == "") {
    B2FATAL("CDCGeometryPar: " << fileName1 << " not exist!");
  } else {
    B2INFO("CDCGeometryPar: open " << fileName1);
    ifs.open(fileName.c_str());
    if (!ifs) B2FATAL("CDCGeometryPar: cannot open " << fileName1 << " !");
  }
}
// Open a file using boost (to be able to read a gzipped file)
void CDCGeometryPar::openFile(boost::iostreams::filtering_istream& ifs, const std::string& fileName0) const
{
  std::string fileName1 = "/data/cdc/" + fileName0;
  std::string fileName = FileSystem::findFile(fileName1);

  if (fileName == "") {
    fileName = FileSystem::findFile(fileName0);
  }

  if (fileName == "") {
    B2FATAL("CDCGeometryPar: " << fileName1 << " not exist!");
  } else {
    B2INFO("CDCGeometryPar: open " << fileName1);
    if ((fileName.rfind(".gz") != string::npos) && (fileName.length() - fileName.rfind(".gz") == 3)) {
      ifs.push(boost::iostreams::gzip_decompressor());
    }
    ifs.push(boost::iostreams::file_source(fileName));
    if (!ifs) B2FATAL("CDCGeometryPar: cannot open " << fileName1 << " !");
  }
}
*/

// Read displacement or (mis)alignment params.
//void CDCGeometryPar::readWirePositionParams(EWirePosition set,  const CDCGeometry* geom,  const GearDir gbxParams)
void CDCGeometryPar::readWirePositionParams(EWirePosition set,  const CDCGeometry* geom)
{

  std::string fileName0;
  CDCGeoControlPar& gcp = CDCGeoControlPar::getInstance();
  if (geom) {
    if (set == c_Base) {
      fileName0 = gcp.getDisplacementFile();
    } else if (set == c_Misaligned) {
      fileName0 = gcp.getMisalignmentFile();
    } else if (set == c_Aligned) {
      fileName0 = gcp.getAlignmentFile();
    }
  } else {
    if (set == c_Base) {
      fileName0 = gcp.getDisplacementFile();
    } else if (set == c_Misaligned) {
      fileName0 = gcp.getMisalignmentFile();
    } else if (set == c_Aligned) {
      fileName0 = gcp.getAlignmentFile();
    }
  }

  //  ifstream ifs;
  //  openFile(ifs, fileName0);
  boost::iostreams::filtering_istream ifs;
  openFileB(ifs, fileName0);

  uint iL(0), iC(0);
  const int np = 3;
  double back[np], fwrd[np], tension; // cppcheck-suppress constVariable
  unsigned nRead = 0;

  while (true) {
    ifs >> iL >> iC;
    for (int i = 0; i < np; ++i) {
      ifs >> back[i];
    }
    for (int i = 0; i < np; ++i) {
      ifs >> fwrd[i];
    }
    //    if (set != c_Base)  ifs >> tension;
    ifs >> tension;

    if (ifs.eof()) break;

    if (iL < m_firstLayerOffset) {
      continue;
    }

    ++nRead;

    for (int i = 0; i < np; ++i) {
      if (set == c_Base) {
        m_BWirPos[iL][iC][i] += (iL < m_firstLayerOffset) ? 0 : back[i];
        m_FWirPos[iL][iC][i] += (iL < m_firstLayerOffset) ? 0 : fwrd[i];
      } else if (set == c_Misaligned) {
        m_BWirPosMisalign[iL][iC][i] = m_BWirPos[iL][iC][i] + ((iL < m_firstLayerOffset) ? 0 : back[i]);
        m_FWirPosMisalign[iL][iC][i] = m_FWirPos[iL][iC][i] + ((iL < m_firstLayerOffset) ? 0 : fwrd[i]);
      } else if (set == c_Aligned) {
        m_BWirPosAlign[iL][iC][i] = m_BWirPos[iL][iC][i] + ((iL < m_firstLayerOffset) ? 0 : back[i]);
        m_FWirPosAlign[iL][iC][i] = m_FWirPos[iL][iC][i] + ((iL < m_firstLayerOffset) ? 0 : fwrd[i]);
      }
    }

    //    double baseTension = 0.;

    if (set == c_Base) {
      m_WireSagCoef[iL][iC] = (iL < m_firstLayerOffset) ? 0 : M_PI * m_senseWireDensity * m_senseWireDiameter * m_senseWireDiameter /
                              (8.*(m_senseWireTension + tension));
      //      std::cout <<"base iL, iC, m_senseWireTension, tension= " << iL <<" " << iC <<" "<< m_senseWireTension <<" "<< tension << std::endl;
    } else if (set == c_Misaligned) {
      double baseTension = M_PI * m_senseWireDensity * m_senseWireDiameter * m_senseWireDiameter / (8.* m_WireSagCoef[iL][iC]);
      m_WireSagCoefMisalign[iL][iC] = (iL < m_firstLayerOffset) ? 0 : M_PI * m_senseWireDensity * m_senseWireDiameter *
                                      m_senseWireDiameter / (8.* (baseTension + tension));
      //      std::cout <<"misa iL, iC,basetension, tension= " << iL <<" " << iC <<" "<< baseTension <<" "<< tension << std::endl;
    } else if (set == c_Aligned) {
      double baseTension = M_PI * m_senseWireDensity * m_senseWireDiameter * m_senseWireDiameter / (8.* m_WireSagCoef[iL][iC]);
      m_WireSagCoefAlign[iL][iC] = (iL < m_firstLayerOffset) ? 0 : M_PI * m_senseWireDensity * m_senseWireDiameter *
                                   m_senseWireDiameter / (8.*(baseTension + tension));
      //      std::cout <<"algn iL, iC,basetension, tension= " << iL <<" " << iC <<" "<< baseTension <<" "<< tension << std::endl;
    }
    //    std::cout << "baseTension,tension= " << baseTension <<" "<< tension << std::endl;

    /*
    if (m_debug) {
      std::cout << iL << " " << iC;
      for (int i = 0; i < np; ++i) cout << " " << back[i];
      for (int i = 0; i < np; ++i) cout << " " << fwrd[i];
      std::cout << " " << tension << std::endl;
    }
    */

  }

  if (nRead != m_nSenseWires) B2FATAL("CDCGeometryPar::readWirePositionParams: #lines read-in (=" << nRead <<
                                        ") is inconsistent with total #sense wires (=" << m_nSenseWires << ") !");

  //  ifs.close();
  boost::iostreams::close(ifs);
}


// Set alignment wire positions
void CDCGeometryPar::setWirPosAlignParams()
{
  // Layer alignment
  for (unsigned iL = 0; iL < c_maxNSenseLayers; ++iL) {

    if (iL < m_firstLayerOffset) {
      continue;
    }

    // wire number 511 = no wire
    auto layerID = WireID(iL, 511);

    // Alignment parameters for layer iL
    double d_layerXbwd = (*m_alignmentFromDB)->get(layerID, CDCAlignment::layerX);
    double d_layerYbwd = (*m_alignmentFromDB)->get(layerID, CDCAlignment::layerY);
    double d_layerPhiBwd = (*m_alignmentFromDB)->get(layerID, CDCAlignment::layerPhi);

    double d_layerXfwd = (*m_alignmentFromDB)->get(layerID, CDCAlignment::layerDx) + d_layerXbwd;
    double d_layerYfwd = (*m_alignmentFromDB)->get(layerID, CDCAlignment::layerDy) + d_layerYbwd;
    double d_layerPhiFwd = (*m_alignmentFromDB)->get(layerID, CDCAlignment::layerDPhi) + d_layerPhiBwd;

    for (unsigned iC = 0; iC < m_nWires[iL]; ++iC) {
      // Positions (nominal+displacement) of wire-ends of wire iC in layer iL
      double wireXbwd = m_BWirPos[iL][iC][0];
      double wireYbwd = m_BWirPos[iL][iC][1];
      double wireZbwd = m_BWirPos[iL][iC][2];

      double wireXfwd = m_FWirPos[iL][iC][0];
      double wireYfwd = m_FWirPos[iL][iC][1];
      double wireZfwd = m_FWirPos[iL][iC][2];

      // Aligned positions of wire-ends are obtained by rotating "nominal+displacement" positions and shifting them using
      // common parameters for layer rotation and shifts (at corresponding end-caps)
      m_BWirPosAlign[iL][iC][0] = d_layerXbwd + cos(d_layerPhiBwd) * wireXbwd + sin(d_layerPhiBwd) * wireYbwd;
      m_BWirPosAlign[iL][iC][1] = d_layerYbwd - sin(d_layerPhiBwd) * wireXbwd + cos(d_layerPhiBwd) * wireYbwd;
      m_BWirPosAlign[iL][iC][2] = wireZbwd;

      m_FWirPosAlign[iL][iC][0] = d_layerXfwd + cos(d_layerPhiFwd) * wireXfwd + sin(d_layerPhiFwd) * wireYfwd;
      m_FWirPosAlign[iL][iC][1] = d_layerYfwd - sin(d_layerPhiFwd) * wireXfwd + cos(d_layerPhiFwd) * wireYfwd;
      m_FWirPosAlign[iL][iC][2] = wireZfwd;
    } //end of  cell loop
  } //end of layer loop

  const int np = 3;
  double back[np], fwrd[np];

  for (unsigned iL = 0; iL < c_maxNSenseLayers; ++iL) {

    if (iL < m_firstLayerOffset) {
      continue;
    }

    for (unsigned iC = 0; iC < m_nWires[iL]; ++iC) {
      //      std::cout << "iLiC= " << iL <<" "<< iC << std::endl;
      WireID wire(iL, iC);
      back[0] = (*m_alignmentFromDB)->get(wire, CDCAlignment::wireBwdX);
      back[1] = (*m_alignmentFromDB)->get(wire, CDCAlignment::wireBwdY);
      back[2] = (*m_alignmentFromDB)->get(wire, CDCAlignment::wireBwdZ);

      fwrd[0] = (*m_alignmentFromDB)->get(wire, CDCAlignment::wireFwdX);
      fwrd[1] = (*m_alignmentFromDB)->get(wire, CDCAlignment::wireFwdY);
      fwrd[2] = (*m_alignmentFromDB)->get(wire, CDCAlignment::wireFwdZ);

      for (int i = 0; i < np; ++i) {
        // On top of the wire-end positions corrected for layer alignment, we apply possible
        // fine corrections per wire
        m_BWirPosAlign[iL][iC][i] += back[i];
        m_FWirPosAlign[iL][iC][i] += fwrd[i];
      }

      //      double baseTension = 0.;
      double baseTension = M_PI * m_senseWireDensity * m_senseWireDiameter * m_senseWireDiameter / (8.* m_WireSagCoef[iL][iC]);
      double tension = (*m_alignmentFromDB)->get(wire, CDCAlignment::wireTension);
      //      std::cout << back[0] <<" "<< back[1] <<" "<< back[2] <<" "<< fwrd[0] <<" "<< fwrd[1] <<" "<< fwrd[2] <<" "<< tension << std::endl;
      m_WireSagCoefAlign[iL][iC] = M_PI * m_senseWireDensity *
                                   m_senseWireDiameter * m_senseWireDiameter / (8.*(baseTension + tension));
      //    std::cout << "baseTension,tension= " << baseTension <<" "<< tension << std::endl;
    } //end of  layer loop
  } //end of cell loop
}


// Set misalignment wire positions
//TODO: merge this and setWirPosAlignParam() somehow
void CDCGeometryPar::setWirPosMisalignParams()
{
  const int np = 3;
  double back[np], fwrd[np];

  for (unsigned iL = 0; iL < c_maxNSenseLayers; ++iL) {

    if (iL < m_firstLayerOffset) {
      continue;
    }

    for (unsigned iC = 0; iC < m_nWires[iL]; ++iC) {
      //      std::cout << "iLiC= " << iL <<" "<< iC << std::endl;
      WireID wire(iL, iC);
      back[0] = (*m_misalignmentFromDB)->get(wire, CDCMisalignment::wireBwdX);
      back[1] = (*m_misalignmentFromDB)->get(wire, CDCMisalignment::wireBwdY);
      back[2] = (*m_misalignmentFromDB)->get(wire, CDCMisalignment::wireBwdZ);

      fwrd[0] = (*m_misalignmentFromDB)->get(wire, CDCMisalignment::wireFwdX);
      fwrd[1] = (*m_misalignmentFromDB)->get(wire, CDCMisalignment::wireFwdY);
      fwrd[2] = (*m_misalignmentFromDB)->get(wire, CDCMisalignment::wireFwdZ);

      for (int i = 0; i < np; ++i) {
        m_BWirPosMisalign[iL][iC][i] = m_BWirPos[iL][iC][i] + back[i];
        m_FWirPosMisalign[iL][iC][i] = m_FWirPos[iL][iC][i] + fwrd[i];
      }

      //      double baseTension = 0.;
      double baseTension = M_PI * m_senseWireDensity * m_senseWireDiameter * m_senseWireDiameter / (8.* m_WireSagCoef[iL][iC]);
      double tension = (*m_misalignmentFromDB)->get(wire, CDCMisalignment::wireTension);
      //      std::cout << back[0] <<" "<< back[1] <<" "<< back[2] <<" "<< fwrd[0] <<" "<< fwrd[1] <<" "<< fwrd[2] <<" "<< tension << std::endl;
      m_WireSagCoefMisalign[iL][iC] = M_PI * m_senseWireDensity *
                                      m_senseWireDiameter * m_senseWireDiameter / (8.*(baseTension + tension));
      //    std::cout << "baseTension,tension= " << baseTension <<" "<< tension << std::endl;
    } //end of  layer loop
  } //end of cell loop
}


// Read x-t params.
void CDCGeometryPar::readXT(const GearDir& gbxParams, const int mode)
{
  if (m_xtFileFormat == 0) {
    //    oldReadXT(gbxParams, mode);
  } else {
    newReadXT(gbxParams, mode);
  }
}


// Read x-t params. (new)
void CDCGeometryPar::newReadXT(const GearDir& gbxParams, const int mode)
{
  m_linearInterpolationOfXT = true;  //must be true now

  std::string fileName0 = CDCGeoControlPar::getInstance().getXtFile();
  if (mode == 1) {
    fileName0 = gbxParams.getString("xt4ReconFileName");
  }

  boost::iostreams::filtering_istream ifs;
  openFileB(ifs, fileName0);
  //TODO: use openFile() in cdc/utilities instead of the following 18 lines <- done
  /*
  std::string fileName1 = "/data/cdc/" + fileName0;
  std::string fileName = FileSystem::findFile(fileName1);

  if (fileName == "") {
    fileName = FileSystem::findFile(fileName0);
  }

  if (fileName == "") {
    B2FATAL("CDCGeometryPar: " << fileName1 << " not exist!");
  } else {
    B2INFO("CDCGeometryPar: open " << fileName1);
    if ((fileName.rfind(".gz") != string::npos) && (fileName.length() - fileName.rfind(".gz") == 3)) {
      ifs.push(boost::iostreams::gzip_decompressor());
    }
    ifs.push(boost::iostreams::file_source(fileName));
    if (!ifs) B2FATAL("CDCGeometryPar: cannot open " << fileName1 << " !");
  }
  */

  //read alpha bin info.
  unsigned short nAlphaBins = 0;
  if (ifs >> nAlphaBins) {
    if (nAlphaBins == 0 || nAlphaBins > c_maxNAlphaPoints) B2FATAL("Fail to read alpha bins !");
  } else {
    B2FATAL("Fail to read alpha bins !");
  }
  m_nAlphaPoints = nAlphaBins;
  double alpha0, alpha1, alpha2;
  for (unsigned short i = 0; i < nAlphaBins; ++i) {
    ifs >> alpha0 >> alpha1 >> alpha2;
    m_alphaPoints[i] = alpha2;
  }

  //read theta bin info.
  unsigned short nThetaBins = 0;
  if (ifs >> nThetaBins) {
    if (nThetaBins == 0 || nThetaBins > c_maxNThetaPoints) B2FATAL("CDCGeometryPar: fail to read theta bins !");
  } else {
    B2FATAL("CDCGeometryPar: fail to read theta bins !");
  }
  m_nThetaPoints = nThetaBins;
  double theta0, theta1, theta2;

  for (unsigned short i = 0; i < nThetaBins; ++i) {
    ifs >> theta0 >> theta1 >> theta2;
    m_thetaPoints[i] = theta2;
  }

  short np = 0;
  unsigned short iCL, iLR;
  const unsigned short npx = c_nXTParams - 1;
  double xtc[npx];
  double theta, alpha, dummy1;
  unsigned nRead = 0;

  ifs >> m_xtParamMode >> np;
  if (m_xtParamMode < 0 || m_xtParamMode > 3) B2FATAL("CDCGeometryPar: invalid xt-parameterization mode read !");

  if (np <= 0 || np > npx) B2FATAL("CDCGeometryPar: no. of xt-params. outside limits !");

  const double epsi = 0.1;

  while (ifs >> iCL) {

    if (iCL < m_firstLayerOffset) {
      continue;
    }

    ifs >> theta >> alpha >> dummy1 >> iLR;
    for (int i = 0; i < np; ++i) {
      ifs >> xtc[i];
    }
    ++nRead;

    int itheta = -99;
    for (unsigned short i = 0; i < nThetaBins; ++i) {
      if (fabs(theta - m_thetaPoints[i]) < epsi) {
        itheta = i;
        break;
      }
    }
    if (itheta < 0) B2FATAL("CDCGeometryPar: thetas in xt.dat are inconsistent !");

    int ialpha = -99;
    for (unsigned short i = 0; i < nAlphaBins; ++i) {
      if (fabs(alpha - m_alphaPoints[i]) < epsi) {
        ialpha = i;
        break;
      }
    }
    if (ialpha < 0) B2FATAL("CDCGeometryPar: alphas in xt.dat are inconsistent !");

    for (int i = 0; i < np; ++i) {
      m_XT[iCL][iLR][ialpha][itheta][i] = xtc[i];
    }

    double boundT = xtc[6];
    if (m_xtParamMode == 1) {
      m_XT[iCL][iLR][ialpha][itheta][np] = ROOT::Math::Chebyshev5(boundT, xtc[0], xtc[1], xtc[2], xtc[3], xtc[4], xtc[5]);
    } else {
      m_XT[iCL][iLR][ialpha][itheta][np] =
        xtc[0] + boundT
        * (xtc[1] + boundT
           * (xtc[2] + boundT
              * (xtc[3] + boundT
                 * (xtc[4] + boundT
                    * (xtc[5])))));
    }
  }  //end of while loop

  //  ifs.close();
  boost::iostreams::close(ifs);

  //convert unit
  const double degrad = M_PI / 180.;
  for (unsigned i = 0; i < nAlphaBins; ++i) {
    m_alphaPoints[i] *= degrad;
  }
  for (unsigned i = 0; i < nThetaBins; ++i) {
    m_thetaPoints[i] *= degrad;
  }

}


// Read space resol. params.
void CDCGeometryPar::readSigma(const GearDir& gbxParams, const int mode)
{
  if (m_sigmaFileFormat == 0) {
    //    oldReadSigma(gbxParams, mode);
  } else {
    newReadSigma(gbxParams, mode);
  }
}

void CDCGeometryPar::newReadSigma(const GearDir& gbxParams, const int mode)
{
  m_linearInterpolationOfSgm = true; //must be true now

  std::string fileName0 = CDCGeoControlPar::getInstance().getSigmaFile();
  if (mode == 1) {
    fileName0 = gbxParams.getString("sigma4ReconFileName");
  }

  ifstream ifs;
  //  openFile(ifs, fileName0);
  openFileA(ifs, fileName0);

  //read alpha bin info.
  unsigned short nAlphaBins = 0;
  if (ifs >> nAlphaBins) {
    if (nAlphaBins == 0 || nAlphaBins > c_maxNAlphaPoints) B2FATAL("Fail to read alpha bins !");
  } else {
    B2FATAL("Fail to read alpha bins !");
  }
  m_nAlphaPoints4Sgm = nAlphaBins;
  //  std:: cout << nAlphaBins << std::endl;
  double alpha0, alpha1, alpha2;
  for (unsigned short i = 0; i < nAlphaBins; ++i) {
    ifs >> alpha0 >> alpha1 >> alpha2;
    m_alphaPoints4Sgm[i] = alpha2;
    //    std:: cout << alpha2 << std::endl;
  }

  //read theta bin info.
  unsigned short nThetaBins = 0;
  if (ifs >> nThetaBins) {
    if (nThetaBins == 0 || nThetaBins > c_maxNThetaPoints) B2FATAL("CDCGeometryPar: fail to read theta bins !");
  } else {
    B2FATAL("CDCGeometryPar: fail to read theta bins !");
  }
  m_nThetaPoints4Sgm = nThetaBins;
  //  std:: cout << nThetaBins << std::endl;
  double theta0, theta1, theta2;

  for (unsigned short i = 0; i < nThetaBins; ++i) {
    ifs >> theta0 >> theta1 >> theta2;
    m_thetaPoints4Sgm[i] = theta2;
    //    std:: cout << theta2 << std::endl;
  }

  unsigned short np = 0;
  unsigned short iCL, iLR;
<<<<<<< HEAD
  double sigma[nSigmaParams]; // cppcheck-suppress constVariable
=======
  double sigma[c_nSigmaParams];
>>>>>>> b579084d
  double theta, alpha;
  unsigned nRead = 0;

  ifs >> m_sigmaParamMode >> np;
  //  std:: cout << m_sigmaParamMode <<" "<< np << std::endl;
  if (m_sigmaParamMode < 0 || m_sigmaParamMode > 4) B2FATAL("CDCGeometryPar: invalid sigma-parameterization mode read !");

  if (np > c_nSigmaParams) B2FATAL("CDCGeometryPar: no. of sigma-params. outside limits !");

  ifs >> m_maxSpaceResol;

  const double epsi = 0.1;

  while (ifs >> iCL) {

    if (iCL < m_firstLayerOffset) {
      continue;
    }

    ifs >> theta >> alpha >> iLR;
    //    std::cout << iCL <<" "<< theta <<" "<< alpha <<" "<< iLR << std::endl;
    for (int i = 0; i < np; ++i) {
      ifs >> sigma[i];
    }
    ++nRead;

    int itheta = -99;
    for (unsigned short i = 0; i < nThetaBins; ++i) {
      if (fabs(theta - m_thetaPoints4Sgm[i]) < epsi) {
        itheta = i;
        break;
      }
    }
    if (itheta < 0) B2FATAL("CDCGeometryPar: thetas in sigma.dat are inconsistent !");

    int ialpha = -99;
    for (unsigned short i = 0; i < nAlphaBins; ++i) {
      if (fabs(alpha - m_alphaPoints4Sgm[i]) < epsi) {
        ialpha = i;
        break;
      }
    }
    if (ialpha < 0) B2FATAL("CDCGeometryPar: alphas in sigma.dat are inconsistent !");

    for (int i = 0; i < np; ++i) {
      m_Sigma[iCL][iLR][ialpha][itheta][i] = sigma[i];
    }
  }  //end of while loop

  ifs.close();

  //convert unit
  const double degrad = M_PI / 180.;
  for (unsigned i = 0; i < nAlphaBins; ++i) {
    m_alphaPoints4Sgm[i] *= degrad;
  }
  for (unsigned i = 0; i < nThetaBins; ++i) {
    m_thetaPoints4Sgm[i] *= degrad;
  }

  //  std::cout << "end of newreadsigma " << std::endl;
}


// Read fudge factors
void CDCGeometryPar::readFFactor(const GearDir& gbxParams, const int mode)
{
  std::string fileName0 = CDCGeoControlPar::getInstance().getFFactorFile();
  if (mode == 1) {
    fileName0 = gbxParams.getString("fudgeFactorFileName");
  }
  B2WARNING("readFFactor is not ready! " << fileName0);
  //TODO; implement the following part.
}


// Read propagation speed param.
void CDCGeometryPar::readPropSpeed(const GearDir& gbxParams, const int mode)
{
  std::string fileName0 = CDCGeoControlPar::getInstance().getPropSpeedFile();
  if (mode == 1) {
    fileName0 = gbxParams.getString("propSpeed4ReconFileName");
  }

  ifstream ifs;
  //  openFile(ifs, fileName0);
  openFileA(ifs, fileName0);

  uint iL;
  double speed;
  unsigned nRead = 0;

  while (true) {
    ifs >> iL >> speed;
    if (ifs.eof()) break;

    ++nRead;

    m_propSpeedInv[iL] = (iL < m_firstLayerOffset) ? 0 : 1. / speed;

    if (m_debug) B2DEBUG(150, iL << " " << speed);
  }

  if (nRead != c_maxNSenseLayers) B2FATAL("CDCGeometryPar::readPropSpeed: #lines read-in (=" << nRead <<
                                            ") is inconsistent with total #layers (=" << c_maxNSenseLayers << ") !");

  ifs.close();
}

/*
// Read deltaz params.
void CDCGeometryPar::readDeltaz(const GearDir gbxParams)
{
  std::string fileName0 = gbxParams.getString("deltazFileName");
  fileName0 = "/data/cdc/" + fileName0;
  std::string fileName = FileSystem::findFile(fileName0);

  ifstream ifs;

  if (fileName == "") {
    B2FATAL("CDCGeometryPar: " << fileName0 << " not exist!");
  } else {
    B2INFO("CDCGeometryPar: " << fileName0 << " exists.");
    ifs.open(fileName.c_str());
    if (!ifs) B2FATAL("CDCGeometryPar: cannot open " << fileName0 << " !");
  }

  int iL;
  unsigned nRead = 0;

  while (ifs >> iL) {
    ifs >> m_bwdDz[iL] >> m_fwdDz[iL];
    ++nRead;
    if (m_debug) cout << iL << " " << m_bwdDz[iL] << " " << m_fwdDz[iL] << endl;
  }

  if (nRead != c_maxNSenseLayers) B2FATAL("CDCGeometryPar::readDeltaz: #lines read-in (=" << nRead <<
                                        ") is inconsistent with total #layers (=" << c_maxNSenseLayers << ") !");

  ifs.close();
}
*/


// Read t0 params.
void CDCGeometryPar::readT0(const GearDir& gbxParams, int mode)
{
  std::string fileName0 = CDCGeoControlPar::getInstance().getT0File();
  if (mode == 1) {
    fileName0 = gbxParams.getString("t04ReconFileName");
  }

  ifstream ifs;
  //  openFile(ifs, fileName0);
  openFileA(ifs, fileName0);

  uint iL(0), iC(0);
  float t0(0);
  unsigned nRead = 0;

  while (true) {
    ifs >> iL >> iC >> t0;

    if (iL < m_firstLayerOffset) {
      continue;
    }

    if (ifs.eof()) break;

    ++nRead;

    m_t0[iL][iC] = (iL < m_firstLayerOffset) ? 0. : t0;

    if (m_debug) {
      B2DEBUG(150, iL << " " << iC << " " << t0);
    }
  }

  if (nRead != m_nSenseWires) B2FATAL("CDCGeometryPar::readT0: #lines read-in (=" << nRead <<
                                        ") is inconsistent with total #sense wires (=" << m_nSenseWires << ") !");

  ifs.close();

  calcMeanT0();
}


/*
// Read bad-wires.
void CDCGeometryPar::readBadWire(const GearDir gbxParams, int mode)
{
  std::string fileName0 = CDCGeoControlPar::getInstance().getBwFile();
  if (mode == 1) {
    fileName0 = gbxParams.getString("bw4ReconFileName");
  }

  ifstream ifs;
  //  openFile(ifs, fileName0);
  openFileA(ifs, fileName0);

  int iCL(0), iW(0);
  unsigned nRead = 0;

  while (true) {
    ifs >> iCL >> iW;

    if (ifs.eof()) break;

    ++nRead;

    m_badWire.push_back(WireID(iCL, iW));

    if (m_debug) {
      B2DEBUG(150, iCL << " " << iW);
    }
  }

  if (nRead > m_nSenseWires) B2FATAL("CDCGeometryPar::readBadWire: #lines read-in (=" << nRead <<
                                     ") is larger than the total #sense wires (=" << m_nSenseWires << ") !");

  ifs.close();
}
*/


// Read time-walk parameters
void CDCGeometryPar::readTW(const GearDir& gbxParams, const int mode)
{
  std::string fileName0 = CDCGeoControlPar::getInstance().getTwFile();
  if (mode == 1) {
    fileName0 = gbxParams.getString("tw4ReconFileName");
  }

  ifstream ifs;
  //  openFile(ifs, fileName0);
  openFileA(ifs, fileName0);

  unsigned short nPars(0);
  ifs >> m_twParamMode >> nPars;
  if (m_twParamMode > 1) {
    B2FATAL("CDCGeometryPar::readTW: invalid mode specified!");
  }
  if (nPars > 2) {
    B2FATAL("CDCGeometryPar::readTW: invalid #params specified!");
  }

  unsigned iBoard = 0;
  unsigned nRead = 0;
  // Read board id and coefficients
  while (ifs >> iBoard) {
    for (unsigned short i = 0; i < nPars; ++i) {
      ifs >> m_timeWalkCoef[iBoard][i];
    }
    ++nRead;
  }

  if (nRead != c_nBoards) B2FATAL("CDCGeometryPar::readTW: #lines read-in (=" << nRead << ") is inconsistent with #boards (=" <<
                                    c_nBoards
                                    << ") !");

  ifs.close();
}


// Read ch-map
//void CDCGeometryPar::readChMap(const GearDir gbxParams)
void CDCGeometryPar::readChMap()
{
  std::string fileName0 = CDCGeoControlPar::getInstance().getChMapFile();

  ifstream ifs;
  //  openFile(ifs, fileName0);
  openFileA(ifs, fileName0);

  unsigned short iSL, iL, iW, iB, iC;
  unsigned nRead = 0;

  while (true) {
    // Read a relation
    ifs >> iSL >> iL >> iW >> iB >> iC;
    if (ifs.eof()) break;
    if (iSL >= c_nSuperLayers or iSL < m_firstSuperLayerOffset) continue;

    ++nRead;
    WireID wID(iSL, iL, iW);
    m_wireToBoard.insert(pair<WireID, unsigned short>(wID, iB));
  }

  if (nRead != m_nSenseWires) B2FATAL("CDCGeometryPar::readChMap: #lines read-in (=" << nRead <<
                                        ") is inconsistent with #sense-wires (="
                                        << m_nSenseWires << ") !");

  ifs.close();
}


// Read edep-to-adc
void CDCGeometryPar::readEDepToADC(const GearDir& gbxParams, const int mode)
{
  //  B2WARNING("CDCGeometryPar: readEDepToADC is not ready!");
  std::string fileName0 = CDCGeoControlPar::getInstance().getEDepToADCFile();
  if (mode == 1) {
    fileName0 = gbxParams.getString("fudgeFactorFileName");
  }

  ifstream ifs;
  //  openFileA(ifs, fileName0);
  std::string fileName1 = "/data/cdc/" + fileName0;
  std::string fileName = FileSystem::findFile(fileName1, true);

  if (fileName == "") {
    fileName = FileSystem::findFile(fileName0, true);
  }

  if (fileName == "") {
    B2FATAL("CDC::openFile: " << fileName0 << " not exist!");
  } else {
    //    B2INFO("CDC::openFile: open " << fileName);
    B2DEBUG(29, "CDC::openFile: open " << fileName);
    ifs.open(fileName.c_str());
    if (!ifs) B2FATAL("CDC::openFile: cannot open " << fileName << " !");
  }

  unsigned short paramMode(0), nParams(0);
  ifs >> paramMode >> nParams;
  if (paramMode > 1) B2FATAL("Param mode > 1!");
  if (nParams > 7)   B2FATAL("No. of params. > 7!");
  unsigned short groupId(0);
  ifs >> groupId;
  B2DEBUG(29, paramMode << " " << nParams << " " << groupId);
  if (groupId > 0) B2FATAL("GgroupId > 0!");


  unsigned short cLMin[c_nSuperLayers], cLMax[c_nSuperLayers]; //min and max clayer per super-layer
  cLMin[0] = 0;
  cLMax[0] = 7;
  for (unsigned int sl = 1; sl < c_nSuperLayers; ++sl) {
    cLMin[sl] = cLMax[0] + 6 * sl - 5;
    cLMax[sl] = cLMax[0] + 6 * sl;
  }

  unsigned short id = 0;
  double coef = 0.;
  unsigned short nRead = 0;
  while (ifs >> id) {
    for (unsigned short i = 0; i < nParams; ++i) {
      ifs  >> coef;
      for (unsigned short cL = cLMin[id]; cL <= cLMax[id]; ++cL) { //clayer loop
        for (unsigned short cell = 0; cell < m_nWires[cL]; ++cell) { //cell loop
          m_eDepToADCParams[cL][cell][i] = (cL < m_firstLayerOffset) ? 0 : coef;
          //    B2DEBUG(29, "cL,cell,i,coef= "<< cL <<" "<< cell <<" "<< i <<" "<< coef);
        }
      }
    }
    ++nRead;
    if (nRead > c_nSuperLayers) B2FATAL("No. of read in lines > " << c_nSuperLayers << " !");
  }

  ifs.close();
}


// Set t0 (from DB)
void CDCGeometryPar::setT0()
{
  for (unsigned short iCL = 0; iCL < c_maxNSenseLayers; ++iCL) {
    for (unsigned short iW = 0; iW < c_maxNDriftCells; ++iW) {
      m_t0[iCL][iW] = 0.;
    }
  }

  for (auto const& ent : (*m_t0FromDB)->getT0s()) {
    const WireID wid = WireID(ent.first);
    const unsigned short iCL = wid.getICLayer();
    const unsigned short iW  = wid.getIWire();
    m_t0[iCL][iW]            = (iCL < m_firstLayerOffset) ? 0. : ent.second;
  }

  calcMeanT0();
}


// Calculate mean t0
void CDCGeometryPar::calcMeanT0(double minT0, double maxT0, int maxIt, double nStdv, double epsi)
{
  double oldMeanT0 = 0;
  unsigned short it1 = 0;
  for (unsigned short it = 0; it < maxIt; ++it) {
    it1 = it;
    double effiSum = 0.;
    m_meanT0 = 0.;
    double stdvT0 = 0;
    for (unsigned short iCL = 0; iCL < c_maxNSenseLayers; ++iCL) {
      for (unsigned short iW = 0; iW < m_nWires[iCL]; ++iW) {
        if (m_t0[iCL][iW] < minT0 || m_t0[iCL][iW] > maxT0) continue;
        const WireID wid = WireID(iCL, iW);
        if (isHotWire(wid)) continue;
        if (isBadWire(wid)) continue;
        double effi = 1.;
        isDeadWire(wid, effi);
        effiSum += effi;
        m_meanT0 += (iCL < m_firstLayerOffset) ? 0. : effi * m_t0[iCL][iW];
        stdvT0   += (iCL < m_firstLayerOffset) ? 0. : effi * m_t0[iCL][iW] * m_t0[iCL][iW];
      }
    }
    if (effiSum > 0.) {
      m_meanT0 /= effiSum;
      stdvT0   /= effiSum;
      stdvT0 = sqrt(fabs(stdvT0 - m_meanT0 * m_meanT0));
      B2DEBUG(29, it << " " << effiSum << " " << m_meanT0 << " " << stdvT0);
      if (fabs(m_meanT0 - oldMeanT0) < epsi) break;
      oldMeanT0 = m_meanT0;
      minT0 = m_meanT0 - nStdv * stdvT0;
      maxT0 = m_meanT0 + nStdv * stdvT0;
    } else {
      B2FATAL("Wire efficiency sum <= 0!");
    }
  }
  if (it1 == maxIt - 1) B2WARNING("Max. iterations(=" << maxIt << ") needed to calculte the mean t0. Strange.");
}


// Set bad-wire (from DB)
void CDCGeometryPar::setBadWire()
{
  //  m_badWire = (*m_badWireFromDB)->getWires();
  calcMeanT0();
}


// Set prop.-speed (from DB)
void CDCGeometryPar::setPropSpeed()
{
  for (unsigned short iCL = 0; iCL < (*m_propSpeedFromDB)->getEntries(); ++iCL) {
    m_propSpeedInv[iCL] = (iCL < m_firstLayerOffset) ? 0. : 1. / (*m_propSpeedFromDB)->getSpeed(iCL);
  }
}


// Set time-walk coefficient (from DB)
void CDCGeometryPar::setTW()
{
  //  (*m_timeWalkFromDB)->dump();
  m_twParamMode = (*m_timeWalkFromDB)->getTwParamMode();

  for (unsigned short iBd = 0; iBd < (*m_timeWalkFromDB)->getEntries(); ++iBd) {
    int np = ((*m_timeWalkFromDB)->getTimeWalkParams(iBd)).size();
    for (int i = 0; i < np; ++i) {
      m_timeWalkCoef[iBd][i] = ((*m_timeWalkFromDB)->getTimeWalkParams(iBd))[i];
    }
  }
}


// Set xt params. (from DB)
void CDCGeometryPar::setXtRel()
{
  m_linearInterpolationOfXT = true;  //must be true now

  //  std::cout <<"setXtRelation called" << std::endl;
  m_nAlphaPoints = (*m_xtRelFromDB)->getNoOfAlphaBins();
  for (unsigned short i = 0; i < m_nAlphaPoints; ++i) {
    m_alphaPoints[i] = (*m_xtRelFromDB)->getAlphaPoint(i);
    //    std::cout << m_alphaPoints[i]*180./M_PI << std::endl;
  }

  m_nThetaPoints = (*m_xtRelFromDB)->getNoOfThetaBins();
  for (unsigned short i = 0; i < m_nThetaPoints; ++i) {
    m_thetaPoints[i] = (*m_xtRelFromDB)->getThetaPoint(i);
    //    std::cout << m_thetaPoints[i]*180./M_PI << std::endl;
  }

  m_xtParamMode = (*m_xtRelFromDB)->getXtParamMode();

  for (unsigned short iCL = 0; iCL < c_maxNSenseLayers; ++iCL) {
    if (iCL < m_firstLayerOffset) {
      // m_XT is initialized to 0, but reading
      // (*m_xtRelFromDB)->getXtParams(iCL, iLR, iA, iT)
      // could fail if iCL < m_firstLayerOffset, thus continue as m_XT would be set to 0 in this case anyway
      continue;
    }
    for (unsigned short iLR = 0; iLR < 2; ++iLR) {
      for (unsigned short iA = 0; iA < m_nAlphaPoints; ++iA) {
        for (unsigned short iT = 0; iT < m_nThetaPoints; ++iT) {
          const std::vector<float> params = (*m_xtRelFromDB)->getXtParams(iCL, iLR, iA, iT);
          unsigned short np = params.size();
          //    std::cout <<"np4xt= " << np << std::endl;
          for (unsigned short i = 0; i < np; ++i) {
            m_XT[iCL][iLR][iA][iT][i] = params[i];
          }

          double boundT = m_XT[iCL][iLR][iA][iT][6];
          if (m_xtParamMode == 1) {
            m_XT[iCL][iLR][iA][iT][np] = ROOT::Math::Chebyshev5(boundT, m_XT[iCL][iLR][iA][iT][0], m_XT[iCL][iLR][iA][iT][1],
                                                                m_XT[iCL][iLR][iA][iT][2], m_XT[iCL][iLR][iA][iT][3], m_XT[iCL][iLR][iA][iT][4], m_XT[iCL][iLR][iA][iT][5]);
          } else {
            m_XT[iCL][iLR][iA][iT][np] =
              m_XT[iCL][iLR][iA][iT][0] + boundT
              * (m_XT[iCL][iLR][iA][iT][1] + boundT
                 * (m_XT[iCL][iLR][iA][iT][2] + boundT
                    * (m_XT[iCL][iLR][iA][iT][3] + boundT
                       * (m_XT[iCL][iLR][iA][iT][4] + boundT
                          * (m_XT[iCL][iLR][iA][iT][5])))));
          }
        }
      }
    }
  }

}


// Set sigma params. (from DB)
void CDCGeometryPar::setSResol()
{
  m_linearInterpolationOfSgm = true; //must be true now

  //  std::cout <<"setSResol called" << std::endl;
  m_nAlphaPoints4Sgm = (*m_sResolFromDB)->getNoOfAlphaBins();
  for (unsigned short i = 0; i < m_nAlphaPoints4Sgm; ++i) {
    m_alphaPoints4Sgm[i] = (*m_sResolFromDB)->getAlphaPoint(i);
    //    std::cout << m_alphaPoints4Sgm[i]*180./M_PI << std::endl;
  }

  m_nThetaPoints4Sgm = (*m_sResolFromDB)->getNoOfThetaBins();
  for (unsigned short i = 0; i < m_nThetaPoints4Sgm; ++i) {
    m_thetaPoints4Sgm[i] = (*m_sResolFromDB)->getThetaPoint(i);
    //    std::cout << m_thetaPoints4Sgm[i]*180./M_PI << std::endl;
  }

  //  std::cout << "m_nAlphaPoints4Sgm= " << m_nAlphaPoints4Sgm << std::endl;
  //  std::cout << "m_nThetaPoints4Sgm= " << m_nThetaPoints4Sgm << std::endl;

  m_sigmaParamMode = (*m_sResolFromDB)->getSigmaParamMode();

  m_maxSpaceResol = (*m_sResolFromDB)->getMaxSpaceResol();

  for (unsigned short iCL = 0; iCL < c_maxNSenseLayers; ++iCL) {
    for (unsigned short iLR = 0; iLR < 2; ++iLR) {
      for (unsigned short iA = 0; iA < m_nAlphaPoints4Sgm; ++iA) {
        for (unsigned short iT = 0; iT < m_nThetaPoints4Sgm; ++iT) {
          const std::vector<float> params = (*m_sResolFromDB)->getSigmaParams(iCL, iLR, iA, iT);
          unsigned short np = params.size();
          //    std::cout <<"np4sigma= " << np << std::endl;
          for (unsigned short i = 0; i < np; ++i) {
            m_Sigma[iCL][iLR][iA][iT][i] = (iCL < m_firstLayerOffset) ? 0. : params[i];
          }
        }
      }
    }
  }

}


// Set fudge factors (from DB)
void CDCGeometryPar::setFFactor()
{
  unsigned short groupId = (*m_fFactorFromDB)->getGroupID();
  unsigned short nEnt    = (*m_fFactorFromDB)->getEntries();
  B2DEBUG(29, "setFFactor called: groupId,nEnt= " << groupId << " " << nEnt);

  if (groupId == 0) { //per all-layers mode
  } else {
    B2FATAL("CDCGeometryPar:: Invalid group-id " << groupId << " specified!");
  }

  for (unsigned short id = 0; id < nEnt; ++id) {
    unsigned short np = ((*m_fFactorFromDB)->getFactors(id)).size();
    if (np != 3) B2FATAL("CDCGeometryPar:: No. of fudge factors != 3!");
    for (unsigned short i = 0; i < np; ++i) {
      m_fudgeFactorForSigma[i] = ((*m_fFactorFromDB)->getFactors(id))[i];
      B2DEBUG(29, i << " " << m_fudgeFactorForSigma[i]);
    }
  }

  CDCGeoControlPar& gcp = CDCGeoControlPar::getInstance();
  m_fudgeFactorForSigma[0] *= gcp.getAddFudgeFactorForSigmaForData();
  m_fudgeFactorForSigma[1] *= gcp.getAddFudgeFactorForSigmaForMC();
  B2DEBUG(29, "fudge factors= " << m_fudgeFactorForSigma[0] << " " << m_fudgeFactorForSigma[1] << " " << m_fudgeFactorForSigma[2]);
}


// Set ch-map (from DB)
void CDCGeometryPar::setChMap()
{
  for (const auto& cm : (*m_chMapFromDB)) {
    const unsigned short isl = cm.getISuperLayer();
    if (isl >= c_nSuperLayers or isl < m_firstSuperLayerOffset) continue;
    const uint il  = cm.getILayer();
    const int iw  = cm.getIWire();
    const int iBd = cm.getBoardID();
    const WireID wID(isl, il, iw);
    m_wireToBoard.insert(pair<WireID, unsigned short>(wID, iBd));
    const int iCh = cm.getBoardChannel();
    m_wireToChannel.insert(pair<WireID, unsigned short>(wID, iCh));
    m_boardAndChannelToWire[iBd][iCh] = wID.getEWire();
  }
}

// Set edep-to-ADC conversion params. (from DB)
void CDCGeometryPar::setEDepToADCConversions()
{
  unsigned short groupId = (*m_eDepToADCConversionsFromDB)->getGroupID();
  unsigned short nEnt    = (*m_eDepToADCConversionsFromDB)->getEntries();
  if (groupId == 0) { //per super-layer mode
    if (nEnt > c_nSuperLayers) B2FATAL("CDCGeometryPar:: group-id " << groupId << " and #entries " << nEnt << " are inconsistent!");
  } else if (groupId == 1) { //per layer mode
    if (nEnt > c_maxNSenseLayers) B2FATAL("CDCGeometryPar:: group-id " << groupId << " and #entries " << nEnt << " are inconsistent!");
  } else {
    B2FATAL("CDCGeometryPar:: Invalid group-id " << groupId << " specified !");
  }

  unsigned short cLMin[c_nSuperLayers], cLMax[c_nSuperLayers]; //min and max clayer per super-layer
  cLMin[0] = 0;
  cLMax[0] = 7;
  for (unsigned int sl = 1; sl < c_nSuperLayers; ++sl) {
    cLMin[sl] = cLMax[0] + 6 * sl - 5;
    cLMax[sl] = cLMax[0] + 6 * sl;
  }

  for (unsigned short id = 0; id < nEnt; ++id) {
    unsigned short np = ((*m_eDepToADCConversionsFromDB)->getParams(id)).size();
    if (np > 7) B2FATAL("CDCGeometryPar:: No. of edep-to-ADC conversion params. > 7");
    if (groupId == 0) { //per super-layer; id=super-layer
      for (unsigned short cL = cLMin[id]; cL <= cLMax[id]; ++cL) { //clayer loop
        for (unsigned short cell = 0; cell < m_nWires[cL]; ++cell) { //cell loop
          for (unsigned short i = 0; i < np; ++i) {
            m_eDepToADCParams[cL][cell][i] = (cL < m_firstLayerOffset) ? 0. : ((*m_eDepToADCConversionsFromDB)->getParams(id))[i];
          }
        }
      }
    } else if (groupId == 1) { //per clayer; id=clayer
      for (unsigned short cell = 0; cell < m_nWires[id]; ++cell) { //cell loop
        for (unsigned short i = 0; i < np; ++i) {
          m_eDepToADCParams[id][cell][i] = (id < m_firstLayerOffset) ? 0. : ((*m_eDepToADCConversionsFromDB)->getParams(id))[i];
        }
      }
    } else if (groupId == 2) { //per wire
      //not ready
      B2FATAL("CDCGeometryPar::setEDepToADCConversions(): groupId=2 not ready!");
    }
  }
}


double CDCGeometryPar::getEDepToADCConvFactor(unsigned short iCL, unsigned short iW, double edep, double dx, double costh)
{
  //  double convF = (100.0 / 3.2); //keV -> count
  //Model assumed here is from CLEO-c:
  //Igen = Imea * [1 + alf*Imea/cth] / [1 + gam*Imea/cth];
  //cth = |costh| + dlt;
  //Igen: original dE/dx; Imea: measured dE/dx with space-charge effect
  const double  mainF = (iCL < m_firstLayerOffset) ? 0. : m_eDepToADCParams[iCL][iW][0];
  const double& alf   = (iCL < m_firstLayerOffset) ? 0. : m_eDepToADCParams[iCL][iW][1];
  const double& gam   = (iCL < m_firstLayerOffset) ? 0. : m_eDepToADCParams[iCL][iW][2];
  const double& dlt   = (iCL < m_firstLayerOffset) ? 0. : m_eDepToADCParams[iCL][iW][3];
  const double& a     = (iCL < m_firstLayerOffset) ? 0. : m_eDepToADCParams[iCL][iW][4];
  const double& b     = (iCL < m_firstLayerOffset) ? 0. : m_eDepToADCParams[iCL][iW][5];
  const double cth  = fabs(costh) + dlt;
  const double iGen = edep / dx; // keV/cm
  const double tmp  = cth - gam * iGen;
  const double disc = tmp * tmp + 4.*alf * cth * iGen;

  double iMea = 0.;
  if (alf == 0.) {
    iMea = cth * iGen / tmp;
  } else if (disc >= 0.) {
    iMea = (-tmp + sqrt(disc)) / (2.*alf);
    //    if (alf < 0.) {
    //      B2INFO("alf<0:CHECK");
    //      B2INFO(-tmp + sqrt(disc)) / (2.*alf));
    //      B2INFO(-tmp - sqrt(disc)) / (2.*alf));
    //    }
  }

  double convF = mainF;
  if (iMea > 0.) {
    convF = mainF * std::min(iMea / iGen, 1.);
    //    if (iMea > iGen) B2DEBUG(29, "iMea > iGen " << iMea <<" "<< iGen);
  } else {
    //TODO: check the following issue more
    //    B2WARNING("CDCGeometryPar: Measured dE/dx <= 0!");
    //    B2DEBUG(29, "CDCGeometryPar: Measured dE/dx <= 0!");
    //    B2DEBUG(29, "iGen,iMea= " << std::setw(15) << std::scientific << std::setprecision(8) << iGen <<" "<< iMea);
    //    B2DEBUG(29, "dx,mainF,alf,gam,dlt,cth,tmp,disc= " << dx <<" "<< mainF <<" "<< alf <<" "<< gam <<" "<< dlt <<" "<<" "<< tmp <<" "<< disc);
  }
  convF *= 1. + a * (costh - b);
  return convF;
}


void CDCGeometryPar::Print() const
{}

const TVector3 CDCGeometryPar::wireForwardPosition(uint layerID, int cellID, EWirePosition set) const
{
  // return early in case of empty layer, i.e. layerID < m_firstLayerOffset
  if (layerID < m_firstLayerOffset) {
    return TVector3(0, 0, 0);
  }

  //  std::cout <<"cdcgeopar::fwdpos set= " << set << std::endl;
  TVector3 wPos(m_FWirPosAlign[layerID][cellID][0],
                m_FWirPosAlign[layerID][cellID][1],
                m_FWirPosAlign[layerID][cellID][2]);

  if (set == c_Misaligned) {
    wPos.SetX(m_FWirPosMisalign[layerID][cellID][0]);
    wPos.SetY(m_FWirPosMisalign[layerID][cellID][1]);
    wPos.SetZ(m_FWirPosMisalign[layerID][cellID][2]);
  } else if (set == c_Base) {
    wPos.SetX(m_FWirPos        [layerID][cellID][0]);
    wPos.SetY(m_FWirPos        [layerID][cellID][1]);
    wPos.SetZ(m_FWirPos        [layerID][cellID][2]);
  }

  return wPos;
}

const TVector3 CDCGeometryPar::wireForwardPosition(uint layerID, int cellID, double z, EWirePosition set) const
{
  // return early in case of empty layer, i.e. layerID < m_firstLayerOffset
  if (layerID < m_firstLayerOffset) {
    return TVector3(0, 0, 0);
  }

  double yb_sag = 0.;
  double yf_sag = 0.;
  getWireSagEffect(set, layerID, cellID, z, yb_sag, yf_sag);

  TVector3 wPos(m_FWirPosAlign[layerID][cellID][0], yf_sag,
                m_FWirPosAlign[layerID][cellID][2]);
  if (set == c_Misaligned) {
    wPos.SetX(m_FWirPosMisalign[layerID][cellID][0]);
    wPos.SetZ(m_FWirPosMisalign[layerID][cellID][2]);
  } else if (set == c_Base) {
    wPos.SetX(m_FWirPos        [layerID][cellID][0]);
    wPos.SetZ(m_FWirPos        [layerID][cellID][2]);
  }

  return wPos;
}

const TVector3 CDCGeometryPar::wireBackwardPosition(uint layerID, int cellID, EWirePosition set) const
{
  // return early in case of empty layer, i.e. layerID < m_firstLayerOffset
  if (layerID < m_firstLayerOffset) {
    return TVector3(0, 0, 0);
  }

  TVector3 wPos(m_BWirPosAlign[layerID][cellID][0],
                m_BWirPosAlign[layerID][cellID][1],
                m_BWirPosAlign[layerID][cellID][2]);

  if (set == c_Misaligned) {
    wPos.SetX(m_BWirPosMisalign[layerID][cellID][0]);
    wPos.SetY(m_BWirPosMisalign[layerID][cellID][1]);
    wPos.SetZ(m_BWirPosMisalign[layerID][cellID][2]);
  } else if (set == c_Base) {
    wPos.SetX(m_BWirPos        [layerID][cellID][0]);
    wPos.SetY(m_BWirPos        [layerID][cellID][1]);
    wPos.SetZ(m_BWirPos        [layerID][cellID][2]);
  }

  return wPos;
}

const TVector3 CDCGeometryPar::wireBackwardPosition(uint layerID, int cellID, double z, EWirePosition set) const
{
  // return early in case of empty layer, i.e. layerID < m_firstLayerOffset
  if (layerID < m_firstLayerOffset) {
    return TVector3(0, 0, 0);
  }

  double yb_sag = 0.;
  double yf_sag = 0.;
  getWireSagEffect(set, layerID, cellID, z, yb_sag, yf_sag);

  TVector3 wPos(m_BWirPosAlign[layerID][cellID][0], yb_sag,
                m_BWirPosAlign[layerID][cellID][2]);
  if (set == c_Misaligned) {
    wPos.SetX(m_BWirPosMisalign[layerID][cellID][0]);
    wPos.SetZ(m_BWirPosMisalign[layerID][cellID][2]);
  } else if (set == c_Base) {
    wPos.SetX(m_BWirPos        [layerID][cellID][0]);
    wPos.SetZ(m_BWirPos        [layerID][cellID][2]);
  }

  return wPos;
}

double CDCGeometryPar::getWireSagCoef(EWirePosition set, uint layerID, int cellID) const
{
  double coef =    m_WireSagCoef[layerID][cellID];
  if (set == c_Misaligned) {
    coef = m_WireSagCoefMisalign[layerID][cellID];
  } else if (set == c_Aligned) {
    coef = m_WireSagCoefAlign   [layerID][cellID];
  }
  return coef;
}

const double* CDCGeometryPar::innerRadiusWireLayer() const
{
  static double IRWL[c_maxNSenseLayers] = {0};

  IRWL[0] = outerRadiusInnerWall();
  for (unsigned i = 1; i < nWireLayers(); i++)
    //IRWL[i] = (m_rSLayer[i - 1] + m_rSLayer[i]) / 2.;
    IRWL[i] = (i == m_firstLayerOffset) ? outerRadiusInnerWall() : m_rFLayer[i - 1];

  return IRWL;
}

const double* CDCGeometryPar::outerRadiusWireLayer() const
{
  static double ORWL[c_maxNSenseLayers] = {0};

  ORWL[nWireLayers() - 1] = innerRadiusOuterWall();
  for (unsigned i = 0; i < nWireLayers() - 1; i++)
    //ORWL[i] = (m_rSLayer[i] + m_rSLayer[i + 1]) / 2.;
    ORWL[i] = m_rFLayer[i];

  return ORWL;
}

unsigned CDCGeometryPar::cellId(unsigned layerId, const TVector3& position) const
{
  if (layerId < m_firstLayerOffset) {
    return 0;
  }

  const unsigned nWires = m_nWires[layerId];

  double offset = m_offSet[layerId];
  //...Offset modification to be aligned to axial at z=0...
  const double phiSize = 2 * M_PI / double(nWires);
  /*{
    const double phiF = phiSize * offset
                        + phiSize * 0.5 * double(m_nShifts[layerId]);
    const double phiB = phiSize * offset;
    const TVector3 f(m_rSLayer[layerId] * cos(phiF), m_rSLayer[layerId] * sin(phiF), m_zSForwardLayer[layerId]);
    const TVector3 b(m_rSLayer[layerId] * cos(phiB), m_rSLayer[layerId] * sin(phiB), m_zSBackwardLayer[layerId]);

    const TVector3 v = f - b;
    const TVector3 u = v.Unit();
    const double beta = (0 - b.z()) / u.z();
    const TVector3 p = b + beta * u;
    double phi0 = - atan2(p.y(), p.x());
    offset += phi0 / (2 * M_PI / double(nWires));
  }*/

  unsigned j = 0;
  for (unsigned i = 0; i < 1; ++i) {
    const double phiF = phiSize * (double(i) + offset)
                        + phiSize * 0.5 * double(m_nShifts[layerId]) + m_globalPhiRotation;
    const double phiB = phiSize * (double(i) + offset)   + m_globalPhiRotation;
    const TVector3 f(m_rSLayer[layerId] * cos(phiF), m_rSLayer[layerId] * sin(phiF), m_zSForwardLayer[layerId]);
    const TVector3 b(m_rSLayer[layerId] * cos(phiB), m_rSLayer[layerId] * sin(phiB), m_zSBackwardLayer[layerId]);
    const TVector3 v = f - b;
    const TVector3 u = v.Unit();
    const double beta = (position.z() - b.z()) / u.z();
    const TVector3 p = b + beta * u;
    double dPhi = std::atan2(position.y(), position.x())
                  - std::atan2(p.y(), p.x())
                  + phiSize / 2.;
    while (dPhi < 0) dPhi += (2. * M_PI);
    j = int(dPhi / phiSize);
    while (j >= nWires) j -= nWires;
  }

  return j;
}

void CDCGeometryPar::generateXML(const string& of)
{
  //...Open xml file...
  std::ofstream ofs(of.c_str(), std::ios::out);
  if (! ofs) {
    B2ERROR("CDCGeometryPar::read !!! can not open file : "
            << of);
  }
  ofs << "<?xml version=\"1.0\" encoding=\"UTF-8\"?>"
      << endl
      << "<Subdetector type=\"CDC\">"
      << endl
      << "  <Name>CDC BelleII </Name>"
      << endl
      << "  <Description>CDC geometry parameters</Description>"
      << endl
      << "  <Version>0</Version>"
      << endl
      << "  <GeoCreator>CDCBelleII</GeoCreator>"
      << endl
      << "  <Content>"
      << endl
      << "    <Rotation desc=\"Rotation of the whole cdc detector (should be the same as beampipe)\" unit=\"mrad\">0.0</Rotation>"
      << endl
      << "    <OffsetZ desc=\"The offset of the whole cdc in z with respect to the IP (should be the same as beampipe)\" unit=\"mm\">0.0</OffsetZ>"
      << endl
      << "    <Material>CDCGas</Material>"
      << endl
      << endl;

  ofs << "    <SLayers>" << endl;

  for (int i = 0; i < m_nSLayer; i++) {
    ofs << "      <SLayer id=\"" << i << "\">" << endl;
    ofs << "        <Radius desc=\"Radius of wires in this layer\" unit=\"mm\">" << senseWireR(i) << "</Radius>" << endl;
    ofs << "        <BackwardZ desc=\"z position of this wire layer at backward endplate\" unit=\"mm\">" << senseWireBZ(
          i) << "</BackwardZ>" << endl;
    ofs << "        <ForwardZ desc=\"z position of this wire layer at forward endplate\" unit=\"mm\">" << senseWireFZ(
          i) << "</ForwardZ>" << endl;
//    ofs << "        <BackwardPhi desc=\"azimuth angle of the first wire in this layer at backward endplate\" unit=\"rad\">" << wireBackwardPosition(i).phi() << "</BackwardPhi>" << endl;
//    ofs << "        <ForwardPhi desc=\"azimuth angle of the first wire in this layer at forward endplate\" unit=\"rad\">" << wireForwardPosition(i).phi() << "</ForwardPhi>" << endl;
    ofs << "        <NHoles desc=\"the number of holes in this layer, 2*(cell number)\">" << nWiresInLayer(
          i) * 2 << "</NHoles>" << endl;
    ofs << "        <NShift desc=\"the shifted hole number of each wire in this layer\">" << nShifts(i) << "</NShift>" << endl;
    ofs << "        <Offset desc=\"wire offset in phi direction at endplate\">" << m_offSet[i] << "</Offset>" << endl;
    ofs << "      </SLayer>" << endl;
  }

  ofs << "    </SLayers>" << endl;
  ofs << "    <FLayers>" << endl;

  for (int i = 0; i < m_nFLayer; i++) {
    ofs << "      <FLayer id=\"" << i << "\">" << endl;
    ofs << "        <Radius desc=\"Radius of field wires in this layer\" unit=\"mm\">" << fieldWireR(i) << "</Radius>" << endl;
    ofs << "        <BackwardZ desc=\"z position of this field wire layer at backward endplate\" unit=\"mm\">" << fieldWireBZ(
          i) << "</BackwardZ>" << endl;
    ofs << "        <ForwardZ desc=\"z position of this field wire layer at forward endplate\" unit=\"mm\">" << fieldWireFZ(
          i) << "</ForwardZ>" << endl;
    ofs << "      </FLayer>" << endl;
  }

  ofs << "    </FLayers>" << endl;

  ofs << "    <InnerWall name=\"InnerWall\">" << endl;
  ofs << "      <InnerR desc=\"Inner radius\" unit=\"mm\">" << innerRadiusInnerWall() << "</InnerR>" << endl;
  ofs << "      <OuterR desc=\"Outer radius\" unit=\"mm\">" << outerRadiusInnerWall() << "</OuterR>" << endl;
  ofs << "      <BackwardZ desc=\"z position at backward endplate\" unit=\"mm\">" << m_zWall[0][0] << "</BackwardZ>" << endl;
  ofs << "      <ForwardZ desc=\"z position at forward endplate\" unit=\"mm\">" << m_zWall[0][1] << "</ForwardZ>" << endl;
  ofs << "    </InnerWall>" << endl;

  ofs << "    <OuterWall name=\"OuterWall\">" << endl;
  ofs << "      <InnerR desc=\"Inner radius\" unit=\"mm\">" << innerRadiusOuterWall() << "</InnerR>" << endl;
  ofs << "      <OuterR desc=\"Outer radius\" unit=\"mm\">" << outerRadiusOuterWall() << "</OuterR>" << endl;
  ofs << "      <BackwardZ desc=\"z position at backward endplate\" unit=\"mm\">" << m_zWall[2][0] << "</BackwardZ>" << endl;
  ofs << "      <ForwardZ desc=\"z position at forward endplate\" unit=\"mm\">" << m_zWall[2][1] << "</ForwardZ>" << endl;
  ofs << "    </OuterWall>" << endl;

  ofs << "  </Content>"                                         << endl
      << "</Subdetector>"                                       << endl;
}

void CDCGeometryPar::getWireSagEffect(const EWirePosition set, const unsigned layerID, const unsigned cellID, const double Z,
                                      double& Yb_sag, double& Yf_sag) const
{
  //Input
  //       set    : c_Base, c_Misaligned or c_Aligned
  //       layerID: layer id (0 - 55);
  //       cellID: cell  id in the layer;
  //            Z: Z-coord. (cm) at which sense wire sag is computed.
  //
  //Output Yb_sag: Y-corrd. (cm) of intersection of a tangent and the backward endplate.
  //               Here the tangent is computed from the 1'st derivative of
  //               a paraboric wire (due to gravity) defined at Z.
  //       Yf_sag: ibid. but for forward.
  //
  //N.B.- Maybe replaced with a bit more accurate formula.
  //    - The electrostatic force effect is not included.

  // return early in case of empty layer, i.e. layerID < m_firstLayerOffset
  if (layerID < m_firstLayerOffset) {
    Yb_sag = 0.;
    Yf_sag = 0.;
    return;
  }

  double Xb = 0.;
  double Xf = 0.;
  double Yb = 0.;
  double Yf = 0.;
  double Zb = 0.;
  double Zf = 0.;
  double Coef = 0.;

  if (set == c_Aligned) {
    Coef = m_WireSagCoefAlign[layerID][cellID];
    Yb = m_BWirPosAlign[layerID][cellID][1];
    Yf = m_FWirPosAlign[layerID][cellID][1];
    if (Coef == 0.) {
      Yb_sag = Yb;
      Yf_sag = Yf;
      return;
    }
    Xb = m_BWirPosAlign[layerID][cellID][0];
    Xf = m_FWirPosAlign[layerID][cellID][0];
    Zb = m_BWirPosAlign[layerID][cellID][2];
    Zf = m_FWirPosAlign[layerID][cellID][2];

  } else if (set == c_Misaligned) {
    Coef = m_WireSagCoefMisalign[layerID][cellID];
    Yb = m_BWirPosMisalign[layerID][cellID][1];
    Yf = m_FWirPosMisalign[layerID][cellID][1];
    if (Coef == 0.) {
      Yb_sag = Yb;
      Yf_sag = Yf;
      return;
    }
    Xb = m_BWirPosMisalign[layerID][cellID][0];
    Xf = m_FWirPosMisalign[layerID][cellID][0];
    Zb = m_BWirPosMisalign[layerID][cellID][2];
    Zf = m_FWirPosMisalign[layerID][cellID][2];

  } else if (set == c_Base) {
    Coef = m_WireSagCoef[layerID][cellID];
    Yb = m_BWirPos[layerID][cellID][1];
    Yf = m_FWirPos[layerID][cellID][1];
    if (Coef == 0.) {
      Yb_sag = Yb;
      Yf_sag = Yf;
      return;
    }
    Xb = m_BWirPos[layerID][cellID][0];
    Xf = m_FWirPos[layerID][cellID][0];
    Zb = m_BWirPos[layerID][cellID][2];
    Zf = m_FWirPos[layerID][cellID][2];

  } else {
    B2FATAL("CDCGeometryPar::getWireSagEffect: called with an invalid set: " << " " << set);
  }

  const double dx = Xf - Xb;
  const double dy = Yf - Yb;
  const double dz = Zf - Zb;

  const double Zfp = sqrt(dz * dz + dx * dx); // Wire length in z-x plane since Zbp==0
  const double Zp  = (Z - Zb) * Zfp / dz;

  const double Y_sag = (Coef * (Zp - Zfp) + dy / Zfp) * Zp + Yb;
  const double dydz = (Coef * (2.*Zp - Zfp) * Zfp + dy) / dz;

  Yb_sag = Y_sag + dydz * (Zb - Z);
  Yf_sag = Y_sag + dydz * (Zf - Z);

}

void CDCGeometryPar::setDesignWirParam(const unsigned layerID, const unsigned cellID)
{
  const unsigned L = layerID;
  const unsigned C =  cellID;

  const double offset = m_offSet[L];
  //...Offset modification to be aligned to axial at z=0...
  const double phiSize = 2 * M_PI / double(m_nWires[L]);

  const double phiF = phiSize * (double(C) + offset)
                      + phiSize * 0.5 * double(m_nShifts[L]) + m_globalPhiRotation;

  m_FWirPos[L][C][0] = (L < m_firstLayerOffset) ? 0. : m_rSLayer[L] * cos(phiF);
  m_FWirPos[L][C][1] = (L < m_firstLayerOffset) ? 0. : m_rSLayer[L] * sin(phiF);
  m_FWirPos[L][C][2] = (L < m_firstLayerOffset) ? 0. : m_zSForwardLayer[L];

  const double phiB = phiSize * (double(C) + offset) + m_globalPhiRotation;

  m_BWirPos[L][C][0] = (L < m_firstLayerOffset) ? 0. : m_rSLayer[L] * cos(phiB);
  m_BWirPos[L][C][1] = (L < m_firstLayerOffset) ? 0. : m_rSLayer[L] * sin(phiB);
  m_BWirPos[L][C][2] = (L < m_firstLayerOffset) ? 0. : m_zSBackwardLayer[L];

  for (int i = 0; i < 3; ++i) {
    m_FWirPosMisalign[L][C][i] = (L < m_firstLayerOffset) ? 0. : m_FWirPos[L][C][i];
    m_BWirPosMisalign[L][C][i] = (L < m_firstLayerOffset) ? 0. : m_BWirPos[L][C][i];
    m_FWirPosAlign   [L][C][i] = (L < m_firstLayerOffset) ? 0. : m_FWirPos[L][C][i];
    m_BWirPosAlign   [L][C][i] = (L < m_firstLayerOffset) ? 0. : m_BWirPos[L][C][i];
  }

  m_WireSagCoef[L][C] = (L < m_firstLayerOffset) ? 0. : M_PI * m_senseWireDensity * m_senseWireDiameter * m_senseWireDiameter /
                        (8. * m_senseWireTension);
  //  m_WireSagCoef        [L][C] = 0.;
  m_WireSagCoefMisalign[L][C] = (L < m_firstLayerOffset) ? 0. : m_WireSagCoef[L][C];
  m_WireSagCoefAlign   [L][C] = (L < m_firstLayerOffset) ? 0. : m_WireSagCoef[L][C];

}

void CDCGeometryPar::outputDesignWirParam(const unsigned layerID, const unsigned cellID) const
{

  const unsigned L = layerID;
  const unsigned C =  cellID;

  static bool first = true;
  static ofstream ofs;
  if (first) {
    first = false;
    ofs.open("alignment.dat");
  }

  ofs << L << "  " << C;

  ofs << setiosflags(ios::showpoint | ios::uppercase);

  for (int i = 0; i < 3; ++i) ofs << "  " <<  setw(15) << setprecision(8) << m_BWirPos[L][C][i];

  for (int i = 0; i < 3; ++i) ofs << "  " <<  setw(15) << setprecision(8) << m_FWirPos[L][C][i];
  ofs << setiosflags(ios::fixed);
  ofs << "  " <<  setw(4) << setprecision(1) << m_senseWireTension;

  ofs << endl;
}

double CDCGeometryPar::getDriftV(const double time, const unsigned short iCLayer, const unsigned short lr, const double alpha,
                                 const double theta) const
{
  if (iCLayer < m_firstLayerOffset) {
    return 0.;
  }

  double dDdt = 0.;

  //calculate min. drift time
  double minTime = getMinDriftTime(iCLayer, lr, alpha, theta);
  double delta = time - minTime;

  //convert incoming- to outgoing-lr
  unsigned short lro = getOutgoingLR(lr, alpha);

  if (!m_linearInterpolationOfXT) {
    B2FATAL("linearInterpolationOfXT = false is not allowed now !");
  } else {
    double wal(0.);
    unsigned short ial[2] = {0};
    unsigned short ilr[2] = {lro, lro};
    getClosestAlphaPoints(alpha, wal, ial, ilr);
    double wth(0.);
    unsigned short ith[2] = {0};
    getClosestThetaPoints(alpha, theta, wth, ith);

    unsigned short jal(0), jlr(0), jth(0);
    double w = 0.;

    //use xt reversed at (x=0,t=tmin) for delta<0 ("negative drifttime")
    double timep = delta < 0. ? minTime - delta : time;

    //compute linear interpolation (=weithed average over 4 points) in (alpha-theta) space
    for (unsigned k = 0; k < 4; ++k) {
      if (k == 0) {
        jal = ial[0];
        jlr = ilr[0];
        jth = ith[0];
        w = (1. - wal) * (1. - wth);
      } else if (k == 1) {
        jal = ial[0];
        jlr = ilr[0];
        jth = ith[1];
        w = (1. - wal) * wth;
      } else if (k == 2) {
        jal = ial[1];
        jlr = ilr[1];
        jth = ith[0];
        w = wal * (1. - wth);
      } else if (k == 3) {
        jal = ial[1];
        jlr = ilr[1];
        jth = ith[1];
        w = wal * wth;
      }

      double boundary = m_XT[iCLayer][jlr][jal][jth][6];

      if (timep < boundary) {
        if (m_xtParamMode == 1) {
          const double& c1 = m_XT[iCLayer][jlr][jal][jth][1];
          const double& c2 = m_XT[iCLayer][jlr][jal][jth][2];
          const double& c3 = m_XT[iCLayer][jlr][jal][jth][3];
          const double& c4 = m_XT[iCLayer][jlr][jal][jth][4];
          const double& c5 = m_XT[iCLayer][jlr][jal][jth][5];
          dDdt += w * ROOT::Math::Chebyshev4(timep, c1 + 3.*c3 + 5.*c5, 4.*c2 + 8.*c4, 6.*c3 + 10.*c5, 8.*c4, 10.*c5);
        } else {
          dDdt += w * (m_XT[iCLayer][jlr][jal][jth][1] + timep
                       * (2.*m_XT[iCLayer][jlr][jal][jth][2] + timep
                          * (3.*m_XT[iCLayer][jlr][jal][jth][3] + timep
                             * (4.*m_XT[iCLayer][jlr][jal][jth][4] + timep
                                * (5.*m_XT[iCLayer][jlr][jal][jth][5])))));
        }
      } else {
        dDdt += w * m_XT[iCLayer][jlr][jal][jth][7];
      }
    } //end of weighted mean loop
  }

  dDdt = fabs(dDdt);
  //n.b. following line not needed since dDdt > 0 even for delta < 0
  //  if (delta < 0.) dDdt *= -1.;
  return dDdt;

}

//TODO: mearge with getDriftLength
double CDCGeometryPar::getDriftLength0(const double time, const unsigned short iCLayer, const unsigned short lr, const double alpha,
                                       const double theta) const
{
  if (iCLayer < m_firstLayerOffset) {
    return 0.;
  }

  double dist = 0.;

  //convert incoming- to outgoing-lr
  unsigned short lro = getOutgoingLR(lr, alpha);

  //  std::cout << m_linearInterpolationOfXT << std::endl;
  //  exit(-1);
  if (!m_linearInterpolationOfXT) {
    B2FATAL("linearInterpolationOfXT = false is not allowed now !");
  } else {
    double wal(0.);
    unsigned short ial[2] = {0};
    unsigned short ilr[2] = {lro, lro};
    getClosestAlphaPoints(alpha, wal, ial, ilr);
    double wth(0.);
    unsigned short ith[2] = {0};
    getClosestThetaPoints(alpha, theta, wth, ith);

    unsigned short jal(0), jlr(0), jth(0);
    double w = 0.;

    //use xt reversed at (x=0,t=tmin) for delta<0 ("negative drifttime")
    double timep = time;
    //    std::cout << "iCLayer,alpha,theta,lro= " << iCLayer <<" "<< (180./M_PI)*alpha <<" "<< (180./M_PI)*theta <<" "<< lro << std::endl;

    //compute linear interpolation (=weithed average over 4 points) in (alpha-theta) space
    for (unsigned k = 0; k < 4; ++k) {
      if (k == 0) {
        jal = ial[0];
        jlr = ilr[0];
        jth = ith[0];
        w = (1. - wal) * (1. - wth);
      } else if (k == 1) {
        jal = ial[0];
        jlr = ilr[0];
        jth = ith[1];
        w = (1. - wal) * wth;
      } else if (k == 2) {
        jal = ial[1];
        jlr = ilr[1];
        jth = ith[0];
        w = wal * (1. - wth);
      } else if (k == 3) {
        jal = ial[1];
        jlr = ilr[1];
        jth = ith[1];
        w = wal * wth;
      }

      double boundary = m_XT[iCLayer][jlr][jal][jth][6];

      if (timep < boundary) {
        if (m_xtParamMode == 1) {
          dist += w * ROOT::Math::Chebyshev5(timep, m_XT[iCLayer][jlr][jal][jth][0], m_XT[iCLayer][jlr][jal][jth][1],
                                             m_XT[iCLayer][jlr][jal][jth][2], m_XT[iCLayer][jlr][jal][jth][3], m_XT[iCLayer][jlr][jal][jth][4], m_XT[iCLayer][jlr][jal][jth][5]);
        } else {
          dist += w * (m_XT[iCLayer][jlr][jal][jth][0] + timep
                       * (m_XT[iCLayer][jlr][jal][jth][1] + timep
                          * (m_XT[iCLayer][jlr][jal][jth][2] + timep
                             * (m_XT[iCLayer][jlr][jal][jth][3] + timep
                                * (m_XT[iCLayer][jlr][jal][jth][4] + timep
                                   * (m_XT[iCLayer][jlr][jal][jth][5]))))));
        }
      } else {
        dist += w * (m_XT[iCLayer][jlr][jal][jth][7] * (timep - boundary) + m_XT[iCLayer][jlr][jal][jth][8]);
      }
      //      std::cout <<"k,w,dist= " << k <<" "<< w <<" "<< dist << std::endl;
    } //end of weighted mean loop
  }

  //  dist = fabs(dist);
  return dist;

}

double CDCGeometryPar::getDriftLength(const double time, const unsigned short iCLayer, const unsigned short lr, const double alpha,
                                      const double theta,
                                      const bool calculateMinTime,
                                      const double inputMinTime) const
{
  if (iCLayer < m_firstLayerOffset) {
    return 0.;
  }

  double dist = 0.;

  //calculate min. drift time
  double minTime = calculateMinTime ? getMinDriftTime(iCLayer, lr, alpha, theta) : inputMinTime;
  double delta = time - minTime;

  //convert incoming- to outgoing-lr
  unsigned short lro = getOutgoingLR(lr, alpha);

  //  std::cout << m_linearInterpolationOfXT << std::endl;
  //  exit(-1);
  if (!m_linearInterpolationOfXT) {
    B2FATAL("linearInterpolationOfXT = false is not allowed now !");
  } else {
    double wal(0.);
    unsigned short ial[2] = {0};
    unsigned short ilr[2] = {lro, lro};
    getClosestAlphaPoints(alpha, wal, ial, ilr);
    double wth(0.);
    unsigned short ith[2] = {0};
    getClosestThetaPoints(alpha, theta, wth, ith);

    unsigned short jal(0), jlr(0), jth(0);
    double w = 0.;

    //use xt reversed at (x=0,t=tmin) for delta<0 ("negative drifttime")
    double timep = delta < 0. ? minTime - delta : time;

    //    std::cout << "iCLayer,alpha,theta,lro= " << iCLayer <<" "<< (180./M_PI)*alpha <<" "<< (180./M_PI)*theta <<" "<< lro << std::endl;

    //compute linear interpolation (=weithed average over 4 points) in (alpha-theta) space
    for (unsigned k = 0; k < 4; ++k) {
      if (k == 0) {
        jal = ial[0];
        jlr = ilr[0];
        jth = ith[0];
        w = (1. - wal) * (1. - wth);
      } else if (k == 1) {
        jal = ial[0];
        jlr = ilr[0];
        jth = ith[1];
        w = (1. - wal) * wth;
      } else if (k == 2) {
        jal = ial[1];
        jlr = ilr[1];
        jth = ith[0];
        w = wal * (1. - wth);
      } else if (k == 3) {
        jal = ial[1];
        jlr = ilr[1];
        jth = ith[1];
        w = wal * wth;
      }

      //      std::cout << "k,w= " << k <<" "<< w << std::endl;
      //      std::cout << "ial[0],[1],jal,wal= " << ial[0] <<" "<< ial[1] <<" "<< jal <<" "<< wal << std::endl;
      //      std::cout << "ith[0],[1],jth,wth= " << ith[0] <<" "<< ith[1] <<" "<< jth <<" "<< wth << std::endl;

      /*
      std::cout <<"iCLayer= " << iCLayer << std::endl;
      std::cout <<"lr= " << lr << std::endl;
      std::cout <<"jal,jth= " << jal <<" "<< jth << std::endl;
      std::cout <<"wal,wth= " << wal <<" "<< wth << std::endl;
      for (int i=0; i<9; ++i) {
      std::cout <<"a= "<< i <<" "<< m_XT[iCLayer][lro][jal][jth][i] << std::endl;
      }
      */
      double boundary = m_XT[iCLayer][jlr][jal][jth][6];

      if (timep < boundary) {
        if (m_xtParamMode == 1) {
          dist += w * ROOT::Math::Chebyshev5(timep, m_XT[iCLayer][jlr][jal][jth][0], m_XT[iCLayer][jlr][jal][jth][1],
                                             m_XT[iCLayer][jlr][jal][jth][2], m_XT[iCLayer][jlr][jal][jth][3], m_XT[iCLayer][jlr][jal][jth][4], m_XT[iCLayer][jlr][jal][jth][5]);
        } else {
          dist += w * (m_XT[iCLayer][jlr][jal][jth][0] + timep
                       * (m_XT[iCLayer][jlr][jal][jth][1] + timep
                          * (m_XT[iCLayer][jlr][jal][jth][2] + timep
                             * (m_XT[iCLayer][jlr][jal][jth][3] + timep
                                * (m_XT[iCLayer][jlr][jal][jth][4] + timep
                                   * (m_XT[iCLayer][jlr][jal][jth][5]))))));
        }
      } else {
        dist += w * (m_XT[iCLayer][jlr][jal][jth][7] * (timep - boundary) + m_XT[iCLayer][jlr][jal][jth][8]);
      }
      //      std::cout <<"k,w,dist= " << k <<" "<< w <<" "<< dist << std::endl;
    } //end of weighted mean loop
  }

  dist = fabs(dist);
  if (delta < 0.) dist *= -1.;
  return dist;

}

double CDCGeometryPar::getMinDriftTime(const unsigned short iCLayer, const unsigned short lr, const double alpha,
                                       const double theta) const
{
  if (iCLayer < m_firstLayerOffset) {
    return 0.;
  }

  double minTime = 0.;

  //convert incoming- to outgoing-lr
  unsigned short lro = getOutgoingLR(lr, alpha);

  if (!m_linearInterpolationOfXT) {
    B2FATAL("linearInterpolationOfXT = false is not allowed now !");
  } else {
    double wal(0.);
    unsigned short ial[2] = {0};
    unsigned short ilr[2] = {lro, lro};
    getClosestAlphaPoints(alpha, wal, ial, ilr);
    double wth(0.);
    unsigned short ith[2] = {0};
    getClosestThetaPoints(alpha, theta, wth, ith);

    unsigned short jal(0), jlr(0), jth(0);
    double w = 0.;

    double c[6] = {0.}, a[6] = {0.};
    for (unsigned k = 0; k < 4; ++k) {
      if (k == 0) {
        jal = ial[0];
        jlr = ilr[0];
        jth = ith[0];
        w = (1. - wal) * (1. - wth);
      } else if (k == 1) {
        jal = ial[0];
        jlr = ilr[0];
        jth = ith[1];
        w = (1. - wal) * wth;
      } else if (k == 2) {
        jal = ial[1];
        jlr = ilr[1];
        jth = ith[0];
        w = wal * (1. - wth);
      } else if (k == 3) {
        jal = ial[1];
        jlr = ilr[1];
        jth = ith[1];
        w = wal * wth;
      }

      for (int i = 0; i < 5; ++i) {
        c[i] += w * m_XT[iCLayer][jlr][jal][jth][i];
      }
    }

    if (m_xtParamMode == 1) { //convert c to coeff for normal-poly if Chebyshev
      a[0] = c[0] -    c[2] +    c[4];
      a[1] = c[1] - 3.*c[3] + 5.*c[5];
      a[2] =        2.*c[2] - 8.*c[4];
      a[3] =        4.*c[3] - 20.*c[5];
      a[4] =        8.*c[4];
      a[5] =       16.*c[5];
    } else { //normal-poly
      for (int i = 0; i < 5; ++i) a[i] = c[i];
    }

    //estimate an initial value
    //    bool check = false;
    //    bool nointersection = false;
    if (a[2] != 0.) {  //2nd-order approx. near t=0
      const double det = a[1] * a[1] - 4.*a[2] * a[0];
      if (det >= 0.) {
        //Choose the solution with dx/dt > 0 which gives x=0
        minTime = (-a[1] + sqrt(det)) / (2.*a[2]);
      } else {
        //Choose the solution with smallest x
        //  nointersection = true;
        minTime = -a[1]  / (2.*a[2]);
        //  cout <<"smallest-x solution= " << minTime << endl;
      }
    } else if (a[1] != 0.) {
      minTime = -a[0] / a[1];  //1st-order approx.
    } else {
      B2WARNING("CDCGeometryPar::getMinDriftTime: minDriftTime not determined; assume zero.\n" << "layer(#0-55),lr,alpha(rad),theta= " <<
                iCLayer << " " << lr << " " << alpha << " " << theta);
      return minTime;
    }

    //    double minTime0 = minTime;
    //higher-order corr. using Newton method; trial to minimize x^2
    double  edm; //  = 10.;   //(cm)  (SG: fix to avoid cpp-check warning)
    //      const double epsi4t = 0.01; //(ns)
    //    const double epsi4x = 1.e-5; //(cm)
    const double epsi4x = 5.e-6; //(cm)
    //    const unsigned short maxIter = 4;
    const unsigned short maxIter = 8;
    const double maxDt = 20.; //(ns)
    unsigned short nIter = 0;
    double minXsq = 1.e10; //(cm^2)
    double minMinTime = minTime;
    //      double told = minTime + 1000.*epsi4t;
    //      while (fabs(minTime - told) > epsi && nIter <= maxIter) {
    for (nIter = 0; nIter <= maxIter; ++nIter) {
      //  told = minTime;
      double t = minTime;
      double x   = a[0] + t * (a[1] + t * (a[2] + t * (a[3] + t * (a[4] + t * a[5]))));
      double x2 = x * x;
      if (x2 < minXsq) {
        minXsq = x2;
        minMinTime = t;
      }
      double xp  = a[1] + t * (2 * a[2] + t * (3 * a[3] + t * (4 * a[4] + t * 5 * a[5])));
      double xpp = 2 * a[2] + t * (6 * a[3] + t * (12 * a[4] + t * 20 * a[5]));
      double den = xp * xp + x * xpp;
      if (den <= 0.) {
        den = xp * xp;
      }

      if (den > 0.) {
        //estimated distance to min.
        edm = fabs(x * xp) / sqrt(den); //not in distance^2 but in distance
        if (edm < epsi4x) break; //converged
      }

      double dt = 1.; //dt for den=0 (ns)
      if (den != 0.) {
        dt = x * xp / den;
        if (dt >= 0.) {
          dt = std::min(dt,  maxDt);
        } else {
          dt = std::max(dt, -maxDt);
        }
      } else {
        B2WARNING("CDCGeometryPar::getMinDriftTime: den = 0\n" << "layer(#0-55),lr,alpha(rad),theta= " <<
                  iCLayer << " "
                  << lr <<
                  " " << alpha << " " << theta);
      }
      minTime -= dt;
    } //end of iteration loop

    //choose minMinTime for not-converged case
    if (nIter == (maxIter + 1)) minTime = minMinTime;

    /*
    if (fabs(minTime) > 20.) {
      B2WARNING("CDCGeometryPar::getMinDriftTime: |minDriftTime| > 20ns. Ok ?\n" << "layer(#0-55),lr,alpha(rad),theta,minTime(ns)= " <<
                iCLayer << " "
                << lr <<
                " " << alpha << " " << theta << " " << minTime);
    }
    if (nointersection) {
      cout <<"final minTime= " << minTime << endl;
      cout <<"final minx   = " << a[0] + a[1] * minTime + a[2] *pow(minTime,2) + a[3] *pow(minTime,3) + a[4] *pow(minTime,4) + a[5] *pow(minTime,5) << endl;
    }
    */
    /*
    if (check) {
      double dmin = 999.;
      double tmin = 999.;
      for (int i = -10000; i < 10000; ++i) {
        double ti = 0.01 * i;
        double dl = fabs(getDriftLength0(ti, iCLayer, lr, alpha, theta));
        if (dl < dmin) {
          dmin = dl;
          tmin = ti;
        }
      }

      double smartd = getDriftLength0(minTime, iCLayer, lr, alpha, theta);
      if (check) {
    //      if (fabs(smartd) > dmin && minTime < tmin && fabs(minTime - tmin) > 0.1) {
        B2WARNING("CDCGeometryPar::getMinDriftTime \n" << "layer(#0-55),lr,alpha(rad),theta= " <<
                  iCLayer << " "
                  << lr <<
                  " " << alpha << " " << theta);
        B2INFO("det, minTime0= " << det << " " << minTime0);
        B2INFO("direct search n,tmin,dmin= " << nIter << " " << tmin << " " << dmin);
        B2INFO(" smart search n,tmin,dmin= " << nIter << " " << minTime << " " << getDriftLength0(minTime, iCLayer, lr, alpha, theta));

        for (int i=-200; i < 200; ++i) {
          double ti = 0.25*i;
          double dl = getDriftLength0(ti, iCLayer, lr, alpha, theta);
          std::cout << ti <<" "<< dl << std::endl;
        }
        exit(-1);
      }
    }
    */
  }

  return minTime;
}

double CDCGeometryPar::getDriftTime(const double dist, const unsigned short iCLayer, const unsigned short lr, const double alpha,
                                    const double theta) const
{
  if (iCLayer < m_firstLayerOffset) {
    return 0.;
  }

  //to be replaced with a smarter algorithm...

  const double eps = 2.5e-1;
  const double maxTrials = 100;

  //  int ialpha = getAlphaBin(alpha);
  //  int itheta = getThetaBin(theta);

  //convert incoming- to outgoing-lr
  //  unsigned short lrp = getOutgoingLR(lr, alpha);

  double maxTime = 2000.; //in ns (n.b. further reduction, 2->1us could be ok)
  //  if (m_XT[iCLayer][lrp][ialpha][itheta][7] == 0.) {
  //    maxTime = m_XT[iCLayer][lrp][ialpha][itheta][6];
  //  }

  double minTime = getMinDriftTime(iCLayer, lr, alpha, theta);
  double t0 = minTime;
  //  std::cout << "minTime,x= " << t0 <<" "<< getDriftLength(t0, iCLayer, lr, alpha, theta) << std::endl;
  const bool calMinTime = false;
  //  double d0 = getDriftLength(t0, iCLayer, lr, alpha, theta, calMinTime, minTime) - dist;
  double d0 = - dist;

  unsigned i = 0;
  double t1 = maxTime;
  double time = dist * m_nominalDriftVInv;
  while (((t1 - t0) > eps) && (i < maxTrials)) {
    time = 0.5 * (t0 + t1);
    double d1 = getDriftLength(time, iCLayer, lr, alpha, theta, calMinTime, minTime) - dist;
    //    std::cout <<"i,dist,t0,t1,d0,d1= " << i <<" "<< dist <<" "<< t0 <<" "<< t1 <<" "<< d0 <<" "<< d1 << std::endl;
    if (d0 * d1 > 0.) {
      t0 = time;
    } else {
      t1 = time;
    }
    ++i;
  }

  if (i >= maxTrials - 1 || time > maxTime) {
    B2WARNING("CDCGeometryPar::getDriftTime " << dist << " " << iCLayer << " " << alpha << " " << lr << " " << t0 << " " << t1 << " " <<
              time << " " << d0);
  }

  //  std::cout <<"dist0,dist1= " <<  dist <<" "<< getDriftLength(time, iCLayer, lr, alpha, theta) <<" "<< getDriftLength(time, iCLayer, lr, alpha, theta) - dist << std::endl;
  //  std::cout <<"dist0,dist1= " <<  dist <<" "<< getDriftLength(time, iCLayer, lr, 0., theta) <<" "<< getDriftLength(time, iCLayer, lr, 0., theta) - dist << std::endl;
  return time;

}

double CDCGeometryPar::getSigma(const double DriftL0, const unsigned short iCLayer, const unsigned short lr, const double alpha,
                                const double theta) const
{
  if (iCLayer < m_firstLayerOffset) {
    return 0.;
  }


  double sigma = 0.;
  //DriftL0 < 0 for the hit w/driftTime < 0; use |DriftL0| to avoid sigma=nan
  const double driftL = fabs(DriftL0);

  //convert incoming- to outgoing-lr
  unsigned short lro = getOutgoingLR(lr, alpha);

  if (!m_linearInterpolationOfSgm) {
    B2FATAL("linearInterpolationOfSgm = false is not allowed now !");
  }
  if (m_linearInterpolationOfSgm) {
    double wal(0.);
    unsigned short ial[2] = {0};
    unsigned short ilr[2] = {lro, lro};
    getClosestAlphaPoints4Sgm(alpha, wal, ial, ilr);
    double wth(0.);
    unsigned short ith[2] = {0};
    getClosestThetaPoints4Sgm(alpha, theta, wth, ith);

    //compute linear interpolation (=weithed average over 4 points) in (alpha-theta) space
    unsigned short jal(0), jlr(0), jth(0);
    double w = 0.;
    for (unsigned k = 0; k < 4; ++k) {
      if (k == 0) {
        jal = ial[0];
        jlr = ilr[0];
        jth = ith[0];
        w = (1. - wal) * (1. - wth);
      } else if (k == 1) {
        jal = ial[0];
        jlr = ilr[0];
        jth = ith[1];
        w = (1. - wal) * wth;
      } else if (k == 2) {
        jal = ial[1];
        jlr = ilr[1];
        jth = ith[0];
        w = wal * (1. - wth);
      } else if (k == 3) {
        jal = ial[1];
        jlr = ilr[1];
        jth = ith[1];
        w = wal * wth;
      }
      //      std::cout << "k,w= " << k <<" "<< w << std::endl;
      //      std::cout << "ial[0],[1],jal,wal= " << ial[0] <<" "<< ial[1] <<" "<< jal <<" "<< wal << std::endl;
      //      std::cout << "ith[0],[1],jth,wth= " << ith[0] <<" "<< ith[1] <<" "<< jth <<" "<< wth << std::endl;
      /*
      std::cout <<"iCLayer= " << iCLayer << std::endl;
      std::cout <<"lr= " << lr << std::endl;
      std::cout <<"jal,jth= " << jal <<" "<< jth << std::endl;
      std::cout <<"wal,wth= " << wal <<" "<< wth << std::endl;
      for (int i=0; i<9; ++i) {
      std::cout <<"a= "<< i <<" "<< m_XT[iCLayer][lro][jal][jth][i] << std::endl;
      }
      */
      const double& P0 = m_Sigma[iCLayer][jlr][jal][jth][0];
      const double& P1 = m_Sigma[iCLayer][jlr][jal][jth][1];
      const double& P2 = m_Sigma[iCLayer][jlr][jal][jth][2];
      const double& P3 = m_Sigma[iCLayer][jlr][jal][jth][3];
      const double& P4 = m_Sigma[iCLayer][jlr][jal][jth][4];
      const double& P5 = m_Sigma[iCLayer][jlr][jal][jth][5];
      const double& P6 = m_Sigma[iCLayer][jlr][jal][jth][6];

#if defined(CDC_DEBUG)
      cout << "driftL= " << driftL << endl;
      cout << "iCLayer= " << iCLayer << " " << jlr << " " << jal << " " << jth << endl;
      cout << "P0= " << P0 << endl;
      cout << "P1= " << P1 << endl;
      cout << "P2= " << P2 << endl;
      cout << "P3= " << P3 << endl;
      cout << "P4= " << P4 << endl;
      cout << "P5= " << P5 << endl;
      cout << "P6= " << P6 << endl;
#endif
      const double P7 = m_sigmaParamMode == 0 ? DBL_MAX : m_Sigma[iCLayer][jlr][jal][jth][7];

      if (driftL < P7) {
        sigma += w * sqrt(P0 / (driftL * driftL + P1) + P2 * driftL + P3 +
                          P4 * exp(P5 * (driftL - P6) * (driftL - P6)));
      } else {
        double forthTermAtP7 = P4 * exp(P5 * (P7 - P6) * (P7 - P6));
        const double& P8 = m_Sigma[iCLayer][jlr][jal][jth][8];
        if (m_sigmaParamMode == 1) {
          double sigmaAtP7 = sqrt(P0 / (P7 * P7 + P1) + P2 * P7 + P3 + forthTermAtP7);
          sigma += w * (P8 * (driftL - P7) + sigmaAtP7);
        } else if (m_sigmaParamMode == 2) {
          double onePls4AtP7 = sqrt(P0 / (P7 * P7 + P1) + forthTermAtP7);
          const double onePls4 = P8 * (driftL - P7) + onePls4AtP7;
          sigma += w * sqrt(P2 * driftL + P3 + onePls4 * onePls4);
        } else if (m_sigmaParamMode == 3) {
          forthTermAtP7 = sqrt(forthTermAtP7);
          const double forthTerm = P8 * (driftL - P7) + forthTermAtP7;
          sigma += w * sqrt(P0 / (driftL * driftL + P1) + P2 * driftL + P3 +
                            forthTerm * forthTerm);
        } //end of mode
      } // end of driftL
    } //end of for loop
  }

  sigma = std::min(sigma, m_maxSpaceResol);
  return sigma;
}

unsigned short CDCGeometryPar::getOldLeftRight(const TVector3& posOnWire, const TVector3& posOnTrack,
                                               const TVector3& momentum) const
{
  unsigned short lr = 0;
  double wCrossT = (posOnWire.Cross(posOnTrack)).z();

  if (wCrossT < 0.) {
    lr = 0;
  } else if (wCrossT > 0.) {
    lr = 1;
  } else {
    if ((posOnTrack - posOnWire).Perp() != 0.) {
      double wCrossP = (posOnWire.Cross(momentum)).z();
      if (wCrossP > 0.) {
        if (posOnTrack.Perp() > posOnWire.Perp()) {
          lr = 0;
        } else {
          lr = 1;
        }
      } else if (wCrossP < 0.) {
        if (posOnTrack.Perp() < posOnWire.Perp()) {
          lr = 0;
        } else {
          lr = 1;
        }
      } else {
        lr = 0;
      }
    } else {
      lr = 0;
    }
  }
  return lr;
}

unsigned short CDCGeometryPar::getNewLeftRightRaw(const TVector3& posOnWire, const TVector3& posOnTrack,
                                                  const TVector3& momentum) const
{
  const double distanceCrossP = ((posOnWire - posOnTrack).Cross(momentum)).z();
  unsigned short int lr = (distanceCrossP > 0.) ? 1 : 0;
  return lr;
}

//N.B. The following alpha and theta calculations are directly implemented in CDCRecoHit.cc tentatively to avoid a circular dependence betw cdc_dataobjects and cdclib. So be careful when changing the calculations !
double CDCGeometryPar::getAlpha(const TVector3& posOnWire, const TVector3& momentum) const
{
  const double wx = posOnWire.x();
  const double wy = posOnWire.y();
  const double px = momentum.x();
  const double py = momentum.y();

  const double cross = wx * py - wy * px;
  const double dot   = wx * px + wy * py;

  return atan2(cross, dot);
}

double CDCGeometryPar::getTheta(const TVector3& momentum) const
{
  return atan2(momentum.Perp(), momentum.z());
}


unsigned short CDCGeometryPar::getOutgoingLR(const unsigned short lr, const double alpha) const
{
  unsigned short lro = (fabs(alpha) <= 0.5 * M_PI) ? lr : abs(lr - 1);
  return lro;
}


double CDCGeometryPar::getOutgoingAlpha(const double alpha) const
{
  //convert incoming- to outgoing-alpha
  double alphao = alpha;
  if (alpha >  0.5 * M_PI) {
    alphao -= M_PI;
  } else if (alpha < -0.5 * M_PI) {
    alphao += M_PI;
  }

  return alphao;
}

double CDCGeometryPar::getOutgoingTheta(const double alpha, const double theta) const
{
  //convert incoming- to outgoing-theta
  double thetao = fabs(alpha) >  0.5 * M_PI  ?  M_PI - theta  :  theta;
  //  std::cout << alpha <<" "<< thetao << std::endl;
  return thetao;
}

void CDCGeometryPar::getClosestAlphaPoints(const double alpha, double& weight, unsigned short points[2],
                                           unsigned short lrs[2]) const
{
  double alphao = getOutgoingAlpha(alpha);
  weight = 1.;

  if (alphao < m_alphaPoints[0]) {
    points[0] = m_nAlphaPoints - 1;
    points[1] = 0;
    if (m_nAlphaPoints > 1) {
      lrs[0] = abs(lrs[0] - 1); //flip lr
      weight = (alphao - (m_alphaPoints[points[0]] - M_PI)) / (m_alphaPoints[points[1]] - (m_alphaPoints[points[0]] - M_PI));
    }
  } else if (m_alphaPoints[m_nAlphaPoints - 1] <= alphao) {
    points[0] = m_nAlphaPoints - 1;
    points[1] = 0;
    if (m_nAlphaPoints > 1) {
      lrs[1] = abs(lrs[1] - 1); //flip lr
      weight = (alphao - m_alphaPoints[points[0]]) / (m_alphaPoints[points[1]] + M_PI - m_alphaPoints[points[0]]);
    }
  } else {
    for (unsigned short i = 0; i <= m_nAlphaPoints - 2; ++i) {
      if (m_alphaPoints[i] <= alphao && alphao < m_alphaPoints[i + 1]) {
        points[0] = i;
        points[1] = i + 1;
        weight = (alphao - m_alphaPoints[points[0]]) / (m_alphaPoints[points[1]] - m_alphaPoints[points[0]]);
        break;
      }
    }
  }
  //  weight = (alphao - m_alphaPoints[points[0]]) / (m_alphaPoints[points[1]] - m_alphaPoints[points[0]]);
}


void CDCGeometryPar::getClosestAlphaPoints4Sgm(const double alpha, double& weight, unsigned short points[2],
                                               unsigned short lrs[2]) const
{
  double alphao = getOutgoingAlpha(alpha);
  weight = 1.;

  if (alphao < m_alphaPoints4Sgm[0]) {
    points[0] = m_nAlphaPoints4Sgm - 1;
    points[1] = 0;
    if (m_nAlphaPoints4Sgm > 1) {
      lrs[0] = abs(lrs[0] - 1); //flip lr
      weight = (alphao - (m_alphaPoints4Sgm[points[0]] - M_PI)) / (m_alphaPoints4Sgm[points[1]] - (m_alphaPoints4Sgm[points[0]] - M_PI));
    }
  } else if (m_alphaPoints4Sgm[m_nAlphaPoints4Sgm - 1] <= alphao) {
    points[0] = m_nAlphaPoints4Sgm - 1;
    points[1] = 0;
    if (m_nAlphaPoints4Sgm > 1) {
      lrs[1] = abs(lrs[1] - 1); //flip lr
      weight = (alphao - m_alphaPoints4Sgm[points[0]]) / (m_alphaPoints4Sgm[points[1]] + M_PI - m_alphaPoints4Sgm[points[0]]);
    }
  } else {
    for (unsigned short i = 0; i <= m_nAlphaPoints4Sgm - 2; ++i) {
      if (m_alphaPoints4Sgm[i] <= alphao && alphao < m_alphaPoints4Sgm[i + 1]) {
        points[0] = i;
        points[1] = i + 1;
        weight = (alphao - m_alphaPoints4Sgm[points[0]]) / (m_alphaPoints4Sgm[points[1]] - m_alphaPoints4Sgm[points[0]]);
        break;
      }
    }
  }
}


void CDCGeometryPar::getClosestThetaPoints(const double alpha, const double theta, double& weight, unsigned short points[2]) const
{
  const double thetao = getOutgoingTheta(alpha, theta);

  if (thetao < m_thetaPoints[0]) {
    //    points[0] = 0;
    //    points[1] = 1;
    points[0] = 0;
    points[1] = 0;
    weight = 1.;
  } else if (m_thetaPoints[m_nThetaPoints - 1] <= thetao) {
    //    points[0] = m_nThetaPoints - 2;
    //    points[1] = m_nThetaPoints - 1;
    points[0] = m_nThetaPoints - 1;
    points[1] = m_nThetaPoints - 1;
    weight = 1.;
  } else {
    for (unsigned short i = 0; i <= m_nThetaPoints - 2; ++i) {
      if (m_thetaPoints[i] <= thetao && thetao < m_thetaPoints[i + 1]) {
        points[0] = i;
        points[1] = i + 1;
        weight = (thetao - m_thetaPoints[points[0]]) / (m_thetaPoints[points[1]] - m_thetaPoints[points[0]]);
        break;
      }
    }
  }
  //  weight = (thetao - m_thetaPoints[points[0]]) / (m_thetaPoints[points[1]] - m_thetaPoints[points[0]]);
}


void CDCGeometryPar::getClosestThetaPoints4Sgm(const double alpha, const double theta, double& weight,
                                               unsigned short points[2]) const
{
  const double thetao = getOutgoingTheta(alpha, theta);

  if (thetao < m_thetaPoints4Sgm[0]) {
    points[0] = 0;
    points[1] = 0;
    weight = 1.;
  } else if (m_thetaPoints4Sgm[m_nThetaPoints4Sgm - 1] <= thetao) {
    points[0] = m_nThetaPoints4Sgm - 1;
    points[1] = m_nThetaPoints4Sgm - 1;
    weight = 1.;
  } else {
    for (unsigned short i = 0; i <= m_nThetaPoints4Sgm - 2; ++i) {
      if (m_thetaPoints4Sgm[i] <= thetao && thetao < m_thetaPoints4Sgm[i + 1]) {
        points[0] = i;
        points[1] = i + 1;
        weight = (thetao - m_thetaPoints4Sgm[points[0]]) / (m_thetaPoints4Sgm[points[1]] - m_thetaPoints4Sgm[points[0]]);
        break;
      }
    }
  }
}


void CDCGeometryPar::setDisplacement()
{
  //    std::cout <<"setDisplacement called" << std::endl;
  for (const auto& disp : (*m_displacementFromDB)) {
    //    const int iLayer0 = disp.getICLayer();
    //    const int iWire0 = disp.getIWire();
    const int iLayer = WireID(disp.getEWire()).getICLayer();
    const int iWire = WireID(disp.getEWire()).getIWire();
    //    if (iLayer0 != iLayer) B2FATAL("Layer0 != Layer");
    //    if (iWire0  != iWire) B2FATAL("Wire0 != Wire");
    m_FWirPos[iLayer][iWire][0] += (iLayer < m_firstLayerOffset) ? 0. : disp.getXFwd();
    m_FWirPos[iLayer][iWire][1] += (iLayer < m_firstLayerOffset) ? 0. : disp.getYFwd();
    m_FWirPos[iLayer][iWire][2] += (iLayer < m_firstLayerOffset) ? 0. : disp.getZFwd();
    m_BWirPos[iLayer][iWire][0] += (iLayer < m_firstLayerOffset) ? 0. : disp.getXBwd();
    m_BWirPos[iLayer][iWire][1] += (iLayer < m_firstLayerOffset) ? 0. : disp.getYBwd();
    m_BWirPos[iLayer][iWire][2] += (iLayer < m_firstLayerOffset) ? 0. : disp.getZBwd();
    m_WireSagCoef[iLayer][iWire] = (iLayer < m_firstLayerOffset) ? 0. : M_PI * m_senseWireDensity * m_senseWireDiameter *
                                   m_senseWireDiameter / (8.*
                                                          (m_senseWireTension + disp.getTension()));
    //    std::cout <<"setdisp iL, iC, nominaltension, tension= " << iLayer <<" " << iWire <<" "<< m_senseWireTension <<" "<< disp.getTension() << std::endl;
  }
}


void CDCGeometryPar::setShiftInSuperLayer()
{
  const unsigned short nLayers[c_nSuperLayers] = {8, 6, 6, 6, 6, 6, 6, 6, 6}; //tentaive

  for (unsigned short SLayer = 0; SLayer < c_nSuperLayers; ++SLayer) {
    unsigned short firstCLayer = 0;
    for (unsigned short i = 0; i < SLayer; ++i) {
      firstCLayer += nLayers[i];
    }
    //    std::cout <<"SLayer,firstCLayer= " << SLayer <<" "<< firstCLayer << std::endl;

    TVector3 firstBPos = wireBackwardPosition(firstCLayer, 0);
    for (unsigned short Layer = 0; Layer < nLayers[SLayer]; ++Layer) {
      unsigned short CLayer = firstCLayer + Layer;

      if (CLayer == firstCLayer) {
        m_shiftInSuperLayer[SLayer][Layer] = 0;

      } else if (CLayer == firstCLayer + 1) {
        TVector3 BPos = wireBackwardPosition(CLayer, 0);
        m_shiftInSuperLayer[SLayer][Layer] = (BPos.Cross(firstBPos)).Z() > 0. ? -1 : 1;
        //  std::cout <<"CLayer,Layer,shift= " << CLayer <<" "<< Layer <<" "<< m_shiftInSuperLayer[SLayer][Layer] <<" "<< (BPos.Cross(firstBPos)).Z() << std::endl;

      } else {
        if (Layer % 2 == 0) {
          m_shiftInSuperLayer[SLayer][Layer] = 0;
        } else {
          m_shiftInSuperLayer[SLayer][Layer] = m_shiftInSuperLayer[SLayer][1];
        }
      }
      //      std::cout <<"CLayer,Layer,shift= " << CLayer <<" "<< Layer <<" "<< m_shiftInSuperLayer[SLayer][Layer] << std::endl;
    }
  }
}

signed short CDCGeometryPar::getShiftInSuperLayer(unsigned short iSuperLayer, unsigned short iLayer) const
{
  return m_shiftInSuperLayer[iSuperLayer][iLayer];
}<|MERGE_RESOLUTION|>--- conflicted
+++ resolved
@@ -1009,11 +1009,7 @@
 
   unsigned short np = 0;
   unsigned short iCL, iLR;
-<<<<<<< HEAD
-  double sigma[nSigmaParams]; // cppcheck-suppress constVariable
-=======
-  double sigma[c_nSigmaParams];
->>>>>>> b579084d
+  double sigma[c_nSigmaParams]; // cppcheck-suppress constVariable
   double theta, alpha;
   unsigned nRead = 0;
 
