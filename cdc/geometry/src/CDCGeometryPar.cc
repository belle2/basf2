/**************************************************************************
 * BASF2 (Belle Analysis Framework 2)                                     *
 * Copyright(C) 2012 - Belle II Collaboration                             *
 *                                                                        *
 * Author: The Belle II Collaboration                                     *
 * Contributors: Guofu Cao, Martin Heck                                   *
 *                                                                        *
 * This software is provided "as is" without any warranty.                *
 **************************************************************************/

#include <framework/gearbox/Gearbox.h>
#include <framework/gearbox/GearDir.h>
#include <framework/logging/Logger.h>
#include <framework/utilities/FileSystem.h>
#include <framework/core/Environment.h>

#include <cdc/geometry/CDCGeometryPar.h>
#include <cdc/geometry/CDCGeoControlPar.h>
#include <cdc/simulation/CDCSimControlPar.h>
#include <cdc/utilities/OpenFile.h>

//#include <float.h>

#include <cmath>
#include <boost/format.hpp>
//#include <iostream>
#include <iomanip>

#include <boost/iostreams/filtering_stream.hpp>
//#include <boost/iostreams/device/file.hpp>
//#include <boost/iostreams/filter/gzip.hpp>

#include <Math/ChebyshevPol.h>

using namespace std;
using namespace boost;
using namespace Belle2;
using namespace CDC;

CDCGeometryPar* CDCGeometryPar::m_B4CDCGeometryParDB = 0;

CDCGeometryPar& CDCGeometryPar::Instance(const CDCGeometry* geom)
{
  if (!m_B4CDCGeometryParDB) m_B4CDCGeometryParDB = new CDCGeometryPar(geom);
  return *m_B4CDCGeometryParDB;
}

CDCGeometryPar::CDCGeometryPar(const CDCGeometry* geom)
{

  CDCGeoControlPar& gcp = CDCGeoControlPar::getInstance();

  if (gcp.getT0InputType()) {
    m_t0FromDB = new DBObjPtr<CDCTimeZeros>;
    if ((*m_t0FromDB).isValid()) {
      (*m_t0FromDB).addCallback(this, &CDCGeometryPar::setT0);
    }
  }

  if (gcp.getBwInputType()) {
    m_badWireFromDB = new DBObjPtr<CDCBadWires>;
    if ((*m_badWireFromDB).isValid()) {
      (*m_badWireFromDB).addCallback(this, &CDCGeometryPar::setBadWire);
    }
  }

  if (gcp.getPropSpeedInputType()) {
    m_propSpeedFromDB = new DBObjPtr<CDCPropSpeeds>;
    if ((*m_propSpeedFromDB).isValid()) {
      (*m_propSpeedFromDB).addCallback(this, &CDCGeometryPar::setPropSpeed);
    }
  }

  if (gcp.getTwInputType()) {
    m_timeWalkFromDB = new DBObjPtr<CDCTimeWalks>;
    if ((*m_timeWalkFromDB).isValid()) {
      (*m_timeWalkFromDB).addCallback(this, &CDCGeometryPar::setTW);
    }
  }

  if (gcp.getXtInputType()) {
    m_xtRelFromDB = new DBObjPtr<CDCXtRelations>;
    if ((*m_xtRelFromDB).isValid()) {
      (*m_xtRelFromDB).addCallback(this, &CDCGeometryPar::setXtRel);
    }
  }

  if (gcp.getSigmaInputType()) {
    m_sResolFromDB = new DBObjPtr<CDCSpaceResols>;
    if ((*m_sResolFromDB).isValid()) {
      (*m_sResolFromDB).addCallback(this, &CDCGeometryPar::setSResol);
    }
  }

  if (gcp.getFFactorInputType()) {
    m_fFactorFromDB = new DBObjPtr<CDCFudgeFactorsForSigma>;
    if ((*m_fFactorFromDB).isValid()) {
      (*m_fFactorFromDB).addCallback(this, &CDCGeometryPar::setFFactor);
    }
  }

  if (gcp.getChMapInputType()) {
    m_chMapFromDB = new DBArray<CDCChannelMap>;
    if ((*m_chMapFromDB).isValid()) {
      (*m_chMapFromDB).addCallback(this, &CDCGeometryPar::setChMap);
    }
  }

  if (gcp.getDisplacementInputType()) {
    m_displacementFromDB = new DBArray<CDCDisplacement>;
    if ((*m_displacementFromDB).isValid()) {
      (*m_displacementFromDB).addCallback(this, &CDCGeometryPar::setDisplacement);
    }
  }

  if (gcp.getAlignmentInputType()) {
    m_alignmentFromDB = new DBObjPtr<CDCAlignment>;
    if ((*m_alignmentFromDB).isValid()) {
      (*m_alignmentFromDB).addCallback(this, &CDCGeometryPar::setWirPosAlignParams);
    }
  }

  if (gcp.getMisalignment()) {
    if (gcp.getMisalignmentInputType()) {
      m_misalignmentFromDB = new DBObjPtr<CDCMisalignment>;
      if ((*m_misalignmentFromDB).isValid()) {
        (*m_misalignmentFromDB).addCallback(this, &CDCGeometryPar::setWirPosMisalignParams);
      }
    }
  }

<<<<<<< HEAD
  //  B2INFO("CDCGeometryPar: isMC= " << Environment::Instance().isMC());
  if (gcp.getEDepToADCInputType() && Environment::Instance().isMC()) {
    m_eDepToADCConversionsFromDB = new DBObjPtr<CDCEDepToADCConversions>;
=======
  if (gcp.getEDepToADCInputType()) {
    m_eDepToADCConversionsFromDB = new OptionalDBObjPtr<CDCEDepToADCConversions>;
>>>>>>> e3a24278
    if ((*m_eDepToADCConversionsFromDB).isValid()) {
      (*m_eDepToADCConversionsFromDB).addCallback(this, &CDCGeometryPar::setEDepToADCConversions);
    }
  }

  clear();
  if (geom) {
    //    B2INFO("CDCGeometryPar: Read Geometry object");
    readFromDB(*geom);
  } else {
    //    std::cout <<"readcalled" << std::endl;
    //    read();
    //    B2FATAL("CDCGeometryPar: Strange that readFromDB is not called !");
    B2WARNING("CDCGeometryPar: Strange that readFromDB is not called! Please make sure that CDC is included in Geometry.");
  }
}

CDCGeometryPar::~CDCGeometryPar()
{
  //  B2INFO("CDCGeometryPar: destructor called");
  //  if (m_t0FromDB)           delete m_t0FromDB;
  //  if (m_badWireFromDB)      delete m_badWireFromDB;
  //  if (m_propSpeedFromDB)    delete m_propSpeedFromDB;
  //  if (m_timeWalkFromDB)     delete m_timeWalkFromDB;
  //  if (m_xtRelFromDB)        delete m_xtRelFromDB;
  //  if (m_sResolFromDB)       delete m_sResolFromDB;
  //  if (m_chMapFromDB)        delete [] m_chMapFromDB;
  //  if (m_displacementFromDB) delete [] m_displacementFromDB;
  //  if (m_chMapFromDB)        delete m_chMapFromDB;
  //  if (m_displacementFromDB) delete m_displacementFromDB;
  //  if (m_alignmentFromDB)    delete m_alignmentFromDB;
  //  if (m_misalignmentFromDB) delete m_misalignmentFromDB;
  //  B2INFO("CDCGeometryPar: destructor ended");
}

void CDCGeometryPar::clear()
{
  m_version = "unknown";
  m_nSLayer = 0;
  m_nFLayer = 0;
  m_senseWireDiameter = 0.0;
  m_senseWireTension  = 0.0;
  m_senseWireDensity  = 0.0;
  m_fieldWireDiameter = 0.0;

  m_tdcOffset         = 0; //not used; to be removed later
  m_clockFreq4TDC     = 0.0;
  m_tdcBinWidth       = 0.0;
  m_nominalDriftV     = 0.0;
  m_nominalPropSpeed  = 0.0;
  m_nominalSpaceResol = 0.0;

  for (unsigned i = 0; i < 4; ++i) {
    m_rWall[i] = 0;
    for (unsigned j = 0; j < 2; ++j)
      m_zWall[i][j] = 0;
  }
  for (unsigned i = 0; i < MAX_N_SLAYERS; ++i) {
    m_rSLayer[i] = 0;
    m_zSForwardLayer[i] = 0;
    m_zSBackwardLayer[i] = 0;
    m_cellSize[i] = 0;
    m_nWires[i] = 0;
    m_offSet[i] = 0;
    m_nShifts[i] = 0;
  }
  for (unsigned i = 0; i < MAX_N_FLAYERS; ++i) {
    m_rFLayer[i] = 0;
    m_zFForwardLayer[i] = 0;
    m_zFBackwardLayer[i] = 0;
  }

  for (unsigned L = 0; L < MAX_N_SLAYERS; ++L) {
    for (unsigned C = 0; C < MAX_N_SCELLS; ++C) {
      for (unsigned i = 0; i < 3; ++i) {
        m_FWirPos        [L][C][i] = 0.;
        m_BWirPos        [L][C][i] = 0.;
        m_FWirPosMisalign[L][C][i] = 0.;
        m_BWirPosMisalign[L][C][i] = 0.;
        m_FWirPosAlign   [L][C][i] = 0.;
        m_BWirPosAlign   [L][C][i] = 0.;
      }
      m_WireSagCoef        [L][C] = 0.;
      m_WireSagCoefMisalign[L][C] = 0.;
      m_WireSagCoefAlign   [L][C] = 0.;
    }
  }

}

void CDCGeometryPar::readFromDB(const CDCGeometry& geom)
{
  m_globalPhiRotation = geom.getGlobalPhiRotation();
  //  m_globalPhiRotation = geom.getGlobalOffsetC();

  // Get inner wall parameters
  m_rWall[0]    = geom.getInnerWall(2).getRmin();
  m_zWall[0][0] = geom.getInnerWall(0).getZbwd();
  m_zWall[0][1] = geom.getInnerWall(0).getZfwd();

  m_rWall[1] = geom.getInnerWall(0).getRmax();
  m_zWall[1][0] = geom.getInnerWall(0).getZbwd();
  m_zWall[1][1] = geom.getInnerWall(0).getZbwd();

  // Get outer wall parameters
  m_rWall[2] = geom.getOuterWall(0).getRmin();
  m_zWall[2][0] = geom.getOuterWall(0).getZbwd();
  m_zWall[2][1] = geom.getOuterWall(0).getZfwd();

  m_rWall[3] = geom.getOuterWall(1).getRmax();
  m_zWall[3][0] = geom.getOuterWall(0).getZbwd();
  m_zWall[3][1] = geom.getOuterWall(0).getZfwd();

  // Get sense layers parameters
  m_debug = CDCGeoControlPar::getInstance().getDebug();
  m_nSLayer = geom.getNSenseLayers();

  m_materialDefinitionMode = CDCGeoControlPar::getInstance().getMaterialDefinitionMode();
  //  std::cout << m_materialDefinitionMode << std::endl;
  if (m_materialDefinitionMode == 0) {
    B2DEBUG(100, "CDCGeometryPar: Define a mixture of gases and wires in the tracking volume.");
  } else if (m_materialDefinitionMode == 2) {
    //    B2INFO("CDCGeometryPar: Define all sense and field wires explicitly in the tracking volume.");
    B2FATAL("CDCGeometryPar: Materialdefinition=2 is disabled for now.");
  } else {
    B2FATAL("CDCGeometryPar: Materialdefinition mode you specify is invalid.");
  }

  // Get mode for wire z-position
  m_senseWireZposMode = CDCGeoControlPar::getInstance().getSenseWireZposMode();
  //Set z corrections (from input data)
  B2DEBUG(100, "CDCGeometryPar: Sense wire z mode:" << m_senseWireZposMode);

  //
  // The DB version should be implemented ASAP.
  //
  GearDir content = GearDir("/Detector/DetectorComponent[@name=\"CDC\"]/Content/");
  GearDir gbxParams(content);
  //  if (m_senseWireZposMode == 1) readDeltaz(gbxParams);


  //
  // Sense wires.
  //
  for (const auto& sense : geom.getSenseLayers()) {
    int layerId = sense.getId();
    m_rSLayer[layerId] = sense.getR();
    m_zSBackwardLayer[layerId] = sense.getZbwd();
    m_zSForwardLayer[layerId] = sense.getZfwd();
    m_nWires[layerId] = sense.getNWires();
    m_nShifts[layerId] = sense.getNShifts();
    m_offSet[layerId] = sense.getOffset();
    m_cellSize[layerId] = 2 * M_PI * m_rSLayer[layerId] / (double) m_nWires[layerId];
    m_dzSBackwardLayer[layerId] = sense.getDZbwd();
    m_dzSForwardLayer[layerId] = sense.getDZfwd();

    //correction to z-position
    if (m_senseWireZposMode == 0) {
    } else if (m_senseWireZposMode == 1) {
      //      m_zSBackwardLayer[layerId] += m_bwdDz[layerId];
      //      m_zSForwardLayer [layerId] += m_fwdDz[layerId];
      m_zSBackwardLayer[layerId] += m_dzSBackwardLayer[layerId];
      m_zSForwardLayer [layerId] -= m_dzSForwardLayer [layerId];
    } else {
      B2FATAL("CDCGeometryPar: invalid wire z definition mode specified");
    }

    //Set design sense-wire related params.
    const int nWires = m_nWires[layerId];
    for (int iCell = 0; iCell < nWires; ++iCell) {
      setDesignWirParam(layerId, iCell);
    }

  }

  // Get field layers parameters
  for (const auto& field : geom.getFieldLayers()) {
    int layerId = field.getId();
    m_rFLayer[layerId] = field.getR();
    m_zFBackwardLayer[layerId] = field.getZbwd();
    m_zFForwardLayer[layerId] = field.getZfwd();
  }

  // Get sense wire diameter
  m_senseWireDiameter = geom.getSenseDiameter();

  // Get sense wire tension
  m_senseWireTension = geom.getSenseTension();

  //  // Get sense wire density
  m_senseWireDensity = 19.3; // g/cm3  <- tentatively hard-coded here

  // Get field wire diameter
  m_fieldWireDiameter = geom.getFieldDiameter();

  //Set various quantities (should be moved to CDC.xml later...)
  m_clockFreq4TDC = 1.017774;  //in GHz
  double tmp = geom.getClockFrequency();

  if (tmp != m_clockFreq4TDC) {
    B2WARNING("CDCGeometryPar: The default clock freq. for TDC (" << m_clockFreq4TDC << " GHz) is replaced with " << tmp << " (GHz).");
    m_clockFreq4TDC = tmp;
  }
  B2DEBUG(100, "CDCGeometryPar: Clock freq. for TDC= " << m_clockFreq4TDC << " (GHz).");
  m_tdcBinWidth = 1. / m_clockFreq4TDC;  //in ns
  B2DEBUG(100, "CDCGeometryPar: TDC bin width= " << m_tdcBinWidth << " (ns).");

  m_nominalDriftV    = 4.e-3;  //in cm/ns
  m_nominalDriftVInv = 1. / m_nominalDriftV; //in ns/cm
  m_nominalPropSpeed = 27.25;  //in cm/nsec (Belle's result, provided by iwasaki san)

  m_nominalSpaceResol = geom.getNominalSpaceResolution();
  //  m_maxSpaceResol = 2.5 * m_nominalSpaceResol;
  CDCGeoControlPar& gcp = CDCGeoControlPar::getInstance();
  m_maxSpaceResol = gcp.getMaxSpaceResolution();

  //Set displacement params. (from input data)
  m_displacement = CDCGeoControlPar::getInstance().getDisplacement();
  B2DEBUG(100, "CDCGeometryPar: Load displacement params. (=1); not load (=0):" << m_displacement);
  if (m_displacement) {
    if (gcp.getDisplacementInputType()) {
      B2DEBUG(100, "CDCGeometryPar: Read displacement from DB");
      setDisplacement();
    } else {
      readWirePositionParams(c_Base, &geom);
    }
  }

  //Set alignment params. (from input data)
  m_alignment = CDCGeoControlPar::getInstance().getAlignment();
  B2DEBUG(100, "CDCGeometryPar: Load alignment params. (=1); not load (=0):" <<
          m_alignment);
  if (m_alignment) {
    if (gcp.getAlignmentInputType()) {
      B2DEBUG(100, "CDCGeometryPar: Read alignment from DB");
      setWirPosAlignParams();
    } else {
      readWirePositionParams(c_Aligned, &geom);
    }
  }

  //Set misalignment params. (from input data)
  m_misalignment = CDCGeoControlPar::getInstance().getMisalignment();
  B2DEBUG(100, "CDCGeometryPar: Load misalignment params. (=1); not load (=0):" <<
          m_misalignment);
  if (m_misalignment) {
    if (gcp.getMisalignmentInputType()) {
      B2DEBUG(100, "CDCGeometryPar: Read misalignment from DB");
      setWirPosMisalignParams();
    } else {
      readWirePositionParams(c_Misaligned, &geom);
    }
  }

  // Get control params. for CDC FullSim
  m_thresholdEnergyDeposit = CDCSimControlPar::getInstance().getThresholdEnergyDeposit();
  m_minTrackLength = CDCSimControlPar::getInstance().getMinTrackLength();
  m_wireSag = CDCSimControlPar::getInstance().getWireSag();
  m_modLeftRightFlag = CDCSimControlPar::getInstance().getModLeftRightFlag();
  if (m_modLeftRightFlag) {
    B2FATAL("ModifiedLeftRightFlag = true is disabled for now; need to update a G4-related code in framework...");
  }
  //N.B. The following two lines are hard-coded since only =1 are used now.
  m_xtFileFormat = 1;
  m_sigmaFileFormat = 1;

  m_XTetc = true;
  if (m_XTetc) {
    if (gcp.getXtInputType()) {
      B2DEBUG(100, "CDCGeometryPar: Read xt from DB");
      setXtRel();  //Set xt param. (from DB)
    } else {
      readXT(gbxParams);  //Read xt params. (from file)
    }

    if (gcp.getSigmaInputType()) {
      B2DEBUG(100, "CDCGeometryPar: Read sigma from DB");
      setSResol();  //Set sigma param. (from DB)
    } else {
      readSigma(gbxParams);  //Read sigma params. (from file)
    }

    if (gcp.getFFactorInputType()) {
      B2DEBUG(100, "CDCGeometryPar: Read fudge factors from DB");
      setFFactor();  //Set fudge factors (from DB)
    } else {
      readFFactor(gbxParams);  //Read fudge factors (from file)
    }

    if (gcp.getPropSpeedInputType()) {
      B2DEBUG(100, "CDCGeometryPar: Read prop-speed from DB");
      setPropSpeed();  //Set prop-speed (from DB)
    } else {
      readPropSpeed(gbxParams);  //Read propagation speed
    }

    if (gcp.getT0InputType()) {
      B2DEBUG(100, "CDCGeometryPar: Read t0 from DB");
      setT0();  //Set t0 (from DB)
    } else {
      readT0(gbxParams);  //Read t0 (from file)
    }

    if (gcp.getBwInputType()) {
      B2DEBUG(100, "CDCGeometryPar: Read badwire from DB");
      setBadWire();  //Set bad-wire (from DB)
    } else {
      readBadWire(gbxParams);  //Read bad-wire (from file)
    }

    if (gcp.getChMapInputType()) {
      B2DEBUG(100, "CDCGeometryPar: Read ch-map from DB");
      setChMap();  //Set ch-map (from DB)
    } else {
      readChMap();  //Read ch-map
    }

    if (gcp.getTwInputType()) {
      B2DEBUG(100, "CDCGeometryPar: Read time-walk from DB");
      setTW();  //Set time-walk coeffs. (from DB)
    } else {
      readTW(gbxParams);  //Read time-walk coeffs. (from file)
    }
    B2DEBUG(100, "CDCGeometryPar: Time-walk param. mode= " << m_twParamMode);

<<<<<<< HEAD
    if (Environment::Instance().isMC()) {
      if (gcp.getEDepToADCInputType()) {
        B2DEBUG(29, "CDCGeometryPar: Read EDepToADC from DB");
        setEDepToADCConversions(); //Set edep-to-adc (from DB)
      } else {
        readEDepToADC(gbxParams);  //Read edep-to-adc params. (from file)
      }
=======
    if (gcp.getEDepToADCInputType()) {
      B2DEBUG(29, "CDCGeometryPar: Read EDepToADC from DB");
      if ((*m_eDepToADCConversionsFromDB).isValid()) {
        setEDepToADCConversions(); //Set edep-to-adc (from DB)
      }
    } else {
      readEDepToADC(gbxParams);  //Read edep-to-adc params. (from file)
>>>>>>> e3a24278
    }
  }

  m_XTetc4Recon = 0;
  //  B2INFO("CDCGeometryPar: Load x-t etc. params. for reconstruction (=1); not load and use the same ones for digitization (=0):" <<
  //  B2INFO("CDCGeometryPar: Use the same x-t etc. for reconstruction as those used for digitization");
  if (m_XTetc4Recon) {
    readXT(gbxParams, 1);
    readSigma(gbxParams, 1);
    readPropSpeed(gbxParams, 1);
    readT0(gbxParams, 1);
    readTW(gbxParams, 1);
  }

  //calculate and save shifts in super-layers
  setShiftInSuperLayer();

}

/*
//TODO: move the following two functions to cdc/utilities <-done
// Open a file
void CDCGeometryPar::openFile(std::ifstream& ifs, const std::string& fileName0) const
{
  std::string fileName1 = "/cdc/data/" + fileName0;
  std::string fileName = FileSystem::findFile(fileName1);

  if (fileName == "") {
    fileName = FileSystem::findFile(fileName0);
  }

  if (fileName == "") {
    B2FATAL("CDCGeometryPar: " << fileName1 << " not exist!");
  } else {
    B2INFO("CDCGeometryPar: open " << fileName1);
    ifs.open(fileName.c_str());
    if (!ifs) B2FATAL("CDCGeometryPar: cannot open " << fileName1 << " !");
  }
}
// Open a file using boost (to be able to read a gzipped file)
void CDCGeometryPar::openFile(boost::iostreams::filtering_istream& ifs, const std::string& fileName0) const
{
  std::string fileName1 = "/cdc/data/" + fileName0;
  std::string fileName = FileSystem::findFile(fileName1);

  if (fileName == "") {
    fileName = FileSystem::findFile(fileName0);
  }

  if (fileName == "") {
    B2FATAL("CDCGeometryPar: " << fileName1 << " not exist!");
  } else {
    B2INFO("CDCGeometryPar: open " << fileName1);
    if ((fileName.rfind(".gz") != string::npos) && (fileName.length() - fileName.rfind(".gz") == 3)) {
      ifs.push(boost::iostreams::gzip_decompressor());
    }
    ifs.push(boost::iostreams::file_source(fileName));
    if (!ifs) B2FATAL("CDCGeometryPar: cannot open " << fileName1 << " !");
  }
}
*/

// Read displacement or (mis)alignment params.
//void CDCGeometryPar::readWirePositionParams(EWirePosition set,  const CDCGeometry* geom,  const GearDir gbxParams)
void CDCGeometryPar::readWirePositionParams(EWirePosition set,  const CDCGeometry* geom)
{

  std::string fileName0;
  CDCGeoControlPar& gcp = CDCGeoControlPar::getInstance();
  if (geom) {
    if (set == c_Base) {
      fileName0 = gcp.getDisplacementFile();
    } else if (set == c_Misaligned) {
      fileName0 = gcp.getMisalignmentFile();
    } else if (set == c_Aligned) {
      fileName0 = gcp.getAlignmentFile();
    }
  } else {
    if (set == c_Base) {
      fileName0 = gcp.getDisplacementFile();
    } else if (set == c_Misaligned) {
      fileName0 = gcp.getMisalignmentFile();
    } else if (set == c_Aligned) {
      fileName0 = gcp.getAlignmentFile();
    }
  }

  //  ifstream ifs;
  //  openFile(ifs, fileName0);
  boost::iostreams::filtering_istream ifs;
  openFileB(ifs, fileName0);

  int iL(0), iC(0);
  const int np = 3;
  double back[np], fwrd[np], tension;
  unsigned nRead = 0;

  while (true) {
    ifs >> iL >> iC;
    for (int i = 0; i < np; ++i) {
      ifs >> back[i];
    }
    for (int i = 0; i < np; ++i) {
      ifs >> fwrd[i];
    }
    //    if (set != c_Base)  ifs >> tension;
    ifs >> tension;

    if (ifs.eof()) break;

    ++nRead;

    for (int i = 0; i < np; ++i) {
      if (set == c_Base) {
        m_BWirPos[iL][iC][i] += back[i];
        m_FWirPos[iL][iC][i] += fwrd[i];
      } else if (set == c_Misaligned) {
        m_BWirPosMisalign[iL][iC][i] = m_BWirPos[iL][iC][i] + back[i];
        m_FWirPosMisalign[iL][iC][i] = m_FWirPos[iL][iC][i] + fwrd[i];
      } else if (set == c_Aligned) {
        m_BWirPosAlign[iL][iC][i] = m_BWirPos[iL][iC][i] + back[i];
        m_FWirPosAlign[iL][iC][i] = m_FWirPos[iL][iC][i] + fwrd[i];
      }
    }

    //    double baseTension = 0.;

    if (set == c_Base) {
      m_WireSagCoef[iL][iC] = M_PI * m_senseWireDensity * m_senseWireDiameter * m_senseWireDiameter / (8.*(m_senseWireTension + tension));
      //      std::cout <<"base iL, iC, m_senseWireTension, tension= " << iL <<" " << iC <<" "<< m_senseWireTension <<" "<< tension << std::endl;
    } else if (set == c_Misaligned) {
      double baseTension = M_PI * m_senseWireDensity * m_senseWireDiameter * m_senseWireDiameter / (8.* m_WireSagCoef[iL][iC]);
      m_WireSagCoefMisalign[iL][iC] = M_PI * m_senseWireDensity * m_senseWireDiameter * m_senseWireDiameter / (8.*
                                      (baseTension + tension));
      //      std::cout <<"misa iL, iC,basetension, tension= " << iL <<" " << iC <<" "<< baseTension <<" "<< tension << std::endl;
    } else if (set == c_Aligned) {
      double baseTension = M_PI * m_senseWireDensity * m_senseWireDiameter * m_senseWireDiameter / (8.* m_WireSagCoef[iL][iC]);
      m_WireSagCoefAlign[iL][iC] = M_PI * m_senseWireDensity * m_senseWireDiameter * m_senseWireDiameter / (8.*(baseTension + tension));
      //      std::cout <<"algn iL, iC,basetension, tension= " << iL <<" " << iC <<" "<< baseTension <<" "<< tension << std::endl;
    }
    //    std::cout << "baseTension,tension= " << baseTension <<" "<< tension << std::endl;

    /*
    if (m_debug) {
      std::cout << iL << " " << iC;
      for (int i = 0; i < np; ++i) cout << " " << back[i];
      for (int i = 0; i < np; ++i) cout << " " << fwrd[i];
      std::cout << " " << tension << std::endl;
    }
    */

  }

  if (nRead != nSenseWires) B2FATAL("CDCGeometryPar::readWirePositionParams: #lines read-in (=" << nRead <<
                                      ") is inconsistent with total #sense wires (=" << nSenseWires << ") !");

  //  ifs.close();
  boost::iostreams::close(ifs);
}


// Set alignment wire positions
void CDCGeometryPar::setWirPosAlignParams()
{
  // Layer alignment
  for (unsigned iL = 0; iL < MAX_N_SLAYERS; ++iL) {
    // wire number 511 = no wire
    auto layerID = WireID(iL, 511);

    // Alignment parameters for layer iL
    double d_layerXbwd = (*m_alignmentFromDB)->get(layerID, CDCAlignment::layerX);
    double d_layerYbwd = (*m_alignmentFromDB)->get(layerID, CDCAlignment::layerY);
    double d_layerPhiBwd = (*m_alignmentFromDB)->get(layerID, CDCAlignment::layerPhi);

    double d_layerXfwd = (*m_alignmentFromDB)->get(layerID, CDCAlignment::layerDx) + d_layerXbwd;
    double d_layerYfwd = (*m_alignmentFromDB)->get(layerID, CDCAlignment::layerDy) + d_layerYbwd;
    double d_layerPhiFwd = (*m_alignmentFromDB)->get(layerID, CDCAlignment::layerDPhi) + d_layerPhiBwd;

    for (unsigned iC = 0; iC < m_nWires[iL]; ++iC) {
      // Positions (nominal+displacement) of wire-ends of wire iC in layer iL
      double wireXbwd = m_BWirPos[iL][iC][0];
      double wireYbwd = m_BWirPos[iL][iC][1];
      double wireZbwd = m_BWirPos[iL][iC][2];

      double wireXfwd = m_FWirPos[iL][iC][0];
      double wireYfwd = m_FWirPos[iL][iC][1];
      double wireZfwd = m_FWirPos[iL][iC][2];

      // Aligned positions of wire-ends are obtained by rotating "nominal+displacement" positions and shifting them using
      // common parameters for layer rotation and shifts (at corresponding end-caps)
      m_BWirPosAlign[iL][iC][0] = d_layerXbwd + cos(d_layerPhiBwd) * wireXbwd + sin(d_layerPhiBwd) * wireYbwd;
      m_BWirPosAlign[iL][iC][1] = d_layerYbwd - sin(d_layerPhiBwd) * wireXbwd + cos(d_layerPhiBwd) * wireYbwd;
      m_BWirPosAlign[iL][iC][2] = wireZbwd;

      m_FWirPosAlign[iL][iC][0] = d_layerXfwd + cos(d_layerPhiFwd) * wireXfwd + sin(d_layerPhiFwd) * wireYfwd;
      m_FWirPosAlign[iL][iC][1] = d_layerYfwd - sin(d_layerPhiFwd) * wireXfwd + cos(d_layerPhiFwd) * wireYfwd;
      m_FWirPosAlign[iL][iC][2] = wireZfwd;
    } //end of  cell loop
  } //end of layer loop

  const int np = 3;
  double back[np], fwrd[np];

  for (unsigned iL = 0; iL < MAX_N_SLAYERS; ++iL) {
    for (unsigned iC = 0; iC < m_nWires[iL]; ++iC) {
      //      std::cout << "iLiC= " << iL <<" "<< iC << std::endl;
      WireID wire(iL, iC);
      back[0] = (*m_alignmentFromDB)->get(wire, CDCAlignment::wireBwdX);
      back[1] = (*m_alignmentFromDB)->get(wire, CDCAlignment::wireBwdY);
      back[2] = (*m_alignmentFromDB)->get(wire, CDCAlignment::wireBwdZ);

      fwrd[0] = (*m_alignmentFromDB)->get(wire, CDCAlignment::wireFwdX);
      fwrd[1] = (*m_alignmentFromDB)->get(wire, CDCAlignment::wireFwdY);
      fwrd[2] = (*m_alignmentFromDB)->get(wire, CDCAlignment::wireFwdZ);

      for (int i = 0; i < np; ++i) {
        // On top of the wire-end positions corrected for layer alignment, we apply possible
        // fine corrections per wire
        m_BWirPosAlign[iL][iC][i] += back[i];
        m_FWirPosAlign[iL][iC][i] += fwrd[i];
      }

      //      double baseTension = 0.;
      double baseTension = M_PI * m_senseWireDensity * m_senseWireDiameter * m_senseWireDiameter / (8.* m_WireSagCoef[iL][iC]);
      double tension = (*m_alignmentFromDB)->get(wire, CDCAlignment::wireTension);
      //      std::cout << back[0] <<" "<< back[1] <<" "<< back[2] <<" "<< fwrd[0] <<" "<< fwrd[1] <<" "<< fwrd[2] <<" "<< tension << std::endl;
      m_WireSagCoefAlign[iL][iC] = M_PI * m_senseWireDensity *
                                   m_senseWireDiameter * m_senseWireDiameter / (8.*(baseTension + tension));
      //    std::cout << "baseTension,tension= " << baseTension <<" "<< tension << std::endl;
    } //end of  layer loop
  } //end of cell loop
}


// Set misalignment wire positions
//TODO: merge this and setWirPosAlignParam() somehow
void CDCGeometryPar::setWirPosMisalignParams()
{
  const int np = 3;
  double back[np], fwrd[np];

  for (unsigned iL = 0; iL < MAX_N_SLAYERS; ++iL) {
    for (unsigned iC = 0; iC < m_nWires[iL]; ++iC) {
      //      std::cout << "iLiC= " << iL <<" "<< iC << std::endl;
      WireID wire(iL, iC);
      back[0] = (*m_misalignmentFromDB)->get(wire, CDCMisalignment::wireBwdX);
      back[1] = (*m_misalignmentFromDB)->get(wire, CDCMisalignment::wireBwdY);
      back[2] = (*m_misalignmentFromDB)->get(wire, CDCMisalignment::wireBwdZ);

      fwrd[0] = (*m_misalignmentFromDB)->get(wire, CDCMisalignment::wireFwdX);
      fwrd[1] = (*m_misalignmentFromDB)->get(wire, CDCMisalignment::wireFwdY);
      fwrd[2] = (*m_misalignmentFromDB)->get(wire, CDCMisalignment::wireFwdZ);

      for (int i = 0; i < np; ++i) {
        m_BWirPosMisalign[iL][iC][i] = m_BWirPos[iL][iC][i] + back[i];
        m_FWirPosMisalign[iL][iC][i] = m_FWirPos[iL][iC][i] + fwrd[i];
      }

      //      double baseTension = 0.;
      double baseTension = M_PI * m_senseWireDensity * m_senseWireDiameter * m_senseWireDiameter / (8.* m_WireSagCoef[iL][iC]);
      double tension = (*m_misalignmentFromDB)->get(wire, CDCMisalignment::wireTension);
      //      std::cout << back[0] <<" "<< back[1] <<" "<< back[2] <<" "<< fwrd[0] <<" "<< fwrd[1] <<" "<< fwrd[2] <<" "<< tension << std::endl;
      m_WireSagCoefMisalign[iL][iC] = M_PI * m_senseWireDensity *
                                      m_senseWireDiameter * m_senseWireDiameter / (8.*(baseTension + tension));
      //    std::cout << "baseTension,tension= " << baseTension <<" "<< tension << std::endl;
    } //end of  layer loop
  } //end of cell loop
}


// Read x-t params.
void CDCGeometryPar::readXT(const GearDir gbxParams, const int mode)
{
  if (m_xtFileFormat == 0) {
    //    oldReadXT(gbxParams, mode);
  } else {
    newReadXT(gbxParams, mode);
  }
}


// Read x-t params. (new)
void CDCGeometryPar::newReadXT(const GearDir gbxParams, const int mode)
{
  m_linearInterpolationOfXT = true;  //must be true now

  std::string fileName0 = CDCGeoControlPar::getInstance().getXtFile();
  if (mode == 1) {
    fileName0 = gbxParams.getString("xt4ReconFileName");
  }

  boost::iostreams::filtering_istream ifs;
  openFileB(ifs, fileName0);
  //TODO: use openFile() in cdc/utilities instead of the following 18 lines <- done
  /*
  std::string fileName1 = "/cdc/data/" + fileName0;
  std::string fileName = FileSystem::findFile(fileName1);

  if (fileName == "") {
    fileName = FileSystem::findFile(fileName0);
  }

  if (fileName == "") {
    B2FATAL("CDCGeometryPar: " << fileName1 << " not exist!");
  } else {
    B2INFO("CDCGeometryPar: open " << fileName1);
    if ((fileName.rfind(".gz") != string::npos) && (fileName.length() - fileName.rfind(".gz") == 3)) {
      ifs.push(boost::iostreams::gzip_decompressor());
    }
    ifs.push(boost::iostreams::file_source(fileName));
    if (!ifs) B2FATAL("CDCGeometryPar: cannot open " << fileName1 << " !");
  }
  */

  //read alpha bin info.
  unsigned short nAlphaBins = 0;
  if (ifs >> nAlphaBins) {
    if (nAlphaBins == 0 || nAlphaBins > maxNAlphaPoints) B2FATAL("Fail to read alpha bins !");
  } else {
    B2FATAL("Fail to read alpha bins !");
  }
  m_nAlphaPoints = nAlphaBins;
  double alpha0, alpha1, alpha2;
  for (unsigned short i = 0; i < nAlphaBins; ++i) {
    ifs >> alpha0 >> alpha1 >> alpha2;
    m_alphaPoints[i] = alpha2;
  }

  //read theta bin info.
  unsigned short nThetaBins = 0;
  if (ifs >> nThetaBins) {
    if (nThetaBins == 0 || nThetaBins > maxNThetaPoints) B2FATAL("CDCGeometryPar: fail to read theta bins !");
  } else {
    B2FATAL("CDCGeometryPar: fail to read theta bins !");
  }
  m_nThetaPoints = nThetaBins;
  double theta0, theta1, theta2;

  for (unsigned short i = 0; i < nThetaBins; ++i) {
    ifs >> theta0 >> theta1 >> theta2;
    m_thetaPoints[i] = theta2;
  }

  short np = 0;
  unsigned short iCL, iLR;
  const unsigned short npx = nXTParams - 1;
  double xtc[npx];
  double theta, alpha, dummy1;
  unsigned nRead = 0;

  ifs >> m_xtParamMode >> np;
  if (m_xtParamMode < 0 || m_xtParamMode > 3) B2FATAL("CDCGeometryPar: invalid xt-parameterization mode read !");

  if (np <= 0 || np > npx) B2FATAL("CDCGeometryPar: no. of xt-params. outside limits !");

  const double epsi = 0.1;

  while (ifs >> iCL) {
    ifs >> theta >> alpha >> dummy1 >> iLR;
    for (int i = 0; i < np; ++i) {
      ifs >> xtc[i];
    }
    ++nRead;

    int itheta = -99;
    for (unsigned short i = 0; i < nThetaBins; ++i) {
      if (fabs(theta - m_thetaPoints[i]) < epsi) {
        itheta = i;
        break;
      }
    }
    if (itheta < 0) B2FATAL("CDCGeometryPar: thetas in xt.dat are inconsistent !");

    int ialpha = -99;
    for (unsigned short i = 0; i < nAlphaBins; ++i) {
      if (fabs(alpha - m_alphaPoints[i]) < epsi) {
        ialpha = i;
        break;
      }
    }
    if (ialpha < 0) B2FATAL("CDCGeometryPar: alphas in xt.dat are inconsistent !");

    for (int i = 0; i < np; ++i) {
      m_XT[iCL][iLR][ialpha][itheta][i] = xtc[i];
    }

    double boundT = xtc[6];
    if (m_xtParamMode == 1) {
      m_XT[iCL][iLR][ialpha][itheta][np] = ROOT::Math::Chebyshev5(boundT, xtc[0], xtc[1], xtc[2], xtc[3], xtc[4], xtc[5]);
    } else {
      m_XT[iCL][iLR][ialpha][itheta][np] =
        xtc[0] + boundT
        * (xtc[1] + boundT
           * (xtc[2] + boundT
              * (xtc[3] + boundT
                 * (xtc[4] + boundT
                    * (xtc[5])))));
    }
  }  //end of while loop

  //  ifs.close();
  boost::iostreams::close(ifs);

  //convert unit
  const double degrad = M_PI / 180.;
  for (unsigned i = 0; i < nAlphaBins; ++i) {
    m_alphaPoints[i] *= degrad;
  }
  for (unsigned i = 0; i < nThetaBins; ++i) {
    m_thetaPoints[i] *= degrad;
  }

}


// Read space resol. params.
void CDCGeometryPar::readSigma(const GearDir gbxParams, const int mode)
{
  if (m_sigmaFileFormat == 0) {
    //    oldReadSigma(gbxParams, mode);
  } else {
    newReadSigma(gbxParams, mode);
  }
}

void CDCGeometryPar::newReadSigma(const GearDir gbxParams, const int mode)
{
  m_linearInterpolationOfSgm = true; //must be true now

  std::string fileName0 = CDCGeoControlPar::getInstance().getSigmaFile();
  if (mode == 1) {
    fileName0 = gbxParams.getString("sigma4ReconFileName");
  }

  ifstream ifs;
  //  openFile(ifs, fileName0);
  openFileA(ifs, fileName0);

  //read alpha bin info.
  unsigned short nAlphaBins = 0;
  if (ifs >> nAlphaBins) {
    if (nAlphaBins == 0 || nAlphaBins > maxNAlphaPoints) B2FATAL("Fail to read alpha bins !");
  } else {
    B2FATAL("Fail to read alpha bins !");
  }
  m_nAlphaPoints4Sgm = nAlphaBins;
  //  std:: cout << nAlphaBins << std::endl;
  double alpha0, alpha1, alpha2;
  for (unsigned short i = 0; i < nAlphaBins; ++i) {
    ifs >> alpha0 >> alpha1 >> alpha2;
    m_alphaPoints4Sgm[i] = alpha2;
    //    std:: cout << alpha2 << std::endl;
  }

  //read theta bin info.
  unsigned short nThetaBins = 0;
  if (ifs >> nThetaBins) {
    if (nThetaBins == 0 || nThetaBins > maxNThetaPoints) B2FATAL("CDCGeometryPar: fail to read theta bins !");
  } else {
    B2FATAL("CDCGeometryPar: fail to read theta bins !");
  }
  m_nThetaPoints4Sgm = nThetaBins;
  //  std:: cout << nThetaBins << std::endl;
  double theta0, theta1, theta2;

  for (unsigned short i = 0; i < nThetaBins; ++i) {
    ifs >> theta0 >> theta1 >> theta2;
    m_thetaPoints4Sgm[i] = theta2;
    //    std:: cout << theta2 << std::endl;
  }

  unsigned short np = 0;
  unsigned short iCL, iLR;
  double sigma[nSigmaParams];
  double theta, alpha;
  unsigned nRead = 0;

  ifs >> m_sigmaParamMode >> np;
  //  std:: cout << m_sigmaParamMode <<" "<< np << std::endl;
  if (m_sigmaParamMode < 0 || m_sigmaParamMode > 4) B2FATAL("CDCGeometryPar: invalid sigma-parameterization mode read !");

  if (np > nSigmaParams) B2FATAL("CDCGeometryPar: no. of sigma-params. outside limits !");

  const double epsi = 0.1;

  while (ifs >> iCL) {
    ifs >> theta >> alpha >> iLR;
    //    std::cout << iCL <<" "<< theta <<" "<< alpha <<" "<< iLR << std::endl;
    for (int i = 0; i < np; ++i) {
      ifs >> sigma[i];
    }
    ++nRead;

    int itheta = -99;
    for (unsigned short i = 0; i < nThetaBins; ++i) {
      if (fabs(theta - m_thetaPoints4Sgm[i]) < epsi) {
        itheta = i;
        break;
      }
    }
    if (itheta < 0) B2FATAL("CDCGeometryPar: thetas in sigma.dat are inconsistent !");

    int ialpha = -99;
    for (unsigned short i = 0; i < nAlphaBins; ++i) {
      if (fabs(alpha - m_alphaPoints4Sgm[i]) < epsi) {
        ialpha = i;
        break;
      }
    }
    if (ialpha < 0) B2FATAL("CDCGeometryPar: alphas in sigma.dat are inconsistent !");

    for (int i = 0; i < np; ++i) {
      m_Sigma[iCL][iLR][ialpha][itheta][i] = sigma[i];
    }
  }  //end of while loop

  ifs.close();

  //convert unit
  const double degrad = M_PI / 180.;
  for (unsigned i = 0; i < nAlphaBins; ++i) {
    m_alphaPoints4Sgm[i] *= degrad;
  }
  for (unsigned i = 0; i < nThetaBins; ++i) {
    m_thetaPoints4Sgm[i] *= degrad;
  }

  //  std::cout << "end of newreadsigma " << std::endl;
}


// Read fudge factors
void CDCGeometryPar::readFFactor(const GearDir gbxParams, const int mode)
{
  std::string fileName0 = CDCGeoControlPar::getInstance().getFFactorFile();
  if (mode == 1) {
    fileName0 = gbxParams.getString("fudgeFactorFileName");
  }
  B2WARNING("readFFactor is not ready! " << fileName0);
  //TODO; implement the following part.
}


// Read propagation speed param.
void CDCGeometryPar::readPropSpeed(const GearDir gbxParams, const int mode)
{
  std::string fileName0 = CDCGeoControlPar::getInstance().getPropSpeedFile();
  if (mode == 1) {
    fileName0 = gbxParams.getString("propSpeed4ReconFileName");
  }

  ifstream ifs;
  //  openFile(ifs, fileName0);
  openFileA(ifs, fileName0);

  int iL;
  double speed;
  unsigned nRead = 0;

  while (true) {
    ifs >> iL >> speed;
    if (ifs.eof()) break;

    ++nRead;

    m_propSpeedInv[iL] = 1. / speed;

    if (m_debug) B2DEBUG(150, iL << " " << speed);
  }

  if (nRead != MAX_N_SLAYERS) B2FATAL("CDCGeometryPar::readPropSpeed: #lines read-in (=" << nRead <<
                                        ") is inconsistent with total #layers (=" << MAX_N_SLAYERS << ") !");

  ifs.close();
}

/*
// Read deltaz params.
void CDCGeometryPar::readDeltaz(const GearDir gbxParams)
{
  std::string fileName0 = gbxParams.getString("deltazFileName");
  fileName0 = "/cdc/data/" + fileName0;
  std::string fileName = FileSystem::findFile(fileName0);

  ifstream ifs;

  if (fileName == "") {
    B2FATAL("CDCGeometryPar: " << fileName0 << " not exist!");
  } else {
    B2INFO("CDCGeometryPar: " << fileName0 << " exists.");
    ifs.open(fileName.c_str());
    if (!ifs) B2FATAL("CDCGeometryPar: cannot open " << fileName0 << " !");
  }

  int iL;
  unsigned nRead = 0;

  while (ifs >> iL) {
    ifs >> m_bwdDz[iL] >> m_fwdDz[iL];
    ++nRead;
    if (m_debug) cout << iL << " " << m_bwdDz[iL] << " " << m_fwdDz[iL] << endl;
  }

  if (nRead != MAX_N_SLAYERS) B2FATAL("CDCGeometryPar::readDeltaz: #lines read-in (=" << nRead <<
                                        ") is inconsistent with total #layers (=" << MAX_N_SLAYERS << ") !");

  ifs.close();
}
*/


// Read t0 params.
void CDCGeometryPar::readT0(const GearDir gbxParams, int mode)
{
  std::string fileName0 = CDCGeoControlPar::getInstance().getT0File();
  if (mode == 1) {
    fileName0 = gbxParams.getString("t04ReconFileName");
  }

  ifstream ifs;
  //  openFile(ifs, fileName0);
  openFileA(ifs, fileName0);

  int iL(0), iC(0);
  float t0(0);
  unsigned nRead = 0;

  while (true) {
    ifs >> iL >> iC >> t0;

    if (ifs.eof()) break;

    ++nRead;

    m_t0[iL][iC] = t0;

    if (m_debug) {
      B2DEBUG(150, iL << " " << iC << " " << t0);
    }
  }

  if (nRead != nSenseWires) B2FATAL("CDCGeometryPar::readT0: #lines read-in (=" << nRead <<
                                      ") is inconsistent with total #sense wires (=" << nSenseWires << ") !");

  ifs.close();

  calcMeanT0();
}


// Read bad-wires.
void CDCGeometryPar::readBadWire(const GearDir gbxParams, int mode)
{
  std::string fileName0 = CDCGeoControlPar::getInstance().getBwFile();
  if (mode == 1) {
    fileName0 = gbxParams.getString("bw4ReconFileName");
  }

  ifstream ifs;
  //  openFile(ifs, fileName0);
  openFileA(ifs, fileName0);

  int iCL(0), iW(0);
  unsigned nRead = 0;

  while (true) {
    ifs >> iCL >> iW;

    if (ifs.eof()) break;

    ++nRead;

    m_badWire.push_back(WireID(iCL, iW));

    if (m_debug) {
      B2DEBUG(150, iCL << " " << iW);
    }
  }

  if (nRead > nSenseWires) B2FATAL("CDCGeometryPar::readBadWire: #lines read-in (=" << nRead <<
                                     ") is larger than the total #sense wires (=" << nSenseWires << ") !");

  ifs.close();
}


// Read time-walk parameters
void CDCGeometryPar::readTW(const GearDir gbxParams, const int mode)
{
  std::string fileName0 = CDCGeoControlPar::getInstance().getTwFile();
  if (mode == 1) {
    fileName0 = gbxParams.getString("tw4ReconFileName");
  }

  ifstream ifs;
  //  openFile(ifs, fileName0);
  openFileA(ifs, fileName0);

  unsigned short nPars(0);
  ifs >> m_twParamMode >> nPars;
  if (m_twParamMode > 1) {
    B2FATAL("CDCGeometryPar::readTW: invalid mode specified!");
  }
  if (nPars > 2) {
    B2FATAL("CDCGeometryPar::readTW: invalid #params specified!");
  }

  unsigned iBoard = 0;
  unsigned nRead = 0;
  // Read board id and coefficients
  while (ifs >> iBoard) {
    for (unsigned short i = 0; i < nPars; ++i) {
      ifs >> m_timeWalkCoef[iBoard][i];
    }
    ++nRead;
  }

  if (nRead != nBoards) B2FATAL("CDCGeometryPar::readTW: #lines read-in (=" << nRead << ") is inconsistent with #boards (=" << nBoards
                                  << ") !");

  ifs.close();
}


// Read ch-map
//void CDCGeometryPar::readChMap(const GearDir gbxParams)
void CDCGeometryPar::readChMap()
{
  std::string fileName0 = CDCGeoControlPar::getInstance().getChMapFile();

  ifstream ifs;
  //  openFile(ifs, fileName0);
  openFileA(ifs, fileName0);

  unsigned short iSL, iL, iW, iB, iC;
  unsigned nRead = 0;

  while (true) {
    // Read a relation
    ifs >> iSL >> iL >> iW >> iB >> iC;
    if (ifs.eof()) break;

    if (iSL >= nSuperLayers) continue;
    ++nRead;
    WireID wID(iSL, iL, iW);
    m_wireToBoard.insert(pair<WireID, unsigned short>(wID, iB));
  }

  if (nRead != nSenseWires) B2FATAL("CDCGeometryPar::readChMap: #lines read-in (=" << nRead <<
                                      ") is inconsistent with #sense-wires (="
                                      << nSenseWires << ") !");

  ifs.close();
}


// Read edep-to-adc
void CDCGeometryPar::readEDepToADC(const GearDir gbxParams, const int mode)
{
  //  B2WARNING("CDCGeometryPar: readEDepToADC is not ready!");
  std::string fileName0 = CDCGeoControlPar::getInstance().getEDepToADCFile();
  if (mode == 1) {
    fileName0 = gbxParams.getString("fudgeFactorFileName");
  }

  ifstream ifs;
  //  openFileA(ifs, fileName0);
  std::string fileName1 = "/cdc/data/" + fileName0;
  std::string fileName = FileSystem::findFile(fileName1, true);

  if (fileName == "") {
    fileName = FileSystem::findFile(fileName0, true);
  }

  if (fileName == "") {
    B2FATAL("CDC::openFile: " << fileName0 << " not exist!");
  } else {
    //    B2INFO("CDC::openFile: open " << fileName);
    B2DEBUG(29, "CDC::openFile: open " << fileName);
    ifs.open(fileName.c_str());
    if (!ifs) B2FATAL("CDC::openFile: cannot open " << fileName << " !");
  }

  unsigned short paramMode(0), nParams(0);
  ifs >> paramMode >> nParams;
  if (paramMode > 0) B2FATAL("Param mode > 0!");
  if (nParams > 6)   B2FATAL("No. of params. > 6!");
  unsigned short groupId(0);
  ifs >> groupId;
  B2DEBUG(29, paramMode << " " << nParams << " " << groupId);
  if (groupId > 0) B2FATAL("GgroupId > 0!");


  unsigned short cLMin[nSuperLayers], cLMax[nSuperLayers]; //min and max clayer per super-layer
  cLMin[0] = 0;
  cLMax[0] = 7;
  for (unsigned int sl = 1; sl < nSuperLayers; ++sl) {
    cLMin[sl] = cLMax[0] + 6 * sl - 5;
    cLMax[sl] = cLMax[0] + 6 * sl;
  }
  int nCell[56] = {160, 160, 160, 160, 160, 160, 160, 160,
                   160, 160, 160, 160, 160, 160,
                   192, 192, 192, 192, 192, 192,
                   224, 224, 224, 224, 224, 224,
                   256, 256, 256, 256, 256, 256,
                   288, 288, 288, 288, 288, 288,
                   320, 320, 320, 320, 320, 320,
                   352, 352, 352, 352, 352, 352,
                   384, 384, 384, 384, 384, 384
                  }; //no. of cells in clayer

  unsigned short id = 0;
  double coef = 0.;
  unsigned short nRead = 0;
  while (ifs >> id) {
    for (unsigned short i = 0; i < nParams; ++i) {
      ifs  >> coef;
      for (unsigned short cL = cLMin[id]; cL <= cLMax[id]; ++cL) { //clayer loop
        for (unsigned short cell = 0; cell < nCell[cL]; ++cell) { //cell loop
          m_eDepToADCParams[cL][cell][i] = coef;
          //    B2DEBUG(29, "cL,cell,i,coef= "<< cL <<" "<< cell <<" "<< i <<" "<< coef);
        }
      }
    }
    ++nRead;
    if (nRead > nSuperLayers) B2FATAL("No. of read in lines > " << nSuperLayers << " !");
  }

  ifs.close();
}


// Set t0 (from DB)
void CDCGeometryPar::setT0()
{
  for (unsigned short iCL = 0; iCL < MAX_N_SLAYERS; ++iCL) {
    for (unsigned short iW = 0; iW < MAX_N_SCELLS; ++iW) {
      m_t0[iCL][iW] = 0.;
    }
  }

  for (auto const& ent : (*m_t0FromDB)->getT0s()) {
    const WireID wid = WireID(ent.first);
    const unsigned short iCL = wid.getICLayer();
    const unsigned short iW  = wid.getIWire();
    m_t0[iCL][iW]            = ent.second;
  }

  calcMeanT0();
}


// Calculate mean t0
void CDCGeometryPar::calcMeanT0()
{
  B2DEBUG(29, "calcMeanT0 start");
  unsigned short nw = 0;
  m_meanT0 = 0.;
  for (unsigned short iCL = 0; iCL < MAX_N_SLAYERS; ++iCL) {
    for (unsigned short iW = 0; iW < MAX_N_SCELLS; ++iW) {
      if (m_t0[iCL][iW] == 0.) continue;
      const WireID wid = WireID(iCL, iW);
      if (isBadWire(wid)) continue;
      //TODO try to reject strage t0s more
      ++nw;
      m_meanT0 += m_t0[iCL][iW];
    }
  }
  if (nw > 0) m_meanT0 /= nw;
  B2DEBUG(29, "calcMeanT0 end");
}


// Set bad-wire (from DB)
void CDCGeometryPar::setBadWire()
{
  m_badWire = (*m_badWireFromDB)->getWires();
  calcMeanT0();
}


// Set prop.-speed (from DB)
void CDCGeometryPar::setPropSpeed()
{
  for (unsigned short iCL = 0; iCL < (*m_propSpeedFromDB)->getEntries(); ++iCL) {
    m_propSpeedInv[iCL] = 1. / (*m_propSpeedFromDB)->getSpeed(iCL);
  }
}


// Set time-walk coefficient (from DB)
void CDCGeometryPar::setTW()
{
  //  (*m_timeWalkFromDB)->dump();
  m_twParamMode = (*m_timeWalkFromDB)->getTwParamMode();

  for (unsigned short iBd = 0; iBd < (*m_timeWalkFromDB)->getEntries(); ++iBd) {
    int np = ((*m_timeWalkFromDB)->getTimeWalkParams(iBd)).size();
    for (int i = 0; i < np; ++i) {
      m_timeWalkCoef[iBd][i] = ((*m_timeWalkFromDB)->getTimeWalkParams(iBd))[i];
    }
  }
}


// Set xt params. (from DB)
void CDCGeometryPar::setXtRel()
{
  m_linearInterpolationOfXT = true;  //must be true now

  //  std::cout <<"setXtRelation called" << std::endl;
  m_nAlphaPoints = (*m_xtRelFromDB)->getNoOfAlphaBins();
  for (unsigned short i = 0; i < m_nAlphaPoints; ++i) {
    m_alphaPoints[i] = (*m_xtRelFromDB)->getAlphaPoint(i);
    //    std::cout << m_alphaPoints[i]*180./M_PI << std::endl;
  }

  m_nThetaPoints = (*m_xtRelFromDB)->getNoOfThetaBins();
  for (unsigned short i = 0; i < m_nThetaPoints; ++i) {
    m_thetaPoints[i] = (*m_xtRelFromDB)->getThetaPoint(i);
    //    std::cout << m_thetaPoints[i]*180./M_PI << std::endl;
  }

  m_xtParamMode = (*m_xtRelFromDB)->getXtParamMode();

  for (unsigned short iCL = 0; iCL < MAX_N_SLAYERS; ++iCL) {
    for (unsigned short iLR = 0; iLR < 2; ++iLR) {
      for (unsigned short iA = 0; iA < m_nAlphaPoints; ++iA) {
        for (unsigned short iT = 0; iT < m_nThetaPoints; ++iT) {
          const std::vector<float> params = (*m_xtRelFromDB)->getXtParams(iCL, iLR, iA, iT);
          unsigned short np = params.size();
          //    std::cout <<"np4xt= " << np << std::endl;
          for (unsigned short i = 0; i < np; ++i) {
            m_XT[iCL][iLR][iA][iT][i] = params[i];
          }

          double boundT = m_XT[iCL][iLR][iA][iT][6];
          if (m_xtParamMode == 1) {
            m_XT[iCL][iLR][iA][iT][np] = ROOT::Math::Chebyshev5(boundT, m_XT[iCL][iLR][iA][iT][0], m_XT[iCL][iLR][iA][iT][1],
                                                                m_XT[iCL][iLR][iA][iT][2], m_XT[iCL][iLR][iA][iT][3], m_XT[iCL][iLR][iA][iT][4], m_XT[iCL][iLR][iA][iT][5]);
          } else {
            m_XT[iCL][iLR][iA][iT][np] =
              m_XT[iCL][iLR][iA][iT][0] + boundT
              * (m_XT[iCL][iLR][iA][iT][1] + boundT
                 * (m_XT[iCL][iLR][iA][iT][2] + boundT
                    * (m_XT[iCL][iLR][iA][iT][3] + boundT
                       * (m_XT[iCL][iLR][iA][iT][4] + boundT
                          * (m_XT[iCL][iLR][iA][iT][5])))));
          }
        }
      }
    }
  }

}


// Set sigma params. (from DB)
void CDCGeometryPar::setSResol()
{
  m_linearInterpolationOfSgm = true; //must be true now

  //  std::cout <<"setSResol called" << std::endl;
  m_nAlphaPoints4Sgm = (*m_sResolFromDB)->getNoOfAlphaBins();
  for (unsigned short i = 0; i < m_nAlphaPoints4Sgm; ++i) {
    m_alphaPoints4Sgm[i] = (*m_sResolFromDB)->getAlphaPoint(i);
    //    std::cout << m_alphaPoints4Sgm[i]*180./M_PI << std::endl;
  }

  m_nThetaPoints4Sgm = (*m_sResolFromDB)->getNoOfThetaBins();
  for (unsigned short i = 0; i < m_nThetaPoints4Sgm; ++i) {
    m_thetaPoints4Sgm[i] = (*m_sResolFromDB)->getThetaPoint(i);
    //    std::cout << m_thetaPoints4Sgm[i]*180./M_PI << std::endl;
  }

  //  std::cout << "m_nAlphaPoints4Sgm= " << m_nAlphaPoints4Sgm << std::endl;
  //  std::cout << "m_nThetaPoints4Sgm= " << m_nThetaPoints4Sgm << std::endl;

  m_sigmaParamMode = (*m_sResolFromDB)->getSigmaParamMode();

  for (unsigned short iCL = 0; iCL < MAX_N_SLAYERS; ++iCL) {
    for (unsigned short iLR = 0; iLR < 2; ++iLR) {
      for (unsigned short iA = 0; iA < m_nAlphaPoints4Sgm; ++iA) {
        for (unsigned short iT = 0; iT < m_nThetaPoints4Sgm; ++iT) {
          const std::vector<float> params = (*m_sResolFromDB)->getSigmaParams(iCL, iLR, iA, iT);
          unsigned short np = params.size();
          //    std::cout <<"np4sigma= " << np << std::endl;
          for (unsigned short i = 0; i < np; ++i) {
            m_Sigma[iCL][iLR][iA][iT][i] = params[i];
          }
        }
      }
    }
  }

}


// Set fudge factors (from DB)
void CDCGeometryPar::setFFactor()
{
  unsigned short groupId = (*m_fFactorFromDB)->getGroupID();
  unsigned short nEnt    = (*m_fFactorFromDB)->getEntries();
  B2DEBUG(29, "setFFactor called: groupId,nEnt= " << groupId << " " << nEnt);

  if (groupId == 0) { //per all-layers mode
  } else {
    B2FATAL("CDCGeometryPar:: Invalid group-id " << groupId << " specified!");
  }

  for (unsigned short id = 0; id < nEnt; ++id) {
    unsigned short np = ((*m_fFactorFromDB)->getFactors(id)).size();
    if (np != 3) B2FATAL("CDCGeometryPar:: No. of fudge factors != 3!");
    if (groupId == 0) { //per all-layers
      for (unsigned short i = 0; i < np; ++i) {
        m_fudgeFactorForSigma[i] = ((*m_fFactorFromDB)->getFactors(id))[i];
        B2DEBUG(29, i << " " << m_fudgeFactorForSigma[i]);
      }
    }
  }

  CDCGeoControlPar& gcp = CDCGeoControlPar::getInstance();
  m_fudgeFactorForSigma[0] *= gcp.getAddFudgeFactorForSigmaForData();
  m_fudgeFactorForSigma[1] *= gcp.getAddFudgeFactorForSigmaForMC();
  B2DEBUG(29, "fudge factors= " << m_fudgeFactorForSigma[0] << " " << m_fudgeFactorForSigma[1] << " " << m_fudgeFactorForSigma[2]);
}


// Set ch-map (from DB)
void CDCGeometryPar::setChMap()
{
  for (const auto& cm : (*m_chMapFromDB)) {
    const unsigned short isl = cm.getISuperLayer();
    if (isl >= nSuperLayers) continue;
    const int il  = cm.getILayer();
    const int iw  = cm.getIWire();
    const int iBd = cm.getBoardID();
    const WireID wID(isl, il, iw);
    m_wireToBoard.insert(pair<WireID, unsigned short>(wID, iBd));
  }
}

// Set edep-to-ADC conversion params. (from DB)
void CDCGeometryPar::setEDepToADCConversions()
{
  unsigned short groupId = (*m_eDepToADCConversionsFromDB)->getGroupID();
  unsigned short nEnt    = (*m_eDepToADCConversionsFromDB)->getEntries();
  if (groupId == 0) { //per super-layer mode
    if (nEnt > nSuperLayers) B2FATAL("CDCGeometryPar:: group-id " << groupId << " and #entries " << nEnt << " are inconsistent!");
  } else if (groupId == 1) { //per layer mode
    if (nEnt > MAX_N_SLAYERS) B2FATAL("CDCGeometryPar:: group-id " << groupId << " and #entries " << nEnt << " are inconsistent!");
  } else {
    B2FATAL("CDCGeometryPar:: Invalid group-id " << groupId << " specified !");
  }

  unsigned short cLMin[nSuperLayers], cLMax[nSuperLayers]; //min and max clayer per super-layer
  cLMin[0] = 0;
  cLMax[0] = 7;
  for (unsigned int sl = 1; sl < nSuperLayers; ++sl) {
    cLMin[sl] = cLMax[0] + 6 * sl - 5;
    cLMax[sl] = cLMax[0] + 6 * sl;
  }
  int nCell[56] = {160, 160, 160, 160, 160, 160, 160, 160,
                   160, 160, 160, 160, 160, 160,
                   192, 192, 192, 192, 192, 192,
                   224, 224, 224, 224, 224, 224,
                   256, 256, 256, 256, 256, 256,
                   288, 288, 288, 288, 288, 288,
                   320, 320, 320, 320, 320, 320,
                   352, 352, 352, 352, 352, 352,
                   384, 384, 384, 384, 384, 384
                  }; //no. of cells in clayer

  for (unsigned short id = 0; id < nEnt; ++id) {
    unsigned short np = ((*m_eDepToADCConversionsFromDB)->getParams(id)).size();
    if (np > 6) B2FATAL("CDCGeometryPar:: No. of edep-to-ADC conversion params. > 6");
    if (groupId == 0) { //per super-layer; id=super-layer
      for (unsigned short cL = cLMin[id]; cL <= cLMax[id]; ++cL) { //clayer loop
        for (unsigned short cell = 0; cell < nCell[cL]; ++cell) { //cell loop
          for (unsigned short i = 0; i < np; ++i) {
            m_eDepToADCParams[cL][cell][i] = ((*m_eDepToADCConversionsFromDB)->getParams(id))[i];
          }
        }
      }
    } else if (groupId == 1) { //per clayer; id=clayer
      for (unsigned short cell = 0; cell < nCell[id]; ++cell) { //cell loop
        for (unsigned short i = 0; i < np; ++i) {
          m_eDepToADCParams[id][cell][i] = ((*m_eDepToADCConversionsFromDB)->getParams(id))[i];
        }
      }
    } else if (groupId == 2) { //per wire
      //not ready
      B2FATAL("CDCGeometryPar::setEDepToADCConversions(): groupId=2 not ready!");
    }
  }
}


double CDCGeometryPar::getEDepToADCConvFactor(unsigned short iCL, unsigned short iW, double edep, double dx, double costh)
{
  //  double convF = (100.0 / 3.2); //keV -> count
  //Model assumed here is from CLEO-c:
  //Igen = Imea * [1 + alf*Imea/cth] / [1 + gam*Imea/cth];
  //cth = |costh| + dlt;
  //Igen: original dE/dx; Imea: measured dE/dx with space-charge effect
  const double  mainF = m_eDepToADCParams[iCL][iW][0];
  const double& alf   = m_eDepToADCParams[iCL][iW][1];
  const double& gam   = m_eDepToADCParams[iCL][iW][2];
  const double& dlt   = m_eDepToADCParams[iCL][iW][3];
  const double& a     = m_eDepToADCParams[iCL][iW][4];
  const double& b     = m_eDepToADCParams[iCL][iW][5];
  const double cth  = fabs(costh) + dlt;
  const double iGen = edep / dx; // keV/cm
  const double tmp  = cth - gam * iGen;
  const double disc = tmp * tmp + 4.*alf * cth * iGen;

  double iMea = 0.;
  if (alf == 0.) {
    iMea = cth * iGen / tmp;
  } else if (disc >= 0.) {
    iMea = (-tmp + sqrt(disc)) / (2.*alf);
    //    if (alf < 0.) {
    //      B2INFO("alf<0:CHECK");
    //      B2INFO(-tmp + sqrt(disc)) / (2.*alf));
    //      B2INFO(-tmp - sqrt(disc)) / (2.*alf));
    //    }
  }

  double convF = mainF;
  if (iMea > 0.) {
    convF = mainF * std::min(iMea / iGen, 1.);
    //    if (iMea > iGen) B2DEBUG(29, "iMea > iGen " << iMea <<" "<< iGen);
  } else {
    //TODO: check the following issue more
    //    B2WARNING("CDCGeometryPar: Measured dE/dx <= 0!");
    //    B2DEBUG(29, "CDCGeometryPar: Measured dE/dx <= 0!");
    //    B2DEBUG(29, "iGen,iMea= " << std::setw(15) << std::scientific << std::setprecision(8) << iGen <<" "<< iMea);
    //    B2DEBUG(29, "dx,mainF,alf,gam,dlt,cth,tmp,disc= " << dx <<" "<< mainF <<" "<< alf <<" "<< gam <<" "<< dlt <<" "<<" "<< tmp <<" "<< disc);
  }
  convF *= 1. + a * (costh - b);
  return convF;
}


void CDCGeometryPar::Print() const
{}

const TVector3 CDCGeometryPar::wireForwardPosition(int layerID, int cellID, EWirePosition set) const
{
  //  std::cout <<"cdcgeopar::fwdpos set= " << set << std::endl;
  TVector3 wPos(m_FWirPosAlign[layerID][cellID][0],
                m_FWirPosAlign[layerID][cellID][1],
                m_FWirPosAlign[layerID][cellID][2]);

  if (set == c_Misaligned) {
    wPos.SetX(m_FWirPosMisalign[layerID][cellID][0]);
    wPos.SetY(m_FWirPosMisalign[layerID][cellID][1]);
    wPos.SetZ(m_FWirPosMisalign[layerID][cellID][2]);
  } else if (set == c_Base) {
    wPos.SetX(m_FWirPos        [layerID][cellID][0]);
    wPos.SetY(m_FWirPos        [layerID][cellID][1]);
    wPos.SetZ(m_FWirPos        [layerID][cellID][2]);
  }
  return wPos;
}

const TVector3 CDCGeometryPar::wireForwardPosition(int layerID, int cellID, double z, EWirePosition set) const
{
  double yb_sag = 0.;
  double yf_sag = 0.;
  getWireSagEffect(set, layerID, cellID, z, yb_sag, yf_sag);

  TVector3 wPos(m_FWirPosAlign[layerID][cellID][0], yf_sag,
                m_FWirPosAlign[layerID][cellID][2]);
  if (set == c_Misaligned) {
    wPos.SetX(m_FWirPosMisalign[layerID][cellID][0]);
    wPos.SetZ(m_FWirPosMisalign[layerID][cellID][2]);
  } else if (set == c_Base) {
    wPos.SetX(m_FWirPos        [layerID][cellID][0]);
    wPos.SetZ(m_FWirPos        [layerID][cellID][2]);
  }
  return wPos;
}

const TVector3 CDCGeometryPar::wireBackwardPosition(int layerID, int cellID, EWirePosition set) const
{
  TVector3 wPos(m_BWirPosAlign[layerID][cellID][0],
                m_BWirPosAlign[layerID][cellID][1],
                m_BWirPosAlign[layerID][cellID][2]);

  if (set == c_Misaligned) {
    wPos.SetX(m_BWirPosMisalign[layerID][cellID][0]);
    wPos.SetY(m_BWirPosMisalign[layerID][cellID][1]);
    wPos.SetZ(m_BWirPosMisalign[layerID][cellID][2]);
  } else if (set == c_Base) {
    wPos.SetX(m_BWirPos        [layerID][cellID][0]);
    wPos.SetY(m_BWirPos        [layerID][cellID][1]);
    wPos.SetZ(m_BWirPos        [layerID][cellID][2]);
  }
  return wPos;
}

const TVector3 CDCGeometryPar::wireBackwardPosition(int layerID, int cellID, double z, EWirePosition set) const
{
  double yb_sag = 0.;
  double yf_sag = 0.;
  getWireSagEffect(set, layerID, cellID, z, yb_sag, yf_sag);

  TVector3 wPos(m_BWirPosAlign[layerID][cellID][0], yb_sag,
                m_BWirPosAlign[layerID][cellID][2]);
  if (set == c_Misaligned) {
    wPos.SetX(m_BWirPosMisalign[layerID][cellID][0]);
    wPos.SetZ(m_BWirPosMisalign[layerID][cellID][2]);
  } else if (set == c_Base) {
    wPos.SetX(m_BWirPos        [layerID][cellID][0]);
    wPos.SetZ(m_BWirPos        [layerID][cellID][2]);
  }
  return wPos;
}

double CDCGeometryPar::getWireSagCoef(EWirePosition set, int layerID, int cellID) const
{
  double coef =    m_WireSagCoef[layerID][cellID];
  if (set == c_Misaligned) {
    coef = m_WireSagCoefMisalign[layerID][cellID];
  } else if (set == c_Aligned) {
    coef = m_WireSagCoefAlign   [layerID][cellID];
  }
  return coef;
}

const double* CDCGeometryPar::innerRadiusWireLayer() const
{
  static double IRWL[MAX_N_SLAYERS] = {0};

  IRWL[0] = outerRadiusInnerWall();
  for (unsigned i = 1; i < nWireLayers(); i++)
    //IRWL[i] = (m_rSLayer[i - 1] + m_rSLayer[i]) / 2.;
    IRWL[i] = m_rFLayer[i - 1];

  return IRWL;
}

const double* CDCGeometryPar::outerRadiusWireLayer() const
{
  static double ORWL[MAX_N_SLAYERS] = {0};

  ORWL[nWireLayers() - 1] = innerRadiusOuterWall();
  for (unsigned i = 0; i < nWireLayers() - 1; i++)
    //ORWL[i] = (m_rSLayer[i] + m_rSLayer[i + 1]) / 2.;
    ORWL[i] = m_rFLayer[i];

  return ORWL;
}

unsigned CDCGeometryPar::cellId(unsigned layerId, const TVector3& position) const
{
  const unsigned nWires = m_nWires[layerId];

  double offset = m_offSet[layerId];
  //...Offset modification to be aligned to axial at z=0...
  const double phiSize = 2 * M_PI / double(nWires);
  /*{
    const double phiF = phiSize * offset
                        + phiSize * 0.5 * double(m_nShifts[layerId]);
    const double phiB = phiSize * offset;
    const TVector3 f(m_rSLayer[layerId] * cos(phiF), m_rSLayer[layerId] * sin(phiF), m_zSForwardLayer[layerId]);
    const TVector3 b(m_rSLayer[layerId] * cos(phiB), m_rSLayer[layerId] * sin(phiB), m_zSBackwardLayer[layerId]);

    const TVector3 v = f - b;
    const TVector3 u = v.Unit();
    const double beta = (0 - b.z()) / u.z();
    const TVector3 p = b + beta * u;
    double phi0 = - atan2(p.y(), p.x());
    offset += phi0 / (2 * M_PI / double(nWires));
  }*/

  unsigned j = 0;
  for (unsigned i = 0; i < 1; ++i) {
    const double phiF = phiSize * (double(i) + offset)
                        + phiSize * 0.5 * double(m_nShifts[layerId]) + m_globalPhiRotation;
    const double phiB = phiSize * (double(i) + offset)   + m_globalPhiRotation;
    const TVector3 f(m_rSLayer[layerId] * cos(phiF), m_rSLayer[layerId] * sin(phiF), m_zSForwardLayer[layerId]);
    const TVector3 b(m_rSLayer[layerId] * cos(phiB), m_rSLayer[layerId] * sin(phiB), m_zSBackwardLayer[layerId]);
    const TVector3 v = f - b;
    const TVector3 u = v.Unit();
    const double beta = (position.z() - b.z()) / u.z();
    const TVector3 p = b + beta * u;
    double dPhi = std::atan2(position.y(), position.x())
                  - std::atan2(p.y(), p.x())
                  + phiSize / 2.;
    while (dPhi < 0) dPhi += (2. * M_PI);
    j = int(dPhi / phiSize);
    while (j >= nWires) j -= nWires;
  }

  return j;
}

void CDCGeometryPar::generateXML(const string& of)
{
  //...Open xml file...
  std::ofstream ofs(of.c_str(), std::ios::out);
  if (! ofs) {
    B2ERROR("CDCGeometryPar::read !!! can not open file : "
            << of);
  }
  ofs << "<?xml version=\"1.0\" encoding=\"UTF-8\"?>"
      << endl
      << "<Subdetector type=\"CDC\">"
      << endl
      << "  <Name>CDC BelleII </Name>"
      << endl
      << "  <Description>CDC geometry parameters</Description>"
      << endl
      << "  <Version>0</Version>"
      << endl
      << "  <GeoCreator>CDCBelleII</GeoCreator>"
      << endl
      << "  <Content>"
      << endl
      << "    <Rotation desc=\"Rotation of the whole cdc detector (should be the same as beampipe)\" unit=\"mrad\">0.0</Rotation>"
      << endl
      << "    <OffsetZ desc=\"The offset of the whole cdc in z with respect to the IP (should be the same as beampipe)\" unit=\"mm\">0.0</OffsetZ>"
      << endl
      << "    <Material>CDCGas</Material>"
      << endl
      << endl;

  ofs << "    <SLayers>" << endl;

  for (int i = 0; i < m_nSLayer; i++) {
    ofs << "      <SLayer id=\"" << i << "\">" << endl;
    ofs << "        <Radius desc=\"Radius of wires in this layer\" unit=\"mm\">" << senseWireR(i) << "</Radius>" << endl;
    ofs << "        <BackwardZ desc=\"z position of this wire layer at backward endplate\" unit=\"mm\">" << senseWireBZ(
          i) << "</BackwardZ>" << endl;
    ofs << "        <ForwardZ desc=\"z position of this wire layer at forward endplate\" unit=\"mm\">" << senseWireFZ(
          i) << "</ForwardZ>" << endl;
//    ofs << "        <BackwardPhi desc=\"azimuth angle of the first wire in this layer at backward endplate\" unit=\"rad\">" << wireBackwardPosition(i).phi() << "</BackwardPhi>" << endl;
//    ofs << "        <ForwardPhi desc=\"azimuth angle of the first wire in this layer at forward endplate\" unit=\"rad\">" << wireForwardPosition(i).phi() << "</ForwardPhi>" << endl;
    ofs << "        <NHoles desc=\"the number of holes in this layer, 2*(cell number)\">" << nWiresInLayer(
          i) * 2 << "</NHoles>" << endl;
    ofs << "        <NShift desc=\"the shifted hole number of each wire in this layer\">" << nShifts(i) << "</NShift>" << endl;
    ofs << "        <Offset desc=\"wire offset in phi direction at endplate\">" << m_offSet[i] << "</Offset>" << endl;
    ofs << "      </SLayer>" << endl;
  }

  ofs << "    </SLayers>" << endl;
  ofs << "    <FLayers>" << endl;

  for (int i = 0; i < m_nFLayer; i++) {
    ofs << "      <FLayer id=\"" << i << "\">" << endl;
    ofs << "        <Radius desc=\"Radius of field wires in this layer\" unit=\"mm\">" << fieldWireR(i) << "</Radius>" << endl;
    ofs << "        <BackwardZ desc=\"z position of this field wire layer at backward endplate\" unit=\"mm\">" << fieldWireBZ(
          i) << "</BackwardZ>" << endl;
    ofs << "        <ForwardZ desc=\"z position of this field wire layer at forward endplate\" unit=\"mm\">" << fieldWireFZ(
          i) << "</ForwardZ>" << endl;
    ofs << "      </FLayer>" << endl;
  }

  ofs << "    </FLayers>" << endl;

  ofs << "    <InnerWall name=\"InnerWall\">" << endl;
  ofs << "      <InnerR desc=\"Inner radius\" unit=\"mm\">" << innerRadiusInnerWall() << "</InnerR>" << endl;
  ofs << "      <OuterR desc=\"Outer radius\" unit=\"mm\">" << outerRadiusInnerWall() << "</OuterR>" << endl;
  ofs << "      <BackwardZ desc=\"z position at backward endplate\" unit=\"mm\">" << m_zWall[0][0] << "</BackwardZ>" << endl;
  ofs << "      <ForwardZ desc=\"z position at forward endplate\" unit=\"mm\">" << m_zWall[0][1] << "</ForwardZ>" << endl;
  ofs << "    </InnerWall>" << endl;

  ofs << "    <OuterWall name=\"OuterWall\">" << endl;
  ofs << "      <InnerR desc=\"Inner radius\" unit=\"mm\">" << innerRadiusOuterWall() << "</InnerR>" << endl;
  ofs << "      <OuterR desc=\"Outer radius\" unit=\"mm\">" << outerRadiusOuterWall() << "</OuterR>" << endl;
  ofs << "      <BackwardZ desc=\"z position at backward endplate\" unit=\"mm\">" << m_zWall[2][0] << "</BackwardZ>" << endl;
  ofs << "      <ForwardZ desc=\"z position at forward endplate\" unit=\"mm\">" << m_zWall[2][1] << "</ForwardZ>" << endl;
  ofs << "    </OuterWall>" << endl;

  ofs << "  </Content>"                                         << endl
      << "</Subdetector>"                                       << endl;
}

void CDCGeometryPar::getWireSagEffect(const EWirePosition set, const unsigned layerID, const unsigned cellID, const double Z,
                                      double& Yb_sag, double& Yf_sag) const
{
  //Input
  //       set    : c_Base, c_Misaligned or c_Aligned
  //       layerID: layer id (0 - 55);
  //       cellID: cell  id in the layer;
  //            Z: Z-coord. (cm) at which sense wire sag is computed.
  //
  //Output Yb_sag: Y-corrd. (cm) of intersection of a tangent and the backward endplate.
  //               Here the tangent is computed from the 1'st derivative of
  //               a paraboric wire (due to gravity) defined at Z.
  //       Yf_sag: ibid. but for forward.
  //
  //N.B.- Maybe replaced with a bit more accurate formula.
  //    - The electrostatic force effect is not included.

  double Xb = 0.;
  double Xf = 0.;
  double Yb = 0.;
  double Yf = 0.;
  double Zb = 0.;
  double Zf = 0.;
  double Coef = 0.;

  if (set == c_Aligned) {
    Coef = m_WireSagCoefAlign[layerID][cellID];
    Yb = m_BWirPosAlign[layerID][cellID][1];
    Yf = m_FWirPosAlign[layerID][cellID][1];
    if (Coef == 0.) {
      Yb_sag = Yb;
      Yf_sag = Yf;
      return;
    }
    Xb = m_BWirPosAlign[layerID][cellID][0];
    Xf = m_FWirPosAlign[layerID][cellID][0];
    Zb = m_BWirPosAlign[layerID][cellID][2];
    Zf = m_FWirPosAlign[layerID][cellID][2];

  } else if (set == c_Misaligned) {
    Coef = m_WireSagCoefMisalign[layerID][cellID];
    Yb = m_BWirPosMisalign[layerID][cellID][1];
    Yf = m_FWirPosMisalign[layerID][cellID][1];
    if (Coef == 0.) {
      Yb_sag = Yb;
      Yf_sag = Yf;
      return;
    }
    Xb = m_BWirPosMisalign[layerID][cellID][0];
    Xf = m_FWirPosMisalign[layerID][cellID][0];
    Zb = m_BWirPosMisalign[layerID][cellID][2];
    Zf = m_FWirPosMisalign[layerID][cellID][2];

  } else if (set == c_Base) {
    Coef = m_WireSagCoef[layerID][cellID];
    Yb = m_BWirPos[layerID][cellID][1];
    Yf = m_FWirPos[layerID][cellID][1];
    if (Coef == 0.) {
      Yb_sag = Yb;
      Yf_sag = Yf;
      return;
    }
    Xb = m_BWirPos[layerID][cellID][0];
    Xf = m_FWirPos[layerID][cellID][0];
    Zb = m_BWirPos[layerID][cellID][2];
    Zf = m_FWirPos[layerID][cellID][2];

  } else {
    B2FATAL("CDCGeometryPar::getWireSagEffect: called with an invalid set: " << " " << set);
  }

  const double dx = Xf - Xb;
  const double dy = Yf - Yb;
  const double dz = Zf - Zb;

  const double Zfp = sqrt(dz * dz + dx * dx); // Wire length in z-x plane since Zbp==0
  const double Zp  = (Z - Zb) * Zfp / dz;

  const double Y_sag = (Coef * (Zp - Zfp) + dy / Zfp) * Zp + Yb;
  const double dydz = (Coef * (2.*Zp - Zfp) * Zfp + dy) / dz;

  Yb_sag = Y_sag + dydz * (Zb - Z);
  Yf_sag = Y_sag + dydz * (Zf - Z);

}

void CDCGeometryPar::setDesignWirParam(const unsigned layerID, const unsigned cellID)
{
  const unsigned L = layerID;
  const unsigned C =  cellID;

  const double offset = m_offSet[L];
  //...Offset modification to be aligned to axial at z=0...
  const double phiSize = 2 * M_PI / double(m_nWires[L]);

  const double phiF = phiSize * (double(C) + offset)
                      + phiSize * 0.5 * double(m_nShifts[L]) + m_globalPhiRotation;

  m_FWirPos[L][C][0] = m_rSLayer[L] * cos(phiF);
  m_FWirPos[L][C][1] = m_rSLayer[L] * sin(phiF);
  m_FWirPos[L][C][2] = m_zSForwardLayer[L];

  const double phiB = phiSize * (double(C) + offset) + m_globalPhiRotation;

  m_BWirPos[L][C][0] = m_rSLayer[L] * cos(phiB);
  m_BWirPos[L][C][1] = m_rSLayer[L] * sin(phiB);
  m_BWirPos[L][C][2] = m_zSBackwardLayer[L];

  for (int i = 0; i < 3; ++i) {
    m_FWirPosMisalign[L][C][i] = m_FWirPos[L][C][i];
    m_BWirPosMisalign[L][C][i] = m_BWirPos[L][C][i];
    m_FWirPosAlign   [L][C][i] = m_FWirPos[L][C][i];
    m_BWirPosAlign   [L][C][i] = m_BWirPos[L][C][i];
  }

  m_WireSagCoef[L][C] = M_PI * m_senseWireDensity * m_senseWireDiameter * m_senseWireDiameter / (8. * m_senseWireTension);
  //  m_WireSagCoef        [L][C] = 0.;
  m_WireSagCoefMisalign[L][C] = m_WireSagCoef[L][C];
  m_WireSagCoefAlign    [L][C] = m_WireSagCoef [L][C];

}

void CDCGeometryPar::outputDesignWirParam(const unsigned layerID, const unsigned cellID) const
{

  const unsigned L = layerID;
  const unsigned C =  cellID;

  static bool first = true;
  static ofstream ofs;
  if (first) {
    first = false;
    ofs.open("alignment.dat");
  }

  ofs << L << "  " << C;

  ofs << setiosflags(ios::showpoint | ios::uppercase);

  for (int i = 0; i < 3; ++i) ofs << "  " <<  setw(15) << setprecision(8) << m_BWirPos[L][C][i];

  for (int i = 0; i < 3; ++i) ofs << "  " <<  setw(15) << setprecision(8) << m_FWirPos[L][C][i];
  ofs << setiosflags(ios::fixed);
  ofs << "  " <<  setw(4) << setprecision(1) << m_senseWireTension;

  ofs << endl;
}

double CDCGeometryPar::getDriftV(const double time, const unsigned short iCLayer, const unsigned short lr, const double alpha,
                                 const double theta) const
{
  double dDdt = 0.;

  //calculate min. drift time
  double minTime = getMinDriftTime(iCLayer, lr, alpha, theta);
  double delta = time - minTime;

  //convert incoming- to outgoing-lr
  unsigned short lro = getOutgoingLR(lr, alpha);

  if (!m_linearInterpolationOfXT) {
    B2FATAL("linearInterpolationOfXT = false is not allowed now !");
  } else {
    double wal(0.);
    unsigned short ial[2] = {0};
    unsigned short ilr[2] = {lro, lro};
    getClosestAlphaPoints(alpha, wal, ial, ilr);
    double wth(0.);
    unsigned short ith[2] = {0};
    getClosestThetaPoints(alpha, theta, wth, ith);

    unsigned short jal(0), jlr(0), jth(0);
    double w = 0.;

    //use xt reversed at (x=0,t=tmin) for delta<0 ("negative drifttime")
    double timep = delta < 0. ? minTime - delta : time;

    //compute linear interpolation (=weithed average over 4 points) in (alpha-theta) space
    for (unsigned k = 0; k < 4; ++k) {
      if (k == 0) {
        jal = ial[0];
        jlr = ilr[0];
        jth = ith[0];
        w = (1. - wal) * (1. - wth);
      } else if (k == 1) {
        jal = ial[0];
        jlr = ilr[0];
        jth = ith[1];
        w = (1. - wal) * wth;
      } else if (k == 2) {
        jal = ial[1];
        jlr = ilr[1];
        jth = ith[0];
        w = wal * (1. - wth);
      } else if (k == 3) {
        jal = ial[1];
        jlr = ilr[1];
        jth = ith[1];
        w = wal * wth;
      }

      double boundary = m_XT[iCLayer][jlr][jal][jth][6];

      if (timep < boundary) {
        if (m_xtParamMode == 1) {
          const double& c1 = m_XT[iCLayer][jlr][jal][jth][1];
          const double& c2 = m_XT[iCLayer][jlr][jal][jth][2];
          const double& c3 = m_XT[iCLayer][jlr][jal][jth][3];
          const double& c4 = m_XT[iCLayer][jlr][jal][jth][4];
          const double& c5 = m_XT[iCLayer][jlr][jal][jth][5];
          dDdt += w * ROOT::Math::Chebyshev4(timep, c1 + 3.*c3 + 5.*c5, 4.*c2 + 8.*c4, 6.*c3 + 10.*c5, 8.*c4, 10.*c5);
        } else {
          dDdt += w * (m_XT[iCLayer][jlr][jal][jth][1] + timep
                       * (2.*m_XT[iCLayer][jlr][jal][jth][2] + timep
                          * (3.*m_XT[iCLayer][jlr][jal][jth][3] + timep
                             * (4.*m_XT[iCLayer][jlr][jal][jth][4] + timep
                                * (5.*m_XT[iCLayer][jlr][jal][jth][5])))));
        }
      } else {
        dDdt += w * m_XT[iCLayer][jlr][jal][jth][7];
      }
    } //end of weighted mean loop
  }

  dDdt = fabs(dDdt);
  //n.b. following line not needed since dDdt > 0 even for delta < 0
  //  if (delta < 0.) dDdt *= -1.;
  return dDdt;

}

//TODO: mearge with getDriftLength
double CDCGeometryPar::getDriftLength0(const double time, const unsigned short iCLayer, const unsigned short lr, const double alpha,
                                       const double theta) const
{
  double dist = 0.;

  //convert incoming- to outgoing-lr
  unsigned short lro = getOutgoingLR(lr, alpha);

  //  std::cout << m_linearInterpolationOfXT << std::endl;
  //  exit(-1);
  if (!m_linearInterpolationOfXT) {
    B2FATAL("linearInterpolationOfXT = false is not allowed now !");
  } else {
    double wal(0.);
    unsigned short ial[2] = {0};
    unsigned short ilr[2] = {lro, lro};
    getClosestAlphaPoints(alpha, wal, ial, ilr);
    double wth(0.);
    unsigned short ith[2] = {0};
    getClosestThetaPoints(alpha, theta, wth, ith);

    unsigned short jal(0), jlr(0), jth(0);
    double w = 0.;

    //use xt reversed at (x=0,t=tmin) for delta<0 ("negative drifttime")
    double timep = time;
    //    std::cout << "iCLayer,alpha,theta,lro= " << iCLayer <<" "<< (180./M_PI)*alpha <<" "<< (180./M_PI)*theta <<" "<< lro << std::endl;

    //compute linear interpolation (=weithed average over 4 points) in (alpha-theta) space
    for (unsigned k = 0; k < 4; ++k) {
      if (k == 0) {
        jal = ial[0];
        jlr = ilr[0];
        jth = ith[0];
        w = (1. - wal) * (1. - wth);
      } else if (k == 1) {
        jal = ial[0];
        jlr = ilr[0];
        jth = ith[1];
        w = (1. - wal) * wth;
      } else if (k == 2) {
        jal = ial[1];
        jlr = ilr[1];
        jth = ith[0];
        w = wal * (1. - wth);
      } else if (k == 3) {
        jal = ial[1];
        jlr = ilr[1];
        jth = ith[1];
        w = wal * wth;
      }

      double boundary = m_XT[iCLayer][jlr][jal][jth][6];

      if (timep < boundary) {
        if (m_xtParamMode == 1) {
          dist += w * ROOT::Math::Chebyshev5(timep, m_XT[iCLayer][jlr][jal][jth][0], m_XT[iCLayer][jlr][jal][jth][1],
                                             m_XT[iCLayer][jlr][jal][jth][2], m_XT[iCLayer][jlr][jal][jth][3], m_XT[iCLayer][jlr][jal][jth][4], m_XT[iCLayer][jlr][jal][jth][5]);
        } else {
          dist += w * (m_XT[iCLayer][jlr][jal][jth][0] + timep
                       * (m_XT[iCLayer][jlr][jal][jth][1] + timep
                          * (m_XT[iCLayer][jlr][jal][jth][2] + timep
                             * (m_XT[iCLayer][jlr][jal][jth][3] + timep
                                * (m_XT[iCLayer][jlr][jal][jth][4] + timep
                                   * (m_XT[iCLayer][jlr][jal][jth][5]))))));
        }
      } else {
        dist += w * (m_XT[iCLayer][jlr][jal][jth][7] * (timep - boundary) + m_XT[iCLayer][jlr][jal][jth][8]);
      }
      //      std::cout <<"k,w,dist= " << k <<" "<< w <<" "<< dist << std::endl;
    } //end of weighted mean loop
  }

  //  dist = fabs(dist);
  return dist;

}

double CDCGeometryPar::getDriftLength(const double time, const unsigned short iCLayer, const unsigned short lr, const double alpha,
                                      const double theta,
                                      const bool calculateMinTime,
                                      const double inputMinTime) const
{
  double dist = 0.;

  //calculate min. drift time
  double minTime = calculateMinTime ? getMinDriftTime(iCLayer, lr, alpha, theta) : inputMinTime;
  double delta = time - minTime;

  //convert incoming- to outgoing-lr
  unsigned short lro = getOutgoingLR(lr, alpha);

  //  std::cout << m_linearInterpolationOfXT << std::endl;
  //  exit(-1);
  if (!m_linearInterpolationOfXT) {
    B2FATAL("linearInterpolationOfXT = false is not allowed now !");
  } else {
    double wal(0.);
    unsigned short ial[2] = {0};
    unsigned short ilr[2] = {lro, lro};
    getClosestAlphaPoints(alpha, wal, ial, ilr);
    double wth(0.);
    unsigned short ith[2] = {0};
    getClosestThetaPoints(alpha, theta, wth, ith);

    unsigned short jal(0), jlr(0), jth(0);
    double w = 0.;

    //use xt reversed at (x=0,t=tmin) for delta<0 ("negative drifttime")
    double timep = delta < 0. ? minTime - delta : time;

    //    std::cout << "iCLayer,alpha,theta,lro= " << iCLayer <<" "<< (180./M_PI)*alpha <<" "<< (180./M_PI)*theta <<" "<< lro << std::endl;

    //compute linear interpolation (=weithed average over 4 points) in (alpha-theta) space
    for (unsigned k = 0; k < 4; ++k) {
      if (k == 0) {
        jal = ial[0];
        jlr = ilr[0];
        jth = ith[0];
        w = (1. - wal) * (1. - wth);
      } else if (k == 1) {
        jal = ial[0];
        jlr = ilr[0];
        jth = ith[1];
        w = (1. - wal) * wth;
      } else if (k == 2) {
        jal = ial[1];
        jlr = ilr[1];
        jth = ith[0];
        w = wal * (1. - wth);
      } else if (k == 3) {
        jal = ial[1];
        jlr = ilr[1];
        jth = ith[1];
        w = wal * wth;
      }

      //      std::cout << "k,w= " << k <<" "<< w << std::endl;
      //      std::cout << "ial[0],[1],jal,wal= " << ial[0] <<" "<< ial[1] <<" "<< jal <<" "<< wal << std::endl;
      //      std::cout << "ith[0],[1],jth,wth= " << ith[0] <<" "<< ith[1] <<" "<< jth <<" "<< wth << std::endl;

      /*
      std::cout <<"iCLayer= " << iCLayer << std::endl;
      std::cout <<"lr= " << lr << std::endl;
      std::cout <<"jal,jth= " << jal <<" "<< jth << std::endl;
      std::cout <<"wal,wth= " << wal <<" "<< wth << std::endl;
      for (int i=0; i<9; ++i) {
      std::cout <<"a= "<< i <<" "<< m_XT[iCLayer][lro][jal][jth][i] << std::endl;
      }
      */
      double boundary = m_XT[iCLayer][jlr][jal][jth][6];

      if (timep < boundary) {
        if (m_xtParamMode == 1) {
          dist += w * ROOT::Math::Chebyshev5(timep, m_XT[iCLayer][jlr][jal][jth][0], m_XT[iCLayer][jlr][jal][jth][1],
                                             m_XT[iCLayer][jlr][jal][jth][2], m_XT[iCLayer][jlr][jal][jth][3], m_XT[iCLayer][jlr][jal][jth][4], m_XT[iCLayer][jlr][jal][jth][5]);
        } else {
          dist += w * (m_XT[iCLayer][jlr][jal][jth][0] + timep
                       * (m_XT[iCLayer][jlr][jal][jth][1] + timep
                          * (m_XT[iCLayer][jlr][jal][jth][2] + timep
                             * (m_XT[iCLayer][jlr][jal][jth][3] + timep
                                * (m_XT[iCLayer][jlr][jal][jth][4] + timep
                                   * (m_XT[iCLayer][jlr][jal][jth][5]))))));
        }
      } else {
        dist += w * (m_XT[iCLayer][jlr][jal][jth][7] * (timep - boundary) + m_XT[iCLayer][jlr][jal][jth][8]);
      }
      //      std::cout <<"k,w,dist= " << k <<" "<< w <<" "<< dist << std::endl;
    } //end of weighted mean loop
  }

  dist = fabs(dist);
  if (delta < 0.) dist *= -1.;
  return dist;

}

double CDCGeometryPar::getMinDriftTime(const unsigned short iCLayer, const unsigned short lr, const double alpha,
                                       const double theta) const
{
  double minTime = 0.;

  //convert incoming- to outgoing-lr
  unsigned short lro = getOutgoingLR(lr, alpha);

  if (!m_linearInterpolationOfXT) {
    B2FATAL("linearInterpolationOfXT = false is not allowed now !");
  } else {
    double wal(0.);
    unsigned short ial[2] = {0};
    unsigned short ilr[2] = {lro, lro};
    getClosestAlphaPoints(alpha, wal, ial, ilr);
    double wth(0.);
    unsigned short ith[2] = {0};
    getClosestThetaPoints(alpha, theta, wth, ith);

    unsigned short jal(0), jlr(0), jth(0);
    double w = 0.;

    double c[6] = {0.}, a[6] = {0.};
    for (unsigned k = 0; k < 4; ++k) {
      if (k == 0) {
        jal = ial[0];
        jlr = ilr[0];
        jth = ith[0];
        w = (1. - wal) * (1. - wth);
      } else if (k == 1) {
        jal = ial[0];
        jlr = ilr[0];
        jth = ith[1];
        w = (1. - wal) * wth;
      } else if (k == 2) {
        jal = ial[1];
        jlr = ilr[1];
        jth = ith[0];
        w = wal * (1. - wth);
      } else if (k == 3) {
        jal = ial[1];
        jlr = ilr[1];
        jth = ith[1];
        w = wal * wth;
      }

      for (int i = 0; i < 5; ++i) {
        c[i] += w * m_XT[iCLayer][jlr][jal][jth][i];
      }
    }

    if (m_xtParamMode == 1) { //convert c to coeff for normal-poly if Chebyshev
      a[0] = c[0] -    c[2] +    c[4];
      a[1] = c[1] - 3.*c[3] + 5.*c[5];
      a[2] =        2.*c[2] - 8.*c[4];
      a[3] =        4.*c[3] - 20.*c[5];
      a[4] =        8.*c[4];
      a[5] =       16.*c[5];
    } else { //normal-poly
      for (int i = 0; i < 5; ++i) a[i] = c[i];
    }

    //estimate an initial value
    //    bool check = false;
    double det = a[1] * a[1] - 4.*a[2] * a[0];
    if (a[2] != 0. && det >= 0.) {
      //2nd-order approx. near t=0
      //Choose the solution with dx/dt > 0 which gives x=0
      minTime = (-a[1] + sqrt(det)) / (2.*a[2]);
    } else if (a[1] != 0.) {
      minTime = -a[0] / a[1];  //1st-order approx.
    } else {
      B2WARNING("CDCGeometryPar::getMinDriftTime: minDriftTime not determined; assume zero.\n" << "layer(#0-55),lr,alpha(rad),theta= " <<
                iCLayer << " " << lr << " " << alpha << " " << theta);
      return minTime;
    }

    //    double minTime0 = minTime;
    //higher-order corr. using Newton method; trial to minimize x^2
    double  edm = 10.;   //(cm)
    //      const double epsi4t = 0.01; //(ns)
    //    const double epsi4x = 1.e-5; //(cm)
    const double epsi4x = 5.e-6; //(cm)
    //    const unsigned short maxIter = 4;
    const unsigned short maxIter = 8;
    const double maxDt = 20.; //(ns)
    unsigned short nIter = 0;
    double minXsq = 1.e10; //(cm^2)
    double minMinTime = minTime;
    //      double told = minTime + 1000.*epsi4t;
    //      while (fabs(minTime - told) > epsi && nIter <= maxIter) {
    for (nIter = 0; nIter <= maxIter; ++nIter) {
      //  told = minTime;
      double t = minTime;
      double x   = a[0] + t * (a[1] + t * (a[2] + t * (a[3] + t * (a[4] + t * a[5]))));
      double x2 = x * x;
      if (x2 < minXsq) {
        minXsq = x2;
        minMinTime = t;
      }
      double xp  = a[1] + t * (2 * a[2] + t * (3 * a[3] + t * (4 * a[4] + t * 5 * a[5])));
      double xpp = 2 * a[2] + t * (6 * a[3] + t * (12 * a[4] + t * 20 * a[5]));
      double den = xp * xp + x * xpp;
      if (den <= 0.) {
        den = xp * xp;
      }

      if (den > 0.) {
        //estimated distance to min.
        edm = fabs(x * xp) / sqrt(den); //not in distance^2 but in distance
        if (edm < epsi4x) break; //converged
      }

      double dt = 1.; //dt for den=0 (ns)
      if (den != 0.) {
        dt = x * xp / den;
        if (dt >= 0.) {
          dt = std::min(dt,  maxDt);
        } else {
          dt = std::max(dt, -maxDt);
        }
      } else {
        B2WARNING("CDCGeometryPar::getMinDriftTime: den = 0\n" << "layer(#0-55),lr,alpha(rad),theta= " <<
                  iCLayer << " "
                  << lr <<
                  " " << alpha << " " << theta);
      }
      minTime -= dt;
    } //end of iteration loop

    //choose minMinTime for not-converged case
    if (nIter == (maxIter + 1)) minTime = minMinTime;

    if (minTime > 20.) {
      B2WARNING("CDCGeometryPar::getMinDriftTime: minDriftTime > 20ns. Ok ?\n" << "layer(#0-55),lr,alpha(rad),theta,minTime(ns)= " <<
                iCLayer << " "
                << lr <<
                " " << alpha << " " << theta << " " << minTime);
    }

    /*
    if (check) {
      double dmin = 999.;
      double tmin = 999.;
      for (int i = -10000; i < 10000; ++i) {
        double ti = 0.01 * i;
        double dl = fabs(getDriftLength0(ti, iCLayer, lr, alpha, theta));
        if (dl < dmin) {
          dmin = dl;
          tmin = ti;
        }
      }

      double smartd = getDriftLength0(minTime, iCLayer, lr, alpha, theta);
      if (check) {
    //      if (fabs(smartd) > dmin && minTime < tmin && fabs(minTime - tmin) > 0.1) {
        B2WARNING("CDCGeometryPar::getMinDriftTime \n" << "layer(#0-55),lr,alpha(rad),theta= " <<
                  iCLayer << " "
                  << lr <<
                  " " << alpha << " " << theta);
        B2INFO("det, minTime0= " << det << " " << minTime0);
        B2INFO("direct search n,tmin,dmin= " << nIter << " " << tmin << " " << dmin);
        B2INFO(" smart search n,tmin,dmin= " << nIter << " " << minTime << " " << getDriftLength0(minTime, iCLayer, lr, alpha, theta));

        for (int i=-200; i < 200; ++i) {
          double ti = 0.25*i;
          double dl = getDriftLength0(ti, iCLayer, lr, alpha, theta);
          std::cout << ti <<" "<< dl << std::endl;
        }
        exit(-1);
      }
    }
    */
  }

  return minTime;
}

double CDCGeometryPar::getDriftTime(const double dist, const unsigned short iCLayer, const unsigned short lr, const double alpha,
                                    const double theta) const
{
  //to be replaced with a smarter algorithm...

  const double eps = 2.5e-1;
  const double maxTrials = 100;

  //  int ialpha = getAlphaBin(alpha);
  //  int itheta = getThetaBin(theta);

  //convert incoming- to outgoing-lr
  //  unsigned short lrp = getOutgoingLR(lr, alpha);

  double maxTime = 2000.; //in ns (n.b. further reduction, 2->1us could be ok)
  //  if (m_XT[iCLayer][lrp][ialpha][itheta][7] == 0.) {
  //    maxTime = m_XT[iCLayer][lrp][ialpha][itheta][6];
  //  }

  double minTime = getMinDriftTime(iCLayer, lr, alpha, theta);
  double t0 = minTime;
  //  std::cout << "minTime,x= " << t0 <<" "<< getDriftLength(t0, iCLayer, lr, alpha, theta) << std::endl;
  const bool calMinTime = false;
  //  double d0 = getDriftLength(t0, iCLayer, lr, alpha, theta, calMinTime, minTime) - dist;
  double d0 = - dist;

  unsigned i = 0;
  double t1 = maxTime;
  double time = dist * m_nominalDriftVInv;
  while (((t1 - t0) > eps) && (i < maxTrials)) {
    time = 0.5 * (t0 + t1);
    double d1 = getDriftLength(time, iCLayer, lr, alpha, theta, calMinTime, minTime) - dist;
    //    std::cout <<"i,dist,t0,t1,d0,d1= " << i <<" "<< dist <<" "<< t0 <<" "<< t1 <<" "<< d0 <<" "<< d1 << std::endl;
    if (d0 * d1 > 0.) {
      t0 = time;
    } else {
      t1 = time;
    }
    ++i;
  }

  if (i >= maxTrials - 1 || time > maxTime) {
    B2WARNING("CDCGeometryPar::getDriftTime " << dist << " " << iCLayer << " " << alpha << " " << lr << " " << t0 << " " << t1 << " " <<
              time << " " << d0);
  }

  //  std::cout <<"dist0,dist1= " <<  dist <<" "<< getDriftLength(time, iCLayer, lr, alpha, theta) <<" "<< getDriftLength(time, iCLayer, lr, alpha, theta) - dist << std::endl;
  //  std::cout <<"dist0,dist1= " <<  dist <<" "<< getDriftLength(time, iCLayer, lr, 0., theta) <<" "<< getDriftLength(time, iCLayer, lr, 0., theta) - dist << std::endl;
  return time;

}

double CDCGeometryPar::getSigma(const double DriftL0, const unsigned short iCLayer, const unsigned short lr, const double alpha,
                                const double theta) const
{

  double sigma = 0.;
  //DriftL0 < 0 for the hit w/driftTime < 0; use |DriftL0| to avoid sigma=nan
  const double driftL = fabs(DriftL0);

  //convert incoming- to outgoing-lr
  unsigned short lro = getOutgoingLR(lr, alpha);

  if (!m_linearInterpolationOfSgm) {
    B2FATAL("linearInterpolationOfSgm = false is not allowed now !");
  }
  if (m_linearInterpolationOfSgm) {
    double wal(0.);
    unsigned short ial[2] = {0};
    unsigned short ilr[2] = {lro, lro};
    getClosestAlphaPoints4Sgm(alpha, wal, ial, ilr);
    double wth(0.);
    unsigned short ith[2] = {0};
    getClosestThetaPoints4Sgm(alpha, theta, wth, ith);

    //compute linear interpolation (=weithed average over 4 points) in (alpha-theta) space
    unsigned short jal(0), jlr(0), jth(0);
    double w = 0.;
    for (unsigned k = 0; k < 4; ++k) {
      if (k == 0) {
        jal = ial[0];
        jlr = ilr[0];
        jth = ith[0];
        w = (1. - wal) * (1. - wth);
      } else if (k == 1) {
        jal = ial[0];
        jlr = ilr[0];
        jth = ith[1];
        w = (1. - wal) * wth;
      } else if (k == 2) {
        jal = ial[1];
        jlr = ilr[1];
        jth = ith[0];
        w = wal * (1. - wth);
      } else if (k == 3) {
        jal = ial[1];
        jlr = ilr[1];
        jth = ith[1];
        w = wal * wth;
      }
      //      std::cout << "k,w= " << k <<" "<< w << std::endl;
      //      std::cout << "ial[0],[1],jal,wal= " << ial[0] <<" "<< ial[1] <<" "<< jal <<" "<< wal << std::endl;
      //      std::cout << "ith[0],[1],jth,wth= " << ith[0] <<" "<< ith[1] <<" "<< jth <<" "<< wth << std::endl;
      /*
      std::cout <<"iCLayer= " << iCLayer << std::endl;
      std::cout <<"lr= " << lr << std::endl;
      std::cout <<"jal,jth= " << jal <<" "<< jth << std::endl;
      std::cout <<"wal,wth= " << wal <<" "<< wth << std::endl;
      for (int i=0; i<9; ++i) {
      std::cout <<"a= "<< i <<" "<< m_XT[iCLayer][lro][jal][jth][i] << std::endl;
      }
      */
      const double& P0 = m_Sigma[iCLayer][jlr][jal][jth][0];
      const double& P1 = m_Sigma[iCLayer][jlr][jal][jth][1];
      const double& P2 = m_Sigma[iCLayer][jlr][jal][jth][2];
      const double& P3 = m_Sigma[iCLayer][jlr][jal][jth][3];
      const double& P4 = m_Sigma[iCLayer][jlr][jal][jth][4];
      const double& P5 = m_Sigma[iCLayer][jlr][jal][jth][5];
      const double& P6 = m_Sigma[iCLayer][jlr][jal][jth][6];

#if defined(CDC_DEBUG)
      cout << "driftL= " << driftL << endl;
      cout << "iCLayer= " << iCLayer << " " << jlr << " " << jal << " " << jth << endl;
      cout << "P0= " << P0 << endl;
      cout << "P1= " << P1 << endl;
      cout << "P2= " << P2 << endl;
      cout << "P3= " << P3 << endl;
      cout << "P4= " << P4 << endl;
      cout << "P5= " << P5 << endl;
      cout << "P6= " << P6 << endl;
#endif
      const double P7 = m_sigmaParamMode == 0 ? DBL_MAX : m_Sigma[iCLayer][jlr][jal][jth][7];

      if (driftL < P7) {
        sigma += w * sqrt(P0 / (driftL * driftL + P1) + P2 * driftL + P3 +
                          P4 * exp(P5 * (driftL - P6) * (driftL - P6)));
      } else {
        double forthTermAtP7 = P4 * exp(P5 * (P7 - P6) * (P7 - P6));
        const double& P8 = m_Sigma[iCLayer][jlr][jal][jth][8];
        if (m_sigmaParamMode == 1) {
          double sigmaAtP7 = sqrt(P0 / (P7 * P7 + P1) + P2 * P7 + P3 + forthTermAtP7);
          sigma += w * (P8 * (driftL - P7) + sigmaAtP7);
        } else if (m_sigmaParamMode == 2) {
          double onePls4AtP7 = sqrt(P0 / (P7 * P7 + P1) + forthTermAtP7);
          const double onePls4 = P8 * (driftL - P7) + onePls4AtP7;
          sigma += w * sqrt(P2 * driftL + P3 + onePls4 * onePls4);
        } else if (m_sigmaParamMode == 3) {
          forthTermAtP7 = sqrt(forthTermAtP7);
          const double forthTerm = P8 * (driftL - P7) + forthTermAtP7;
          sigma += w * sqrt(P0 / (driftL * driftL + P1) + P2 * driftL + P3 +
                            forthTerm * forthTerm);
        } //end of mode
      } // end of driftL
    } //end of for loop
  }

  sigma = std::min(sigma, m_maxSpaceResol);
  return sigma;
}

unsigned short CDCGeometryPar::getOldLeftRight(const TVector3& posOnWire, const TVector3& posOnTrack,
                                               const TVector3& momentum) const
{
  unsigned short lr = 0;
  double wCrossT = (posOnWire.Cross(posOnTrack)).z();

  if (wCrossT < 0.) {
    lr = 0;
  } else if (wCrossT > 0.) {
    lr = 1;
  } else {
    if ((posOnTrack - posOnWire).Perp() != 0.) {
      double wCrossP = (posOnWire.Cross(momentum)).z();
      if (wCrossP > 0.) {
        if (posOnTrack.Perp() > posOnWire.Perp()) {
          lr = 0;
        } else {
          lr = 1;
        }
      } else if (wCrossP < 0.) {
        if (posOnTrack.Perp() < posOnWire.Perp()) {
          lr = 0;
        } else {
          lr = 1;
        }
      } else {
        lr = 0;
      }
    } else {
      lr = 0;
    }
  }
  return lr;
}

unsigned short CDCGeometryPar::getNewLeftRightRaw(const TVector3& posOnWire, const TVector3& posOnTrack,
                                                  const TVector3& momentum) const
{
  const double distanceCrossP = ((posOnWire - posOnTrack).Cross(momentum)).z();
  unsigned short int lr = (distanceCrossP > 0.) ? 1 : 0;
  return lr;
}

//N.B. The following alpha and theta calculations are directly implemented in CDCRecoHit.cc tentatively to avoid a circular dependence betw cdc_dataobjects and cdclib. So be careful when changing the calculations !
double CDCGeometryPar::getAlpha(const TVector3& posOnWire, const TVector3& momentum) const
{
  const double wx = posOnWire.x();
  const double wy = posOnWire.y();
  const double px = momentum.x();
  const double py = momentum.y();

  const double cross = wx * py - wy * px;
  const double dot   = wx * px + wy * py;

  return atan2(cross, dot);
}

double CDCGeometryPar::getTheta(const TVector3& momentum) const
{
  return atan2(momentum.Perp(), momentum.z());
}


unsigned short CDCGeometryPar::getOutgoingLR(const unsigned short lr, const double alpha) const
{
  unsigned short lro = (fabs(alpha) <= 0.5 * M_PI) ? lr : abs(lr - 1);
  return lro;
}


double CDCGeometryPar::getOutgoingAlpha(const double alpha) const
{
  //convert incoming- to outgoing-alpha
  double alphao = alpha;
  if (alpha >  0.5 * M_PI) {
    alphao -= M_PI;
  } else if (alpha < -0.5 * M_PI) {
    alphao += M_PI;
  }

  return alphao;
}

double CDCGeometryPar::getOutgoingTheta(const double alpha, const double theta) const
{
  //convert incoming- to outgoing-theta
  double thetao = fabs(alpha) >  0.5 * M_PI  ?  M_PI - theta  :  theta;
  //  std::cout << alpha <<" "<< thetao << std::endl;
  return thetao;
}

void CDCGeometryPar::getClosestAlphaPoints(const double alpha, double& weight, unsigned short points[2],
                                           unsigned short lrs[2]) const
{
  double alphao = getOutgoingAlpha(alpha);
  weight = 1.;

  if (alphao < m_alphaPoints[0]) {
    points[0] = m_nAlphaPoints - 1;
    points[1] = 0;
    if (m_nAlphaPoints > 1) {
      lrs[0] = abs(lrs[0] - 1); //flip lr
      weight = (alphao - (m_alphaPoints[points[0]] - M_PI)) / (m_alphaPoints[points[1]] - (m_alphaPoints[points[0]] - M_PI));
    }
  } else if (m_alphaPoints[m_nAlphaPoints - 1] <= alphao) {
    points[0] = m_nAlphaPoints - 1;
    points[1] = 0;
    if (m_nAlphaPoints > 1) {
      lrs[1] = abs(lrs[1] - 1); //flip lr
      weight = (alphao - m_alphaPoints[points[0]]) / (m_alphaPoints[points[1]] + M_PI - m_alphaPoints[points[0]]);
    }
  } else {
    for (unsigned short i = 0; i <= m_nAlphaPoints - 2; ++i) {
      if (m_alphaPoints[i] <= alphao && alphao < m_alphaPoints[i + 1]) {
        points[0] = i;
        points[1] = i + 1;
        weight = (alphao - m_alphaPoints[points[0]]) / (m_alphaPoints[points[1]] - m_alphaPoints[points[0]]);
        break;
      }
    }
  }
  //  weight = (alphao - m_alphaPoints[points[0]]) / (m_alphaPoints[points[1]] - m_alphaPoints[points[0]]);
}


void CDCGeometryPar::getClosestAlphaPoints4Sgm(const double alpha, double& weight, unsigned short points[2],
                                               unsigned short lrs[2]) const
{
  double alphao = getOutgoingAlpha(alpha);
  weight = 1.;

  if (alphao < m_alphaPoints4Sgm[0]) {
    points[0] = m_nAlphaPoints4Sgm - 1;
    points[1] = 0;
    if (m_nAlphaPoints4Sgm > 1) {
      lrs[0] = abs(lrs[0] - 1); //flip lr
      weight = (alphao - (m_alphaPoints4Sgm[points[0]] - M_PI)) / (m_alphaPoints4Sgm[points[1]] - (m_alphaPoints4Sgm[points[0]] - M_PI));
    }
  } else if (m_alphaPoints4Sgm[m_nAlphaPoints4Sgm - 1] <= alphao) {
    points[0] = m_nAlphaPoints4Sgm - 1;
    points[1] = 0;
    if (m_nAlphaPoints4Sgm > 1) {
      lrs[1] = abs(lrs[1] - 1); //flip lr
      weight = (alphao - m_alphaPoints4Sgm[points[0]]) / (m_alphaPoints4Sgm[points[1]] + M_PI - m_alphaPoints4Sgm[points[0]]);
    }
  } else {
    for (unsigned short i = 0; i <= m_nAlphaPoints4Sgm - 2; ++i) {
      if (m_alphaPoints4Sgm[i] <= alphao && alphao < m_alphaPoints4Sgm[i + 1]) {
        points[0] = i;
        points[1] = i + 1;
        weight = (alphao - m_alphaPoints4Sgm[points[0]]) / (m_alphaPoints4Sgm[points[1]] - m_alphaPoints4Sgm[points[0]]);
        break;
      }
    }
  }
}


void CDCGeometryPar::getClosestThetaPoints(const double alpha, const double theta, double& weight, unsigned short points[2]) const
{
  const double thetao = getOutgoingTheta(alpha, theta);

  if (thetao < m_thetaPoints[0]) {
    //    points[0] = 0;
    //    points[1] = 1;
    points[0] = 0;
    points[1] = 0;
    weight = 1.;
  } else if (m_thetaPoints[m_nThetaPoints - 1] <= thetao) {
    //    points[0] = m_nThetaPoints - 2;
    //    points[1] = m_nThetaPoints - 1;
    points[0] = m_nThetaPoints - 1;
    points[1] = m_nThetaPoints - 1;
    weight = 1.;
  } else {
    for (unsigned short i = 0; i <= m_nThetaPoints - 2; ++i) {
      if (m_thetaPoints[i] <= thetao && thetao < m_thetaPoints[i + 1]) {
        points[0] = i;
        points[1] = i + 1;
        weight = (thetao - m_thetaPoints[points[0]]) / (m_thetaPoints[points[1]] - m_thetaPoints[points[0]]);
        break;
      }
    }
  }
  //  weight = (thetao - m_thetaPoints[points[0]]) / (m_thetaPoints[points[1]] - m_thetaPoints[points[0]]);
}


void CDCGeometryPar::getClosestThetaPoints4Sgm(const double alpha, const double theta, double& weight,
                                               unsigned short points[2]) const
{
  const double thetao = getOutgoingTheta(alpha, theta);

  if (thetao < m_thetaPoints4Sgm[0]) {
    points[0] = 0;
    points[1] = 0;
    weight = 1.;
  } else if (m_thetaPoints4Sgm[m_nThetaPoints4Sgm - 1] <= thetao) {
    points[0] = m_nThetaPoints4Sgm - 1;
    points[1] = m_nThetaPoints4Sgm - 1;
    weight = 1.;
  } else {
    for (unsigned short i = 0; i <= m_nThetaPoints4Sgm - 2; ++i) {
      if (m_thetaPoints4Sgm[i] <= thetao && thetao < m_thetaPoints4Sgm[i + 1]) {
        points[0] = i;
        points[1] = i + 1;
        weight = (thetao - m_thetaPoints4Sgm[points[0]]) / (m_thetaPoints4Sgm[points[1]] - m_thetaPoints4Sgm[points[0]]);
        break;
      }
    }
  }
}


void CDCGeometryPar::setDisplacement()
{
  //    std::cout <<"setDisplacement called" << std::endl;
  for (const auto& disp : (*m_displacementFromDB)) {
    //    const int iLayer0 = disp.getICLayer();
    //    const int iWire0 = disp.getIWire();
    const int iLayer = WireID(disp.getEWire()).getICLayer();
    const int iWire = WireID(disp.getEWire()).getIWire();
    //    if (iLayer0 != iLayer) B2FATAL("Layer0 != Layer");
    //    if (iWire0  != iWire) B2FATAL("Wire0 != Wire");
    m_FWirPos[iLayer][iWire][0] += disp.getXFwd();
    m_FWirPos[iLayer][iWire][1] += disp.getYFwd();
    m_FWirPos[iLayer][iWire][2] += disp.getZFwd();
    m_BWirPos[iLayer][iWire][0] += disp.getXBwd();
    m_BWirPos[iLayer][iWire][1] += disp.getYBwd();
    m_BWirPos[iLayer][iWire][2] += disp.getZBwd();
    m_WireSagCoef[iLayer][iWire] = M_PI * m_senseWireDensity * m_senseWireDiameter * m_senseWireDiameter / (8.*
                                   (m_senseWireTension + disp.getTension()));
    //    std::cout <<"setdisp iL, iC, nominaltension, tension= " << iLayer <<" " << iWire <<" "<< m_senseWireTension <<" "<< disp.getTension() << std::endl;
  }
}


void CDCGeometryPar::setShiftInSuperLayer()
{
  const unsigned short nLayers[nSuperLayers] = {8, 6, 6, 6, 6, 6, 6, 6, 6}; //tentaive

  for (unsigned short SLayer = 0; SLayer < nSuperLayers; ++SLayer) {
    unsigned short firstCLayer = 0;
    for (unsigned short i = 0; i < SLayer; ++i) {
      firstCLayer += nLayers[i];
    }
    //    std::cout <<"SLayer,firstCLayer= " << SLayer <<" "<< firstCLayer << std::endl;

    TVector3 firstBPos = wireBackwardPosition(firstCLayer, 0);
    for (unsigned short Layer = 0; Layer < nLayers[SLayer]; ++Layer) {
      unsigned short CLayer = firstCLayer + Layer;

      if (CLayer == firstCLayer) {
        m_shiftInSuperLayer[SLayer][Layer] = 0;

      } else if (CLayer == firstCLayer + 1) {
        TVector3 BPos = wireBackwardPosition(CLayer, 0);
        m_shiftInSuperLayer[SLayer][Layer] = (BPos.Cross(firstBPos)).Z() > 0. ? -1 : 1;
        //  std::cout <<"CLayer,Layer,shift= " << CLayer <<" "<< Layer <<" "<< m_shiftInSuperLayer[SLayer][Layer] <<" "<< (BPos.Cross(firstBPos)).Z() << std::endl;

      } else {
        if (Layer % 2 == 0) {
          m_shiftInSuperLayer[SLayer][Layer] = 0;
        } else {
          m_shiftInSuperLayer[SLayer][Layer] = m_shiftInSuperLayer[SLayer][1];
        }
      }
      //      std::cout <<"CLayer,Layer,shift= " << CLayer <<" "<< Layer <<" "<< m_shiftInSuperLayer[SLayer][Layer] << std::endl;
    }
  }
}

signed short CDCGeometryPar::getShiftInSuperLayer(unsigned short iSuperLayer, unsigned short iLayer) const
{
  return m_shiftInSuperLayer[iSuperLayer][iLayer];
}<|MERGE_RESOLUTION|>--- conflicted
+++ resolved
@@ -12,7 +12,6 @@
 #include <framework/gearbox/GearDir.h>
 #include <framework/logging/Logger.h>
 #include <framework/utilities/FileSystem.h>
-#include <framework/core/Environment.h>
 
 #include <cdc/geometry/CDCGeometryPar.h>
 #include <cdc/geometry/CDCGeoControlPar.h>
@@ -129,14 +128,8 @@
     }
   }
 
-<<<<<<< HEAD
-  //  B2INFO("CDCGeometryPar: isMC= " << Environment::Instance().isMC());
-  if (gcp.getEDepToADCInputType() && Environment::Instance().isMC()) {
-    m_eDepToADCConversionsFromDB = new DBObjPtr<CDCEDepToADCConversions>;
-=======
   if (gcp.getEDepToADCInputType()) {
     m_eDepToADCConversionsFromDB = new OptionalDBObjPtr<CDCEDepToADCConversions>;
->>>>>>> e3a24278
     if ((*m_eDepToADCConversionsFromDB).isValid()) {
       (*m_eDepToADCConversionsFromDB).addCallback(this, &CDCGeometryPar::setEDepToADCConversions);
     }
@@ -462,15 +455,6 @@
     }
     B2DEBUG(100, "CDCGeometryPar: Time-walk param. mode= " << m_twParamMode);
 
-<<<<<<< HEAD
-    if (Environment::Instance().isMC()) {
-      if (gcp.getEDepToADCInputType()) {
-        B2DEBUG(29, "CDCGeometryPar: Read EDepToADC from DB");
-        setEDepToADCConversions(); //Set edep-to-adc (from DB)
-      } else {
-        readEDepToADC(gbxParams);  //Read edep-to-adc params. (from file)
-      }
-=======
     if (gcp.getEDepToADCInputType()) {
       B2DEBUG(29, "CDCGeometryPar: Read EDepToADC from DB");
       if ((*m_eDepToADCConversionsFromDB).isValid()) {
@@ -478,7 +462,6 @@
       }
     } else {
       readEDepToADC(gbxParams);  //Read edep-to-adc params. (from file)
->>>>>>> e3a24278
     }
   }
 
