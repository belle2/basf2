--- conflicted
+++ resolved
@@ -26,10 +26,7 @@
 #include <cdc/dataobjects/WireID.h>
 #include <cdc/geometry/CDCGeometryPar.h>
 
-<<<<<<< HEAD
-=======
 #include <TH1F.h>
->>>>>>> e3a24278
 
 using namespace std;
 using namespace Belle2;
@@ -46,18 +43,10 @@
   addParam("recoTracksColName", m_recoTrackArrayName, "Name of collection hold genfit::Track", std::string(""));
   addParam("bField", m_bField, "If true -> #Params ==5 else #params ==4 for calculate P-Val", false);
   addParam("calExpectedDriftTime", m_calExpectedDriftTime, "if true module will calculate expected drift time, it take a time",
-<<<<<<< HEAD
-           false);
-
-  addParam("storeTrackParams", m_storeTrackParams, "Store Track Parameter or not, it will be multicount for each hit", false);
-  addParam("eventT0Extraction", m_eventT0Extraction, "use event t0 extract t0 or not", false);
-  addParam("minimumPt", m_minimumPt, "Tracks with tranverse momentum small than this will not recored", 0.);
-=======
            true);
   addParam("storeTrackParams", m_storeTrackParams, "Store Track Parameter or not, it will be multicount for each hit", false);
   addParam("eventT0Extraction", m_eventT0Extraction, "use event t0 extract t0 or not", true);
   addParam("minimumPt", m_minimumPt, "Tracks with tranverse momentum smaller than this value will not used", 0.15);
->>>>>>> e3a24278
   addParam("isCosmic", m_isCosmic, "True when we process cosmic events, else False (collision)", m_isCosmic);
 }
 
@@ -181,22 +170,7 @@
     if (m_isCosmic == true && phi0 > 0.0) continue;
 
     //cut at Pt
-
     if (fitresult->getMomentum().Perp() < m_minimumPt) continue;
-<<<<<<< HEAD
-    //reject events don't have eventT0
-    if (m_eventT0Extraction) {
-      // event with is fail to extract t0 will be exclude from analysis
-      if (m_eventTimeStoreObject.isValid() && m_eventTimeStoreObject->hasEventT0()) {
-        evtT0 =  m_eventTimeStoreObject->getEventT0();
-        getObjectPtr<TH1F>("hEventT0")->Fill(evtT0);
-      } else {
-        continue;
-      }
-    }
-
-=======
->>>>>>> e3a24278
     try {
       harvest(track);
     } catch (...) {
