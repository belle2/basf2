--- conflicted
+++ resolved
@@ -78,30 +78,29 @@
 
   if (!m_effStudy) { // by default collects calibration data
     auto m_tree  = new TTree(m_treeName.c_str(), "tree for cdc calibration");
-    m_tree->Branch<float>("x_mea", &x_mea);
-    m_tree->Branch<float>("x_u", &x_u);
-    m_tree->Branch<float>("x_b", &x_b);
-    m_tree->Branch<float>("alpha", &alpha);
-    m_tree->Branch<float>("theta", &theta);
-    m_tree->Branch<float>("t", &t);
-    m_tree->Branch<unsigned short>("adc", &adc);
+    m_tree->Branch<Float_t>("x_mea", &x_mea);
+    m_tree->Branch<Float_t>("x_u", &x_u);
+    m_tree->Branch<Float_t>("x_b", &x_b);
+    m_tree->Branch<Float_t>("alpha", &alpha);
+    m_tree->Branch<Float_t>("theta", &theta);
+    m_tree->Branch<Float_t>("t", &t);
+    m_tree->Branch<UShort_t>("adc", &adc);
     //  m_tree->Branch<int>("boardID", &boardID);
-    m_tree->Branch<int>("lay", &lay);
-    m_tree->Branch<float>("weight", &weight);
-    m_tree->Branch<int>("IWire", &IWire);
-    m_tree->Branch<float>("Pval", &Pval);
-    m_tree->Branch<float>("ndf", &ndf);
+    m_tree->Branch<UChar_t>("lay", &lay);
+    m_tree->Branch<Float_t>("weight", &weight);
+    m_tree->Branch<UShort_t>("IWire", &IWire);
+    m_tree->Branch<Float_t>("Pval", &Pval);
+    m_tree->Branch<Float_t>("ndf", &ndf);
     if (m_storeTrackParams) {
-      m_tree->Branch<float>("d0", &d0);
-      m_tree->Branch<float>("z0", &z0);
-      m_tree->Branch<float>("phi0", &phi0);
-      m_tree->Branch<float>("tanL", &tanL);
-      m_tree->Branch<float>("omega", &omega);
-    }
-
-<<<<<<< HEAD
+      m_tree->Branch<Float_t>("d0", &d0);
+      m_tree->Branch<Float_t>("z0", &z0);
+      m_tree->Branch<Float_t>("phi0", &phi0);
+      m_tree->Branch<Float_t>("tanL", &tanL);
+      m_tree->Branch<Float_t>("omega", &omega);
+    }
+
     if (m_calExpectedDriftTime) { // expected drift time, calculated form xfit
-      m_tree->Branch<float>("t_fit", &t_fit);
+      m_tree->Branch<Float_t>("t_fit", &t_fit);
     }
 
     registerObject<TTree>("tree", m_tree);
@@ -114,32 +113,6 @@
     m_efftree->Branch<bool>("isFound", &isFound);
 
     registerObject<TTree>("efftree", m_efftree);
-=======
-  auto m_tree  = new TTree(m_treeName.c_str(), "tree for cdc calibration");
-  m_tree->Branch<Float_t>("x_mea", &x_mea);
-  m_tree->Branch<Float_t>("x_u", &x_u);
-  m_tree->Branch<Float_t>("x_b", &x_b);
-  m_tree->Branch<Float_t>("alpha", &alpha);
-  m_tree->Branch<Float_t>("theta", &theta);
-  m_tree->Branch<Float_t>("t", &t);
-  m_tree->Branch<UShort_t>("adc", &adc);
-  //  m_tree->Branch<int>("boardID", &boardID);
-  m_tree->Branch<UChar_t>("lay", &lay);
-  m_tree->Branch<Float_t>("weight", &weight);
-  m_tree->Branch<UShort_t>("IWire", &IWire);
-  m_tree->Branch<Float_t>("Pval", &Pval);
-  m_tree->Branch<Float_t>("ndf", &ndf);
-  if (m_storeTrackParams) {
-    m_tree->Branch<Float_t>("d0", &d0);
-    m_tree->Branch<Float_t>("z0", &z0);
-    m_tree->Branch<Float_t>("phi0", &phi0);
-    m_tree->Branch<Float_t>("tanL", &tanL);
-    m_tree->Branch<Float_t>("omega", &omega);
-  }
-
-  if (m_calExpectedDriftTime) { // expected drift time, calculated form xfit
-    m_tree->Branch<Float_t>("t_fit", &t_fit);
->>>>>>> 647470fd
   }
 
   auto m_hNDF = new TH1F("hNDF", "NDF of fitted track;NDF;Tracks", 71, -1, 70);
