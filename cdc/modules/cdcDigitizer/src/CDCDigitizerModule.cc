/**************************************************************************
 * BASF2 (Belle Analysis Framework 2)                                     *
 * Copyright(C) 2012 - Belle II Collaboration                             *
 *                                                                        *
 * Author: The Belle II Collaboration                                     *
 * Contributors: Guofu Cao, Martin Heck, CDC group                        *
 *                                                                        *
 * This software is provided "as is" without any warranty.                *
 **************************************************************************/

#include <cdc/modules/cdcDigitizer/CDCDigitizerModule.h>
#include <cdc/utilities/ClosestApproach.h>

#include <framework/datastore/RelationArray.h>
//#include <framework/datastore/RelationIndex.h>
#include <framework/gearbox/Unit.h>
#include <framework/logging/Logger.h>

#include <TRandom.h>
#include <map>
#include <utility>

using namespace std;
using namespace Belle2;
using namespace CDC;


// register module
REG_MODULE(CDCDigitizer)
CDCDigitizerModule::CDCDigitizerModule() : Module(),
  m_cdcgp(), m_gcp(), m_aCDCSimHit(), m_posFlag(0),
  m_driftLength(0.0), m_flightTime(0.0), m_globalTime(0.0),
  m_tdcBinWidth(1.0), m_tdcBinWidthInv(1.0),
  m_tdcResol(0.9825), m_driftV(4.0e-3),
  m_driftVInv(250.0), m_propSpeedInv(27.25), m_align(true)
{
  // Set description
  setDescription("Creates CDCHits from CDCSimHits.");
  setPropertyFlags(c_ParallelProcessingCertified);

  // Add parameters
  // I/O
  addParam("InputCDCSimHitsName",         m_inputCDCSimHitsName, "Name of input array. Should consist of CDCSimHits.", string(""));
  addParam("OutputCDCHitsName",           m_outputCDCHitsName,   "Name of output array. Will consist of CDCHits.",     string(""));
  addParam("OutputCDCHitsName4Trg",       m_outputCDCHitsName4Trg,
           "Name of output array for trigger. Can contain several hits per wire, "
           "if they correspond to different time windows of 32ns.",
           string("CDCHits4Trg"));

  //Relations
  addParam("MCParticlesToCDCSimHitsName",  m_MCParticlesToSimHitsName,
           "Name of relation between MCParticles and CDCSimHits used",     string(""));
  addParam("CDCSimHistToCDCHitsName",      m_SimHitsTOCDCHitsName,
           "Name of relation between the CDCSimHits and the CDCHits used", string(""));


  //Parameters for Digitization
  addParam("UseSimpleDigitization",       m_useSimpleDigitization,
           "If true, a simple x-t with a constant velocity is used for the drift-length to -time conversion", false);

  //float Gauss Parameters
  addParam("Fraction",                    m_fraction,    "Fraction of first Gaussian used to smear drift length in cm",    1.0);
  addParam("Mean1",                       m_mean1,       "Mean value of first Gaussian used to smear drift length in cm",  0.0000);
  addParam("Resolution1",                 m_resolution1, "Resolution of first Gaussian used to smear drift length in cm",  0.0130);
  addParam("Mean2",                       m_mean2,       "Mean value of second Gaussian used to smear drift length in cm", 0.0000);
  addParam("Resolution2",                 m_resolution2, "Resolution of second Gaussian used to smear drift length in cm", 0.0000);

  //Switch to control smearing
  addParam("DoSmearing", m_doSmearing,
           "If false, drift length will not be smeared.", true);

  //  addParam("2015AprRun", m_2015AprRun, "Cosmic runs in April 2015 (i.e. only super-layer #4 on) ?", false);

  addParam("TrigTimeJitter", m_trigTimeJitter,
           "Magnitude (w) of trigger timing jitter (ns). The trigger timing is randuminzed uniformly in a time window of [-w/2, +w/2].",
           0.);
  //Switches to control time information handling
  addParam("AddTimeWalk", m_addTimeWalk, "A switch for time-walk (pulse-heght dep. delay); true: on; false: off", true);
  addParam("AddInWirePropagationDelay",   m_addInWirePropagationDelay,
           "A switch used to control adding propagation delay in the wire into the final drift time or not; this is for signal hits.", true);
  addParam("AddInWirePropagationDelay4Bg",  m_addInWirePropagationDelay4Bg,
           "The same switch but for beam bg. hits.", true);
  addParam("AddTimeOfFlight",  m_addTimeOfFlight,
           "A switch used to control adding time of flight into the final drift time or not; this is for signal hits.", true);
  addParam("AddTimeOfFlight4Bg",   m_addTimeOfFlight4Bg,
           "The same switch but for beam bg. hits.", true);
  addParam("OutputNegativeDriftTime", m_outputNegativeDriftTime, "Output hits with negative drift time", true);
  addParam("Output2ndHit", m_output2ndHit,
           "Output the 2nd hit if exists in the time window. Note that it is not well-simulated at all, partly because no cross-talk betw. channels is simulated.",
           false);
  //Switch to control sense wire sag
  addParam("CorrectForWireSag",   m_correctForWireSag,
           "A switch for sense wire sag effect; true: drift-time is calculated with the sag taken into account; false: not. Here, sag means the perturbative part which corresponds to alignment in case of wire-position. The main part (corresponding to design+displacement in wire-position) is taken into account in FullSim; you can control it via CDCJobCntlParModifier.",
           true);

  //Threshold
  addParam("TDCThreshold4Outer", m_tdcThreshold4Outer,
           "TDC threshold (dE in eV) for Layers#8-56. The value corresponds to He-C2H6 gas; for the gas+wire (MaterialDefinitionMode=0) case, (this value)*f will be used, where f is specified by GasToGasWire",
           25.0);
  addParam("TDCThreshold4Inner", m_tdcThreshold4Inner,
           "Same as TDCThreshold4Outer but for Layers#0-7,", 25.0);
  addParam("GasToGasWire", m_gasToGasWire,
           "(Approximate) ratio of dE in He/C2H6-gas to dE in gas+wire, where dE is energy deposit.", 1. / 1.478);

  //ADC Threshold
  addParam("ADCThreshold", m_adcThreshold,
           "Threshold for ADC-count (in unit of count). ADC-count < threshold is treated as count=0.", 2);
  addParam("tMin", m_tMin, "Lower edge of time window in ns", -100.);
  addParam("tMaxOuter", m_tMaxOuter, "Upper edge of time window in ns for the normal-cell layers", 500.);
  addParam("tMaxInner", m_tMaxInner, "Upper edge of time window in ns for the small-cell layers", 300.);
  // The following doesn't make any sense. The only reasonable steerable would be a switch to decide if the jitter shall be
  // activated. Then there has to be event by event jitter.
  /*  addParam("EventTime",                   m_eventTime,
             "It is a timing of event, which includes a time jitter due to the trigger system, set in ns",     float(0.0));*/

  //Switch for database
  addParam("UseDB4FEE", m_useDB4FEE, "Fetch and use FEE params. from database or not", true);
  addParam("UseDB4EDepToADC", m_useDB4EDepToADC, "Fetch and use edep-to-ADC conversion params. from database or not", true);
  addParam("UseDB4RunGain", m_useDB4RunGain, "Fetch and use run gain from database or not", true);
  addParam("OverallGainFactor", m_overallGainFactor, "Overall gain factor for adjustment", 1.0);

  //Some FEE params.
  addParam("TDCThresholdOffset", m_tdcThresholdOffset, "Offset for TDC (digital) threshold (mV)", 3820.);
  addParam("AnalogGain",   m_analogGain, "Analog  gain (V/pC)", 1.1);
  addParam("DigitalGain", m_digitalGain, "Digital gain (V/pC)", 15.);
  addParam("ADCBinWidth", m_adcBinWidth, "ADC bin width  (mV)",  2.);

  addParam("AddFudgeFactorForSigma", m_addFudgeFactorForSigma,
           "Additional fudge factor for space resol. (common to all cells)",  1.);
  addParam("SpaceChargeEffect", m_spaceChargeEffect, "Switch for space charge effect", true);

#if defined(CDC_DEBUG)
  cout << " " << endl;
  cout << "CDCDigitizer constructor" << endl;
#endif
}

void CDCDigitizerModule::initialize()
{
  m_simHits.isRequired(m_inputCDCSimHitsName);

  // Register the arrays in the DataStore, that are to be added in this module.
  m_cdcHits.registerInDataStore(m_outputCDCHitsName);
  m_simHits.registerRelationTo(m_cdcHits);
  m_mcParticles.registerRelationTo(m_cdcHits);
  // Arrays for trigger.
  m_cdcHits4Trg.registerInDataStore(m_outputCDCHitsName4Trg);
  m_simHits.registerRelationTo(m_cdcHits4Trg);
  m_mcParticles.registerRelationTo(m_cdcHits4Trg);

  m_cdcgp = &(CDCGeometryPar::Instance());
  CDCGeometryPar& cdcgp = *m_cdcgp;
  m_tdcBinWidth  = cdcgp.getTdcBinWidth();
  m_tdcBinWidthInv = 1. / m_tdcBinWidth;
  m_tdcResol     = m_tdcBinWidth / sqrt(12.);
  m_driftV       = cdcgp.getNominalDriftV();
  m_driftVInv    = 1. / m_driftV;
  m_propSpeedInv = 1. / cdcgp.getNominalPropSpeed();
  m_scaleFac = 1.;
  if (m_cdcgp->getMaterialDefinitionMode() == 0) { //gas+wire mode
    m_scaleFac = m_gasToGasWire;
  }
  m_scaleFac *= Unit::GeV;
  m_gcp = &(CDCGeoControlPar::getInstance());
  m_totalFudgeFactor  = m_cdcgp->getFudgeFactorForSigma(2);
  m_totalFudgeFactor *= m_addFudgeFactorForSigma;
  B2DEBUG(29, "totalFugeF in Digi= " << m_totalFudgeFactor);
  /*
      m_fraction = 1.0;
      m_resolution1 = cdcgp.getNominalSpaceResol();
      m_resolution2 = 0.;
      m_mean1 = 0.;
      m_mean2 = 0.;
  */

  if (m_useDB4FEE) {
    m_fEElectronicsFromDB = new DBArray<CDCFEElectronics>;
    if ((*m_fEElectronicsFromDB).isValid()) {
      (*m_fEElectronicsFromDB).addCallback(this, &CDCDigitizerModule::setFEElectronics);
      setFEElectronics();
    } else {
      B2FATAL("CDCDigitizer:: CDCFEElectronics not valid !");
    }
  }

  /*
  if (m_useDB4EDepToADC) {
    m_eDepToADCConversionsFromDB = new DBObjPtr<CDCEDepToADCConversions>;
    if ((*m_eDepToADCConversionsFromDB).isValid()) {
      (*m_eDepToADCConversionsFromDB).addCallback(this, &CDCDigitizerModule::setEDepToADCConversions);
      setEDepToADCConversions();
    } else {
      B2FATAL("CDCDigitizer:: CDCEDepToADCConversions not valid !");
    }
  }
  */

  if (m_useDB4RunGain) {
    m_runGainFromDB = new DBObjPtr<CDCDedxRunGain>;
    if ((*m_runGainFromDB).isValid()) {
      (*m_runGainFromDB).addCallback(this, &CDCDigitizerModule::setRunGain);
      setRunGain();
    } else {
      B2FATAL("CDCDedxRunGain invalid!");
    }
  }
  B2DEBUG(29, "run-gain = " << m_runGain);

#if defined(CDC_DEBUG)
  cout << " " << endl;
  cout << "CDCDigitizer initialize" << endl;
  //  cout << "m_tdcOffset= " <<  m_tdcOffset << endl;
  cout << "m_tdcBinWidth= " <<  m_tdcBinWidth << endl;
  cout << "m_tdcResol= " <<  m_tdcResol << endl;
  cout << "m_driftV= " <<  m_driftV << endl;
  cout << "m_driftVInv= " <<  m_driftVInv << endl;
  cout << "m_propSpeedInv= " <<  m_propSpeedInv << endl;
  /*
    cout << "m_fraction= " <<  m_fraction << endl;
    cout << "m_resolution1= " <<  m_resolution1 << endl;
    cout << "m_resolution2= " <<  m_resolution2 << endl;
    cout << "m_mean1= " <<  m_mean1 << endl;
    cout << "m_mean2= " <<  m_mean2 << endl;
  */
#endif

}

void CDCDigitizerModule::event()
{
  // Get SimHit array, MCParticle array, and relation between the two.
  RelationArray mcParticlesToCDCSimHits(m_mcParticles, m_simHits);  //RelationArray created by CDC SensitiveDetector


  //--- Start Digitization --------------------------------------------------------------------------------------------
  // Merge the hits in the same cell and save them into CDC signal map.

  // Define signal map
  map<WireID, SignalInfo> signalMap;
  map<WireID, SignalInfo>::iterator iterSignalMap;
  // Define adc map
  map<WireID, unsigned short> adcMap;
  map<WireID, unsigned short>::iterator iterADCMap;
  //  map<WireID, double> adcMap;
  //  map<WireID, double>::iterator iterADCMap;

  // signal map for trigger
  map<pair<WireID, unsigned>, SignalInfo> signalMapTrg;
  map<pair<WireID, unsigned>, SignalInfo>::iterator iterSignalMapTrg;

  // Set trigger timing jitter for this event
  double trigTiming = m_trigTimeJitter == 0. ? 0. : m_trigTimeJitter * (gRandom->Uniform() - 0.5);
  //  std::cout << "trigTiming= " << trigTiming << std::endl;
  // Loop over all hits
  int nHits = m_simHits.getEntries();
  B2DEBUG(29, "Number of CDCSimHits in the current event: " << nHits);
  for (int iHits = 0; iHits < nHits; ++iHits) {
    // Get a hit
    m_aCDCSimHit = m_simHits[iHits];

    // Hit geom. info
    m_wireID = m_aCDCSimHit->getWireID();
    //    B2DEBUG(29, "Encoded wire number of current CDCSimHit: " << m_wireID);

    // Reject bad wire
    if (m_cdcgp->isBadWire(m_wireID)) {
      //      std::cout<<"badwire= " << m_wireID.getICLayer() <<" "<< m_wireID.getIWire() << std::endl;
      continue;
    }

    /*    // Special treatment for cosmic runs in April 2015
    if (m_2015AprRun) {
      if (m_wireID.getISuperLayer() != 4) continue;
      if (m_wireID.getIWire() > 15)       continue;
    }
    */

    m_posFlag    = m_aCDCSimHit->getLeftRightPassageRaw();
    m_boardID    = m_cdcgp->getBoardID(m_wireID);
    //    B2DEBUG(29, "m_boardID= " << m_boardID);
    m_posWire    = m_aCDCSimHit->getPosWire();
    m_posTrack   = m_aCDCSimHit->getPosTrack();
    m_momentum   = m_aCDCSimHit->getMomentum();
    m_flightTime = m_aCDCSimHit->getFlightTime();
    m_globalTime = m_aCDCSimHit->getGlobalTime();
    m_driftLength = m_aCDCSimHit->getDriftLength() * Unit::cm;

    //include alignment effects
    //basically align flag should be always on since on/off is controlled by the input alignment.xml file itself.
    m_align = true;

    TVector3 bwpAlign = m_cdcgp->wireBackwardPosition(m_wireID, CDCGeometryPar::c_Aligned);
    TVector3 fwpAlign = m_cdcgp->wireForwardPosition(m_wireID, CDCGeometryPar::c_Aligned);

    TVector3 bwp = m_cdcgp->wireBackwardPosition(m_wireID);
    TVector3 fwp = m_cdcgp->wireForwardPosition(m_wireID);

    //skip correction for wire-position alignment if unnecessary
    if ((bwpAlign - bwp).Mag() == 0. && (fwpAlign - fwp).Mag() == 0.) m_align = false;
    //    std::cout << "a m_align= " << m_align << std::endl;

    if (m_align || m_correctForWireSag) {

      bwp = bwpAlign;
      fwp = fwpAlign;

      if (m_correctForWireSag) {
        double zpos = m_posWire.z();
        double bckYSag = bwp.y();
        double forYSag = fwp.y();

        //        CDCGeometryPar::EWirePosition set = m_align ?
        //                                            CDCGeometryPar::c_Aligned : CDCGeometryPar::c_Base;
        CDCGeometryPar::EWirePosition set = CDCGeometryPar::c_Aligned;
        const int layerID = m_wireID.getICLayer();
        const int  wireID = m_wireID.getIWire();
        m_cdcgp->getWireSagEffect(set, layerID, wireID, zpos, bckYSag, forYSag);
        bwp.SetY(bckYSag);
        fwp.SetY(forYSag);
      }

      const TVector3 L = 5. * m_momentum.Unit(); //(cm) tentative
      TVector3 posIn  = m_posTrack - L;
      TVector3 posOut = m_posTrack + L;
      TVector3 posTrack = m_posTrack;
      TVector3 posWire = m_posWire;

      //      m_driftLength = m_cdcgp->ClosestApproach(bwp, fwp, posIn, posOut, posTrack, posWire);
      m_driftLength = ClosestApproach(bwp, fwp, posIn, posOut, posTrack, posWire);
      //      std::cout << "base-dl, sag-dl, diff= " << m_aCDCSimHit->getDriftLength() <<" "<< m_driftLength <<" "<< m_driftLength - m_aCDCSimHit->getDriftLength() << std::endl;
      m_posTrack = posTrack;
      m_posWire  = posWire;

      double deltaTime = 0.; //tentative (probably ok...)
      //      double deltaTime = (posTrack - m_posTrack).Mag() / speed;
      m_flightTime += deltaTime;
      m_globalTime += deltaTime;
      m_posFlag = m_cdcgp->getNewLeftRightRaw(m_posWire, m_posTrack, m_momentum);
    }

    // Calculate measurement time.
    // Smear drift length
    double hitDriftLength = m_driftLength;
    double dDdt = getdDdt(hitDriftLength);
    if (m_doSmearing) {
      hitDriftLength = smearDriftLength(hitDriftLength, dDdt);
    }

    //set flags
    bool addTof   = m_addTimeOfFlight4Bg;
    bool addDelay = m_addInWirePropagationDelay4Bg;
    if (m_aCDCSimHit->getBackgroundTag() == 0) {
      addTof   = m_addTimeOfFlight;
      addDelay = m_addInWirePropagationDelay;
    }
    double hitDriftTime = getDriftTime(hitDriftLength, addTof, addDelay);

    //add randamized event time for a beam bg. hit
    if (m_aCDCSimHit->getBackgroundTag() != 0) {
      hitDriftTime += m_globalTime - m_flightTime;
    }

    //add trigger timing jitter
    hitDriftTime += trigTiming;

    //apply time window cut
    double tMin = m_tMin;
    double tMax = m_tMaxOuter;
    if (m_wireID.getISuperLayer() == 0) tMax = m_tMaxInner;
    if (m_useDB4FEE) {
      tMin = m_lowEdgeOfTimeWindow[m_boardID];
      tMax = m_uprEdgeOfTimeWindow[m_boardID];
    }
    if (hitDriftTime < tMin || hitDriftTime > tMax) continue;

    //Sum ADC count
    const double stepLength  = m_aCDCSimHit->getStepLength() * Unit::cm;
    const double costh = m_momentum.z() / m_momentum.Mag();
    const double hitdE = m_scaleFac * m_aCDCSimHit->getEnergyDep();
    //    B2DEBUG(29, "m_scaleFac,UnitGeV= " << m_scaleFac <<" "<< Unit::GeV);
    unsigned short layerID = m_wireID.getICLayer();
    unsigned short cellID  = m_wireID.getIWire();
    //    unsigned short adcCount = getADCCount(layerID, cellID, hitdE, stepLength, costh);
    unsigned short adcCount = getADCCount(m_wireID, hitdE, stepLength, costh);
    const unsigned short adcTh = m_useDB4FEE ? m_adcThresh[m_boardID] : m_adcThreshold;
    //    B2DEBUG(29, "adcTh,adcCount= " << adcTh <<" "<< adcCount);
    if (adcCount < adcTh) adcCount = 0;
    iterADCMap = adcMap.find(m_wireID);
    if (iterADCMap == adcMap.end()) {
      adcMap.insert(make_pair(m_wireID, adcCount));
      //      adcMap.insert(make_pair(m_wireID, hitdE));
    } else {
      iterADCMap->second += adcCount;
      //      iterADCMap->second += hitdE;
    }

    //Apply energy threshold
    // If hitdE < dEThreshold, the hit is ignored
    // M. Uchida 2012.08.31
    double dEThreshold = 0.;
    if (m_useDB4FEE && m_useDB4EDepToADC) {
      dEThreshold = (m_tdcThresh[m_boardID] / m_cdcgp->getEDepToADCMainFactor(layerID, cellID)) * Unit::keV;
    } else {
      dEThreshold = (m_wireID.getISuperLayer() == 0) ? m_tdcThreshold4Inner : m_tdcThreshold4Outer;
      dEThreshold *= Unit::eV;
    }
    B2DEBUG(29, "hitdE,dEThreshold,driftLength " << hitdE << " " << dEThreshold << " " << hitDriftLength);

    if (hitdE < dEThreshold) {
      B2DEBUG(29, "Below Ethreshold: " << hitdE << " " << dEThreshold);
      continue;
    }

    // For TOT simulation, calculate drift length from In to the wire, and Out to the wire. The calculation is apprximate ignoring wire sag (this would be ok because TOT simulation is not required to be so accurate).
    const double a = bwpAlign.X();
    const double b = bwpAlign.Y();
    const double c = bwpAlign.Z();
    const TVector3 fmbAlign = fwpAlign - bwpAlign;
    const double lmn = 1. / fmbAlign.Mag();
    const double l = fmbAlign.X() * lmn;
    const double m = fmbAlign.Y() * lmn;
    const double n = fmbAlign.Z() * lmn;

    double dx = m_aCDCSimHit->getPosIn().X() - a;
    double dy = m_aCDCSimHit->getPosIn().Y() - b;
    double dz = m_aCDCSimHit->getPosIn().Z() - c;
    double sub = l * dx + m * dy + n * dz;
    const double driftLFromIn = sqrt(dx * dx + dy * dy + dz * dz - sub * sub);

    dx = m_aCDCSimHit->getPosOut().X() - a;
    dy = m_aCDCSimHit->getPosOut().Y() - b;
    dz = m_aCDCSimHit->getPosOut().Z() - c;
    sub = l * dx + m * dy + n * dz;
    const double driftLFromOut = sqrt(dx * dx + dy * dy + dz * dz - sub * sub);

    const double maxDriftL = std::max(driftLFromIn, driftLFromOut);
    const double minDriftL = m_driftLength;
    B2DEBUG(29, "driftLFromIn= " << driftLFromIn << " driftLFromOut= " << driftLFromOut << " minDriftL= " << minDriftL << " maxDriftL= "
            <<
            maxDriftL << "m_driftLength= " << m_driftLength);

    iterSignalMap = signalMap.find(m_wireID);

    if (iterSignalMap == signalMap.end()) {
      // new entry
      //      signalMap.insert(make_pair(m_wireID, SignalInfo(iHits, hitDriftTime, hitdE)));
      signalMap.insert(make_pair(m_wireID, SignalInfo(iHits, hitDriftTime, adcCount, maxDriftL, minDriftL)));
      B2DEBUG(29, "Creating new Signal with encoded wire number: " << m_wireID);
    } else {
      // ... smallest drift time has to be checked, ...
      if (hitDriftTime < iterSignalMap->second.m_driftTime) {
        iterSignalMap->second.m_driftTime3 = iterSignalMap->second.m_driftTime2;
        iterSignalMap->second.m_simHitIndex3 = iterSignalMap->second.m_simHitIndex2;
        iterSignalMap->second.m_driftTime2 = iterSignalMap->second.m_driftTime;
        iterSignalMap->second.m_simHitIndex2 = iterSignalMap->second.m_simHitIndex;
        iterSignalMap->second.m_driftTime   = hitDriftTime;
        iterSignalMap->second.m_simHitIndex = iHits;
        B2DEBUG(29, "hitDriftTime of current Signal: " << hitDriftTime << ",  hitDriftLength: " << hitDriftLength);
      } else if (hitDriftTime < iterSignalMap->second.m_driftTime2) {
        iterSignalMap->second.m_driftTime3 = iterSignalMap->second.m_driftTime2;
        iterSignalMap->second.m_simHitIndex3 = iterSignalMap->second.m_simHitIndex2;
        iterSignalMap->second.m_driftTime2   = hitDriftTime;
        iterSignalMap->second.m_simHitIndex2 = iHits;
      } else if (hitDriftTime < iterSignalMap->second.m_driftTime3) {
        iterSignalMap->second.m_driftTime3   = hitDriftTime;
        iterSignalMap->second.m_simHitIndex3 = iHits;
      }
      // ... total charge has to be updated.
      //      iterSignalMap->second.m_charge += hitdE;
      iterSignalMap->second.m_charge += adcCount;

      // set max and min driftLs
      if (iterSignalMap->second.m_maxDriftL < maxDriftL) iterSignalMap->second.m_maxDriftL = maxDriftL;
      if (iterSignalMap->second.m_minDriftL > minDriftL) iterSignalMap->second.m_minDriftL = minDriftL;
      B2DEBUG(29, "maxDriftL in struct= " << iterSignalMap->second.m_maxDriftL << "minDriftL in struct= " <<
              iterSignalMap->second.m_minDriftL);
    }

    // add one hit per trigger time window to the trigger signal map
    unsigned short trigWindow = floor((hitDriftTime - m_tMin) * m_tdcBinWidthInv / 32);
    iterSignalMapTrg = signalMapTrg.find(make_pair(m_wireID, trigWindow));
    if (iterSignalMapTrg == signalMapTrg.end()) {
      //      signalMapTrg.insert(make_pair(make_pair(m_wireID, trigWindow),
      //                                    SignalInfo(iHits, hitDriftTime, hitdE)));
      signalMapTrg.insert(make_pair(make_pair(m_wireID, trigWindow),
                                    SignalInfo(iHits, hitDriftTime, adcCount)));
    } else {
      if (hitDriftTime < iterSignalMapTrg->second.m_driftTime) {
        iterSignalMapTrg->second.m_driftTime = hitDriftTime;
        iterSignalMapTrg->second.m_simHitIndex = iHits;
      }
      //      iterSignalMapTrg->second.m_charge += hitdE;
      iterSignalMapTrg->second.m_charge += adcCount;
    }
  } // end loop over SimHits.

  //--- Now Store the results into CDCHits and
  // create corresponding relations between SimHits and CDCHits.

  unsigned int iCDCHits = 0;
  RelationArray cdcSimHitsToCDCHits(m_simHits, m_cdcHits); //SimHit<->CDCHit
  RelationArray mcParticlesToCDCHits(m_mcParticles, m_cdcHits); //MCParticle<->CDCHit

  for (iterSignalMap = signalMap.begin(); iterSignalMap != signalMap.end(); ++iterSignalMap) {

    //add time-walk (here for simplicity)
    //    unsigned short adcCount = getADCCount(iterSignalMap->second.m_charge);
    //    unsigned short adcCount = iterSignalMap->second.m_charge;
    iterADCMap = adcMap.find(iterSignalMap->first);
    unsigned short adcCount = iterADCMap != adcMap.end() ? iterADCMap->second : 0;
    /*
    unsigned short adcCount = 0;
    if (iterADCMap != adcMap.end()) {
      adcCount = getADCCount(iterSignalMap->first, iterADCMap->second, 1., 0.);
      unsigned short boardID = m_cdcgp->getBoardID(iterSignalMap->first);
      //      B2DEBUG(29, "boardID= " << boardID);
      const unsigned short adcTh = m_useDB4FEE ? m_adcThresh[boardID] : m_adcThreshold;
      if (adcCount < adcTh) adcCount = 0;
    }
    */

    if (m_addTimeWalk) {
      B2DEBUG(29, "timewalk= " << m_cdcgp->getTimeWalk(iterSignalMap->first, adcCount));
      iterSignalMap->second.m_driftTime += m_cdcgp->getTimeWalk(iterSignalMap->first, adcCount);
    }

    //remove negative drift time (TDC) upon request
    if (!m_outputNegativeDriftTime &&
        iterSignalMap->second.m_driftTime < 0.) {
      continue;
    }

    //N.B. No bias (+ or -0.5 count) is introduced on average in digitization by the real TDC (info. from KEK electronics division). So round off (t0 - drifttime) below.
    unsigned short tdcCount = static_cast<unsigned short>((m_cdcgp->getT0(iterSignalMap->first) - iterSignalMap->second.m_driftTime) *
                                                          m_tdcBinWidthInv + 0.5);

    //calculate tot; hard-coded currently
    double deltaDL = iterSignalMap->second.m_maxDriftL - iterSignalMap->second.m_minDriftL;
    if (deltaDL < 0.) {
      B2DEBUG(29, "negative deltaDL= " << deltaDL);
      deltaDL = 0.;
    }
<<<<<<< HEAD
    const unsigned short tot = std::min(std::round(5.92749 * deltaDL + 2.59706), 29.);
=======
    const unsigned short boardID = m_cdcgp->getBoardID(iterSignalMap->first);
    unsigned short tot = std::min(std::round(5.92749 * deltaDL + 2.59706), static_cast<double>(m_widthOfTimeWindow[boardID]));
    if (m_adcThresh[boardID] > 0) {
      tot = std::min(static_cast<int>(tot), static_cast<int>(adcCount / m_adcThresh[boardID]));
    }
>>>>>>> c516af45

    CDCHit* firstHit = m_cdcHits.appendNew(tdcCount, adcCount, iterSignalMap->first, 0, tot);
    //    std::cout <<"firsthit?= " << firstHit->is2ndHit() << std::endl;
    //set a relation: CDCSimHit -> CDCHit
    cdcSimHitsToCDCHits.add(iterSignalMap->second.m_simHitIndex, iCDCHits);

    //set a relation: MCParticle -> CDCHit
    RelationVector<MCParticle> rels = m_simHits[iterSignalMap->second.m_simHitIndex]->getRelationsFrom<MCParticle>();
    if (rels.size() != 0) {
      //assumption: only one MCParticle
      const MCParticle* mcparticle = rels[0];
      double weight = rels.weight(0);
      mcparticle->addRelationTo(firstHit, weight);
    }

    //Set 2nd-hit related things if it exists
    if (m_output2ndHit && iterSignalMap->second.m_simHitIndex2 >= 0) {
      unsigned short tdcCount2 = static_cast<unsigned short>((m_cdcgp->getT0(iterSignalMap->first) - iterSignalMap->second.m_driftTime2) *
                                                             m_tdcBinWidthInv + 0.5);
      if (tdcCount2 != tdcCount) {
        CDCHit* secondHit = m_cdcHits.appendNew(tdcCount2, adcCount, iterSignalMap->first, 0, tot);
        secondHit->set2ndHitFlag();
        secondHit->setOtherHitIndices(firstHit);
        //  std::cout <<"2ndhit?= " << secondHit->is2ndHit() << std::endl;
        //  std::cout <<"1st-otherhitindex= " << firstHit->getOtherHitIndex() << std::endl;
        //  std::cout <<"2nd-otherhitindex= " << secondHit->getOtherHitIndex() << std::endl;
        //  secondHit->setOtherHitIndex(firstHit->getArrayIndex());
        //  firstHit->setOtherHitIndex(secondHit->getArrayIndex());
        //  std::cout <<"1st-otherhitindex= " << firstHit->getOtherHitIndex() << std::endl;
        //  std::cout <<"2nd-otherhitindex= " << secondHit->getOtherHitIndex() << std::endl;

        //set a relation: CDCSimHit -> CDCHit
        ++iCDCHits;
        cdcSimHitsToCDCHits.add(iterSignalMap->second.m_simHitIndex2, iCDCHits);
        //        std::cout << "settdc2 " << firstHit->getTDCCount() << " " << secondHit->getTDCCount() << std::endl;

        //set a relation: MCParticle -> CDCHit
        rels = m_simHits[iterSignalMap->second.m_simHitIndex2]->getRelationsFrom<MCParticle>();
        if (rels.size() != 0) {
          //assumption: only one MCParticle
          const MCParticle* mcparticle = rels[0];
          double weight = rels.weight(0);
          mcparticle->addRelationTo(secondHit, weight);
        }
      } else { //Check the 3rd hit when tdcCount = tdcCount2
        //        std::cout << "tdcCount1=2" << std::endl;
        if (iterSignalMap->second.m_simHitIndex3 >= 0) {
          unsigned short tdcCount3 = static_cast<unsigned short>((m_cdcgp->getT0(iterSignalMap->first) - iterSignalMap->second.m_driftTime3) *
                                                                 m_tdcBinWidthInv + 0.5);
          //          std::cout << "tdcCount3= " << tdcCount3 << " " << tdcCount << std::endl;
          if (tdcCount3 != tdcCount) {
            CDCHit* secondHit = m_cdcHits.appendNew(tdcCount3, adcCount, iterSignalMap->first, 0, tot);
            secondHit->set2ndHitFlag();
            secondHit->setOtherHitIndices(firstHit);
            //      secondHit->setOtherHitIndex(firstHit->getArrayIndex());
            //      firstHit->setOtherHitIndex(secondHit->getArrayIndex());
            //      std::cout <<"2ndhit?= " << secondHit->is2ndHit() << std::endl;

            //set a relation: CDCSimHit -> CDCHit
            ++iCDCHits;
            cdcSimHitsToCDCHits.add(iterSignalMap->second.m_simHitIndex3, iCDCHits);
            //            std::cout << "settdc3 " << firstHit->getTDCCount() << " " << secondHit->getTDCCount() << std::endl;

            //set a relation: MCParticle -> CDCHit
            rels = m_simHits[iterSignalMap->second.m_simHitIndex3]->getRelationsFrom<MCParticle>();
            if (rels.size() != 0) {
              //assumption: only one MCParticle
              const MCParticle* mcparticle = rels[0];
              double weight = rels.weight(0);
              mcparticle->addRelationTo(secondHit, weight);
            }
          }
        }
      } //end of checking tdcCount 1=2 ?
    } //end of 2nd hit setting

    //    std::cout <<"t0= " << m_cdcgp->getT0(iterSignalMap->first) << std::endl;
    /*    unsigned short tdcInCommonStop = static_cast<unsigned short>((m_tdcOffset - iterSignalMap->second.m_driftTime) * m_tdcBinWidthInv);
    float driftTimeFromTDC = static_cast<float>(m_tdcOffset - (tdcInCommonStop + 0.5)) * m_tdcBinWidth;
    std::cout <<"driftT bf digitization, TDC in common stop, digitized driftT = " << iterSignalMap->second.m_driftTime <<" "<< tdcInCommonStop <<" "<< driftTimeFromTDC << std::endl;
    */
    ++iCDCHits;
  }

  // Store the results with trigger time window in a separate array
  // with corresponding relations.
  for (iterSignalMapTrg = signalMapTrg.begin(); iterSignalMapTrg != signalMapTrg.end(); ++iterSignalMapTrg) {
    /*
    unsigned short adcCount = getADCCount(iterSignalMapTrg->first.first, iterSignalMapTrg->second.m_charge, 1., 0.);
    unsigned short boardID = m_cdcgp->getBoardID(iterSignalMapTrg->first.first);
    //    B2DEBUG(29, "boardID= " << boardID);
    const unsigned short adcTh = m_useDB4FEE ? m_adcThresh[boardID] : m_adcThreshold;
    if (adcCount < adcTh) adcCount = 0;
    */
    //    unsigned short adcCount = getADCCount(iterSignalMapTrg->second.m_charge);
    unsigned short adcCount = iterSignalMapTrg->second.m_charge;
    unsigned short tdcCount =
      static_cast<unsigned short>((m_cdcgp->getT0(iterSignalMapTrg->first.first) -
                                   iterSignalMapTrg->second.m_driftTime) * m_tdcBinWidthInv + 0.5);
    const CDCHit* cdcHit = m_cdcHits4Trg.appendNew(tdcCount, adcCount, iterSignalMapTrg->first.first);

    // relations
    m_simHits[iterSignalMapTrg->second.m_simHitIndex]->addRelationTo(cdcHit);
    RelationVector<MCParticle> rels = m_simHits[iterSignalMapTrg->second.m_simHitIndex]->getRelationsFrom<MCParticle>();
    if (rels.size() != 0) {
      //assumption: only one MCParticle
      const MCParticle* mcparticle = rels[0];
      double weight = rels.weight(0);
      mcparticle->addRelationTo(cdcHit, weight);
    }
  }

  /*
  std::cout << " " << std::endl;
  RelationIndex<MCParticle, CDCHit> mcp_to_hit(mcParticles, cdcHits);
  if (!mcp_to_hit) B2FATAL("No MCParticle -> CDCHit relation founf!");
  typedef RelationIndex<MCParticle, CDCHit>::Element RelationElement;
  int ncdcHits = cdcHits.getEntries();
  for (int j = 0; j < ncdcHits; ++j) {
    for (const RelationElement& rel : mcp_to_hit.getElementsTo(cdcHits[j])) {
      std::cout << j << " " << cdcHits[j]->is2ndHit() <<" "<< rel.from->getIndex() << " " << rel.weight << std::endl;
    }
  }
  */
}

double CDCDigitizerModule::smearDriftLength(const double driftLength, const double dDdt)
{
  double mean = 0.;
  double resolution;

  if (m_useSimpleDigitization) {
    if (gRandom->Uniform() <= m_fraction) {
      mean = m_mean1;
      resolution = m_resolution1;
    } else {
      mean = m_mean2;
      resolution = m_resolution2;
    }
  } else {
    const unsigned short leftRight = m_posFlag;
    double alpha = m_cdcgp->getAlpha(m_posWire, m_momentum);
    double theta = m_cdcgp->getTheta(m_momentum);
    resolution = m_cdcgp->getSigma(driftLength, m_wireID.getICLayer(), leftRight, alpha, theta);
    resolution *= m_totalFudgeFactor;
  }

  //subtract resol. due to digitization, which'll be added later in the digitization

  double diff = resolution - dDdt * m_tdcResol;
  if (diff > 0.) {
    resolution = sqrt(diff * (resolution + dDdt * m_tdcResol));
  } else {
    resolution = 0.;
  }

#if defined(CDC_DEBUG)
  cout << " " << endl;
  cout << "CDCDigitizerModule::smearDriftLength" << endl;
  cout << "tdcResol= " << m_tdcResol << endl;
  cout << "dDdt,resolution= " << dDdt << " " << resolution << endl;
#endif

  // Smear drift length
  double newDL = gRandom->Gaus(driftLength + mean , resolution);
  while (newDL <= 0.) newDL = gRandom->Gaus(driftLength + mean, resolution);
  //  cout << "totalFugeF in Digi= " << m_totalFudgeFactor << endl;
  return newDL;
}


double CDCDigitizerModule::getdDdt(const double driftL)
{
  //---------------------------------------------------------------------------------
  // Calculates the 1'st derivative: dD/dt, where D: drift length before smearing; t: drift time
  //---------------------------------------------------------------------------------

  double dDdt = m_driftV;

  if (!m_useSimpleDigitization) {
    const unsigned short layer = m_wireID.getICLayer();
    const unsigned short leftRight = m_posFlag;
    double alpha = m_cdcgp->getAlpha(m_posWire, m_momentum);
    double theta = m_cdcgp->getTheta(m_momentum);
    double t = m_cdcgp->getDriftTime(driftL, layer, leftRight, alpha, theta);
    dDdt = m_cdcgp->getDriftV(t, layer, leftRight, alpha, theta);

#if defined(CDC_DEBUG)
    cout << " " << endl;
    cout << "CDCDigitizerModule::getdDdt" << endl;
    cout << "**layer= " << layer << endl;
    cout << "alpha= " << 180.*alpha / M_PI << std::endl;
    if (layer == 55) {
      int lr = 0;
      for (int i = 0; i < 1000; ++i) {
        t = 1.0 * i;
        double d = m_cdcgp->getDriftLength(t, layer, lr, alpha, theta);
        cout << t << " " << d << endl;
      }

      cout << " " << endl;

      lr = 1;
      for (int i = 0; i < 100; ++i) {
        t = 5 * i;
        double d = m_cdcgp->getDriftLength(t, layer, lr, alpha, theta);
        cout << t << " " << d << endl;
      }
      exit(-1);
    }
#endif
  }

  return dDdt;
}


double CDCDigitizerModule::getDriftTime(const double driftLength, const bool addTof, const bool addDelay)
{
  //---------------------------------------------------------------------------------
  // Method returning electron drift time (parameters: position in cm)
  // T(drift) = TOF + T(true drift time) + T(propagation delay in wire) - T(event),
  // T(event) is a timing of event, which includes a time jitter due to
  // the trigger system.
  //---------------------------------------------------------------------------------

  double driftT = 0.;

  if (m_useSimpleDigitization) {
    driftT = (driftLength / Unit::cm) * m_driftVInv;

#if defined(CDC_DEBUG)
    cout << " " << endl;
    cout << "CDCDigitizerModule::getDriftTime" << endl;
    cout << "driftvinv= " << m_driftVInv << endl;
#endif
  } else {
    const unsigned short layer = m_wireID.getICLayer();
    const unsigned short leftRight = m_posFlag;
    double alpha = m_cdcgp->getAlpha(m_posWire, m_momentum);
    double theta = m_cdcgp->getTheta(m_momentum);
    driftT = m_cdcgp->getDriftTime(driftLength, layer, leftRight, alpha, theta);
    //    std::cout <<"alpha,theta,driftT= " << alpha <<" "<< theta <<" "<< driftT << std::endl;
  }

  if (addTof) {
    driftT += m_flightTime; // in ns
  }

  if (addDelay) {
    //calculate signal propagation length in the wire
    CDCGeometryPar::EWirePosition set = m_align ? CDCGeometryPar::c_Aligned : CDCGeometryPar::c_Base;
    TVector3 backWirePos = m_cdcgp->wireBackwardPosition(m_wireID, set);

    double propLength = (m_posWire - backWirePos).Mag();
    //    if (m_cdcgp->getSenseWireZposMode() == 1) {
    //TODO: replace the following with cached reference
    //    std::cout << m_gcp->getInstance().getSenseWireZposMode() << std::endl;
    if (m_gcp->getSenseWireZposMode() == 1) {
      const unsigned short layer = m_wireID.getICLayer();
      propLength += m_cdcgp->getBwdDeltaZ(layer);
    }
    //    B2DEBUG(29, "Propagation in wire length: " << propLength);

    if (m_useSimpleDigitization) {
      driftT += (propLength / Unit::cm) * m_propSpeedInv;

#if defined(CDC_DEBUG)
      cout << "pseedinv= " << m_propSpeedInv << endl;
#endif
    } else {
      const unsigned short layer = m_wireID.getICLayer();
      driftT += (propLength / Unit::cm) * m_cdcgp->getPropSpeedInv(layer);
#if defined(CDC_DEBUG)
      cout << "layer,pseedinv= " << layer << " " << m_cdcgp->getPropSpeedInv(layer) << endl;
#endif
    }
  }

  return driftT;
}


//unsigned short CDCDigitizerModule::getADCCount(unsigned short layer, unsigned short cell, double edep, double dx, double costh)
unsigned short CDCDigitizerModule::getADCCount(const WireID& wid, double dEinGeV, double dx, double costh)
{
  unsigned short adcCount = 0;
  if (dEinGeV <= 0. || dx <= 0.) return adcCount;

  // The current value is taken from E. Nakano from some test beam results. This should be a somewhat realistic value, but doesn't need to be exact.
  // Similar as geometry parameters are for the ideal geometry, not the real one.
  //  const double conversionEDepToADC = (100.0 / 3.2) * 1e6;
  double conv  = (100.0 / 3.2); //keV -> count
  const unsigned short layer = wid.getICLayer();
  const unsigned short cell  = wid.getIWire();
  double dEInkeV = dEinGeV / Unit::keV;
  if (m_spaceChargeEffect) {
    if (m_useDB4EDepToADC) conv = m_cdcgp->getEDepToADCConvFactor(layer, cell, dEInkeV, dx, costh);
  } else {
    if (m_useDB4EDepToADC) conv = m_cdcgp->getEDepToADCMainFactor(layer, cell);
  }
  conv *= m_runGain;

  //The ADCcount is obtained by rounding-up (measured voltage)/bin in real ADC. This is true both for pedestal and signal voltages, so the pedestal-subtracted ADCcount (simulated here) is rounded.
  adcCount = static_cast<unsigned short>(std::round(conv * dEInkeV));
  return adcCount;
}


// Set FEE parameters (from DB)
void CDCDigitizerModule::setFEElectronics()
{
  const double& off   = m_tdcThresholdOffset;
  const double& gA    = m_analogGain;
  const double& gD    = m_digitalGain;
  const double& adcBW = m_adcBinWidth;
  const double convF  = gA / gD / adcBW;
  const double el1TrgLatency = m_cdcgp->getMeanT0(); // ns
  B2DEBUG(29, "L1TRGLatency= " << el1TrgLatency);
  const double c = 32. * m_tdcBinWidth;

  if (!m_fEElectronicsFromDB) B2FATAL("No FEEElectronics dbobject!");
  const CDCFEElectronics& fp = *((*m_fEElectronicsFromDB)[0]);
  int mode = (fp.getBoardID() == -1) ? 1 : 0;
  int iNBoards = static_cast<int>(nBoards);

  //set typical values for all channels first if mode=1
  if (mode == 1) {
    for (int bdi = 1; bdi < iNBoards; ++bdi) {
      m_uprEdgeOfTimeWindow[bdi] = el1TrgLatency - c * (fp.getTrgDelay() + 1);
      if (m_uprEdgeOfTimeWindow[bdi] < 0.) B2FATAL("CDCDigitizer: Upper edge of time window < 0!");
      m_lowEdgeOfTimeWindow[bdi] = m_uprEdgeOfTimeWindow[bdi] - c * (fp.getWidthOfTimeWindow() + 1);
      if (m_lowEdgeOfTimeWindow[bdi] > 0.) B2FATAL("CDCDigitizer: Lower edge of time window > 0!");
      m_adcThresh[bdi] = fp.getADCThresh();
      m_tdcThresh[bdi] = convF * (off - fp.getTDCThreshInMV());
      m_widthOfTimeWindow[bdi] = fp.getWidthOfTimeWindow() + 1;
    }
  }
<<<<<<< HEAD
=======

  //ovewrite    values for specific channels if mode=1
  //set typical values for all channels if mode=0
  for (const auto& fpp : (*m_fEElectronicsFromDB)) {
    int bdi = fpp.getBoardID();
    if (mode == 0 && bdi ==  0) continue; //bdi=0 is dummy (not used)
    if (mode == 1 && bdi == -1) continue; //skip typical case
    if (bdi < 0 || bdi >= iNBoards) B2FATAL("CDCDigitizer:: Invalid no. of FEE board!");
    m_uprEdgeOfTimeWindow[bdi] = el1TrgLatency - c * (fpp.getTrgDelay() + 1);
    if (m_uprEdgeOfTimeWindow[bdi] < 0.) B2FATAL("CDCDigitizer: Upper edge of time window < 0!");
    m_lowEdgeOfTimeWindow[bdi] = m_uprEdgeOfTimeWindow[bdi] - c * (fpp.getWidthOfTimeWindow() + 1);
    if (m_lowEdgeOfTimeWindow[bdi] > 0.) B2FATAL("CDCDigitizer: Lower edge of time window > 0!");
    m_adcThresh[bdi] = fpp.getADCThresh();
    m_tdcThresh[bdi] = convF * (off - fpp.getTDCThreshInMV());
    m_widthOfTimeWindow[bdi] = fpp.getWidthOfTimeWindow() + 1;
  }

  //debug
  B2DEBUG(29, "mode= " << mode);
  for (int bdi = 1; bdi < iNBoards; ++bdi) {
    B2DEBUG(29, bdi << " " << m_lowEdgeOfTimeWindow[bdi] << " " << m_uprEdgeOfTimeWindow[bdi] << " " << m_adcThresh[bdi] << " " <<
            m_tdcThresh[bdi]);
  }
}

// Set Run-gain (from DB)
void CDCDigitizerModule::setRunGain()
{
  m_runGain = (*m_runGainFromDB)->getRunGain();
  m_runGain *= m_overallGainFactor;
>>>>>>> c516af45
}<|MERGE_RESOLUTION|>--- conflicted
+++ resolved
@@ -540,15 +540,11 @@
       B2DEBUG(29, "negative deltaDL= " << deltaDL);
       deltaDL = 0.;
     }
-<<<<<<< HEAD
-    const unsigned short tot = std::min(std::round(5.92749 * deltaDL + 2.59706), 29.);
-=======
     const unsigned short boardID = m_cdcgp->getBoardID(iterSignalMap->first);
     unsigned short tot = std::min(std::round(5.92749 * deltaDL + 2.59706), static_cast<double>(m_widthOfTimeWindow[boardID]));
     if (m_adcThresh[boardID] > 0) {
       tot = std::min(static_cast<int>(tot), static_cast<int>(adcCount / m_adcThresh[boardID]));
     }
->>>>>>> c516af45
 
     CDCHit* firstHit = m_cdcHits.appendNew(tdcCount, adcCount, iterSignalMap->first, 0, tot);
     //    std::cout <<"firsthit?= " << firstHit->is2ndHit() << std::endl;
@@ -887,8 +883,6 @@
       m_widthOfTimeWindow[bdi] = fp.getWidthOfTimeWindow() + 1;
     }
   }
-<<<<<<< HEAD
-=======
 
   //ovewrite    values for specific channels if mode=1
   //set typical values for all channels if mode=0
@@ -919,5 +913,4 @@
 {
   m_runGain = (*m_runGainFromDB)->getRunGain();
   m_runGain *= m_overallGainFactor;
->>>>>>> c516af45
 }