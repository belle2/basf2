--- conflicted
+++ resolved
@@ -19,7 +19,6 @@
 namespace Belle2 {
 
   /**
-<<<<<<< HEAD
    * Dedicated output to send ROI messages to the PXD ONSEN system.
    *
    * Behaves exactly the same as a RawOutput (it is implemented with one)
@@ -59,8 +58,6 @@
   };
 
   /**
-=======
->>>>>>> 6954d19e
    * Helper connection hosting both a normal raw and a ROI output and sending to both at the same time.
    *
    * The normal message will be sent to the raw connection whereas the additional
