--- conflicted
+++ resolved
@@ -47,13 +47,9 @@
 #define NUM_SENDER_THREADS 5
 //#define NUM_SENDER_THREADS 1
 //#define NO_ERROR_STOP
-<<<<<<< HEAD
+
 
 #define NODE_ID_TEST_BENCH 0x99000001
-=======
-#define TESTBENCH_NODE_ID 0x99000001
-
->>>>>>> 87849ddb
 /////////////////////////////////////////
 // Parameter for dummy-data
 ////////////////////////////////////////
@@ -1903,7 +1899,7 @@
     pthread_mutex_lock(&(mtx_sender_log));
     n_messages[ 7 ] = n_messages[ 7 ] + 1 ;
     if (n_messages[ 7 ] < max_number_of_messages) {
-      printf("Bad code 7F7F ( 0x%.8x )\n" , data[ MAGIC_7F7F_POS ]) ;
+      printf("Bad code 7F7F ( 0x%.8x )\n", data[ MAGIC_7F7F_POS ]) ;
       //      printLine(data, MAGIC_7F7F_POS);
       printEventData(data, event_length);
     }
@@ -1949,7 +1945,7 @@
       pthread_mutex_lock(&(mtx_sender_log));
       n_messages[ 11 ] = n_messages[ 11 ] + 1 ;
       if (n_messages[ 11 ] < max_number_of_messages) {
-        printf("[FATAL] A valid ch in data(=%d) is not equal to regeister value(%d) for masking\n" , i, valid_ch[link_cnt]) ;
+        printf("[FATAL] A valid ch in data(=%d) is not equal to regeister value(%d) for masking\n", i, valid_ch[link_cnt]) ;
         printEventData(data, event_length);
       }
       err_bad_linknum[sender_id]++;
@@ -2255,13 +2251,8 @@
       }
       {
         pthread_mutex_lock(&(mtx1_ch[sender_id]));
-<<<<<<< HEAD
         memcpy((buff + NW_SEND_HEADER), data_1[sender_id], copy_nwords[sender_id][0] * sizeof(unsigned int));
-        send_nwords = copy_nwords[sender_id][0];
-=======
-        memcpy((buff + NW_SEND_HEADER) , data_1[sender_id], copy_nwords[sender_id][0] * sizeof(unsigned int));
         tot_event_nwords = copy_nwords[sender_id][0];
->>>>>>> 87849ddb
         buffer_filled[sender_id][0] = 0;
         pthread_mutex_unlock(&(mtx1_ch[sender_id]));
       }
@@ -2305,13 +2296,9 @@
       event_nwords_splitted = tot_event_nwords;
     } else {
       pthread_mutex_lock(&(mtx_sender_log));
-<<<<<<< HEAD
-      printf("[FATAL] thread %d : %s : buffer in sender is NULL(= %p )\n", sender_id, hostnamebuf, buff); fflush(stdout);
-=======
       printf("[FATAL] thread %d : No channels are used for this PCIe40 board (ECL/ECLTRG) in %s. Please mask this readout PC with runcontrol GUI (or exclude sub-system if this is the only readout PC of the sub-system). Exiting..\n",
              sender_id, hostnamebuf);
       fflush(stdout);
->>>>>>> 87849ddb
       pthread_mutex_unlock(&(mtx_sender_log));
       exit(1);
     }
@@ -2405,11 +2392,7 @@
           //        exit(1);
         } else {
           pthread_mutex_lock(&(mtx_sender_log));
-<<<<<<< HEAD
           printf("[FATAL] thread %d : %s : checkEventData() detected an error after reduceHdrTrl(). Exiting...\n", sender_id, hostnamebuf);
-=======
-          printf("[FATAL] thread %d : checkEventData() detected an error. Exiting...\n", sender_id);
->>>>>>> 87849ddb
           fflush(stdout);
           pthread_mutex_unlock(&(mtx_sender_log));
           exit(1);
@@ -2419,17 +2402,6 @@
       if (eve_buff[ 1 ]  & 0xfffff000 != 0x7f7f0000 ||
           eve_buff[ event_nwords - 1  ] != 0x7fff0006) {
         pthread_mutex_lock(&(mtx_sender_log));
-<<<<<<< HEAD
-        printf("[WARNING] thread %d : %s : Data-check was passed. This event is treated as a normal event.\n", sender_id, hostnamebuf);
-        //        printf("[FATAL] thread %d : Currently, we will not tolerate a fake-error event. Exiting...\n", sender_id);
-        printEventData(buff + NW_SEND_HEADER, event_nwords);
-        fflush(stdout);
-        pthread_mutex_unlock(&(mtx_sender_log));
-        //        exit(1);
-      } else {
-        pthread_mutex_lock(&(mtx_sender_log));
-        printf("[FATAL] thread %d : %s : checkEventData() detected an error. Exiting...\n", sender_id, hostnamebuf);
-=======
         printf("[FATAL] thread %d : ERROR_EVENT : Invalid Magic word in header( pos=0x%x, %.8x ) and/or trailer( pos=0x%x, 0x%.8x ) : eve %d exp %d run %d sub %d : %s %s %d\n",
                sender_id,
                1, eve_buff[ 1 ],
@@ -2440,7 +2412,6 @@
                (exprun & Belle2::RawHeader_latest::SUBRUNNO_MASK),
                __FILE__, __PRETTY_FUNCTION__, __LINE__);
         printEventData(eve_buff, event_nwords, sender_id);
->>>>>>> 87849ddb
         fflush(stdout);
         pthread_mutex_unlock(&(mtx_sender_log));
         exit(1);
@@ -2474,20 +2445,12 @@
     // printEventData( buff, tot_event_nwords + NW_SEND_HEADER + NW_SEND_TRAILER, sender_id);
     // pthread_mutex_unlock(&(mtx_sender_log));
 
-<<<<<<< HEAD
-    if ((buff[ NW_SEND_HEADER + 1 ] & 0xfffff000) != 0x7f7f0000 ||
-        buff[ NW_SEND_HEADER + send_nwords - 1  ] != 0x7fff0006) {
-      pthread_mutex_lock(&(mtx_sender_log));
-      printf("[FATAL] thread %d : %s : ERROR_EVENT : Invalid Magic word in header( 0x%.8x ) and/or trailer( 0x%.8x ) : eve %d exp %d run %d sub %d : %s %s %d",
-             sender_id, hostnamebuf, buff[ NW_SEND_HEADER + 1 ], buff[ NW_SEND_HEADER + send_nwords - 1  ],
-=======
     if (buff[ NW_SEND_HEADER + 1 ] & 0xfffff000 != 0x7f7f0000 ||
         buff[ NW_SEND_HEADER + tot_event_nwords - 1  ] != 0x7fff0006) {
       pthread_mutex_lock(&(mtx_sender_log));
       printf("[FATAL] thread %d : ERROR_EVENT : Invalid Magic word in the 1st header( pos=0x%x, 0x%.8x ) and/or the last trailer( pos=0x%x, 0x%.8x ) : eve %d exp %d run %d sub %d : %s %s %d\n",
              sender_id, NW_SEND_HEADER + 1, buff[ NW_SEND_HEADER + 1 ],
              NW_SEND_HEADER + tot_event_nwords - 1, buff[ NW_SEND_HEADER + tot_event_nwords - 1 ],
->>>>>>> 87849ddb
              evtnum,
              (exprun & Belle2::RawHeader_latest::EXP_MASK) >> Belle2::RawHeader_latest::EXP_SHIFT,
              (exprun & Belle2::RawHeader_latest::RUNNO_MASK) >> Belle2::RawHeader_latest::RUNNO_SHIFT,
@@ -2625,11 +2588,7 @@
 
 
   gethostname(hostnamebuf, sizeof(hostnamebuf));
-<<<<<<< HEAD
   if (pcie40_node_id != NODE_ID_TEST_BENCH) {
-=======
-  if (pcie40_node_id != TESTBENCH_NODE_ID) {
->>>>>>> 87849ddb
     std::map<string, unsigned int>::iterator itr;
     itr = host_nodeid.find(hostnamebuf);
     if (itr != host_nodeid.end()) {
@@ -2647,13 +2606,8 @@
       }
     } else {
       pthread_mutex_lock(&(mtx_sender_log));
-<<<<<<< HEAD
       printf("[FATAL] This sever's hostname is not for a PCIe40 ROPC( %s ). Please use 0x%.8x for a test. Exiting...\n", hostnamebuf,
              NODE_ID_TEST_BENCH);
-=======
-      printf("[FATAL] This sever's hostname is not for a PCIe40 ROPC( %s ). Exiting... For a test bench, please use \"%s 0x%.8x\"\n",
-             hostnamebuf, argv[0], TESTBENCH_NODE_ID);
->>>>>>> 87849ddb
       pthread_mutex_unlock(&(mtx_sender_log));
       exit(1);
     }
