#pragma once
//+
// File : RFRoiSender.h
// Description : DQM server for RFARM
//
// Author : Ryosuke Itoh, KEK
// Date : 14 - Jun - 2013
//-

<<<<<<< HEAD
#include <string>
#include <signal.h>
#include <sys/types.h>
#include <sys/wait.h>

=======
>>>>>>> af92f005
#include "daq/rfarm/manager/RFConf.h"
#include "daq/rfarm/manager/RFSharedMem.h"
#include "daq/rfarm/manager/RFProcessManager.h"
#include "daq/rfarm/manager/RFLogManager.h"
#include "daq/rfarm/manager/RFFlowStat.h"
#include "daq/rfarm/manager/RFServerBase.h"

namespace Belle2 {

  class RFRoiSender : public RFServerBase {
  public:
    RFRoiSender(std::string conffile);
    ~RFRoiSender();

    // Functions to be hooked to NSM
    int Configure(NSMmsg*, NSMcontext*);
    int UnConfigure(NSMmsg*, NSMcontext*);
    int Start(NSMmsg*, NSMcontext*);
    int Stop(NSMmsg*, NSMcontext*);
    int Restart(NSMmsg*, NSMcontext*);

    // Server function
    void server();

    // Cleanup
    void cleanup();

  private:
    RFConf*            m_conf{};
    RFProcessManager*  m_proc{};
    RFLogManager*      m_log{};
    RFSharedMem*       m_shm{};
    RFFlowStat*        m_flow{};

    int m_pid_merger{};
    int m_pid_sender{};

  };
}
<|MERGE_RESOLUTION|>--- conflicted
+++ resolved
@@ -7,14 +7,6 @@
 // Date : 14 - Jun - 2013
 //-
 
-<<<<<<< HEAD
-#include <string>
-#include <signal.h>
-#include <sys/types.h>
-#include <sys/wait.h>
-
-=======
->>>>>>> af92f005
 #include "daq/rfarm/manager/RFConf.h"
 #include "daq/rfarm/manager/RFSharedMem.h"
 #include "daq/rfarm/manager/RFProcessManager.h"
