--- conflicted
+++ resolved
@@ -268,13 +268,8 @@
     ERR_FPRINTF(stderr, "[ERROR] merger_merge: recv(): Packet receive timed out\n");
     return -1;
   }
-<<<<<<< HEAD
   if (ret != 2 * sizeof(unsigned int)) {
-    ERR_FPRINTF(stderr, "merger_merge: recv(): Unexpected return value (%d)\n", ret);
-=======
-  if (ret != sizeof(unsigned int)) {
     ERR_FPRINTF(stderr, "[ERROR] merger_merge: recv(): Unexpected return value (%d)\n", ret);
->>>>>>> 36e253ee
     return -2;
   }
 
