--- conflicted
+++ resolved
@@ -1,5 +1,4 @@
-#ifndef _Belle2_PXDRCCallback_h
-#define _Belle2_PXDRCCallback_h
+#pragma once
 
 #include <daq/slc/runcontrol/RCCallback.h>
 
@@ -33,13 +32,10 @@
     virtual ~PXDRCCallback() throw() {}
 
   public:
-<<<<<<< HEAD
     static const char* pvRCcur;
     static const char* pvRCreq;
 
   public:
-=======
->>>>>>> 72d5ab13
     virtual void boot(const DBObject&) throw(RCHandlerException) {}
     virtual void load(const DBObject&) throw(RCHandlerException);
     virtual void abort() throw(RCHandlerException);
@@ -63,6 +59,4 @@
 
   };
 
-}
-
-#endif+}