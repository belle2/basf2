#include <stddef.h>
#include <stdlib.h>
#include <stdio.h>
#include <string.h>

#include "cadef.h"
#include "dbDefs.h"
#include "epicsString.h"
#include "cantProceed.h"

extern "C" {
#include "pxdrc_callback.h"
}

#include "PXDRCCallback.h"

#include <daq/slc/nsm/NSMCallback.h>
#include <daq/slc/nsm/NSMNodeDaemon.h>

#include <daq/slc/system/LogFile.h>
#include <daq/slc/system/Daemon.h>
#include <daq/slc/system/PThread.h>
#include <daq/slc/system/Time.h>
#include <daq/slc/system/Cond.h>
#include <daq/slc/system/Mutex.h>

#include <daq/slc/base/ConfigFile.h>
#include <daq/slc/base/StringUtil.h>

#include <map>

static Belle2::PXDRCCallback* g_callback = NULL;

using namespace Belle2;

void init_pxdrc(const char* confname)
{
  ConfigFile config("slowcontrol", confname);
  const std::string hostname = config.get("nsm.host");
  const int port = config.getInt("nsm.port");
  const std::string nodename = config.get("nsm.nodename");
  SEVCHK(ca_context_create(ca_enable_preemptive_callback),"ca_context_create");
  g_callback = new PXDRCCallback(NSMNode(nodename));
  PThread(new NSMNodeDaemon(g_callback, hostname, port));
}

void printChidInfo(chid chid, const char* message)
{
  LogFile::debug("%s",message);
  LogFile::debug("pv: %s  type(%d) nelements(%ld) host(%s)",
		 ca_name(chid),ca_field_type(chid),ca_element_count(chid),
		 ca_host_name(chid));
  LogFile::debug(" read(%d) write(%d) state(%d)",
		 ca_read_access(chid),ca_write_access(chid),ca_state(chid));
}

void connectionCallback(struct connection_handler_args args)
{
  chid chid = args.chid;
  printChidInfo(chid,"connectionCallback");
  // if the channel :req or :cur gets disconnected, translate that back to a disconnected on the nsm side!
  if (args.op == CA_OP_CONN_DOWN) {
    // will not harm to report UNKNOWN for either two disconnects, as they are one the same gw/ioc. if we cannot send request its as awful as if cannot get actual status.
    g_callback->setState(RCState::UNKNOWN);
  }
}

void accessRightsCallback(struct access_rights_handler_args args)
{
  chid chid = args.chid;
  printChidInfo(chid,"accessRightsCallback");
}

void eventCallback(struct event_handler_args eha)
{
  chid	chid = eha.chid;
  if(eha.status != ECA_NORMAL) {
    printChidInfo(chid, "eventCallback");
  } else {
    const char* pvdata  = (const char *)eha.dbr;
    const char* pvname_c = ca_name(eha.chid);
    if (pvname_c != NULL) {
      std::string pvname = StringUtil::replace(pvname_c, ":", ".");
      g_callback->set(pvname, pvdata);
      LogFile::debug("Event Callback: %s = %s", pvname.c_str(), pvdata);
      std::string val = pvdata;
      if (pvname == "B2.PXD.RC.State.cur.S") {
	if (val == "NOTREADY") {
	  g_callback->setState(RCState::NOTREADY_S);
	} else if (val == "READY") {
	  g_callback->setState(RCState::READY_S);
	} else if (val == "RUNNING") {
	  g_callback->setState(RCState::RUNNING_S);
	} else if (val == "LOADING") {
	  g_callback->setState(RCState::LOADING_TS);
	} else if (val == "UNLOADING") {
	  g_callback->setState(RCState::ABORTING_RS); // There is no unloading state yet
	} else if (val == "STARTING") {
	  g_callback->setState(RCState::STARTING_TS);
	} else if (val == "STOPPING") {
	  g_callback->setState(RCState::STOPPING_TS);
	} else if (val == "UNKNOWN") {
	  g_callback->setState(RCState::UNKNOWN);
	} else if (val == "ERROR") {
	  g_callback->setState(RCState::ERROR_ES);
	}
<<<<<<< HEAD
      } else if (strcmp(pvname_c, PXDRCCallback::pvRCreq) == 0) {
        // That IS confusing, why should we (re)set nsm req state which was
        // used to set this PV? (kindof loop)
        // even if the PV is changed on the PXDRC (local operation), I do not see a reason to
        // report that back in this way.
        // if (val == "NOTREADY") {
        //   g_callback->setStateRequest(RCState::NOTREADY_S);
        // } else if (val == "READY") {
        //   g_callback->setStateRequest(RCState::READY_S);
        // } else if (val == "RUNNING") {
        //   g_callback->setStateRequest(RCState::RUNNING_S);
        // }
=======
      } else if (pvname == "B2.PXD.RC.State.req.S") {
	if (val == "NOTREADY") {
	  g_callback->setStateRequest(RCState::NOTREADY_S);
	} else if (val == "READY") {
	  g_callback->setStateRequest(RCState::READY_S);
	} else if (val == "RUNNING") {
	  g_callback->setStateRequest(RCState::RUNNING_S);
	}
>>>>>>> 72d5ab13
      }
    } else {
      LogFile::warning("Unknown PV (chid=%d)", eha.chid);
    }
  }
}<|MERGE_RESOLUTION|>--- conflicted
+++ resolved
@@ -39,25 +39,25 @@
   const std::string hostname = config.get("nsm.host");
   const int port = config.getInt("nsm.port");
   const std::string nodename = config.get("nsm.nodename");
-  SEVCHK(ca_context_create(ca_enable_preemptive_callback),"ca_context_create");
+  SEVCHK(ca_context_create(ca_enable_preemptive_callback), "ca_context_create");
   g_callback = new PXDRCCallback(NSMNode(nodename));
   PThread(new NSMNodeDaemon(g_callback, hostname, port));
 }
 
 void printChidInfo(chid chid, const char* message)
 {
-  LogFile::debug("%s",message);
+  LogFile::debug("%s", message);
   LogFile::debug("pv: %s  type(%d) nelements(%ld) host(%s)",
-		 ca_name(chid),ca_field_type(chid),ca_element_count(chid),
-		 ca_host_name(chid));
+                 ca_name(chid), ca_field_type(chid), ca_element_count(chid),
+                 ca_host_name(chid));
   LogFile::debug(" read(%d) write(%d) state(%d)",
-		 ca_read_access(chid),ca_write_access(chid),ca_state(chid));
+                 ca_read_access(chid), ca_write_access(chid), ca_state(chid));
 }
 
 void connectionCallback(struct connection_handler_args args)
 {
   chid chid = args.chid;
-  printChidInfo(chid,"connectionCallback");
+  printChidInfo(chid, "connectionCallback");
   // if the channel :req or :cur gets disconnected, translate that back to a disconnected on the nsm side!
   if (args.op == CA_OP_CONN_DOWN) {
     // will not harm to report UNKNOWN for either two disconnects, as they are one the same gw/ioc. if we cannot send request its as awful as if cannot get actual status.
@@ -68,16 +68,16 @@
 void accessRightsCallback(struct access_rights_handler_args args)
 {
   chid chid = args.chid;
-  printChidInfo(chid,"accessRightsCallback");
+  printChidInfo(chid, "accessRightsCallback");
 }
 
 void eventCallback(struct event_handler_args eha)
 {
-  chid	chid = eha.chid;
-  if(eha.status != ECA_NORMAL) {
+  chid  chid = eha.chid;
+  if (eha.status != ECA_NORMAL) {
     printChidInfo(chid, "eventCallback");
   } else {
-    const char* pvdata  = (const char *)eha.dbr;
+    const char* pvdata  = (const char*)eha.dbr;
     const char* pvname_c = ca_name(eha.chid);
     if (pvname_c != NULL) {
       std::string pvname = StringUtil::replace(pvname_c, ":", ".");
@@ -85,26 +85,25 @@
       LogFile::debug("Event Callback: %s = %s", pvname.c_str(), pvdata);
       std::string val = pvdata;
       if (pvname == "B2.PXD.RC.State.cur.S") {
-	if (val == "NOTREADY") {
-	  g_callback->setState(RCState::NOTREADY_S);
-	} else if (val == "READY") {
-	  g_callback->setState(RCState::READY_S);
-	} else if (val == "RUNNING") {
-	  g_callback->setState(RCState::RUNNING_S);
-	} else if (val == "LOADING") {
-	  g_callback->setState(RCState::LOADING_TS);
-	} else if (val == "UNLOADING") {
-	  g_callback->setState(RCState::ABORTING_RS); // There is no unloading state yet
-	} else if (val == "STARTING") {
-	  g_callback->setState(RCState::STARTING_TS);
-	} else if (val == "STOPPING") {
-	  g_callback->setState(RCState::STOPPING_TS);
-	} else if (val == "UNKNOWN") {
-	  g_callback->setState(RCState::UNKNOWN);
-	} else if (val == "ERROR") {
-	  g_callback->setState(RCState::ERROR_ES);
-	}
-<<<<<<< HEAD
+        if (val == "NOTREADY") {
+          g_callback->setState(RCState::NOTREADY_S);
+        } else if (val == "READY") {
+          g_callback->setState(RCState::READY_S);
+        } else if (val == "RUNNING") {
+          g_callback->setState(RCState::RUNNING_S);
+        } else if (val == "LOADING") {
+          g_callback->setState(RCState::LOADING_TS);
+        } else if (val == "UNLOADING") {
+          g_callback->setState(RCState::ABORTING_RS); // There is no unloading state yet
+        } else if (val == "STARTING") {
+          g_callback->setState(RCState::STARTING_TS);
+        } else if (val == "STOPPING") {
+          g_callback->setState(RCState::STOPPING_TS);
+        } else if (val == "UNKNOWN") {
+          g_callback->setState(RCState::UNKNOWN);
+        } else if (val == "ERROR") {
+          g_callback->setState(RCState::ERROR_ES);
+        }
       } else if (strcmp(pvname_c, PXDRCCallback::pvRCreq) == 0) {
         // That IS confusing, why should we (re)set nsm req state which was
         // used to set this PV? (kindof loop)
@@ -117,16 +116,6 @@
         // } else if (val == "RUNNING") {
         //   g_callback->setStateRequest(RCState::RUNNING_S);
         // }
-=======
-      } else if (pvname == "B2.PXD.RC.State.req.S") {
-	if (val == "NOTREADY") {
-	  g_callback->setStateRequest(RCState::NOTREADY_S);
-	} else if (val == "READY") {
-	  g_callback->setStateRequest(RCState::READY_S);
-	} else if (val == "RUNNING") {
-	  g_callback->setStateRequest(RCState::RUNNING_S);
-	}
->>>>>>> 72d5ab13
       }
     } else {
       LogFile::warning("Unknown PV (chid=%d)", eha.chid);
