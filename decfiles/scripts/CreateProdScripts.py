--- conflicted
+++ resolved
@@ -9,12 +9,10 @@
 #  warning: this script is under development
 
 from optparse import OptionParser, OptionValueError
-import mmap
 import glob
 import time
 import sys
 import logging
-import string
 import re
 import os
 version = 'v1'
@@ -27,17 +25,6 @@
 exit_status = 0
 list_of_wg = ['SL', 'EWP', 'TCPV', 'HAD', 'CHARM', 'ONIA', 'TAU']
 
-<<<<<<< HEAD
-import os
-import re
-import logging
-import sys
-import time
-import glob
-from optparse import OptionParser, OptionValueError
-
-=======
->>>>>>> 87868683
 
 class GenericOptionFile(object):
 
