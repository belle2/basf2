--- conflicted
+++ resolved
@@ -804,13 +804,8 @@
 
 query('Checking the Physics WG.')
 if physicswg not in settings.groups:
-<<<<<<< HEAD
-    fail(['The group /' + physicswg + '/ is not known. Please use one of the following:',
-          settings.groups])
-=======
     fail(['The group /' + physicswg +
           '/ is not known. Please use one of the following:', settings.groups])
->>>>>>> 87868683
 else:
     done()
 
