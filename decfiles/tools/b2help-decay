--- conflicted
+++ resolved
@@ -36,11 +36,7 @@
         2. Find the signal decay file. For example, ``b2help-decay find K_S0 J/psi B0`` outputs the list of decay files that contain K_S0, J/psi, and B0.
            One can print out the decay file information by ``b2help-decay print <decay_file_name>``.
         3. Find the signal decay line in BELLE2_DECAY.DEC. For example, ``b2help-decay find K_S0 J/psi -m B0 -b`` outputs the list of decay lines 
-<<<<<<< HEAD
-        that contain K_S0, J/psi coming from mother particle B0. Particle multiplicity is considered but charge conjugation is not.
-=======
-           that contain K_S0, J/psi coming from mother particle B0. No charge conjugation is considered.
->>>>>>> 76c8ebfa
+           that contain K_S0, J/psi coming from mother particle B0. Particle multiplicity is considered but charge conjugation is not.
         """
     )
     subparsers = parser.add_subparsers(dest="command", required=True)
