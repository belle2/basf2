/**************************************************************************
 * basf2 (Belle II Analysis Software Framework)                           *
 * Author: The Belle II Collaboration                                     *
 *                                                                        *
 * See git log for contributors and copyright holders.                    *
 * This file is licensed under LGPL-3.0, see LICENSE.md.                  *
 **************************************************************************/

#include <dqm/analysis/modules/DQMHistAnalysisCDCDedx.h>

using namespace std;
using namespace Belle2;
using boost::format;

REG_MODULE(DQMHistAnalysisCDCDedx);

//-----------------------------------------------------------------
DQMHistAnalysisCDCDedxModule::DQMHistAnalysisCDCDedxModule()
  : DQMHistAnalysisModule()
{
  //Parameter definition here
  B2DEBUG(20, "DQMHistAnalysisCDCDedx: Constructor done.");
  addParam("mmode", mmode, "default monitoring mode is basic", std::string("basic"));
}

//--------------------------------------------------------------
DQMHistAnalysisCDCDedxModule::~DQMHistAnalysisCDCDedxModule()
{
}

//---------------------------------------------
void DQMHistAnalysisCDCDedxModule::initialize()
{

  gStyle->SetOptStat(0);
  gROOT->cd();

  B2DEBUG(20, "DQMHistAnalysisCDCDedx: initialized.");

  //intra-run cavnas 1D
  c_ir_dedx = new TCanvas("CDCDedx/c_ir_dedx", "", 1400, 500);

  //per run canvas
  c_pr_dedx = new TCanvas("CDCDedx/c_CDCdedxMean", "", 800, 800);

  f_gaus = new TF1("f_gaus", "gaus", 0.0, 2.5);
  f_gaus->SetLineColor(kRed);

  l_line = new TLine();
  l_line->SetLineColor(kRed);
  l_line->SetLineStyle(1);
  l_line->SetLineWidth(2);

  //Monitoring object for run dependency at mirabelle
  m_monObj = getMonitoringObject("cdcdedx");
  m_monObj->addCanvas(c_ir_dedx);
  m_monObj->addCanvas(c_pr_dedx);

}


//-------------------------------------------
void DQMHistAnalysisCDCDedxModule::beginRun()
{
  B2DEBUG(20, "DQMHistAnalysisCDCDedx: beginRun called.");
}


//----------------------------------------
void DQMHistAnalysisCDCDedxModule::event()
{

  B2DEBUG(20, "DQMHistAnalysisCDCDedx: event called.");

  //Plot 0 getmeta those are useful for cosmetics
  getMetadata();

  c_pr_dedx->Clear();
  if (mmode != "basic") {
    c_pr_dedx->SetWindowSize(1400, 800);
    c_pr_dedx->Divide(3, 3);
  } else {
    c_pr_dedx->SetWindowSize(1000, 800);
    c_pr_dedx->Divide(3, 2);
  }

  //Plot 1 dE/dx per run gain/reso
  drawDedxPR();

  // Plot 2  dE/dx bands vs p
  drawBandPlot();

  // Plot 3/4 dE/dx vs phi and costh
  drawDedxCosPhi();

  // Plot 5/6 dE/dx mean/reso vs inject time
  drawDedxInjTimeBin();

  c_pr_dedx->Modified();
  c_pr_dedx->Update();

  c_ir_dedx->Clear();
  if (mmode != "basic") {
    c_ir_dedx->SetWindowSize(1400, 400);
    c_ir_dedx->Divide(3, 1);
  } else {
    c_ir_dedx->SetWindowSize(900, 400);
    c_ir_dedx->Divide(2, 1);
  }

  //Plot 1 dE/dx intra-run gain/reso
  drawDedxIR();

  c_ir_dedx->Modified();
  c_ir_dedx->Update();

  //Plot 7/8 wire status/ injection time
  if (mmode != "basic") {
    drawDedxInjTime();
    drawWireStatus();
  }
}

//-----------------------------------------
void DQMHistAnalysisCDCDedxModule::endRun()
{
  B2DEBUG(20, "DQMHistAnalysisCDCDedx : endRun called");
}

//--------------------------------------------
void DQMHistAnalysisCDCDedxModule::terminate()
{

  B2DEBUG(20, "DQMHistAnalysisCDCDedx : terminate called");

  delete c_pr_dedx;
  delete c_ir_dedx;

}

//-------------------------------------------
void DQMHistAnalysisCDCDedxModule::getMetadata()
{

  TH1D* h_Meta = (TH1D*)findHist("CDCDedx/hMeta");

  if (h_Meta != nullptr) {
    m_nallevt = int(h_Meta->GetBinContent(1));
    m_nbhabhaevt = int(h_Meta->GetBinContent(2));
    m_nhadevt = int(h_Meta->GetBinContent(3));

    std::string m_title = h_Meta->GetTitle();

    first = m_title.find("Exp:");
    last = m_title.find(", Run:");
    std::string expN = m_title.substr(first + 4, last - first - 4);

    first = m_title.find(", Run:");
    last = m_title.find(", RG:");
    std::string runN = m_title.substr(first + 6, last - first - 6);

    first = m_title.find(", RG:");
    last = m_title.find(")");
    std::string runGain = m_title.substr(first + 5, last - first - 5);

    m_exp = std::stoi(expN.c_str());
    m_run = std::stoi(runN.c_str());
    m_dbrg = std::stof(runGain.c_str());
  }

}

//-------------------------------------------
void DQMHistAnalysisCDCDedxModule::drawDedxPR()
{

  m_mean = 0.0;
  m_sigma = 0.0;

  TH1* h_dEdx = findHist("CDCDedx/hdEdx");
  if (h_dEdx != nullptr) {

    double m_meanerr = 0.0;
    double m_sigmaerr = 0.0;

    c_pr_dedx->cd(1);
    l_line->Clear();

    m_status = "LowStats";

    TH1D* h_dEdxClone = (TH1D*)h_dEdx->Clone("hdEdx_clone");
    if (h_dEdxClone != nullptr && h_dEdxClone->Integral() > 250) {
      fitHistogram(h_dEdxClone, m_status);
      if (m_status == "OK") {
        m_mean = h_dEdxClone->GetFunction("f_gaus")->GetParameter(1);
        m_sigma = h_dEdxClone->GetFunction("f_gaus")->GetParameter(2);
        m_meanerr = h_dEdxClone->GetFunction("f_gaus")->GetParError(1);
        m_sigmaerr = h_dEdxClone->GetFunction("f_gaus")->GetParError(2);
      }
    }

    m_monObj->setVariable("CDCDedxMean", m_mean);
    m_monObj->setVariable("CDCDedxReso", m_sigma);
    m_monObj->setVariable("CDCDedxMeanErr", m_meanerr);
    m_monObj->setVariable("CDCDedxResoErr", m_sigmaerr);

    setHistStyle(h_dEdxClone);
    h_dEdxClone->SetTitle("CDC-dEdx");
    h_dEdxClone->DrawCopy("");

    //Draw line for dE/dx mean
    l_line->DrawLine(m_mean, 0, m_mean, h_dEdxClone->GetMaximum());

    TF1* f_gausC = (TF1*)f_gaus->Clone("f_gausC");
    f_gausC->SetLineColor(kRed);
    f_gausC->DrawClone("same");

<<<<<<< HEAD
    TPaveText* pinfo0 = new TPaveText(0.12, 0.72, 0.37, 0.89, "NBNDC");
    setTextStyle(pinfo0);
=======

    TPaveText* pinfo0 = new TPaveText(0.12, 0.69, 0.37, 0.89, "NBNDC");
    setTextStyle(pinfo0);
    pinfo0->AddText(Form("CDC dE/dx (e^{-}e^{+})"));
    pinfo0->AddText(Form("Exp/Run: %d/%d", m_exp, m_run));
    pinfo0->AddText(Form("-------------"));
>>>>>>> 70a75e08
    pinfo0->AddText(Form("Fit Status: %s", m_status.data()));
    pinfo0->AddText(Form("Fit #mu^{dE/dx}: %0.3f ", m_mean));
    pinfo0->AddText(Form("Fit #sigma^{dE/dx}: %0.3f ", m_sigma));
    pinfo0->SetTextColor(kRed);
    pinfo0->Draw("same");

<<<<<<< HEAD
    TPaveText* pinfo1 = new TPaveText(0.60, 0.69, 0.85, 0.89, "NBNDC");
=======

    TPaveText* pinfo1 = new TPaveText(0.60, 0.77, 0.85, 0.89, "NBNDC");
>>>>>>> 70a75e08
    setTextStyle(pinfo1);
    pinfo1->AddText(Form("-- Expert info"));
    pinfo1->AddText(Form("-------------"));
    setBEvtInfo(pinfo1);
    pinfo1->AddText(Form("Prev Gain: %0.03f", m_dbrg));
    pinfo1->Draw("same");

    m_status.clear();
  }

}

//--------------------------------------------
void DQMHistAnalysisCDCDedxModule::drawDedxIR()
{

  //1. Draw Scattered plot
  if (mmode != "basic") {

    c_ir_dedx->cd(3);

    TH2D* hdEdxIRScat = (TH2D*)findHist("CDCDedx/hdEdxvsEvt");
    if (hdEdxIRScat != nullptr) {

      setPadStyle(0.143, 0.045, 0.077, 0.0);

      if (hdEdxIRScat->GetEntries() > 0) {
        hdEdxIRScat->GetXaxis()->SetRange(hdEdxIRScat->FindFirstBinAbove(0, 1), hdEdxIRScat->FindLastBinAbove(0, 1));
      }

      setHistStyle(hdEdxIRScat);
      hdEdxIRScat->Draw("");
      TPaveText* pinfo = new TPaveText(0.609, 0.710, 0.942, 0.911, "NBNDC");
      setTextStyle(pinfo);
      pinfo->AddText("CDC-dE/dx Intra-run");
      setBEvtInfo(pinfo);
      pinfo->Draw("same");
    }
  }

  //Intra rungain/reso variation
  TH2D* hdEdxIRScatC = (TH2D*)findHist("CDCDedx/hdEdxvsEvt");

  if (hdEdxIRScatC != nullptr) {

    c_ir_dedx->cd(1);
    gPad->SetGridy(1);

    int fbin = hdEdxIRScatC->FindFirstBinAbove(0, 1);
    int lbin = hdEdxIRScatC->FindLastBinAbove(0, 1);
    int nbin = lbin - fbin + 1;
    if (nbin <= 0)nbin = 1;

    TH1F* hdEdxIRMean = new TH1F("hdEdxIRMean", "", nbin, 0.5, nbin + 0.5);
    hdEdxIRMean->SetTitle("CDC-dE/dx gain(#mu): intra-run variation;Events(M);dE/dx (#mu_{fit})");

    TH1F* hdEdxIRSigma = new TH1F("hdEdxIRSigma", "", nbin, 0.5, nbin + 0.5);
    hdEdxIRSigma->SetTitle("CDC-dE/dx reso.(#sigma): intra-run variation;Events(M);dE/dx (#sigma_{fit})");

    setHistPars(hdEdxIRScatC, hdEdxIRMean, hdEdxIRSigma, nbin);

    //2 intra-gain trend
<<<<<<< HEAD

    drawHistPars(hdEdxIRMean, nbin, m_mean, 0.10, "#mu_{fit}");
=======
    setPadStyle(0.143, 0.045, 0.077, 0.0);
    setHistStyle(hdEdxIRMean);
    hdEdxIRMean->SetMarkerColor(kRed);
    hdEdxIRMean->SetMarkerStyle(20);
    hdEdxIRMean->SetMarkerSize(1.10);
    hdEdxIRMean->GetYaxis()->SetRangeUser(m_mean - 0.10, m_mean + 0.10);
    hdEdxIRMean->GetYaxis()->SetTitle("dE/dx (#mu_{fit})");
    hdEdxIRMean->GetXaxis()->SetTitle("Events(M)");
    hdEdxIRMean->SetTitle("CDC-dE/dx gain(#mu): intra-run variation");
    hdEdxIRMean->Draw("");

    l_line->DrawLine(0.5, m_mean, hdEdxIRMean->GetXaxis()->GetBinUpEdge(nbin), m_mean);

    TPaveText* pinfo0 = new TPaveText(0.609, 0.680, 0.942, 0.911, "NBNDC");
    setTextStyle(pinfo0);
    pinfo0->AddText("Intra-run variation");
    pinfo0->AddText("Electrons (e^{+}e^{-})");
    pinfo0->AddText(Form("Exp/Run: %d/%d", m_exp, m_run));
    pinfo0->AddText(Form("Avg #mu_{fit}: %0.3f", m_mean));
    if (m_nbhabhaevt > 1e5)
      pinfo0->AddText(Form("Events: %0.02fM", double(m_nbhabhaevt / 1e6)));
    if (m_nbhabhaevt > 1e3)
      pinfo0->AddText(Form("Events: %0.02fK", double(m_nbhabhaevt / 1e3)));
    else
      pinfo0->AddText(Form("Events: %d", m_nbhabhaevt));
    pinfo0->Draw("same");
>>>>>>> 70a75e08

    //3 intra-resolution trend
    c_ir_dedx->cd(2);
    gPad->SetGridy(1);
<<<<<<< HEAD

    drawHistPars(hdEdxIRSigma, nbin, m_sigma, 0.04, "#sigma_{fit}");
=======
    setPadStyle(0.143, 0.045, 0.077, 0.0);
    setHistStyle(hdEdxIRSigma);
    hdEdxIRSigma->SetMarkerColor(kRed);
    hdEdxIRSigma->SetMarkerStyle(20);
    hdEdxIRSigma->SetMarkerSize(1.10);
    hdEdxIRSigma->GetYaxis()->SetRangeUser(m_sigma - 0.04, m_sigma + 0.04);
    hdEdxIRSigma->GetYaxis()->SetTitle("dE/dx (#sigma_{fit})");
    hdEdxIRSigma->GetXaxis()->SetTitle("Events(M)");
    hdEdxIRSigma->SetTitle("CDC-dE/dx reso.(#sigma): intra-run variation");
    hdEdxIRSigma->Draw("");

    l_line->DrawLine(0.5, m_sigma, hdEdxIRSigma->GetXaxis()->GetBinUpEdge(nbin), m_sigma);

    TPaveText* pinfo1 = new TPaveText(0.609, 0.680, 0.942, 0.911, "NBNDC");
    setTextStyle(pinfo1);
    pinfo1->AddText("Intra-run variation");
    pinfo1->AddText("Electrons (e^{+}e^{-})");
    pinfo1->AddText(Form("Exp/Run: %d/%d", m_exp, m_run));
    pinfo1->AddText(Form("Avg #sigma_{fit}: %0.3f", m_sigma));
    if (m_nbhabhaevt > 1e5)
      pinfo1->AddText(Form("Events: %0.02fM", double(m_nbhabhaevt / 1e6)));
    if (m_nbhabhaevt > 1e3)
      pinfo1->AddText(Form("Events: %0.02fK", double(m_nbhabhaevt / 1e3)));
    else
      pinfo1->AddText(Form("Events: %d", m_nbhabhaevt));
    pinfo1->Draw("same");

    //Let's reset histogram here
    for (int ibin = 0; ibin < nbin; ibin++) hdEdxIRInd[ibin]->Reset();
  }
}

//------------------------------------------------
void DQMHistAnalysisCDCDedxModule::drawWireStatus()
{

  //Draw Scattered plot
  TH2D* hWires = (TH2D*)findHist("CDCDedx/hWires");
  TH2D* hWireStatus = (TH2D*)findHist("CDCDedx/hWireStatus");
  if (hWires != nullptr && hWireStatus != nullptr) {

    c_pr_dedx->cd(5);
    setHistStyle(hWires);
    hWires->SetMarkerColor(kGray + 1);
    hWires->Draw("");

    std::string s_ndead = hWireStatus->GetTitle();
    int m_ndead = atof(s_ndead.c_str());
    m_monObj->setVariable("CDCDedxDeadWires", m_ndead);

    setHistStyle(hWireStatus);
    hWireStatus->SetMarkerColor(kRed);
    hWireStatus->SetMarkerStyle(7);
    hWireStatus->Draw("same");

    TPaveText* pinfo0 = new TPaveText(0.117, 0.832, 0.148, 0.976, "NBNDC");
    setTextStyle(pinfo0);
    pinfo0->AddText(Form("CDC Wire Status"));
    pinfo0->AddText(Form("Exp/Run: %d/%d", m_exp, m_run));
    pinfo0->AddText(Form("Dead: %d (%0.02f%%)", m_ndead, (100.0 * m_ndead / 14336.0)));
    if (m_nallevt > 1e5)
      pinfo0->AddText(Form("Events: %0.02fM", double(m_nallevt / 1e6)));
    if (m_nallevt > 1e3)
      pinfo0->AddText(Form("Events: %0.02fK", double(m_nallevt / 1e3)));
    else
      pinfo0->AddText(Form("Events: %d", m_nallevt));
    pinfo0->Draw("same");
>>>>>>> 70a75e08
  }
}

//-----------------------------------------------
void DQMHistAnalysisCDCDedxModule::drawBandPlot()
{
  //Draw Scattered plot
  TH2D* hdEdxVsP = (TH2D*)findHist("CDCDedx/hdEdxVsP");
  if (hdEdxVsP != nullptr) {

    c_pr_dedx->cd(2);
    gPad->SetLogx();
    gPad->SetLogy();

    setPlotStyle();
    setHistStyle(hdEdxVsP);
    hdEdxVsP->SetTitle("CDC-dEdx band plot");
    hdEdxVsP->SetMinimum(0.10);
    hdEdxVsP->Draw("col");

    TPaveText* pinfo0 = new TPaveText(0.60, 0.77, 0.85, 0.89, "NBNDC");
    setTextStyle(pinfo0);
    pinfo0->AddText(Form("IP tracks (hadron)"));
    pinfo0->AddText(Form("Exp/Run: %d/%d", m_exp, m_run));
    if (m_nhadevt > 1e5)
      pinfo0->AddText(Form("Events: %0.02fM", double(m_nhadevt / 1e6)));
    if (m_nhadevt > 1e3)
      pinfo0->AddText(Form("Events: %0.02fK", double(m_nhadevt / 1e3)));
    else
      pinfo0->AddText(Form("Events: %d", m_nhadevt));
    pinfo0->DrawClone("same");
  }

}


//---------------------------------------------
void DQMHistAnalysisCDCDedxModule::drawDedxCosPhi()
{

  TH2D* hdEdxvsPhi = (TH2D*)findHist("CDCDedx/hdEdxvsPhi");
  if (hdEdxvsPhi != nullptr) {

    c_pr_dedx->cd(3);

    setHistStyle(hdEdxvsPhi);
    hdEdxvsPhi->SetTitle("CDC-dEdx vs Phi");
    hdEdxvsPhi->Draw("col");

    l_line->DrawLine(-3.20, m_mean, 3.20, m_mean);

    TPaveText* pinfo0 = new TPaveText(0.60, 0.77, 0.85, 0.89, "NBNDC");
    setTextStyle(pinfo0);
<<<<<<< HEAD
    setBEvtInfo(pinfo0);
=======
    pinfo0->AddText(Form("Electrons (e^{+}e^{-})"));
    pinfo0->AddText(Form("Exp/Run: %d/%d", m_exp, m_run));
    if (m_nbhabhaevt > 1e5)
      pinfo0->AddText(Form("Events: %0.02fM", double(m_nbhabhaevt / 1e6)));
    if (m_nbhabhaevt > 1e3)
      pinfo0->AddText(Form("Events: %0.02fK", double(m_nbhabhaevt / 1e3)));
    else
      pinfo0->AddText(Form("Events: %d", m_nbhabhaevt));
>>>>>>> 70a75e08
    pinfo0->DrawClone("same");
  }

  //plot # 2
  TH2D* hdEdxvsCosth = (TH2D*)findHist("CDCDedx/hdEdxvsCosth");
  if (hdEdxvsCosth != nullptr) {

    c_pr_dedx->cd(4);

    setHistStyle(hdEdxvsCosth);
    hdEdxvsCosth->SetTitle("CDC-dEdx vs Costh");
    hdEdxvsCosth->Draw("col");

    l_line->DrawLine(-1.0, m_mean, 1.0, m_mean);

    TPaveText* pinfo1 = new TPaveText(0.60, 0.77, 0.85, 0.89, "NBNDC");
    setTextStyle(pinfo1);
<<<<<<< HEAD
    setBEvtInfo(pinfo1);
=======
    pinfo1->AddText(Form("Electrons (e^{+}e^{-})"));
    pinfo1->AddText(Form("Exp/Run: %d/%d", m_exp, m_run));
    if (m_nbhabhaevt > 1e5)
      pinfo1->AddText(Form("Events: %0.02fM", double(m_nbhabhaevt / 1e6)));
    if (m_nbhabhaevt > 1e3)
      pinfo1->AddText(Form("Events: %0.02fK", double(m_nbhabhaevt / 1e3)));
    else
      pinfo1->AddText(Form("Events: %d", m_nbhabhaevt));
>>>>>>> 70a75e08
    pinfo1->DrawClone("same");
  }

}

//-----------------------------------------------
void DQMHistAnalysisCDCDedxModule::drawDedxInjTime()
{

  TH2D* hinjtimeHer = (TH2D*)findHist("CDCDedx/hinjtimeHer");
  TH2D* hinjtimeLer = (TH2D*)findHist("CDCDedx/hinjtimeLer");

  if (hinjtimeHer != nullptr && hinjtimeLer != nullptr) {

    c_pr_dedx->cd(7);

    setPlotStyle();
    setHistStyle(hinjtimeHer);
    hinjtimeHer->SetTitle("Time since last injection (HER)");
    hinjtimeHer->Draw("box");

    setHistStyle(hinjtimeLer);
    hinjtimeLer->SetFillColor(kRed);
    hinjtimeLer->Draw("same box");

    l_line->DrawLine(0, m_mean, 80e3, m_mean);

    TLegend* lego = new TLegend(0.50, 0.77, 0.60, 0.89);
    lego->AddEntry(hinjtimeHer, "HER", "f");
    lego->AddEntry(hinjtimeLer, "LER", "f");
    lego->Draw("same");

    TPaveText* pinfo0 = new TPaveText(0.60, 0.77, 0.85, 0.89, "NBNDC");
    setTextStyle(pinfo0);
    setBEvtInfo(pinfo0);
    pinfo0->DrawClone("same");
  }
}

//---------------------------------------------
void DQMHistAnalysisCDCDedxModule::drawDedxInjTimeBin()
{

  //Injection time variation
  TH2D* hdEdxITHer = (TH2D*)findHist("CDCDedx/hinjtimeHer");
  TH2D* hdEdxITLer = (TH2D*)findHist("CDCDedx/hinjtimeLer");

  if (hdEdxITHer != nullptr && hdEdxITLer != nullptr) {

    c_pr_dedx->cd(5);

    int fbin = hdEdxITHer->FindFirstBinAbove(0, 1);
    int lbin = hdEdxITHer->FindLastBinAbove(0, 1);
    int nbin = (lbin - fbin + 1) / 2;
    if (nbin <= 0)nbin = 1;

    TH1F* hinjectmean[2];
    TH1F* hinjectsigma[2];

    for (int i = 0; i < 2; i++) {
      hinjectmean[i] = new TH1F(Form("hinjectmean%d", i), "", nbin, 0.5, nbin + 0.5);
      hinjectmean[i]->SetTitle("CDC-dE/dx gain(#mu);Injection time (ms);dE/dx (#mu_{fit})");
      hinjectsigma[i] = new TH1F(Form("hinjectsigma%d", i), "", nbin, 0.5, nbin + 0.5);
      hinjectsigma[i]->SetTitle("CDC-dE/dx reso.(#sigma);Injection time (ms);dE/dx (#sigma_{fit})");
    }

    setHistPars(hdEdxITHer, hinjectmean[0], hinjectsigma[0], nbin);
    setHistPars(hdEdxITLer, hinjectmean[1], hinjectsigma[1], nbin);

    //2 intra-gain trend

    gPad->SetGridy(1);

    drawHistPars(hinjectmean[0], nbin, m_mean, 0.40, "#mu_{fit}");

    hinjectmean[1]->SetMarkerColor(kBlue);
    hinjectmean[1]->SetMarkerStyle(20);
    hinjectmean[1]->SetMarkerSize(1.10);
    hinjectmean[1]->Draw("same");

    TLegend* lego = new TLegend(0.45, 0.77, 0.60, 0.89);
    lego->AddEntry(hinjectmean[0], "HER", "p");
    lego->AddEntry(hinjectmean[1], "LER", "p");
    lego->Draw("same");

    //3 intra-resolution trend
    c_pr_dedx->cd(6);
    gPad->SetGridy(1);
    drawHistPars(hinjectsigma[0], nbin, m_sigma, 0.15, "#sigma_{fit}");

    hinjectsigma[1]->SetMarkerColor(kBlue);
    hinjectsigma[1]->SetMarkerStyle(20);
    hinjectsigma[1]->SetMarkerSize(1.10);
    hinjectsigma[1]->Draw("same");

    TLegend* lego1 = new TLegend(0.45, 0.77, 0.60, 0.89);
    lego1->AddEntry(hinjectsigma[0], "HER", "p");
    lego1->AddEntry(hinjectsigma[1], "LER", "p");
    lego1->Draw("same");
  }
}

//------------------------------------------------
void DQMHistAnalysisCDCDedxModule::drawWireStatus()
{

  //Draw Scattered plot
  TH2D* hWires = (TH2D*)findHist("CDCDedx/hWires");
  TH2D* hWireStatus = (TH2D*)findHist("CDCDedx/hWireStatus");
  if (hWires != nullptr && hWireStatus != nullptr) {

    c_pr_dedx->cd(8);
    setHistStyle(hWires);
    hWires->SetMarkerColor(kGray);
    hWires->Draw("");

    std::string s_ndead = hWireStatus->GetTitle();
    int m_ndead = atof(s_ndead.c_str());
    m_monObj->setVariable("CDCDedxDeadWires", m_ndead);

    setHistStyle(hWireStatus);
    hWireStatus->SetMarkerColor(kRed);
    hWireStatus->SetMarkerStyle(7);
    hWireStatus->Draw("same");

    TPaveText* pinfo0 = new TPaveText(0.117, 0.832, 0.148, 0.976, "NBNDC");
    setTextStyle(pinfo0);
    pinfo0->AddText(Form("CDC Wire Status"));
    pinfo0->AddText(Form("Exp/Run: %d/%d", m_exp, m_run));
    pinfo0->AddText(Form("Dead: %d (%0.02f%%)", m_ndead, (100.0 * m_ndead / c_nSenseWires)));
    if (m_nallevt > 1e5)
      pinfo0->AddText(Form("Events: %0.02fM", double(m_nallevt / 1e6)));
    if (m_nallevt > 1e3)
      pinfo0->AddText(Form("Events: %0.02fK", double(m_nallevt / 1e3)));
    else
      pinfo0->AddText(Form("Events: %d", m_nallevt));
    pinfo0->Draw("same");
  }
}

//-----------------------------------------------
void DQMHistAnalysisCDCDedxModule::setHistPars(TH2D* hdEdx, TH1F* hmean, TH1F* hsigma, int nbin)
{

  int fbin = hdEdx->FindFirstBinAbove(0, 1);

  TH1D* hdEdxIRInd[nbin];
  for (int ibin = 0; ibin < nbin; ibin++) {
    int localbin = ibin + fbin;
    hdEdxIRInd[ibin] = (TH1D*)hdEdx->ProjectionY(Form("htemp_%d", localbin), localbin, localbin);
  }

  for (int ibin = 0; ibin < nbin; ibin++) {

    double mean = 0.0, meanerr = 0.0;
    double sigma = 0.0, sigmaerr = 0.0;

    fitHistogram(hdEdxIRInd[ibin], m_status);

    if (m_status == "OK") {
      mean = hdEdxIRInd[ibin]->GetFunction("f_gaus")->GetParameter(1);
      meanerr = hdEdxIRInd[ibin]->GetFunction("f_gaus")->GetParError(1);
      sigma = hdEdxIRInd[ibin]->GetFunction("f_gaus")->GetParameter(2);
      sigmaerr = hdEdxIRInd[ibin]->GetFunction("f_gaus")->GetParError(2);
    }

    hmean->SetBinContent(ibin + 1, mean);
    hmean->SetBinError(ibin + 1, meanerr);
    hsigma->SetBinContent(ibin + 1, sigma);
    hsigma->SetBinError(ibin + 1, sigmaerr);
  }

  //Let's reset histogram here
  for (int ibin = 0; ibin < nbin; ibin++) hdEdxIRInd[ibin]->Reset();
}

//-----------------------------------------------
void DQMHistAnalysisCDCDedxModule::drawHistPars(TH1F* hist, int nbin, double pars, double fac, std::string var)
{
  std::string hname = hist->GetName();
  setPadStyle(0.143, 0.045, 0.077, 0.0);
  hist->SetMarkerColor(kRed);
  hist->SetMarkerStyle(20);
  hist->SetMarkerSize(1.10);
  hist->GetYaxis()->SetRangeUser(pars - fac, pars + fac); //m_mean - 0.10, m_mean + 0.10);
  hist->Draw("");

  l_line->DrawLine(0.5, pars, hist->GetXaxis()->GetBinUpEdge(nbin), pars);

  TPaveText* pinfo0 = new TPaveText(0.609, 0.680, 0.942, 0.911, "NBNDC");
  setTextStyle(pinfo0);
  if (hname == "hdEdxIRMean" || hname == "hdEdxIRSigma")  pinfo0->AddText("Intra-run variation");
  setBEvtInfo(pinfo0);
  pinfo0->AddText(Form("Avg %s: %0.3f", var.data(), pars));
  pinfo0->Draw("same");
}

//-----------------------------------------------
void DQMHistAnalysisCDCDedxModule::setBEvtInfo(TPaveText* pt)
{

  pt->AddText("CDC dE/dx (e^{+}e^{-})");
  pt->AddText(Form("Exp/Run: %d/%d", m_exp, m_run));
  if (m_nbhabhaevt > 1e5)
    pt->AddText(Form("Events: %0.02fM", double(m_nbhabhaevt / 1e6)));
  if (m_nbhabhaevt > 1e3)
    pt->AddText(Form("Events: %0.02fK", double(m_nbhabhaevt / 1e3)));
  else
    pt->AddText(Form("Events: %d", m_nbhabhaevt));
}

//----------------------------------------------------------------------------------------
void DQMHistAnalysisCDCDedxModule::fitHistogram(TH1D*& temphist, std::string& status)
{

  if (temphist != nullptr) {
    temphist->GetXaxis()->SetRange(temphist->FindFirstBinAbove(0, 1), temphist->FindLastBinAbove(0, 1));
    int fs = temphist->Fit(f_gaus, "QR");
    if (fs != 0) {
      status = "Failed";
    } else {
      double mean = temphist->GetFunction("f_gaus")->GetParameter(1);
      double width = temphist->GetFunction("f_gaus")->GetParameter(2);
      temphist->GetXaxis()->SetRangeUser(mean - 5.0 * width, mean + 5.0 * width);
      fs = temphist->Fit(f_gaus, "QR", "", mean - 3.0 * width, mean + 3.0 * width);
      if (fs != 0)status = "Failed";
      else {
        temphist->GetXaxis()->SetRangeUser(mean - 5.0 * width, mean + 5.0 * width);
        status = "OK";
      }
    }
  }

}

//------------------------------------------------
void DQMHistAnalysisCDCDedxModule::setPlotStyle()
{

  const Int_t NRGBs = 6;
  const Int_t NCont = 255;
  Double_t stops[NRGBs] = { 0.00, 0.00, 0.34, 0.61, 0.84, 1.00 };
  Double_t red[NRGBs]   = { 0.00, 0.00, 0.00, 0.87, 1.00, 0.51 };
  Double_t green[NRGBs] = { 0.00, 0.00, 0.81, 1.00, 0.20, 0.00 };
  Double_t blue[NRGBs]  = { 0.00, 0.51, 1.00, 0.12, 0.00, 0.00 };
  TColor::CreateGradientColorTable(NRGBs, stops, red, green, blue, NCont);
  gStyle->SetNumberContours(NCont);

}


//------------------------------------------------------------------
void DQMHistAnalysisCDCDedxModule::setTextStyle(TPaveText*& obj)
{

  obj->SetFillColor(0);
  obj->SetFillStyle(0);

  obj->SetLineColor(TColor::GetColor("#000000"));
  obj->SetLineWidth(0);
  obj->SetTextAlign(12);

  obj->SetTextColor(kGray + 3);
  obj->SetTextFont(82);
  obj->SetTextSize(0.03157895);
  obj->SetTextAlign(12);

}

//------------------------------------------------------------------
void DQMHistAnalysisCDCDedxModule::setHistStyle(TH1* obj)
{

  obj->SetStats(0);
  obj->SetTitle("");
  obj->SetFillColor(kYellow);

  obj->SetTitleOffset(1.15, "x");
  obj->SetTitleSize(.040, "x");
  obj->SetTitleOffset(1.15, "y");
  obj->SetTitleSize(.040, "y");

  obj->SetLabelOffset(0.015, "x");
  obj->SetLabelSize(.040, "x");
  obj->SetLabelOffset(0.015, "y");
  obj->SetLabelSize(.040, "y");

  obj->SetTickLength(0.03, "x");
  obj->SetTickLength(0.02, "y");

}

//-------------------------------------------------------------------------------------
void DQMHistAnalysisCDCDedxModule::setPadStyle(double l, double r, double t, double b)
{

  if (l != 0)gPad->SetLeftMargin(l);
  if (r != 0)gPad->SetRightMargin(r);
  if (t != 0)gPad->SetTopMargin(t);
  if (b != 0)gPad->SetBottomMargin(b);
  gPad->SetTickx(1);
  gPad->SetTicky(1);

}<|MERGE_RESOLUTION|>--- conflicted
+++ resolved
@@ -75,30 +75,29 @@
   //Plot 0 getmeta those are useful for cosmetics
   getMetadata();
 
+  //Plot 1 dE/dx per run gain/reso
   c_pr_dedx->Clear();
   if (mmode != "basic") {
     c_pr_dedx->SetWindowSize(1400, 800);
-    c_pr_dedx->Divide(3, 3);
+    c_pr_dedx->Divide(3, 2);
   } else {
     c_pr_dedx->SetWindowSize(1000, 800);
-    c_pr_dedx->Divide(3, 2);
-  }
-
-  //Plot 1 dE/dx per run gain/reso
+    c_pr_dedx->Divide(2, 2);
+  }
+
   drawDedxPR();
 
-  // Plot 2  dE/dx bands vs p
+  // Plot 4  dE/dx bands vs p
   drawBandPlot();
 
-  // Plot 3/4 dE/dx vs phi and costh
+  // Plot 5 dE/dx vs phi and costh
   drawDedxCosPhi();
-
-  // Plot 5/6 dE/dx mean/reso vs inject time
-  drawDedxInjTimeBin();
 
   c_pr_dedx->Modified();
   c_pr_dedx->Update();
 
+
+  //Plot 2 dE/dx intra-run gain/reso
   c_ir_dedx->Clear();
   if (mmode != "basic") {
     c_ir_dedx->SetWindowSize(1400, 400);
@@ -107,18 +106,13 @@
     c_ir_dedx->SetWindowSize(900, 400);
     c_ir_dedx->Divide(2, 1);
   }
-
-  //Plot 1 dE/dx intra-run gain/reso
   drawDedxIR();
-
   c_ir_dedx->Modified();
   c_ir_dedx->Update();
 
-  //Plot 7/8 wire status/ injection time
-  if (mmode != "basic") {
-    drawDedxInjTime();
-    drawWireStatus();
-  }
+  //Plot 3 wire status
+  if (mmode != "basic")drawWireStatus();
+
 }
 
 //-----------------------------------------
@@ -215,34 +209,29 @@
     f_gausC->SetLineColor(kRed);
     f_gausC->DrawClone("same");
 
-<<<<<<< HEAD
-    TPaveText* pinfo0 = new TPaveText(0.12, 0.72, 0.37, 0.89, "NBNDC");
-    setTextStyle(pinfo0);
-=======
 
     TPaveText* pinfo0 = new TPaveText(0.12, 0.69, 0.37, 0.89, "NBNDC");
     setTextStyle(pinfo0);
     pinfo0->AddText(Form("CDC dE/dx (e^{-}e^{+})"));
     pinfo0->AddText(Form("Exp/Run: %d/%d", m_exp, m_run));
     pinfo0->AddText(Form("-------------"));
->>>>>>> 70a75e08
     pinfo0->AddText(Form("Fit Status: %s", m_status.data()));
     pinfo0->AddText(Form("Fit #mu^{dE/dx}: %0.3f ", m_mean));
     pinfo0->AddText(Form("Fit #sigma^{dE/dx}: %0.3f ", m_sigma));
     pinfo0->SetTextColor(kRed);
     pinfo0->Draw("same");
 
-<<<<<<< HEAD
-    TPaveText* pinfo1 = new TPaveText(0.60, 0.69, 0.85, 0.89, "NBNDC");
-=======
 
     TPaveText* pinfo1 = new TPaveText(0.60, 0.77, 0.85, 0.89, "NBNDC");
->>>>>>> 70a75e08
     setTextStyle(pinfo1);
     pinfo1->AddText(Form("-- Expert info"));
-    pinfo1->AddText(Form("-------------"));
-    setBEvtInfo(pinfo1);
     pinfo1->AddText(Form("Prev Gain: %0.03f", m_dbrg));
+    if (m_nbhabhaevt > 1e5)
+      pinfo1->AddText(Form("Events: %0.02fM", double(m_nbhabhaevt / 1e6)));
+    if (m_nbhabhaevt > 1e3)
+      pinfo1->AddText(Form("Events: %0.02fK", double(m_nbhabhaevt / 1e3)));
+    else
+      pinfo1->AddText(Form("Events: %d", m_nbhabhaevt));
     pinfo1->Draw("same");
 
     m_status.clear();
@@ -273,14 +262,21 @@
       TPaveText* pinfo = new TPaveText(0.609, 0.710, 0.942, 0.911, "NBNDC");
       setTextStyle(pinfo);
       pinfo->AddText("CDC-dE/dx Intra-run");
-      setBEvtInfo(pinfo);
+      pinfo->AddText("Electrons (e^{+}e^{-})");
+      pinfo->AddText(Form("Exp/Run: %d/%d", m_exp, m_run));
+      if (m_nbhabhaevt > 1e5)
+        pinfo->AddText(Form("Events: %0.02fM", double(m_nbhabhaevt / 1e6)));
+      if (m_nbhabhaevt > 1e3)
+        pinfo->AddText(Form("Events: %0.02fK", double(m_nbhabhaevt / 1e3)));
+      else
+        pinfo->AddText(Form("Events: %d", m_nbhabhaevt));
       pinfo->Draw("same");
     }
   }
 
+
   //Intra rungain/reso variation
   TH2D* hdEdxIRScatC = (TH2D*)findHist("CDCDedx/hdEdxvsEvt");
-
   if (hdEdxIRScatC != nullptr) {
 
     c_ir_dedx->cd(1);
@@ -289,21 +285,38 @@
     int fbin = hdEdxIRScatC->FindFirstBinAbove(0, 1);
     int lbin = hdEdxIRScatC->FindLastBinAbove(0, 1);
     int nbin = lbin - fbin + 1;
+
+    TH1D* hdEdxIRInd[nbin];
+    for (int ibin = 0; ibin < nbin; ibin++) {
+      int localbin = ibin + fbin;
+      hdEdxIRInd[ibin] = (TH1D*)hdEdxIRScatC->ProjectionY(Form("htemp_%d", localbin), localbin, localbin);
+    }
+
     if (nbin <= 0)nbin = 1;
-
     TH1F* hdEdxIRMean = new TH1F("hdEdxIRMean", "", nbin, 0.5, nbin + 0.5);
-    hdEdxIRMean->SetTitle("CDC-dE/dx gain(#mu): intra-run variation;Events(M);dE/dx (#mu_{fit})");
-
     TH1F* hdEdxIRSigma = new TH1F("hdEdxIRSigma", "", nbin, 0.5, nbin + 0.5);
-    hdEdxIRSigma->SetTitle("CDC-dE/dx reso.(#sigma): intra-run variation;Events(M);dE/dx (#sigma_{fit})");
-
-    setHistPars(hdEdxIRScatC, hdEdxIRMean, hdEdxIRSigma, nbin);
+
+    for (int ibin = 0; ibin < nbin; ibin++) {
+
+      double m_imean = 0.0, m_imeanerr = 0.0;
+      double m_isigma = 0.0, m_isigmaerr = 0.0;
+
+      fitHistogram(hdEdxIRInd[ibin], m_status);
+
+      if (m_status == "OK") {
+        m_imean = hdEdxIRInd[ibin]->GetFunction("f_gaus")->GetParameter(1);
+        m_imeanerr = hdEdxIRInd[ibin]->GetFunction("f_gaus")->GetParError(1);
+        m_isigma = hdEdxIRInd[ibin]->GetFunction("f_gaus")->GetParameter(2);
+        m_isigmaerr = hdEdxIRInd[ibin]->GetFunction("f_gaus")->GetParError(2);
+      }
+
+      hdEdxIRMean->SetBinContent(ibin + 1, m_imean);
+      hdEdxIRMean->SetBinError(ibin + 1, m_imeanerr);
+      hdEdxIRSigma->SetBinContent(ibin + 1, m_isigma);
+      hdEdxIRSigma->SetBinError(ibin + 1, m_isigmaerr);
+    }
 
     //2 intra-gain trend
-<<<<<<< HEAD
-
-    drawHistPars(hdEdxIRMean, nbin, m_mean, 0.10, "#mu_{fit}");
-=======
     setPadStyle(0.143, 0.045, 0.077, 0.0);
     setHistStyle(hdEdxIRMean);
     hdEdxIRMean->SetMarkerColor(kRed);
@@ -330,15 +343,10 @@
     else
       pinfo0->AddText(Form("Events: %d", m_nbhabhaevt));
     pinfo0->Draw("same");
->>>>>>> 70a75e08
 
     //3 intra-resolution trend
     c_ir_dedx->cd(2);
     gPad->SetGridy(1);
-<<<<<<< HEAD
-
-    drawHistPars(hdEdxIRSigma, nbin, m_sigma, 0.04, "#sigma_{fit}");
-=======
     setPadStyle(0.143, 0.045, 0.077, 0.0);
     setHistStyle(hdEdxIRSigma);
     hdEdxIRSigma->SetMarkerColor(kRed);
@@ -406,7 +414,6 @@
     else
       pinfo0->AddText(Form("Events: %d", m_nallevt));
     pinfo0->Draw("same");
->>>>>>> 70a75e08
   }
 }
 
@@ -442,7 +449,6 @@
 
 }
 
-
 //---------------------------------------------
 void DQMHistAnalysisCDCDedxModule::drawDedxCosPhi()
 {
@@ -460,9 +466,6 @@
 
     TPaveText* pinfo0 = new TPaveText(0.60, 0.77, 0.85, 0.89, "NBNDC");
     setTextStyle(pinfo0);
-<<<<<<< HEAD
-    setBEvtInfo(pinfo0);
-=======
     pinfo0->AddText(Form("Electrons (e^{+}e^{-})"));
     pinfo0->AddText(Form("Exp/Run: %d/%d", m_exp, m_run));
     if (m_nbhabhaevt > 1e5)
@@ -471,7 +474,6 @@
       pinfo0->AddText(Form("Events: %0.02fK", double(m_nbhabhaevt / 1e3)));
     else
       pinfo0->AddText(Form("Events: %d", m_nbhabhaevt));
->>>>>>> 70a75e08
     pinfo0->DrawClone("same");
   }
 
@@ -489,9 +491,6 @@
 
     TPaveText* pinfo1 = new TPaveText(0.60, 0.77, 0.85, 0.89, "NBNDC");
     setTextStyle(pinfo1);
-<<<<<<< HEAD
-    setBEvtInfo(pinfo1);
-=======
     pinfo1->AddText(Form("Electrons (e^{+}e^{-})"));
     pinfo1->AddText(Form("Exp/Run: %d/%d", m_exp, m_run));
     if (m_nbhabhaevt > 1e5)
@@ -500,216 +499,9 @@
       pinfo1->AddText(Form("Events: %0.02fK", double(m_nbhabhaevt / 1e3)));
     else
       pinfo1->AddText(Form("Events: %d", m_nbhabhaevt));
->>>>>>> 70a75e08
     pinfo1->DrawClone("same");
   }
 
-}
-
-//-----------------------------------------------
-void DQMHistAnalysisCDCDedxModule::drawDedxInjTime()
-{
-
-  TH2D* hinjtimeHer = (TH2D*)findHist("CDCDedx/hinjtimeHer");
-  TH2D* hinjtimeLer = (TH2D*)findHist("CDCDedx/hinjtimeLer");
-
-  if (hinjtimeHer != nullptr && hinjtimeLer != nullptr) {
-
-    c_pr_dedx->cd(7);
-
-    setPlotStyle();
-    setHistStyle(hinjtimeHer);
-    hinjtimeHer->SetTitle("Time since last injection (HER)");
-    hinjtimeHer->Draw("box");
-
-    setHistStyle(hinjtimeLer);
-    hinjtimeLer->SetFillColor(kRed);
-    hinjtimeLer->Draw("same box");
-
-    l_line->DrawLine(0, m_mean, 80e3, m_mean);
-
-    TLegend* lego = new TLegend(0.50, 0.77, 0.60, 0.89);
-    lego->AddEntry(hinjtimeHer, "HER", "f");
-    lego->AddEntry(hinjtimeLer, "LER", "f");
-    lego->Draw("same");
-
-    TPaveText* pinfo0 = new TPaveText(0.60, 0.77, 0.85, 0.89, "NBNDC");
-    setTextStyle(pinfo0);
-    setBEvtInfo(pinfo0);
-    pinfo0->DrawClone("same");
-  }
-}
-
-//---------------------------------------------
-void DQMHistAnalysisCDCDedxModule::drawDedxInjTimeBin()
-{
-
-  //Injection time variation
-  TH2D* hdEdxITHer = (TH2D*)findHist("CDCDedx/hinjtimeHer");
-  TH2D* hdEdxITLer = (TH2D*)findHist("CDCDedx/hinjtimeLer");
-
-  if (hdEdxITHer != nullptr && hdEdxITLer != nullptr) {
-
-    c_pr_dedx->cd(5);
-
-    int fbin = hdEdxITHer->FindFirstBinAbove(0, 1);
-    int lbin = hdEdxITHer->FindLastBinAbove(0, 1);
-    int nbin = (lbin - fbin + 1) / 2;
-    if (nbin <= 0)nbin = 1;
-
-    TH1F* hinjectmean[2];
-    TH1F* hinjectsigma[2];
-
-    for (int i = 0; i < 2; i++) {
-      hinjectmean[i] = new TH1F(Form("hinjectmean%d", i), "", nbin, 0.5, nbin + 0.5);
-      hinjectmean[i]->SetTitle("CDC-dE/dx gain(#mu);Injection time (ms);dE/dx (#mu_{fit})");
-      hinjectsigma[i] = new TH1F(Form("hinjectsigma%d", i), "", nbin, 0.5, nbin + 0.5);
-      hinjectsigma[i]->SetTitle("CDC-dE/dx reso.(#sigma);Injection time (ms);dE/dx (#sigma_{fit})");
-    }
-
-    setHistPars(hdEdxITHer, hinjectmean[0], hinjectsigma[0], nbin);
-    setHistPars(hdEdxITLer, hinjectmean[1], hinjectsigma[1], nbin);
-
-    //2 intra-gain trend
-
-    gPad->SetGridy(1);
-
-    drawHistPars(hinjectmean[0], nbin, m_mean, 0.40, "#mu_{fit}");
-
-    hinjectmean[1]->SetMarkerColor(kBlue);
-    hinjectmean[1]->SetMarkerStyle(20);
-    hinjectmean[1]->SetMarkerSize(1.10);
-    hinjectmean[1]->Draw("same");
-
-    TLegend* lego = new TLegend(0.45, 0.77, 0.60, 0.89);
-    lego->AddEntry(hinjectmean[0], "HER", "p");
-    lego->AddEntry(hinjectmean[1], "LER", "p");
-    lego->Draw("same");
-
-    //3 intra-resolution trend
-    c_pr_dedx->cd(6);
-    gPad->SetGridy(1);
-    drawHistPars(hinjectsigma[0], nbin, m_sigma, 0.15, "#sigma_{fit}");
-
-    hinjectsigma[1]->SetMarkerColor(kBlue);
-    hinjectsigma[1]->SetMarkerStyle(20);
-    hinjectsigma[1]->SetMarkerSize(1.10);
-    hinjectsigma[1]->Draw("same");
-
-    TLegend* lego1 = new TLegend(0.45, 0.77, 0.60, 0.89);
-    lego1->AddEntry(hinjectsigma[0], "HER", "p");
-    lego1->AddEntry(hinjectsigma[1], "LER", "p");
-    lego1->Draw("same");
-  }
-}
-
-//------------------------------------------------
-void DQMHistAnalysisCDCDedxModule::drawWireStatus()
-{
-
-  //Draw Scattered plot
-  TH2D* hWires = (TH2D*)findHist("CDCDedx/hWires");
-  TH2D* hWireStatus = (TH2D*)findHist("CDCDedx/hWireStatus");
-  if (hWires != nullptr && hWireStatus != nullptr) {
-
-    c_pr_dedx->cd(8);
-    setHistStyle(hWires);
-    hWires->SetMarkerColor(kGray);
-    hWires->Draw("");
-
-    std::string s_ndead = hWireStatus->GetTitle();
-    int m_ndead = atof(s_ndead.c_str());
-    m_monObj->setVariable("CDCDedxDeadWires", m_ndead);
-
-    setHistStyle(hWireStatus);
-    hWireStatus->SetMarkerColor(kRed);
-    hWireStatus->SetMarkerStyle(7);
-    hWireStatus->Draw("same");
-
-    TPaveText* pinfo0 = new TPaveText(0.117, 0.832, 0.148, 0.976, "NBNDC");
-    setTextStyle(pinfo0);
-    pinfo0->AddText(Form("CDC Wire Status"));
-    pinfo0->AddText(Form("Exp/Run: %d/%d", m_exp, m_run));
-    pinfo0->AddText(Form("Dead: %d (%0.02f%%)", m_ndead, (100.0 * m_ndead / c_nSenseWires)));
-    if (m_nallevt > 1e5)
-      pinfo0->AddText(Form("Events: %0.02fM", double(m_nallevt / 1e6)));
-    if (m_nallevt > 1e3)
-      pinfo0->AddText(Form("Events: %0.02fK", double(m_nallevt / 1e3)));
-    else
-      pinfo0->AddText(Form("Events: %d", m_nallevt));
-    pinfo0->Draw("same");
-  }
-}
-
-//-----------------------------------------------
-void DQMHistAnalysisCDCDedxModule::setHistPars(TH2D* hdEdx, TH1F* hmean, TH1F* hsigma, int nbin)
-{
-
-  int fbin = hdEdx->FindFirstBinAbove(0, 1);
-
-  TH1D* hdEdxIRInd[nbin];
-  for (int ibin = 0; ibin < nbin; ibin++) {
-    int localbin = ibin + fbin;
-    hdEdxIRInd[ibin] = (TH1D*)hdEdx->ProjectionY(Form("htemp_%d", localbin), localbin, localbin);
-  }
-
-  for (int ibin = 0; ibin < nbin; ibin++) {
-
-    double mean = 0.0, meanerr = 0.0;
-    double sigma = 0.0, sigmaerr = 0.0;
-
-    fitHistogram(hdEdxIRInd[ibin], m_status);
-
-    if (m_status == "OK") {
-      mean = hdEdxIRInd[ibin]->GetFunction("f_gaus")->GetParameter(1);
-      meanerr = hdEdxIRInd[ibin]->GetFunction("f_gaus")->GetParError(1);
-      sigma = hdEdxIRInd[ibin]->GetFunction("f_gaus")->GetParameter(2);
-      sigmaerr = hdEdxIRInd[ibin]->GetFunction("f_gaus")->GetParError(2);
-    }
-
-    hmean->SetBinContent(ibin + 1, mean);
-    hmean->SetBinError(ibin + 1, meanerr);
-    hsigma->SetBinContent(ibin + 1, sigma);
-    hsigma->SetBinError(ibin + 1, sigmaerr);
-  }
-
-  //Let's reset histogram here
-  for (int ibin = 0; ibin < nbin; ibin++) hdEdxIRInd[ibin]->Reset();
-}
-
-//-----------------------------------------------
-void DQMHistAnalysisCDCDedxModule::drawHistPars(TH1F* hist, int nbin, double pars, double fac, std::string var)
-{
-  std::string hname = hist->GetName();
-  setPadStyle(0.143, 0.045, 0.077, 0.0);
-  hist->SetMarkerColor(kRed);
-  hist->SetMarkerStyle(20);
-  hist->SetMarkerSize(1.10);
-  hist->GetYaxis()->SetRangeUser(pars - fac, pars + fac); //m_mean - 0.10, m_mean + 0.10);
-  hist->Draw("");
-
-  l_line->DrawLine(0.5, pars, hist->GetXaxis()->GetBinUpEdge(nbin), pars);
-
-  TPaveText* pinfo0 = new TPaveText(0.609, 0.680, 0.942, 0.911, "NBNDC");
-  setTextStyle(pinfo0);
-  if (hname == "hdEdxIRMean" || hname == "hdEdxIRSigma")  pinfo0->AddText("Intra-run variation");
-  setBEvtInfo(pinfo0);
-  pinfo0->AddText(Form("Avg %s: %0.3f", var.data(), pars));
-  pinfo0->Draw("same");
-}
-
-//-----------------------------------------------
-void DQMHistAnalysisCDCDedxModule::setBEvtInfo(TPaveText* pt)
-{
-
-  pt->AddText("CDC dE/dx (e^{+}e^{-})");
-  pt->AddText(Form("Exp/Run: %d/%d", m_exp, m_run));
-  if (m_nbhabhaevt > 1e5)
-    pt->AddText(Form("Events: %0.02fM", double(m_nbhabhaevt / 1e6)));
-  if (m_nbhabhaevt > 1e3)
-    pt->AddText(Form("Events: %0.02fK", double(m_nbhabhaevt / 1e3)));
-  else
-    pt->AddText(Form("Events: %d", m_nbhabhaevt));
 }
 
 //----------------------------------------------------------------------------------------
@@ -770,6 +562,7 @@
 
 }
 
+
 //------------------------------------------------------------------
 void DQMHistAnalysisCDCDedxModule::setHistStyle(TH1* obj)
 {
@@ -792,6 +585,7 @@
   obj->SetTickLength(0.02, "y");
 
 }
+
 
 //-------------------------------------------------------------------------------------
 void DQMHistAnalysisCDCDedxModule::setPadStyle(double l, double r, double t, double b)
