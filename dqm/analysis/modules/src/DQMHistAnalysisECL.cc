/**************************************************************************
 * BASF2 (Belle Analysis Framework 2)                                     *
 * Copyright(C) 2018 - Belle II Collaboration                             *
 *                                                                        *
 * ECL Data Quality Monitor (Analysis part)                               *
 *                                                                        *
 * This module provides analysis of ECL DQM histograms                    *
 * @ 2D Histos comparitor (color alert)                                   *
 * @ Histo title renew (adc_flag)                                         *
 * @ 2D histo analysis (time_crate_%1%_Thr1GeV)                           *
 *                                                                        *
 * Author: The Belle II Collaboration                                     *
 * Contributors: Dmitry Matvienko (d.v.matvienko@inp.nsk.su)              *
 *                                                                        *
 * This software is provided "as is" without any warranty.                *
 **************************************************************************/

//THIS MODULE
#include <dqm/analysis/modules/DQMHistAnalysisECL.h>

using namespace Belle2;

REG_MODULE(DQMHistAnalysisECL)

DQMHistAnalysisECLModule::DQMHistAnalysisECLModule()
  : DQMHistAnalysisModule()
{
  B2DEBUG(20, "DQMHistAnalysisECL: Constructor done.");
}


DQMHistAnalysisECLModule::~DQMHistAnalysisECLModule() { }

void DQMHistAnalysisECLModule::initialize()
{
  gROOT->cd();
  B2DEBUG(20, "DQMHistAnalysisECL: initialized.");

  //Boarder for trigtag2_trigid histogram.
  m_line1 = new TLine(1, 0, 53, 0);
  m_line2 = new TLine(1, 1, 53, 1); //boarder for trigtag2_trigid
  m_line1->SetLineWidth(3);
  m_line2->SetLineWidth(3);
  m_line1->SetLineColor(kBlue);
  m_line2->SetLineColor(kBlue);

  //New TCanvas for adc_flag
  c_adc_flag_title = new TCanvas("ECL/c_adc_flag_title");

  //New TCanvas & TH1F's for time offsets
  c_crate_time_offsets = new TCanvas("ECL/c_crate_time_offsets");

  h_crate_time_offsets = new TH1F("t_off", "Crate time offsets (Thr = 1 GeV)", 52, 0.5, 52.5);
  h_crate_time_offsets->SetMarkerColor(kBlue);
  h_crate_time_offsets->SetMarkerStyle(21);
  h_crate_time_offsets->SetLineColor(kBlue);

  h_crate_time_offsets_ref = new TH1F("t_off_ref", "Crate time offsets (Thr = 1 GeV)", 52, 0.5, 52.5);
  h_crate_time_offsets_ref->SetMarkerColor(kGreen);
  h_crate_time_offsets_ref->SetMarkerStyle(20);
  h_crate_time_offsets_ref->SetLineColor(kGreen);

  //New THStack for time offsets
  hs = new THStack("hs_off", "Crate time offsets (Thr = 1 GeV), [ns]");

  //New TLegend for time offsets
  m_leg = new TLegend(0.8, 0.8, 0.95, 0.95);
  m_leg->SetTextFont(42);

  box1 = new TWbox(0, 0, 1, 1, kWhite, 1, 1);
  box1->SetFillColor(kRed);
  box2 = new TWbox(0, 0, 1, 1, kWhite, 1, 1);
  box2->SetFillColor(kYellow);
}


void DQMHistAnalysisECLModule::beginRun()
{
  B2DEBUG(20, "DQMHistAnalysisECL: beginRun called.");
  if (h_crate_time_offsets_ref->GetEntries()) {
    hs->RecursiveRemove(h_crate_time_offsets_ref);
    hs->Add(h_crate_time_offsets_ref);
  }
}


TCanvas* DQMHistAnalysisECLModule::findCanv(TString canvas_name)
{
  TIter nextkey(gROOT->GetListOfCanvases());
  TObject* obj = NULL;

  while ((obj = (TObject*)nextkey())) {
    if (obj->IsA()->InheritsFrom("TCanvas")) {
      if (obj->GetName() == canvas_name) return (TCanvas*)obj;
    }
  }
  return NULL;
}

void DQMHistAnalysisECLModule::timeCrate(TH1F* h, Int_t* st)
{

  for (int i = 0; i < 52; i++) {
    st[i] = 0;
    std::string h_title = "ECL/time_crate_" + std::to_string(i + 1) + "_Thr1GeV";
    h_time_crate_Thr1GeV = findHist(h_title);
    if (h_time_crate_Thr1GeV != NULL) {
      TH1* hclone = h_time_crate_Thr1GeV->Rebin(2, "hclone");
      hclone->GetXaxis()->SetRange(2020, 2100);
      if (hclone->GetEntries() < 100) st[i] = 1;
      h->SetBinContent(i + 1, hclone->GetMean());
      h->SetBinError(i + 1, hclone->GetMeanError());
      delete hclone;
    } else {
      st[i] = 1;
      h->SetBinContent(i + 1, 0);
      h->SetBinError(i + 1, 0);
    }
  }
}


void DQMHistAnalysisECLModule::event()
{
  B2DEBUG(20, "DQMHistAnalysisECL: event called");

  TH1* h_adc_flag = findHist("ECL/adc_flag");
  if (h_adc_flag != NULL) {
    std::string h_adc_flag_title = str(boost::format("Flag of ADC samples (%1%, %2%)") % (h_adc_flag->GetBinContent(
                                         2) / h_adc_flag->GetBinContent(1)) %
                                       (h_adc_flag->GetBinContent(3) / h_adc_flag->GetBinContent(1)));
    h_adc_flag->SetTitle(h_adc_flag_title.c_str());
    c_adc_flag_title->Clear();
    c_adc_flag_title->cd();
    h_adc_flag->Draw();
    c_adc_flag_title->Modified();
    c_adc_flag_title->Update();
  }

  //2D histos (Shifter plots only) color alert
  //trigtag2_trigid
  TCanvas* c_trigtag2_trigid = findCanv("ECL/c_trigtag2_trigid");
  c_trigtag2_trigid->cd();
  c_trigtag2_trigid->Pad()->SetFillColor(kWhite);
  TH1* h_trigtag2_trigid = findHist("ECL/trigtag2_trigid");
  if (h_trigtag2_trigid != NULL) {
    for (int i = 0; i  < 52; i++) {
      if (h_trigtag2_trigid->GetBinContent(h_trigtag2_trigid->GetBin(i + 1, 3))) {
        c_trigtag2_trigid->Pad()->SetFillColor(kRed);
        break;
      }
    }
  }
  m_line1->Draw();
  m_line2->Draw();
  c_trigtag2_trigid->Draw();
  c_trigtag2_trigid->Modified();
  c_trigtag2_trigid->Update();

  //quality_fit_data
  TCanvas* c_quality_fit_data = findCanv("ECL/c_quality_fit_data");
  c_quality_fit_data->cd();
  c_quality_fit_data->Pad()->SetFillColor(kWhite);
  TH1* h_quality_fit_data = findHist("ECL/quality_fit_data");
  if (h_quality_fit_data != NULL) {
    for (int i = 0; i < 4; i++) {
      for (int j = 0; j < 4; j++) {
        if ((i == 0 && j == 3) || (i == 3 && j == 0)) break; //to exclude color alert for known problems
        if (h_quality_fit_data->GetBinContent(h_quality_fit_data->GetBin(i + 1, j + 1)) > 0) {
          c_quality_fit_data->Pad()->SetFillColor(kRed); //to initiate color alert for unknown errors!
          break;
        }
      }
    }
  }
  c_quality_fit_data->Draw();
  c_quality_fit_data->Modified();
  c_quality_fit_data->Update();

  //_time_crate_%1%_Thr1GeV
  hs->RecursiveRemove(h_crate_time_offsets);
  timeCrate(h_crate_time_offsets, stat);
  hs->Add(h_crate_time_offsets);

  c_crate_time_offsets->Clear();
  c_crate_time_offsets->cd();
  hs->Draw("nostack,e1p");

  for (int i = 0; i < 52; i++) {
    Int_t bin_index = hs->GetXaxis()->FindBin((Double_t)i + 1);
    std::string label = std::to_string(i + 1);
    hs->GetXaxis()->SetBinLabel(bin_index, label.c_str());
    hs->GetXaxis()->SetLabelSize(0.03);
  }

  m_leg->AddEntry(h_crate_time_offsets, "Current run" , "P");
  if (h_crate_time_offsets_ref->GetEntries()) {
    m_leg->AddEntry(h_crate_time_offsets_ref, "Reference run " , "P");
  }
  m_leg->Draw();

  hs->GetXaxis()->SetTitle("Crate ID");

  c_crate_time_offsets->Modified();
  c_crate_time_offsets->Update();
}

void DQMHistAnalysisECLModule::endRun()
{
  B2DEBUG(20, "DQMHistAnalysisECL: endRun called");
  timeCrate(h_crate_time_offsets_ref, stat_ref);
}


void DQMHistAnalysisECLModule::terminate()
{
  B2DEBUG(20, "terminate called");
<<<<<<< HEAD
}
=======
  delete m_line1;
  delete m_line2;
  delete c_adc_flag_title;
  delete c_crate_time_offsets;
  delete hs;
  delete m_leg;
  delete box1;
  delete box2;
  delete h_time_crate_Thr1GeV;
  delete h_crate_time_offsets;
  delete h_crate_time_offsets_ref;
}
>>>>>>> 68047335
<|MERGE_RESOLUTION|>--- conflicted
+++ resolved
@@ -215,9 +215,6 @@
 void DQMHistAnalysisECLModule::terminate()
 {
   B2DEBUG(20, "terminate called");
-<<<<<<< HEAD
-}
-=======
   delete m_line1;
   delete m_line2;
   delete c_adc_flag_title;
@@ -229,5 +226,4 @@
   delete h_time_crate_Thr1GeV;
   delete h_crate_time_offsets;
   delete h_crate_time_offsets_ref;
-}
->>>>>>> 68047335
+}