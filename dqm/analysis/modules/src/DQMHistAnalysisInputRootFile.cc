--- conflicted
+++ resolved
@@ -251,7 +251,7 @@
   m_count++;
   m_eventMetaDataPtr.create();
   m_eventMetaDataPtr->setExperiment(m_expno);
-  m_eventMetaDataPtr->setRun(m_run_list[m_run_idx]);
+  m_eventMetaDataPtr->setRun(m_runList[m_run_idx]);
   m_eventMetaDataPtr->setEvent(m_count);
   m_eventMetaDataPtr->setTime(ts * 1e9);
 
@@ -267,13 +267,6 @@
     B2DEBUG(1, "Found : " << h->GetName() << " : " << h->GetEntries());
   }
 
-<<<<<<< HEAD
-  m_eventMetaDataPtr->setExperiment(m_expno);
-  m_eventMetaDataPtr->setRun(m_runList[m_run_idx]);
-  m_eventMetaDataPtr->setEvent(m_count);
-  m_eventMetaDataPtr->setTime(ts * 1e9);
-=======
->>>>>>> 0226da99
   B2INFO("DQMHistAnalysisInputRootFile: event finished. count: " << m_count);
 }
 
