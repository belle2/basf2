/**************************************************************************
 * basf2 (Belle II Analysis Software Framework)                           *
 * Author: The Belle II Collaboration                                     *
 *                                                                        *
 * See git log for contributors and copyright holders.                    *
 * This file is licensed under LGPL-3.0, see LICENSE.md.                  *
 **************************************************************************/
//+
// File : DQMHistAnalysisInputRootFile.cc
// Description : Module for offline testing of histogram analysis code.
//               Root file containing DQM histograms can be used as input.
//-


#include <dqm/analysis/modules/DQMHistAnalysisInputRootFile.h>

#include <TKey.h>
#include <TROOT.h>

#include <boost/regex.hpp>
#include <boost/algorithm/string/replace.hpp>
#include <iostream>
using namespace Belle2;

//-----------------------------------------------------------------
//                 Register the Module
//-----------------------------------------------------------------
REG_MODULE(DQMHistAnalysisInputRootFile);

//-----------------------------------------------------------------
//                 Implementation
//-----------------------------------------------------------------

DQMHistAnalysisInputRootFileModule::DQMHistAnalysisInputRootFileModule()
  : DQMHistAnalysisModule()
{
  //Parameter definition
  addParam("FileList", m_fileList, "List of input files", std::vector<std::string> {"input_histo.root"});
  addParam("SelectHistograms", m_histograms, "List of histogram name patterns, empty for all. Support wildcard matching (* and ?).",
           std::vector<std::string>());
  addParam("Experiment", m_expno, "Experiment Nr", 7u);
  addParam("RunList", m_runList, "Run Number List", std::vector<unsigned int> {1u});
  addParam("EventsList", m_eventsList, "Number of events for each run", std::vector<unsigned int> {10u});
  addParam("EventInterval", m_interval, "Time between events (seconds)", 20u);
  addParam("NullHistogramMode", m_nullHistoMode, "Test mode for null histograms", false);
  addParam("AutoCanvas", m_autocanvas, "Automatic creation of canvas", true);
  B2DEBUG(1, "DQMHistAnalysisInputRootFile: Constructor done.");
}

void DQMHistAnalysisInputRootFileModule::initialize()
{
  if (m_file != nullptr) delete m_file;
  if (m_fileList.size() == 0) B2ERROR("File list is empty.");
  if (m_runList.size() == 0) B2ERROR("Run list is empty.");
  if (m_eventsList.size() == 0) B2ERROR("Events list is empty.");
  if (m_runList.size() != m_eventsList.size()) B2ERROR("Run list does not have the same size as events list.");
  if (m_runList.size() != m_fileList.size()) B2ERROR("Run list does not have the same size as file list.");
  m_run_idx = 0;
  m_file = new TFile(m_fileList[m_run_idx].c_str());
  m_eventMetaDataPtr.registerInDataStore();
  B2INFO("DQMHistAnalysisInputRootFile: initialized.");
}

bool DQMHistAnalysisInputRootFileModule::hnamePatternMatch(std::string pattern, std::string text)
{
  boost::replace_all(pattern, "\\", "\\\\");
  boost::replace_all(pattern, "^", "\\^");
  boost::replace_all(pattern, ".", "\\.");
  boost::replace_all(pattern, "$", "\\$");
  boost::replace_all(pattern, "|", "\\|");
  boost::replace_all(pattern, "(", "\\(");
  boost::replace_all(pattern, ")", "\\)");
  boost::replace_all(pattern, "[", "\\[");
  boost::replace_all(pattern, "]", "\\]");
  boost::replace_all(pattern, "*", "\\*");
  boost::replace_all(pattern, "+", "\\+");
  boost::replace_all(pattern, "?", "\\?");
  boost::replace_all(pattern, "/", "\\/");

  boost::replace_all(pattern, "\\?", ".");
  boost::replace_all(pattern, "\\*", ".*");

  boost::regex bpattern(pattern);

  return regex_match(text, bpattern);
}

void DQMHistAnalysisInputRootFileModule::beginRun()
{
  B2INFO("DQMHistAnalysisInputRootFile: beginRun called. Run: " << m_runList[m_run_idx]);
  clearHistList();
}

void DQMHistAnalysisInputRootFileModule::event()
{
  B2INFO("DQMHistAnalysisInputRootFile: event called.");

  sleep(m_interval);

  if (m_count > m_eventsList[m_run_idx]) {
    m_run_idx++;
    if (m_run_idx == m_runList.size()) {
      m_eventMetaDataPtr.create();
      m_eventMetaDataPtr->setEndOfData();
      return;
    }
    m_count = 0;
    if (m_file != nullptr) {
      m_file->Close();
      delete m_file;
    }
    m_file = new TFile(m_fileList[m_run_idx].c_str());
  }

<<<<<<< HEAD
  if (m_nullHistoMode) {
=======
  // Clear only after EndOfRun check, otherwise we wont have any histograms for MiraBelle
  // which expects analysis run in endRun function
  initHistListBeforeEvent();

  if (m_null_histo_mode) {
>>>>>>> e1c484e3
    m_eventMetaDataPtr.create();
    m_eventMetaDataPtr->setExperiment(m_expno);
    m_eventMetaDataPtr->setRun(m_runList[m_run_idx]);
    m_eventMetaDataPtr->setEvent(m_count);
    m_eventMetaDataPtr->setTime(0);
    B2INFO("DQMHistAnalysisInputRootFile: event finished. count: " << m_count);
    m_count++;
    return;
  }

  std::vector<TH1*> hs;
  unsigned long long int ts = 0;
  m_file->cd();
  TIter next(m_file->GetListOfKeys());
  TKey* key = NULL;
  while ((key = (TKey*)next())) {
    TClass* cl = gROOT->GetClass(key->GetClassName());
    if (ts == 0) ts = key->GetDatime().Convert();
    if (!cl->InheritsFrom("TDirectory")) continue;
    TDirectory* d = (TDirectory*)key->ReadObj();
    std::string dirname = d->GetName();

    d->cd();
    TIter nextd(d->GetListOfKeys());

    TKey* dkey;
    while ((dkey = (TKey*)nextd())) {
      TClass* dcl = gROOT->GetClass(dkey->GetClassName());
      if (!dcl->InheritsFrom("TH1")) continue;
      TH1* h = (TH1*)dkey->ReadObj();
      if (h->InheritsFrom("TH2")) h->SetOption("col");
      else h->SetOption("hist");
      Double_t scale = 1.0 * m_count / m_eventsList[m_run_idx];
      h->Scale(scale);
      std::string hname = h->GetName();

      bool hpass = false;
      if (m_histograms.size() == 0) {
        hpass = true;
      } else {
        for (auto& hpattern : m_histograms) {
          if (hnamePatternMatch(hpattern, dirname + "/" + hname)) {
            hpass = true;
            break;
          }
        }
      }
      if (!hpass) continue;

      if (hname.find("/") == std::string::npos) h->SetName((dirname + "/" + hname).c_str());
      hs.push_back(h);

      if (m_autocanvas) {
        std::string name = dirname + "_" + hname;
        if (m_cs.find(name) == m_cs.end()) {
          TCanvas* c = new TCanvas((dirname + "/c_" + hname).c_str(), ("c_" + hname).c_str());
          m_cs.insert(std::pair<std::string, TCanvas*>(name, c));
        }

        TCanvas* c = m_cs[name];
        c->cd();
        if (h->GetDimension() == 1) {
          h->Draw("hist");
        } else if (h->GetDimension() == 2) {
          h->Draw("colz");
        }
        c->Update();
      }
    }
    m_file->cd();
  }

  // if no histograms are found in the sub-directories
  // searc the top folder
  if (hs.size() == 0) {
    TIter nexth(m_file->GetListOfKeys());
    TKey* keyh = NULL;
    while ((keyh = (TKey*)nexth())) {
      TClass* cl = gROOT->GetClass(keyh->GetClassName());
      TH1* h;
      if (!cl->InheritsFrom("TH1")) continue;
      h = (TH1*)keyh->ReadObj();

      bool hpass = false;
      if (m_histograms.size() == 0) {
        hpass = true;
      } else {
        for (auto& hpattern : m_histograms) {
          if (hnamePatternMatch(hpattern, h->GetName())) {
            hpass = true;
            break;
          }
        }
      }
      if (!hpass) continue;

      hs.push_back(h);
      Double_t scale = 1.0 * m_count / m_eventsList[m_run_idx];
      h->Scale(scale);
      if (m_autocanvas) {
        std::string name = h->GetName();
        name.replace(name.find("/"), 1, "/c_");
        if (m_cs.find(name) == m_cs.end()) {
          TCanvas* c = new TCanvas(name.c_str(), name.c_str());
          m_cs.insert(std::pair<std::string, TCanvas*>(name, c));
        }
        TCanvas* c = m_cs[name];
        c->cd();
        if (h->GetDimension() == 1) {
          h->Draw("hist");
        } else if (h->GetDimension() == 2) {
          h->Draw("colz");
        }
        c->Update();
      }
    }
  }

  for (size_t i = 0; i < hs.size(); i++) {
    TH1* h = hs[i];
    addHist("", h->GetName(), h);
    B2DEBUG(1, "Found : " << h->GetName() << " : " << h->GetEntries());
  }
  m_eventMetaDataPtr.create();

  m_eventMetaDataPtr->setExperiment(m_expno);
  m_eventMetaDataPtr->setRun(m_runList[m_run_idx]);
  m_eventMetaDataPtr->setEvent(m_count);
  m_eventMetaDataPtr->setTime(ts * 1e9);
  B2INFO("DQMHistAnalysisInputRootFile: event finished. count: " << m_count);

  m_count++;
}

void DQMHistAnalysisInputRootFileModule::endRun()
{
  B2INFO("DQMHistAnalysisInputRootFile : endRun called");
}


void DQMHistAnalysisInputRootFileModule::terminate()
{
  B2INFO("terminate called");
}
<|MERGE_RESOLUTION|>--- conflicted
+++ resolved
@@ -112,15 +112,11 @@
     m_file = new TFile(m_fileList[m_run_idx].c_str());
   }
 
-<<<<<<< HEAD
-  if (m_nullHistoMode) {
-=======
   // Clear only after EndOfRun check, otherwise we wont have any histograms for MiraBelle
   // which expects analysis run in endRun function
   initHistListBeforeEvent();
 
   if (m_null_histo_mode) {
->>>>>>> e1c484e3
     m_eventMetaDataPtr.create();
     m_eventMetaDataPtr->setExperiment(m_expno);
     m_eventMetaDataPtr->setRun(m_runList[m_run_idx]);
