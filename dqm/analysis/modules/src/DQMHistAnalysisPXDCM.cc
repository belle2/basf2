/**************************************************************************
 * basf2 (Belle II Analysis Software Framework)                           *
 * Author: The Belle II Collaboration                                     *
 *                                                                        *
 * See git log for contributors and copyright holders.                    *
 * This file is licensed under LGPL-3.0, see LICENSE.md.                  *
 **************************************************************************/
//+
// File : DQMHistAnalysisPXDCM.cc
// Description : Analysis of PXD Common Modes
//-


#include <dqm/analysis/modules/DQMHistAnalysisPXDCM.h>
#include <TROOT.h>
#include <TLatex.h>
#include <TPaveText.h>
#include <vxd/geometry/GeoCache.h>
#include <framework/core/ModuleParam.templateDetails.h>

using namespace std;
using namespace Belle2;

//-----------------------------------------------------------------
//                 Register the Module
//-----------------------------------------------------------------
REG_MODULE(DQMHistAnalysisPXDCM);

//-----------------------------------------------------------------
//                 Implementation
//-----------------------------------------------------------------

DQMHistAnalysisPXDCMModule::DQMHistAnalysisPXDCMModule()
  : DQMHistAnalysisModule()
{
  // This module CAN NOT be run in parallel!
  setDescription("DQM Analysis for PXD Common Mode");

  // Parameter definition
  addParam("histogramDirectoryName", m_histogramDirectoryName, "Name of Histogram dir", std::string("PXDDAQ"));
  addParam("minEntries", m_minEntries, "minimum number of new entries for last time slot", 10000);

  addParam("warnMean", m_warnMean, "warn level for peak position", 2.0);
  addParam("errorMean", m_errorMean, "error level for peak position", 3.0);
  addParam("warnOutside", m_warnOutside, "warn level for outside fraction", 1e-5);
  addParam("errorOutside", m_errorOutside, "error level for outside fraction", 1e-4);
  addParam("upperLine", m_upperLine, "upper threshold and line for outside fraction", 17);

  addParam("gateMaskModuleList", m_parModuleList, "Module List for Gate Masking");
  addParam("gateMaskGateList", m_parGateList, "Gate List for Gate Masking");
  addParam("excluded", m_excluded, "excluded module (indizes starting from 0 to 39)");

  B2DEBUG(99, "DQMHistAnalysisPXDCM: Constructor done.");
}

void DQMHistAnalysisPXDCMModule::initialize()
{
  m_monObj = getMonitoringObject("pxd");
  const VXD::GeoCache& geo = VXD::GeoCache::getInstance();

  // collect the list of all PXD Modules in the geometry here
  std::vector<VxdID> sensors = geo.getListOfSensors();
  for (VxdID& aVxdID : sensors) {
    VXD::SensorInfoBase info = geo.getSensorInfo(aVxdID);
    if (info.getType() != VXD::SensorInfoBase::PXD) continue;
    m_PXDModules.push_back(aVxdID); // reorder, sort would be better
  }
  std::sort(m_PXDModules.begin(), m_PXDModules.end());  // back to natural order

  gROOT->cd(); // this seems to be important, or strange things happen

  if (m_PXDModules.size() == 0) {
    // Backup if no geometry is present (testing...)
    B2WARNING("No PXDModules in Geometry found! Use hard-coded setup.");
    std::vector <string> mod = {
      "1.1.1", "1.1.2", "1.2.1", "1.2.2", "1.3.1", "1.3.2", "1.4.1", "1.4.2",
      "1.5.1", "1.5.2", "1.6.1", "1.6.2", "1.7.1", "1.7.2", "1.8.1", "1.8.2",
      "2.1.1", "2.1.2", "2.2.1", "2.2.2", "2.3.1", "2.3.2", "2.4.1", "2.4.2",
      "2.5.1", "2.5.2", "2.6.1", "2.6.2", "2.7.1", "2.7.2", "2.8.1", "2.8.2",
      "2.9.1", "2.9.2", "2.10.1", "2.10.2", "2.11.1", "2.11.2", "2.12.1", "2.12.2"
    };
    for (auto& it : mod) m_PXDModules.push_back(VxdID(it));
  }
  m_cCommonModeDelta = new TCanvas((m_histogramDirectoryName + "/c_CommonModeDelta").data());

  m_hCommonModeDelta = new TH2D("hPXDCommonMode", "PXD CommonMode ; Module; CommonMode", m_PXDModules.size(), 0,
                                m_PXDModules.size(), 63, 0, 63);
  m_hCommonModeDelta->SetDirectory(0);// dont mess with it, this is MY histogram
  m_hCommonModeDelta->SetStats(false);

  for (unsigned int i = 0; i < m_PXDModules.size(); i++) {
    TString ModuleName = (std::string)m_PXDModules[i];
    m_hCommonModeDelta->GetXaxis()->SetBinLabel(i + 1, ModuleName);
    addDeltaPar(m_histogramDirectoryName, "PXDDAQCM_" + (std::string)m_PXDModules[i], HistDelta::c_Underflow, m_minEntries,
                1); // register delta
  }
  //Unfortunately this only changes the labels, but can't fill the bins by the VxdIDs
  m_hCommonModeDelta->Draw("colz");

  m_monObj->addCanvas(m_cCommonModeDelta);

  if (m_parModuleList.size() != m_parGateList.size()) {
    B2FATAL("Parameter list need same length");
    return;
  }
  for (size_t i = 0; i < m_parModuleList.size(); i++) {
    for (auto n : m_parGateList[i]) {
      m_maskedGates[VxdID(m_parModuleList[i])].push_back(n);
    }
  }

  /// FIXME were to put the lines depends ...
  m_line10 = new TLine(0, 10, m_PXDModules.size(), 10);
  m_lineOutside = new TLine(0, m_upperLine, m_PXDModules.size(), m_upperLine);
  m_line10->SetHorizontal(true);
  m_line10->SetLineColor(3);// Green
  m_line10->SetLineWidth(3);
  m_lineOutside->SetHorizontal(true);
  m_lineOutside->SetLineColor(1);// Black
  m_lineOutside->SetLineWidth(3);


  registerEpicsPV("PXD:CommonMode:Status", "Status");
  registerEpicsPV("PXD:CommonMode:Outside", "Outside");
  registerEpicsPV("PXD:CommonMode:CM63", "CM63");
  //registerEpicsPV("PXD:CommonMode:CM62", "CM62");

  for (VxdID& aPXDModule : m_PXDModules) {
    auto buff = (std::string)aPXDModule;
    replace(buff.begin(), buff.end(), '.', '_');
    registerEpicsPV("PXD:CommonMode:Mean:" + buff, (std::string)aPXDModule);
  }
  B2DEBUG(99, "DQMHistAnalysisPXDCM: initialized.");
}

void DQMHistAnalysisPXDCMModule::beginRun()
{
  B2DEBUG(99, "DQMHistAnalysisPXDCM: beginRun called.");

  m_cCommonModeDelta->Clear();
  m_cCommonModeDelta->SetLogz();

  // this is needed at least for the "Old" and "Delta" one or update doesnt work
  m_hCommonModeDelta->Reset();
}

void DQMHistAnalysisPXDCMModule::event()
{
  double all_outside = 0.0, all = 0.0;
  double all_cm = 0.0;
  bool error_flag = false;
  bool warn_flag = false;
  bool anyupdate = false;

  static TPaveText* leg = nullptr;

  if (leg == nullptr) {
    leg = new TPaveText(0.1, 0.6, 0.90, 0.95, "NDC");
    leg->SetFillStyle(0);
    leg->SetBorderSize(0);
  } else {
    leg->Clear();
  }

  for (unsigned int i = 0; i < m_PXDModules.size(); i++) {
    auto modname = (std::string)m_PXDModules[i];
    std::string name = "PXDDAQCM_" + modname;

    auto hh1 = getDelta(m_histogramDirectoryName, name); // default, only updated
    if (hh1) {
      auto scale = hh1->GetBinContent(0); // misuse underflow as event counter
      bool update = scale >= m_minEntries ; // filter initial sampling
      anyupdate |= update;
      if (scale > 0) scale = 1.0 / scale;
      else scale = 1.; // worst case, no events at run start

      auto& gm = m_maskedGates[m_PXDModules[i]];
      // We loop over a 2d histogram!
      // loop CM values
      for (int bin = 1; bin <= 64; bin++) { // including CM63!!!
        // loop gates*asics
        double v = 0;
        for (int gate = 0; gate < 192; gate++) {
          // attention, gate is not bin nr!
          if (std::find(gm.begin(), gm.end(), gate) == gm.end()) {
            v += hh1->GetBinContent(hh1->GetBin(gate + 1 + 192 * 0, bin)) +
                 hh1->GetBinContent(hh1->GetBin(gate + 1 + 192 * 1, bin)) +
                 hh1->GetBinContent(hh1->GetBin(gate + 1 + 192 * 2, bin)) +
                 hh1->GetBinContent(hh1->GetBin(gate + 1 + 192 * 3, bin));
          }
        }
        // integration intervalls depend on CM default value, this seems to be agreed =10
        // FIXME currently we have to much noise below the line ... thus excluding this to avoid false alarms
        // outside_full += hh1->Integral(1 /*0*/, 5); /// FIXME we exclude bin 0 as we use it for debugging/timing pixels
        // attention, n bins!
        // we integrate up including value 62 (cm overflow), but not 63 (fifo full)
        if (bin == 63 + 1) { // CM63
          all_cm += v;
        } else { // excluding CM63
          all += v;
          if (bin > m_upperLine + 1) all_outside += v;
        }
        m_hCommonModeDelta->SetBinContent(i + 1, bin, v * scale); // attention, mixing bin nr and index
      }

      if (update) {
        Double_t mean = 0.;
        Double_t entries = 0.;
        Double_t outside = 0.;

        // Attention, Bins
        // we do not need to re-scale it as the scale is the same for all bins
        for (int cm_y = 0; cm_y < m_upperLine; cm_y++) {
          auto v = m_hCommonModeDelta->GetBinContent(m_hCommonModeDelta->GetBin(i + 1, cm_y + 1));
          entries += v;
          mean += v * (cm_y + 1);
        }
        // Attention, Bins
        // We ignore CM63 in outside and overall count
        for (int cm_y = m_upperLine; cm_y < 63; cm_y++) {
          auto v = m_hCommonModeDelta->GetBinContent(m_hCommonModeDelta->GetBin(i + 1, cm_y + 1));
          entries += v;
          outside += v;
        }
        if (entries > 0 && scale < 1e-3) { // ignore modules with minimum events
          // scale <1e-3 == >1000 events
          mean /= entries; // calculate mean
          auto warn_tmp_m = fabs(10.0 - mean) > m_warnMean;
          auto err_tmp_m = fabs(10.0 - mean) > m_errorMean;
          auto warn_tmp_os = outside / entries > m_warnOutside;
          auto err_tmp_os = outside / entries > m_errorOutside;
          warn_flag |= warn_tmp_m || warn_tmp_os;
          error_flag |= err_tmp_m || err_tmp_os;

          if (warn_tmp_m || err_tmp_m) {
            TString tmp;
            tmp.Form("%s: Mean %f", modname.c_str(), mean);
            leg->AddText(tmp);
            B2INFO(name << " Mean " <<  mean << " " << warn_tmp_m << err_tmp_m);
          }
          if (warn_tmp_os || err_tmp_os) {
            TString tmp;
            tmp.Form("%s: Outside %f %%", modname.c_str(), 100. * outside / entries);
            leg->AddText(tmp);
            B2INFO(name << " Outside " << outside / entries << " (" << outside << "/" << entries << ") " << warn_tmp_os
                   << err_tmp_os);
          }
          m_monObj->setVariable(("cm_" + modname).c_str(), mean);

          setEpicsPV((std::string)m_PXDModules[i], mean);
        }
      }
    }
  }

  auto status = makeStatus(all >= 100, warn_flag, error_flag);

<<<<<<< HEAD
    for (auto& it : m_excluded) {
      static std::map <int, TLatex*> ltmap;
      auto tt = ltmap[it];
      if (!tt) {
        tt = new TLatex(it + 0.5, 0, (" " + std::string(m_PXDModules[it]) + " Module is excluded, please ignore").c_str());
        tt->SetTextSize(0.035);
        tt->SetTextAngle(90);// Rotated
        tt->SetTextAlign(12);// Centered
      }
      tt->Draw();
    }
=======
  colorizeCanvas(m_cCommonModeDelta, status);

  if (anyupdate) {
    double dataoutside = all > 0 ? (all_outside / all) : 0;
    double datacm = all > 0 ? (all_cm / all) : 0;
    setEpicsPV("Status", status);
    setEpicsPV("Outside", dataoutside);
    setEpicsPV("CM63", datacm);
  }
  if (m_hCommonModeDelta) {
    m_hCommonModeDelta->Draw("colz");
    leg->Draw();
    m_line10->Draw();
    m_lineOutside->Draw();
  }
>>>>>>> bd00796e

  for (auto& it : m_excluded) {
    auto tt = new TLatex(it + 0.5, 0, (" " + std::string(m_PXDModules[it]) + " Module is excluded, please ignore").c_str());
    tt->SetTextSize(0.035);
    tt->SetTextAngle(90);// Rotated
    tt->SetTextAlign(12);// Centered
    tt->Draw();
  }

  UpdateCanvas(m_cCommonModeDelta);
  m_cCommonModeDelta->Modified();
  m_cCommonModeDelta->Update();
}

void DQMHistAnalysisPXDCMModule::terminate()
{
  B2DEBUG(99, "DQMHistAnalysisPXDCM: terminate called");
}
<|MERGE_RESOLUTION|>--- conflicted
+++ resolved
@@ -255,7 +255,21 @@
 
   auto status = makeStatus(all >= 100, warn_flag, error_flag);
 
-<<<<<<< HEAD
+  colorizeCanvas(m_cCommonModeDelta, status);
+
+  if (anyupdate) {
+    double dataoutside = all > 0 ? (all_outside / all) : 0;
+    double datacm = all > 0 ? (all_cm / all) : 0;
+    setEpicsPV("Status", status);
+    setEpicsPV("Outside", dataoutside);
+    setEpicsPV("CM63", datacm);
+  }
+  if (m_hCommonModeDelta) {
+    m_cCommonModeDelta->cd();
+    m_hCommonModeDelta->Draw("colz");
+    leg->Draw();
+    m_line10->Draw();
+    m_lineOutside->Draw();
     for (auto& it : m_excluded) {
       static std::map <int, TLatex*> ltmap;
       auto tt = ltmap[it];
@@ -267,30 +281,6 @@
       }
       tt->Draw();
     }
-=======
-  colorizeCanvas(m_cCommonModeDelta, status);
-
-  if (anyupdate) {
-    double dataoutside = all > 0 ? (all_outside / all) : 0;
-    double datacm = all > 0 ? (all_cm / all) : 0;
-    setEpicsPV("Status", status);
-    setEpicsPV("Outside", dataoutside);
-    setEpicsPV("CM63", datacm);
-  }
-  if (m_hCommonModeDelta) {
-    m_hCommonModeDelta->Draw("colz");
-    leg->Draw();
-    m_line10->Draw();
-    m_lineOutside->Draw();
-  }
->>>>>>> bd00796e
-
-  for (auto& it : m_excluded) {
-    auto tt = new TLatex(it + 0.5, 0, (" " + std::string(m_PXDModules[it]) + " Module is excluded, please ignore").c_str());
-    tt->SetTextSize(0.035);
-    tt->SetTextAngle(90);// Rotated
-    tt->SetTextAlign(12);// Centered
-    tt->Draw();
   }
 
   UpdateCanvas(m_cCommonModeDelta);
