--- conflicted
+++ resolved
@@ -135,15 +135,9 @@
 //     m_cReduction->Pad()->SetFillColor(kRed);// Red
 //   } else if (data > 50.) {
 //     m_cReduction->Pad()->SetFillColor(kYellow);// Yellow
-<<<<<<< HEAD
 //   } else {
 //     m_cReduction->Pad()->SetFillColor(kGreen);// Green
 //   } else {
-=======
-//   } else {
-//     m_cReduction->Pad()->SetFillColor(kGreen);// Green
-//   } else {
->>>>>>> e3a24278
     m_cReduction->Pad()->SetFillColor(kWhite);// White
   }
 
