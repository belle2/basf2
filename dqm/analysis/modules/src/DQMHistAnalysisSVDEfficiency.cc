/**************************************************************************
 * basf2 (Belle II Analysis Software Framework)                           *
 * Author: The Belle II Collaboration                                     *
 *                                                                        *
 * See git log for contributors and copyright holders.                    *
 * This file is licensed under LGPL-3.0, see LICENSE.md.                  *
 **************************************************************************/
//+
// File : DQMHistAnalysisSVDEfficiency.cc
// Description : module for DQM histogram analysis of SVD sensors efficiencies
//-


#include <dqm/analysis/modules/DQMHistAnalysisSVDEfficiency.h>
#include <vxd/geometry/GeoCache.h>

#include <TROOT.h>
#include <TStyle.h>
#include <TString.h>

using namespace std;
using namespace Belle2;

//-----------------------------------------------------------------
//                 Register the Module
//-----------------------------------------------------------------
REG_MODULE(DQMHistAnalysisSVDEfficiency)

//-----------------------------------------------------------------
//                 Implementation
//-----------------------------------------------------------------

DQMHistAnalysisSVDEfficiencyModule::DQMHistAnalysisSVDEfficiencyModule()
  : DQMHistAnalysisModule(),
    m_effUstatus(good),
    m_effVstatus(good)
{
  //Parameter definition
  B2DEBUG(10, "DQMHistAnalysisSVDEfficiency: Constructor done.");

  setDescription("DQM Analysis Module that computes the average SVD sensor efficiency.");

  addParam("RefHistoFile", m_refFileName, "Reference histogram file name", std::string("SVDrefHisto.root"));
  addParam("effLevel_Error", m_effError, "Efficiency error (%) level (red)", float(0.9));
  addParam("effLevel_Warning", m_effWarning, "Efficiency WARNING (%) level (orange)", float(0.94));
  addParam("statThreshold", m_statThreshold, "minimal number of tracks per sensor to set green/red alert", float(100));
}

DQMHistAnalysisSVDEfficiencyModule::~DQMHistAnalysisSVDEfficiencyModule() { }

void DQMHistAnalysisSVDEfficiencyModule::initialize()
{
  B2DEBUG(10, "DQMHistAnalysisSVDEfficiency: initialized.");
  B2DEBUG(10, " black = " << kBlack);
  B2DEBUG(10, " green = " << kGreen);
  B2DEBUG(10, " orange = " << kOrange);
  B2DEBUG(10, " Red = " << kRed);

  m_refFile = NULL;
  if (m_refFileName != "") {
    m_refFile = new TFile(m_refFileName.data(), "READ");
  }

  //search for reference
  if (m_refFile && m_refFile->IsOpen()) {
    B2INFO("SVD DQMHistAnalysis: reference root file (" << m_refFileName << ") FOUND, reading ref histograms");

    TH1F* ref_eff = (TH1F*)m_refFile->Get("refEfficiency");
    if (!ref_eff)
      B2WARNING("SVD DQMHistAnalysis: Efficiency Level Reference not found! using module parameters");
    else {
      m_effWarning = ref_eff->GetBinContent(2);
      m_effError = ref_eff->GetBinContent(3);
    }

  } else
    B2WARNING("SVD DQMHistAnalysis: reference root file (" << m_refFileName << ") not found, or closed, using module parameters");

  B2INFO(" SVD efficiency thresholds:");
  B2INFO(" EFFICIENCY: normal < " << m_effWarning << " < warning < " << m_effError << " < error");


  //build the legend
  m_legProblem = new TPaveText(11, findBinY(4, 3) - 3, 16, findBinY(4, 3));
  m_legProblem->AddText("ERROR!");
  m_legProblem->AddText("at least one sensor with:");
  m_legProblem->AddText(Form("efficiency < %1.0f%%", m_effError * 100));
  m_legProblem->SetFillColor(kRed);
  m_legWarning = new TPaveText(11, findBinY(4, 3) - 3, 16, findBinY(4, 3));
  m_legWarning->AddText("WARNING!");
  m_legWarning->AddText("at least one sensor with:");
  m_legWarning->AddText(Form("%1.0f%% < efficiency < %1.0f%%", m_effError * 100, m_effWarning * 100));
  m_legWarning->SetFillColor(kOrange);
  m_legNormal = new TPaveText(11, findBinY(4, 3) - 3, 16, findBinY(4, 3));
  m_legNormal->AddText("EFFICIENCY WITHIN LIMITS");
  m_legNormal->AddText(Form("efficiency > %1.0f%%", m_effWarning * 100));
  m_legNormal->SetFillColor(kGreen);
  m_legNormal->SetBorderSize(0.);
  m_legNormal->SetLineColor(kBlack);
  m_legEmpty = new TPaveText(11, findBinY(4, 3) - 2, 16, findBinY(4, 3));
  m_legEmpty->AddText("Not enough statistics,");
  m_legEmpty->AddText("check again in a few minutes");
  m_legEmpty->SetFillColor(kBlack);
  m_legEmpty->SetTextColor(kWhite);
  m_legEmpty->SetBorderSize(0.);
  m_legEmpty->SetLineColor(kBlack);


  const VXD::GeoCache& geo = VXD::GeoCache::getInstance();

  //collect the list of all SVD Modules in the geometry here
  std::vector<VxdID> sensors = geo.getListOfSensors();
  for (VxdID& aVxdID : sensors) {
    VXD::SensorInfoBase info = geo.getSensorInfo(aVxdID);
    // B2INFO("VXD " << aVxdID);
    if (info.getType() != VXD::SensorInfoBase::SVD) continue;
    m_SVDModules.push_back(aVxdID); // reorder, sort would be better
  }
  std::sort(m_SVDModules.begin(), m_SVDModules.end());  // back to natural order

  gROOT->cd();
  m_cEfficiencyU = new TCanvas("SVDAnalysis/c_SVDEfficiencyU");
  m_cEfficiencyV = new TCanvas("SVDAnalysis/c_SVDEfficiencyV");
  m_cEfficiencyErrU = new TCanvas("SVDAnalysis/c_SVDEfficiencyErrU");
  m_cEfficiencyErrV = new TCanvas("SVDAnalysis/c_SVDEfficiencyErrV");

  m_hEfficiency = new SVDSummaryPlots("SVDEfficiency@view", "Summary of SVD efficiencies (%), @view/@side Side");
  m_hEfficiencyErr = new SVDSummaryPlots("SVDEfficiencyErr@view", "Summary of SVD efficiencies errors (%), @view/@side Side");
}

void DQMHistAnalysisSVDEfficiencyModule::beginRun()
{
  B2DEBUG(10, "DQMHistAnalysisSVDEfficiency: beginRun called.");
  m_cEfficiencyU->Clear();
  m_cEfficiencyV->Clear();
  m_cEfficiencyErrU->Clear();
  m_cEfficiencyErrV->Clear();
}

void DQMHistAnalysisSVDEfficiencyModule::event()
{
  B2DEBUG(10, "DQMHistAnalysisSVDEfficiency: event called.");

  //SETUP gSTYLE - all plots
  //  gStyle->SetOptStat(0);
  //  gStyle->SetTitleY(.97);

  //set dedicate gStyle
  //  const Int_t colNum = 4;
  //  Int_t palette[colNum] {kBlack,  kGreen, kOrange, kRed};
  //  gStyle->SetPalette(colNum, palette);
  gStyle->SetOptStat(0);
  gStyle->SetPaintTextFormat("2.1f");

  m_hEfficiency->getHistogram(0)->Reset();
  m_hEfficiency->getHistogram(1)->Reset();
  m_hEfficiencyErr->getHistogram(0)->Reset();
  m_hEfficiencyErr->getHistogram(1)->Reset();

  Float_t effU = -1;
  Float_t effV = -1;
  Float_t erreffU = -1;
  Float_t erreffV = -1;

  // Efficiency for the U side
  TH2F* found_tracksU = (TH2F*)findHist("SVDEfficiency/TrackHitsU");
  TH2F* matched_clusU = (TH2F*)findHist("SVDEfficiency/MatchedHitsU");

  if (matched_clusU == NULL || found_tracksU == NULL) {
    B2INFO("Histograms needed for Efficiency computation are not found");
    m_cEfficiencyU->SetFillColor(kRed);
  } else {
    B2INFO("U-side Before loop on sensors, size :" << m_SVDModules.size());
    m_effUstatus = good;
    for (unsigned int i = 0; i < m_SVDModules.size(); i++) {
      B2DEBUG(10, "module " << i << "," << m_SVDModules[i]);
      int bin = found_tracksU->FindBin(m_SVDModules[i].getLadderNumber(), findBinY(m_SVDModules[i].getLayerNumber(),
                                       m_SVDModules[i].getSensorNumber()));
      float numU = matched_clusU->GetBinContent(bin);
      float denU = found_tracksU->GetBinContent(bin);
      if (denU > 0)
        effU = numU / denU;
      else
        effU = -1;
      B2DEBUG(10, "effU  = " << numU << "/" << denU << " = " << effU);
      m_hEfficiency->fill(m_SVDModules[i], 1, effU * 100);
      if (effU == -1)
        erreffU = -1;
      else
        erreffU = std::sqrt(effU * (1 - effU) / denU);
      m_hEfficiencyErr->fill(m_SVDModules[i], 1, erreffU * 100);

      if (denU < m_statThreshold) {
<<<<<<< HEAD
        m_effUstatus = lowStat;
      } else {
        if ((effU - erreffU <= m_effWarning) && (effU - erreffU > m_effError)) {
          m_effUstatus = warning;
        } else if ((effU - erreffU <= m_effError)) {
          m_effUstatus = error;
        } else if (effU - erreffU > m_effWarning) {
          m_effUstatus = good;
        }
=======
        m_effUstatus = std::max(lowStat, m_effUstatus);
      } else if (effU > m_effWarning) {
        m_effUstatus = std::max(good, m_effUstatus);
      } else if ((effU <= m_effWarning) && (effU > m_effError)) {
        m_effUstatus = std::max(warning, m_effUstatus);
      } else if ((effU <= m_effError)) {
        m_effUstatus = std::max(error, m_effUstatus);
>>>>>>> bd0800a4
      }
      B2DEBUG(10, "Status is " << m_effUstatus);
    }
  }

  //Efficiency for the V side
  TH2F* found_tracksV = (TH2F*)findHist("SVDEfficiency/TrackHitsV");
  TH2F* matched_clusV = (TH2F*)findHist("SVDEfficiency/MatchedHitsV");

  if (matched_clusV == NULL || found_tracksV == NULL) {
    B2INFO("Histograms needed for Efficiency computation are not found");
    m_cEfficiencyV->SetFillColor(kRed);
  } else {
    B2INFO("V-side Before loop on sensors, size :" << m_SVDModules.size());
    m_effVstatus = good;
    for (unsigned int i = 0; i < m_SVDModules.size(); i++) {
      B2DEBUG(10, "module " << i << "," << m_SVDModules[i]);
      int bin = found_tracksV->FindBin(m_SVDModules[i].getLadderNumber(), findBinY(m_SVDModules[i].getLayerNumber(),
                                       m_SVDModules[i].getSensorNumber()));
      float numV = matched_clusV->GetBinContent(bin);
      float denV = found_tracksV->GetBinContent(bin);
      if (denV > 0)
        effV = numV / denV;
      else
        effV = -1;

      B2DEBUG(10, "effV  = " << numV << "/" << denV << " = " << effV);
      m_hEfficiency->fill(m_SVDModules[i], 0, effV * 100);
      if (effV == -1)
        erreffV = -1;
      else
        erreffV = std::sqrt(effV * (1 - effV) / denV);

      m_hEfficiencyErr->fill(m_SVDModules[i], 0, erreffV * 100);

      if (denV < m_statThreshold) {
<<<<<<< HEAD
        m_effVstatus = lowStat;
      } else {
        if ((effV - erreffV <= m_effWarning) && (effV - erreffV > m_effError)) {
          m_effVstatus = warning;
        } else if ((effV - erreffV <= m_effError)) {
          m_effVstatus = error;
        } else if (effV - erreffV > m_effWarning) {
          m_effVstatus = good;
        }
=======
        m_effVstatus = std::max(lowStat, m_effVstatus);
      } else if (effV > m_effWarning) {
        m_effVstatus = std::max(good, m_effVstatus);
      } else if ((effV <= m_effWarning) && (effV > m_effError)) {
        m_effVstatus = std::max(warning, m_effVstatus);
      } else if ((effV <= m_effError)) {
        m_effVstatus = std::max(error, m_effVstatus);
>>>>>>> bd0800a4
      }
      B2DEBUG(10, "Status is " << m_effVstatus);
    }
  }

  // update summary for U side
  m_cEfficiencyU->cd();
  m_hEfficiency->getHistogram(1)->Draw("text");

  switch (m_effUstatus) {
    case good: {
      m_cEfficiencyU->SetFillColor(kGreen);
      m_cEfficiencyU->SetFrameFillColor(10);
      m_legNormal->Draw("same");
      break;
    }
    case error: {
      m_cEfficiencyU->SetFillColor(kRed);
      m_cEfficiencyU->SetFrameFillColor(10);
      m_legProblem->Draw("same");
      break;
    }
    case warning: {
      m_cEfficiencyU->SetFillColor(kOrange);
      m_cEfficiencyU->SetFrameFillColor(10);
      m_legWarning->Draw("same");
      break;
    }
    case lowStat: {
      m_cEfficiencyU->SetFillColor(kGray);
      m_cEfficiencyU->SetFrameFillColor(10);
      m_legEmpty->Draw("same");
      break;
    }
    default: {
      B2INFO("effUstatus not set properly: " << m_effUstatus);
      break;
    }
  }

  m_cEfficiencyU->Draw("text");
  m_cEfficiencyU->Update();
  m_cEfficiencyU->Modified();
  m_cEfficiencyU->Update();

  // update summary for V side
  m_cEfficiencyV->cd();
  m_hEfficiency->getHistogram(0)->Draw("text");

  switch (m_effVstatus) {
    case good: {
      m_cEfficiencyV->SetFillColor(kGreen);
      m_cEfficiencyV->SetFrameFillColor(10);
      m_legNormal->Draw("same");
      break;
    }
    case error: {
      m_cEfficiencyV->SetFillColor(kRed);
      m_cEfficiencyV->SetFrameFillColor(10);
      m_legProblem->Draw("same");
      break;
    }
    case warning: {
      m_cEfficiencyV->SetFillColor(kOrange);
      m_cEfficiencyV->SetFrameFillColor(10);
      m_legWarning->Draw("same");
      break;
    }
    case lowStat: {
      m_cEfficiencyV->SetFillColor(kGray);
      m_cEfficiencyV->SetFrameFillColor(10);
      m_legEmpty->Draw("same");
      break;
    }
    default: {
      B2INFO("effVstatus not set properly: " << m_effVstatus);
      break;
    }
  }

  m_cEfficiencyV->Draw();
  m_cEfficiencyV->Update();
  m_cEfficiencyV->Modified();
  m_cEfficiencyV->Update();

  m_cEfficiencyErrU->cd();
  m_hEfficiencyErr->getHistogram(1)->Draw("colztext");
  m_cEfficiencyErrU->Draw();
  m_cEfficiencyErrU->Update();
  m_cEfficiencyErrU->Modified();
  m_cEfficiencyErrU->Update();

  m_cEfficiencyErrV->cd();
  m_hEfficiencyErr->getHistogram(0)->Draw("colztext");
  m_cEfficiencyErrV->Draw();
  m_cEfficiencyErrV->Update();
  m_cEfficiencyErrV->Modified();
  m_cEfficiencyErrV->Update();
}

void DQMHistAnalysisSVDEfficiencyModule::endRun()
{
  B2DEBUG(10, "DQMHistAnalysisSVDEfficiency:  endRun called");
}

void DQMHistAnalysisSVDEfficiencyModule::terminate()
{
  B2DEBUG(10, "DQMHistAnalysisSVDEfficiency: terminate called");

  delete m_refFile;
  delete m_legProblem;
  delete m_legWarning;
  delete m_legNormal;
  delete m_legEmpty;
  delete m_hEfficiency;
  delete m_cEfficiencyU;
  delete m_cEfficiencyV;
  delete m_hEfficiencyErr;
  delete m_cEfficiencyErrU;
  delete m_cEfficiencyErrV;
}

// return y coordinate in TH2F histogram for specified sensor
Int_t DQMHistAnalysisSVDEfficiencyModule::findBinY(Int_t layer, Int_t sensor)
{
  if (layer == 3)
    return sensor; //2 -> 1,2
  if (layer == 4)
    return 2 + 1 + sensor; //6 -> 4,5,6
  if (layer == 5)
    return 6 + 1 + sensor; // 11 -> 8, 9, 10, 11
  if (layer == 6)
    return 11 + 1 + sensor; // 17 -> 13, 14, 15, 16, 17
  else
    return -1;
}
<|MERGE_RESOLUTION|>--- conflicted
+++ resolved
@@ -191,17 +191,6 @@
       m_hEfficiencyErr->fill(m_SVDModules[i], 1, erreffU * 100);
 
       if (denU < m_statThreshold) {
-<<<<<<< HEAD
-        m_effUstatus = lowStat;
-      } else {
-        if ((effU - erreffU <= m_effWarning) && (effU - erreffU > m_effError)) {
-          m_effUstatus = warning;
-        } else if ((effU - erreffU <= m_effError)) {
-          m_effUstatus = error;
-        } else if (effU - erreffU > m_effWarning) {
-          m_effUstatus = good;
-        }
-=======
         m_effUstatus = std::max(lowStat, m_effUstatus);
       } else if (effU > m_effWarning) {
         m_effUstatus = std::max(good, m_effUstatus);
@@ -209,7 +198,6 @@
         m_effUstatus = std::max(warning, m_effUstatus);
       } else if ((effU <= m_effError)) {
         m_effUstatus = std::max(error, m_effUstatus);
->>>>>>> bd0800a4
       }
       B2DEBUG(10, "Status is " << m_effUstatus);
     }
@@ -246,17 +234,6 @@
       m_hEfficiencyErr->fill(m_SVDModules[i], 0, erreffV * 100);
 
       if (denV < m_statThreshold) {
-<<<<<<< HEAD
-        m_effVstatus = lowStat;
-      } else {
-        if ((effV - erreffV <= m_effWarning) && (effV - erreffV > m_effError)) {
-          m_effVstatus = warning;
-        } else if ((effV - erreffV <= m_effError)) {
-          m_effVstatus = error;
-        } else if (effV - erreffV > m_effWarning) {
-          m_effVstatus = good;
-        }
-=======
         m_effVstatus = std::max(lowStat, m_effVstatus);
       } else if (effV > m_effWarning) {
         m_effVstatus = std::max(good, m_effVstatus);
@@ -264,7 +241,6 @@
         m_effVstatus = std::max(warning, m_effVstatus);
       } else if ((effV <= m_effError)) {
         m_effVstatus = std::max(error, m_effVstatus);
->>>>>>> bd0800a4
       }
       B2DEBUG(10, "Status is " << m_effVstatus);
     }
