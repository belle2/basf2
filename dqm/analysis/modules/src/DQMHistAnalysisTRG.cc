/**************************************************************************
 * basf2 (Belle II Analysis Software Framework)                           *
 * Author: The Belle II Collaboration                                     *
 *                                                                        *
 * See git log for contributors and copyright holders.                    *
 * This file is licensed under LGPL-3.0, see LICENSE.md.                  *
 **************************************************************************/
//+
// File : DQMHistAnalysisTRGModule.cc
// Description : Module for TRG
//-


#include <dqm/analysis/modules/DQMHistAnalysisTRG.h>
#include <TROOT.h>
#include <iostream>

using namespace std;
using namespace Belle2;

//-----------------------------------------------------------------
//                 Register the Module
//-----------------------------------------------------------------
REG_MODULE(DQMHistAnalysisTRG);

//-----------------------------------------------------------------
//                 Implementation
//-----------------------------------------------------------------

DQMHistAnalysisTRGModule::DQMHistAnalysisTRGModule()
  : DQMHistAnalysisModule()
{
  // This module CAN NOT be run in parallel!

  // Parameter definition
  addParam("PVPrefix", m_pvPrefix, "PV Prefix", std::string("TRG:"));
  B2DEBUG(1, "DQMHistAnalysisTRGModule: Constructor done.");

}

DQMHistAnalysisTRGModule::~DQMHistAnalysisTRGModule()
{
  // destructor not needed
  // EPICS singleton deletion not urgent -> can be done by framework
}

void DQMHistAnalysisTRGModule::initialize()
{
  B2DEBUG(1, "DQMHistAnalysisTRGModule: initialized.");

  gROOT->cd();
  m_canvas = new TCanvas("TRG/c_Test");
  //comL1-GDLL1
  addDeltaPar("TRGGDL", "hGDL_gdlL1TocomL1_all", HistDelta::c_Entries, 1000, 1); // update each 1000 entries
  registerEpicsPV(m_pvPrefix + "comL1_GDLL1_mean", "comL1_GDLL1_mean");

  //ECLTRG timing
  addDeltaPar("EventT0DQMdir", "m_histEventT0_TOP_hadron_L1_ECLTRG", HistDelta::c_Entries, 1000, 1); // update each 1000 entries
  registerEpicsPV(m_pvPrefix + "ECLTRG_timing_mean", "ECLTRG_timing_mean");

  //CDCTRG event timing
  addDeltaPar("EventT0DQMdir", "m_histEventT0_TOP_hadron_L1_CDCTRG", HistDelta::c_Entries, 1000, 1); // update each 1000 entries
  registerEpicsPV(m_pvPrefix + "CDCTRG_timing_mean", "CDCTRG_timing_mean");

  //TOPTRG event timing
  addDeltaPar("EventT0DQMdir", "m_histEventT0_TOP_hadron_L1_TOPTRG", HistDelta::c_Entries, 1000, 1); // update each 1000 entries
  registerEpicsPV(m_pvPrefix + "TOPTRG_timing_mean", "TOPTRG_timing_mean");

  //ECLTRG_peak
  addDeltaPar("TRGGRL", "h_ECLL1", HistDelta::c_Entries, 1000, 1); // update each 1000 entries
  registerEpicsPV(m_pvPrefix + "ECLTRG_peak", "ECLTRG_peak");


  //CDCTRG_2D_peak
  addDeltaPar("TRGGRL", "h_CDCL1", HistDelta::c_Entries, 1000, 1); // update each 1000 entries
  registerEpicsPV(m_pvPrefix + "CDCTRG_2D_peak", "CDCTRG_2D_peak");


  //NN_peak
  addDeltaPar("TRGGRL", "h_CDCNNL1", HistDelta::c_Entries, 1000, 1); // update each 1000 entries
  registerEpicsPV(m_pvPrefix + "NN_peak", "NN_peak");

  //CDCTRG_TSF_peak
  addDeltaPar("TRGGRL", "h_TSFL1", HistDelta::c_Entries, 1000, 1); // update each 1000 entries
  registerEpicsPV(m_pvPrefix + "CDCTRG_TSF_peak", "CDCTRG_TSF_peak");

  //KLMTRG_peak
  addDeltaPar("TRGGRL", "h_KLML1", HistDelta::c_Entries, 1000, 1); // update each 1000 entries
  registerEpicsPV(m_pvPrefix + "KLMTRG_peak", "KLMTRG_peak");

  //TOPTRG_peak
  addDeltaPar("TRGGRL", "h_TOPL1", HistDelta::c_Entries, 1000, 1); // update each 1000 entries
  registerEpicsPV(m_pvPrefix + "TOPTRG_peak", "TOPTRG_peak");


  //hadronb2_over_bhabha_all
  addDeltaPar("softwaretrigger", "skim", HistDelta::c_Entries, 1000, 1); // update each 1000 entries
  registerEpicsPV(m_pvPrefix + "hadronb2_over_bhabha_all", "hadronb2_over_bhabha_all");

  //mumu2trk_over_bhabha_all
  addDeltaPar("softwaretrigger", "skim", HistDelta::c_Entries, 1000, 1); // update each 1000 entries
  registerEpicsPV(m_pvPrefix + "mumu2trk_over_bhabha_all", "mumu2trk_over_bhabha_all");

  //hadronb2_over_mumu2trk
  addDeltaPar("softwaretrigger", "skim", HistDelta::c_Entries, 1000, 1); // update each 1000 entries
  registerEpicsPV(m_pvPrefix + "hadronb2_over_mumu2trk", "hadronb2_over_mumu2trk");

<<<<<<< HEAD
  //ECLTRG_deadch
//  m_canvas_ECLTRG_deadch = new TCanvas("ECLTRG_deadch");
  addDeltaPar("TRG", "h_TCId", HistDelta::c_Entries, 1000, 3); // update each 1000 entries
  registerEpicsPV(m_pvPrefix + "ECLTRG_deadch", "ECLTRG_deadch");

  //CDCTRG_deadch
//  m_canvas_CDCTRG_deadch = new TCanvas("CDCTRG_deadch");
  addDeltaPar("TRGCDCTNN", "NeuroHWInTSID", HistDelta::c_Entries, 1000, 3); // update each 1000 entries
  registerEpicsPV(m_pvPrefix + "CDCTRG_deadch", "CDCTRG_deadch");
=======
  //deadch_c_h_TCId
  addDeltaPar("TRG", "c_h_TCId", HistDelta::c_Entries, 1000, 1); // update each 1000 entries
  registerEpicsPV(m_pvPrefix + "deadch_c_h_TCId", "deadch_c_h_TCId");

  //deadch_c_NeuroHWInTSID
  addDeltaPar("TRGCDCTNN", "c_NeuroHWInTSID", HistDelta::c_Entries, 1000, 1); // update each 1000 entries
  registerEpicsPV(m_pvPrefix + "deadch_c_NeuroHWInTSID", "deadch_c_NeuroHWInTSID");
>>>>>>> 3febb6f6

  //update PV
//  updateEpicsPVs(
//    5.0); // -> now trigger update. this may be optional, framework can take care unless we want to now the result immediately
}

void DQMHistAnalysisTRGModule::beginRun()
{
  B2DEBUG(1, "DQMHistAnalysisTRGModule: beginRun called.");
}

void DQMHistAnalysisTRGModule::endRun()
{
  B2DEBUG(1, "DQMHistAnalysisTRGModule: endRun called.");
}

void DQMHistAnalysisTRGModule::event()
{
  B2DEBUG(1, "DQMHistAnalysisTRGModule: event called.");
  doHistAnalysis();
}

void DQMHistAnalysisTRGModule::doHistAnalysis()
{
  m_canvas->Clear();
  m_canvas->cd(0);
  //update comL1-GDLL1
  auto hist_comL1_GDLL1 = getDelta("TRGGDL", "hGDL_gdlL1TocomL1_all", 0, true);// only if updated
  if (hist_comL1_GDLL1) {
    double comL1_GDLL1_mean = 0.0;
    hist_comL1_GDLL1->Draw();
    comL1_GDLL1_mean = hist_comL1_GDLL1->GetMean();
    B2DEBUG(1, "comL1_GDLL1_mean:" << comL1_GDLL1_mean);
    setEpicsPV("comL1_GDLL1_mean", comL1_GDLL1_mean);
//    updateEpicsPVs(
//      5.0); // -> now trigger update. this may be optional, framework can take care unless we want to now the result immediately
  }

  //update ECLTRG timing
  auto hist =  getDelta("EventT0DQMdir", "m_histEventT0_TOP_hadron_L1_ECLTRG", 0, true);// only if updated
  if (hist) {
    double ECLTRG_timing_mean = 0.0;
    hist->Draw();
    ECLTRG_timing_mean = hist->GetMean();
    B2DEBUG(1, "ECLTRG_timing_mean:" << ECLTRG_timing_mean);
    setEpicsPV("ECLTRG_timing_mean", ECLTRG_timing_mean);
  }


  //update CDCTRG timing
  auto histCDCTRG =  getDelta("EventT0DQMdir", "m_histEventT0_TOP_hadron_L1_CDCTRG", 0, true);// only if updated
  if (histCDCTRG) {
    double CDCTRG_timing_mean = 0.0;
    histCDCTRG->Draw();
    CDCTRG_timing_mean = histCDCTRG->GetMean();
    B2DEBUG(1, "CDCTRG_timing_mean:" << CDCTRG_timing_mean);
    setEpicsPV("CDCTRG_timing_mean", CDCTRG_timing_mean);
  }
  cout << "histCDCTRG = " << histCDCTRG << endl;

  //update TOPTRG timing
  auto histTOPTRG =  getDelta("EventT0DQMdir", "m_histEventT0_TOP_hadron_L1_TOPTRG", 0, true);// only if updated
  if (histTOPTRG) {
    double TOPTRG_timing_mean = 0.0;
    histTOPTRG->Draw();
    TOPTRG_timing_mean = histTOPTRG->GetMean();
    B2DEBUG(1, "TOPTRG_timing_mean:" << TOPTRG_timing_mean);
    setEpicsPV("TOPTRG_timing_mean", TOPTRG_timing_mean);
  }

// update ECLTRG peak
  auto hist_ECLTRG_peak =  getDelta("TRGGRL", "h_ECLL1", 0, true);// only if updated
  if (hist_ECLTRG_peak) {
    double ECLTRG_peak = 0.0;
    hist_ECLTRG_peak->Draw();
    int bin_ECLTRG_peak = hist_ECLTRG_peak->GetMaximumBin();
    ECLTRG_peak = hist_ECLTRG_peak->GetXaxis()->GetBinCenter(bin_ECLTRG_peak);
    B2DEBUG(1, "ECLTRG_peak:" << ECLTRG_peak);
    setEpicsPV("ECLTRG_peak", ECLTRG_peak);

  }

<<<<<<< HEAD
// update ECLTRG deadch
  auto hist_ECLTRG_deadch =  getDelta("TRG", "h_TCId", 0, true);// only if updated
  if (hist_ECLTRG_deadch) {
    hist_ECLTRG_deadch->Draw();
    int numberOfBins = hist_ECLTRG_deadch->GetNbinsX();
    int YMax = hist_ECLTRG_deadch->GetBinContent(hist_ECLTRG_deadch->GetMaximumBin());
    int ECLTRG_deadch = 0;
    for (int i = 1; i < numberOfBins; i++) {
      if (hist_ECLTRG_deadch->GetBinContent(i + 1) <  0.01 * YMax) { ECLTRG_deadch += 1; cout << " i= " << i << " ; 0.01*YMax = " << 0.01 * YMax << endl;}
    }
    B2DEBUG(1, "ECLTRG_deadch:" << ECLTRG_deadch);
    setEpicsPV("ECLTRG_deadch", ECLTRG_deadch);
  }
//  m_canvas_CDCTRG_2D_peak->Clear();
//  m_canvas_CDCTRG_2D_peak->cd(0);
=======
>>>>>>> 3febb6f6
// update CDCTRG 2D peak
  auto hist_CDCTRG_2D_peak =  getDelta("TRGGRL", "h_CDCL1", 0, true);// only if updated
  if (hist_CDCTRG_2D_peak) {
    double CDCTRG_2D_peak = 0.0;
    hist_CDCTRG_2D_peak->Draw();
    int bin_CDCTRG_2D_peak = hist_CDCTRG_2D_peak->GetMaximumBin();
    CDCTRG_2D_peak = hist_CDCTRG_2D_peak->GetXaxis()->GetBinCenter(bin_CDCTRG_2D_peak);
    B2DEBUG(1, "CDCTRG_2D_peak:" << CDCTRG_2D_peak);
    setEpicsPV("CDCTRG_2D_peak", CDCTRG_2D_peak);

  }

// update CDCTRG NN peak
  auto hist_NN_peak =  getDelta("TRGGRL", "h_CDCNNL1", 0, true);// only if updated
  if (hist_NN_peak) {
    double NN_peak = 0.0;
    hist_NN_peak->Draw();
    int bin_NN_peak = hist_NN_peak->GetMaximumBin();
    NN_peak = hist_NN_peak->GetXaxis()->GetBinCenter(bin_NN_peak);
    B2DEBUG(1, "NN_peak:" << NN_peak);
    setEpicsPV("NN_peak", NN_peak);

  }

// update CDCTRG TSF
  auto hist_CDCTRG_TSF_peak =  getDelta("TRGGRL", "h_TSFL1", 0, true);// only if updated
  if (hist_CDCTRG_TSF_peak) {
    double CDCTRG_TSF_peak = 0.0;
    hist_CDCTRG_TSF_peak->Draw();
    int bin_CDCTRG_TSF_peak = hist_CDCTRG_TSF_peak->GetMaximumBin();
    CDCTRG_TSF_peak = hist_CDCTRG_TSF_peak->GetXaxis()->GetBinCenter(bin_CDCTRG_TSF_peak);
    B2DEBUG(1, "CDCTRG_TSF_peak:" << CDCTRG_TSF_peak);
    setEpicsPV("CDCTRG_TSF_peak", CDCTRG_TSF_peak);

  }

<<<<<<< HEAD
// update CDCTRG deadch
  auto hist_CDCTRG_deadch =  getDelta("TRGCDCTNN", "NeuroHWInTSID", 0, true);// only if updated
  if (hist_CDCTRG_deadch) {
    hist_CDCTRG_deadch->Draw();
    int numberOfBins = hist_CDCTRG_deadch->GetNbinsX();
    int YMax = hist_CDCTRG_deadch->GetBinContent(hist_CDCTRG_deadch->GetMaximumBin());
    cout << "numberOfBins =" << numberOfBins << endl;
    int CDCTRG_deadch = 0;
    for (int i = 1; i < numberOfBins; i++) {
      if (hist_CDCTRG_deadch->GetBinContent(i + 1) < 0.01 * YMax) {CDCTRG_deadch += 1; cout << " i =" << i << " ;0.01* YMax = " << 0.01 * YMax; }
    }
    B2DEBUG(1, "CDCTRG_deadch:" << CDCTRG_deadch);
    setEpicsPV("CDCTRG_deadch", CDCTRG_deadch);
  }

//  m_canvas_KLMTRG_peak->Clear();
//  m_canvas_KLMTRG_peak->cd(0);
=======
>>>>>>> 3febb6f6
// update KLMTRG
  auto hist_KLMTRG_peak =  getDelta("TRGGRL", "h_KLML1", 0, true);// only if updated
  if (hist_KLMTRG_peak) {
    double KLMTRG_peak = 0.0;
    hist_KLMTRG_peak->Draw();
    int bin_KLMTRG_peak = hist_KLMTRG_peak->GetMaximumBin();
    KLMTRG_peak = hist_KLMTRG_peak->GetXaxis()->GetBinCenter(bin_KLMTRG_peak);
    B2DEBUG(1, "KLMTRG_peak:" << KLMTRG_peak);
    setEpicsPV("KLMTRG_peak", KLMTRG_peak);

  }

// update TOPTRG
  auto hist_TOPTRG_peak =  getDelta("TRGGRL", "h_TOPL1", 0, true);// only if updated
  if (hist_TOPTRG_peak) {
    double TOPTRG_peak = 0.0;
    hist_TOPTRG_peak->Draw();
    int bin_TOPTRG_peak = hist_TOPTRG_peak->GetMaximumBin();
    TOPTRG_peak = hist_TOPTRG_peak->GetXaxis()->GetBinCenter(bin_TOPTRG_peak);
    B2DEBUG(1, "TOPTRG_peak:" << TOPTRG_peak);
    setEpicsPV("TOPTRG_peak", TOPTRG_peak);

  }

// update #hadronb2/#bhabha_all
  auto hist_hadronb2_over_bhabha_all =  getDelta("softwaretrigger", "skim", 0, true);// only if updated
  if (hist_hadronb2_over_bhabha_all) {
    double hadronb2_over_bhabha_all = 0.0;
    hist_hadronb2_over_bhabha_all->Draw();
    if (!hist_hadronb2_over_bhabha_all->GetBinContent(hist_hadronb2_over_bhabha_all->GetXaxis()->FindBin("accept_bhabha_all")) != 0) {
      hadronb2_over_bhabha_all = hist_hadronb2_over_bhabha_all->GetBinContent(
                                   hist_hadronb2_over_bhabha_all->GetXaxis()->FindBin("accept_hadronb2")) / hist_hadronb2_over_bhabha_all->GetBinContent(
                                   hist_hadronb2_over_bhabha_all->GetXaxis()->FindBin("accept_bhabha_all"));

      B2DEBUG(1, "hadronb2_over_bhabha_all:" << hadronb2_over_bhabha_all);
      setEpicsPV("hadronb2_over_bhabha_all", hadronb2_over_bhabha_all);
    }
  }

// update #mumu2trk/#bhabha_all
  auto hist_mumu2trk_over_bhabha_all =  getDelta("softwaretrigger", "skim", 0, true);// only if updated
  if (hist_mumu2trk_over_bhabha_all) {
    double mumu2trk_over_bhabha_all = 0.0;
    hist_mumu2trk_over_bhabha_all->Draw();
    if (!hist_mumu2trk_over_bhabha_all->GetBinContent(hist_mumu2trk_over_bhabha_all->GetXaxis()->FindBin("accept_bhabha_all")) != 0) {
      mumu2trk_over_bhabha_all = hist_mumu2trk_over_bhabha_all->GetBinContent(
                                   hist_mumu2trk_over_bhabha_all->GetXaxis()->FindBin("accept_mumu_2trk")) / hist_mumu2trk_over_bhabha_all->GetBinContent(
                                   hist_mumu2trk_over_bhabha_all->GetXaxis()->FindBin("accept_bhabha_all"));
      B2DEBUG(1, "mumu2trk_over_bhabha_all:" << mumu2trk_over_bhabha_all);
      setEpicsPV("mumu2trk_over_bhabha_all", mumu2trk_over_bhabha_all);
    }

  }

// update #hadronb2/#mumu2trk
  auto hist_hadronb2_over_mumu2trk =  getDelta("softwaretrigger", "skim", 0, true);// only if updated
  if (hist_hadronb2_over_mumu2trk) {
    double hadronb2_over_mumu2trk = 0.0;
    hist_hadronb2_over_mumu2trk->Draw();
    hadronb2_over_mumu2trk = hist_hadronb2_over_mumu2trk->GetBinContent(
                               hist_hadronb2_over_mumu2trk->GetXaxis()->FindBin("accept_hadronb2")) / hist_hadronb2_over_mumu2trk->GetBinContent(
                               hist_hadronb2_over_mumu2trk->GetXaxis()->FindBin("accept_mumu_2trk"));
    B2DEBUG(1, "hadronb2_over_mumu2trk:" << hadronb2_over_mumu2trk);
    setEpicsPV("hadronb2_over_mumu2trk", hadronb2_over_mumu2trk);

  }

<<<<<<< HEAD
=======
// update #deadch_c_h_TCId
  auto hist_c_h_TCId =  getDelta("TRG", "c_h_TCId", 0, true);// only if updated
  if (hist_c_h_TCId) {
    double deadch_c_h_TCId = 0.0;
    hist_c_h_TCId->Draw();
    deadch_c_h_TCId = hist_c_h_TCId->GetMaximum() * 0.01;
    B2DEBUG(1, "deadch_c_h_TCId:" << deadch_c_h_TCId);
    setEpicsPV("deadch_c_h_TCId", deadch_c_h_TCId);

  }

// update #deadch_c_NeuroHWInTSID
  auto hist_c_NeuroHWInTSID =  getDelta("TRGCDCTNN", "c_NeuroHWInTSID", 0, true);// only if updated
  if (hist_c_NeuroHWInTSID) {
    double deadch_c_NeuroHWInTSID = 0.0;
    hist_c_NeuroHWInTSID->Draw();
    deadch_c_NeuroHWInTSID = hist_c_NeuroHWInTSID->GetMaximum() * 0.01;
    B2DEBUG(1, "deadch_c_NeuroHWInTSID:" << deadch_c_NeuroHWInTSID);
    setEpicsPV("deadch_c_NeuroHWInTSID", deadch_c_NeuroHWInTSID);

  }
>>>>>>> 3febb6f6


// update #mumu_tight/#bhabha_all
  auto hist_mumu_tight_over_bhabha_all =  getDelta("softwaretrigger", "skim", 0, true);// only if updated
  if (hist_mumu_tight_over_bhabha_all) {
    double mumu_tight_over_bhabha_all = 0.0;
    hist_mumu_tight_over_bhabha_all->Draw();
    mumu_tight_over_bhabha_all = hist_mumu_tight_over_bhabha_all->GetBinContent(
                                   hist_mumu_tight_over_bhabha_all->GetXaxis()->FindBin("accept_mumutight")) / hist_mumu_tight_over_bhabha_all->GetBinContent(
                                   hist_mumu_tight_over_bhabha_all->GetXaxis()->FindBin("accept_bhabha_all"));
    B2DEBUG(1, "mumu_tight_over_bhabha_all:" << mumu_tight_over_bhabha_all);
    setEpicsPV("mumu_tight_over_bhabha_all", mumu_tight_over_bhabha_all);

  }

// update #gammagamma/#bhabha_all
  auto hist_gammagamma_over_bhabha_all =  getDelta("softwaretrigger", "skim", 0, true);// only if updated
  if (hist_gammagamma_over_bhabha_all) {
    double gammagamma_over_bhabha_all = 0.0;
    hist_gammagamma_over_bhabha_all->Draw();
    gammagamma_over_bhabha_all = hist_gammagamma_over_bhabha_all->GetBinContent(
                                   hist_gammagamma_over_bhabha_all->GetXaxis()->FindBin("accept_gamma_gamma")) / hist_gammagamma_over_bhabha_all->GetBinContent(
                                   hist_gammagamma_over_bhabha_all->GetXaxis()->FindBin("accept_bhabha_all"));
    B2DEBUG(1, "gammagamma_over_bhabha_all:" << gammagamma_over_bhabha_all);
    setEpicsPV("gammagamma_over_bhabha_all", gammagamma_over_bhabha_all);

  }

// update #tautau2trk/#bhabha_all
  auto hist_tautau2trk_over_bhabha_all =  getDelta("softwaretrigger", "skim", 0, true);// only if updated
  if (hist_tautau2trk_over_bhabha_all) {
    double tautau2trk_over_bhabha_all = 0.0;
    hist_tautau2trk_over_bhabha_all->Draw();
    tautau2trk_over_bhabha_all = hist_tautau2trk_over_bhabha_all->GetBinContent(
                                   hist_tautau2trk_over_bhabha_all->GetXaxis()->FindBin("accept_tau_2trk")) / hist_tautau2trk_over_bhabha_all->GetBinContent(
                                   hist_tautau2trk_over_bhabha_all->GetXaxis()->FindBin("accept_bhabha_all"));
    B2DEBUG(1, "tautau2trk_over_bhabha_all:" << tautau2trk_over_bhabha_all);
    setEpicsPV("tautau2trk_over_bhabha_all", tautau2trk_over_bhabha_all);

  }

// update #hadron/#bhabha_all
  auto hist_hadron_over_bhabha_all =  getDelta("softwaretrigger", "skim", 0, true);// only if updated
  if (hist_hadron_over_bhabha_all) {
    double hadron_over_bhabha_all = 0.0;
    hist_hadron_over_bhabha_all->Draw();
    hadron_over_bhabha_all = hist_hadron_over_bhabha_all->GetBinContent(
                               hist_hadron_over_bhabha_all->GetXaxis()->FindBin("accept_hadron")) / hist_hadron_over_bhabha_all->GetBinContent(
                               hist_hadron_over_bhabha_all->GetXaxis()->FindBin("accept_bhabha_all"));
    B2DEBUG(1, "hadron_over_bhabha_all:" << hadron_over_bhabha_all);
    setEpicsPV("hadron_over_bhabha_all", hadron_over_bhabha_all);

  }



  // Tag canvas as updated ONLY if things have changed.
  UpdateCanvas(m_canvas->GetName(), hist != nullptr);
<<<<<<< HEAD
  /*
    UpdateCanvas(m_canvas_ECLTRG_timing_mean->GetName(), hist != nullptr);
    UpdateCanvas(m_canvas_CDCTRG_timing_mean->GetName(), hist != nullptr);
    UpdateCanvas(m_canvas_TOPTRG_timing_mean->GetName(), hist != nullptr);
    UpdateCanvas(m_canvas_ECLTRG_peak->GetName(), hist != nullptr);
    UpdateCanvas(m_canvas_CDCTRG_2D_peak->GetName(), hist != nullptr);
    UpdateCanvas(m_canvas_NN_peak->GetName(), hist != nullptr);
    UpdateCanvas(m_canvas_CDCTRG_TSF_peak->GetName(), hist != nullptr);
    UpdateCanvas(m_canvas_KLMTRG_peak->GetName(), hist != nullptr);
    UpdateCanvas(m_canvas_TOPTRG_peak->GetName(), hist != nullptr);
    UpdateCanvas(m_canvas_hadronb2_over_bhabha_all->GetName(), hist != nullptr);
    UpdateCanvas(m_canvas_mumu2trk_over_bhabha_all->GetName(), hist != nullptr);
    UpdateCanvas(m_canvas_hadronb2_over_mumu2trk->GetName(), hist != nullptr);
    UpdateCanvas(m_canvas_ECLTRG_deadch->GetName(), hist != nullptr);
    UpdateCanvas(m_canvas_CDCTRG_deadch->GetName(), hist != nullptr);
  */

  // this if left over from jsroot, may not be needed anymore (to check)
  m_canvas->Update();
  /*
    m_canvas_ECLTRG_timing_mean->Update();
    m_canvas_CDCTRG_timing_mean->Update();
    m_canvas_TOPTRG_timing_mean->Update();
    m_canvas_ECLTRG_peak->Update();
    m_canvas_CDCTRG_2D_peak->Update();
    m_canvas_NN_peak->Update();
    m_canvas_CDCTRG_TSF_peak->Update();
    m_canvas_KLMTRG_peak->Update();
    m_canvas_TOPTRG_peak->Update();
    m_canvas_hadronb2_over_bhabha_all->Update();
    m_canvas_mumu2trk_over_bhabha_all->Update();
    m_canvas_hadronb2_over_mumu2trk->Update();
    m_canvas_ECLTRG_deadch->Update();
    m_canvas_CDCTRG_deadch->Update();
  */
=======

  // this if left over from jsroot, may not be needed anymore (to check)
  m_canvas->Update();
>>>>>>> 3febb6f6

}

void DQMHistAnalysisTRGModule::terminate()
{
  B2DEBUG(1, "DQMHistAnalysisTRGModule: terminate called");
}
<|MERGE_RESOLUTION|>--- conflicted
+++ resolved
@@ -105,7 +105,6 @@
   addDeltaPar("softwaretrigger", "skim", HistDelta::c_Entries, 1000, 1); // update each 1000 entries
   registerEpicsPV(m_pvPrefix + "hadronb2_over_mumu2trk", "hadronb2_over_mumu2trk");
 
-<<<<<<< HEAD
   //ECLTRG_deadch
 //  m_canvas_ECLTRG_deadch = new TCanvas("ECLTRG_deadch");
   addDeltaPar("TRG", "h_TCId", HistDelta::c_Entries, 1000, 3); // update each 1000 entries
@@ -115,15 +114,6 @@
 //  m_canvas_CDCTRG_deadch = new TCanvas("CDCTRG_deadch");
   addDeltaPar("TRGCDCTNN", "NeuroHWInTSID", HistDelta::c_Entries, 1000, 3); // update each 1000 entries
   registerEpicsPV(m_pvPrefix + "CDCTRG_deadch", "CDCTRG_deadch");
-=======
-  //deadch_c_h_TCId
-  addDeltaPar("TRG", "c_h_TCId", HistDelta::c_Entries, 1000, 1); // update each 1000 entries
-  registerEpicsPV(m_pvPrefix + "deadch_c_h_TCId", "deadch_c_h_TCId");
-
-  //deadch_c_NeuroHWInTSID
-  addDeltaPar("TRGCDCTNN", "c_NeuroHWInTSID", HistDelta::c_Entries, 1000, 1); // update each 1000 entries
-  registerEpicsPV(m_pvPrefix + "deadch_c_NeuroHWInTSID", "deadch_c_NeuroHWInTSID");
->>>>>>> 3febb6f6
 
   //update PV
 //  updateEpicsPVs(
@@ -206,7 +196,6 @@
 
   }
 
-<<<<<<< HEAD
 // update ECLTRG deadch
   auto hist_ECLTRG_deadch =  getDelta("TRG", "h_TCId", 0, true);// only if updated
   if (hist_ECLTRG_deadch) {
@@ -222,8 +211,6 @@
   }
 //  m_canvas_CDCTRG_2D_peak->Clear();
 //  m_canvas_CDCTRG_2D_peak->cd(0);
-=======
->>>>>>> 3febb6f6
 // update CDCTRG 2D peak
   auto hist_CDCTRG_2D_peak =  getDelta("TRGGRL", "h_CDCL1", 0, true);// only if updated
   if (hist_CDCTRG_2D_peak) {
@@ -260,7 +247,6 @@
 
   }
 
-<<<<<<< HEAD
 // update CDCTRG deadch
   auto hist_CDCTRG_deadch =  getDelta("TRGCDCTNN", "NeuroHWInTSID", 0, true);// only if updated
   if (hist_CDCTRG_deadch) {
@@ -278,8 +264,6 @@
 
 //  m_canvas_KLMTRG_peak->Clear();
 //  m_canvas_KLMTRG_peak->cd(0);
-=======
->>>>>>> 3febb6f6
 // update KLMTRG
   auto hist_KLMTRG_peak =  getDelta("TRGGRL", "h_KLML1", 0, true);// only if updated
   if (hist_KLMTRG_peak) {
@@ -347,30 +331,6 @@
 
   }
 
-<<<<<<< HEAD
-=======
-// update #deadch_c_h_TCId
-  auto hist_c_h_TCId =  getDelta("TRG", "c_h_TCId", 0, true);// only if updated
-  if (hist_c_h_TCId) {
-    double deadch_c_h_TCId = 0.0;
-    hist_c_h_TCId->Draw();
-    deadch_c_h_TCId = hist_c_h_TCId->GetMaximum() * 0.01;
-    B2DEBUG(1, "deadch_c_h_TCId:" << deadch_c_h_TCId);
-    setEpicsPV("deadch_c_h_TCId", deadch_c_h_TCId);
-
-  }
-
-// update #deadch_c_NeuroHWInTSID
-  auto hist_c_NeuroHWInTSID =  getDelta("TRGCDCTNN", "c_NeuroHWInTSID", 0, true);// only if updated
-  if (hist_c_NeuroHWInTSID) {
-    double deadch_c_NeuroHWInTSID = 0.0;
-    hist_c_NeuroHWInTSID->Draw();
-    deadch_c_NeuroHWInTSID = hist_c_NeuroHWInTSID->GetMaximum() * 0.01;
-    B2DEBUG(1, "deadch_c_NeuroHWInTSID:" << deadch_c_NeuroHWInTSID);
-    setEpicsPV("deadch_c_NeuroHWInTSID", deadch_c_NeuroHWInTSID);
-
-  }
->>>>>>> 3febb6f6
 
 
 // update #mumu_tight/#bhabha_all
@@ -429,7 +389,6 @@
 
   // Tag canvas as updated ONLY if things have changed.
   UpdateCanvas(m_canvas->GetName(), hist != nullptr);
-<<<<<<< HEAD
   /*
     UpdateCanvas(m_canvas_ECLTRG_timing_mean->GetName(), hist != nullptr);
     UpdateCanvas(m_canvas_CDCTRG_timing_mean->GetName(), hist != nullptr);
@@ -465,11 +424,6 @@
     m_canvas_ECLTRG_deadch->Update();
     m_canvas_CDCTRG_deadch->Update();
   */
-=======
-
-  // this if left over from jsroot, may not be needed anymore (to check)
-  m_canvas->Update();
->>>>>>> 3febb6f6
 
 }
 
