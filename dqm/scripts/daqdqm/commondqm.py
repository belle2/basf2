#!/usr/bin/env python3
# -*- coding: utf-8 -*-

from basf2 import *
from analysisDQM import add_analysis_dqm


def add_common_dqm(path, components=None, dqm_environment="expressreco"):
    """
    This function adds DQMs which are common for Cosmic runs and Collion runs

    @param components: A list of the detector components which are available in this
                       run of basf2
    @param dqm_environment: The environment the DQM modules are running in
                            "expressreco" (default) if running on the ExpressReco system
                            "hlt" if running on the HLT online reconstructon nodes
                            If running on the hlt, you may want to output less or other DQM plots
                            due to the limited bandwith of the HLT nodes.
    """

    if dqm_environment == "expressreco":
        # PXD (not useful on HLT)
        if components is None or 'PXD' in components:
            path.add_module('PXDDAQDQM', histogramDirectoryName='PXDDAQ')
            path.add_module('PXDDQMExpressReco', histogramDirectoryName='PXDER')
            path.add_module('PXDDQMEfficiency', histogramDirectoryName='PXDEFF')
<<<<<<< HEAD
=======
            path.add_module('PXDInjectionDQM', histogramDirectoryName='PXDINJ')
>>>>>>> 23b75a0c
            path.add_module('PXDTrackClusterDQM', histogramDirectoryName='PXDER')
        # SVD
        if components is None or 'SVD' in components:
            # SVD DATA FORMAT
            svdunpackerdqm = register_module('SVDUnpackerDQM')
            path.add_module(svdunpackerdqm)
            # ZeroSuppression Emulator
            path.add_module(
                'SVDZeroSuppressionEmulator',
                SNthreshold=5,
                ShaperDigits='SVDShaperDigits',
                ShaperDigitsIN='SVDShaperDigitsZS5',
                FADCmode=True)
            svddqm = register_module('SVDDQMExpressReco')
            svddqm.param('offlineZSShaperDigits', 'SVDShaperDigitsZS5')
            path.add_module(svddqm)
        # VXD (PXD/SVD common)
        if components is None or 'PXD' in components or 'SVD' in components:
            vxddqm = register_module('VXDDQMExpressReco')
            path.add_module(vxddqm)

    if dqm_environment == "hlt":
        # HLT
        path.add_module(
            "SoftwareTriggerHLTDQM",
            cutResultIdentifiers={
                "filter": [
                    "ge3_loose_tracks_inc_1_tight_not_ee2leg",
                    "selectmumu",
<<<<<<< HEAD
                    "ECLMuonPair",
                    "ge3_loose_tracks_inc_1_tight_not_ee2leg",
                    "2_loose_tracks_0.8ltpstarmaxlt4.5_GeVc_not_ee2leg_ee1leg1trk_eexx",
=======
>>>>>>> 23b75a0c
                    "single_muon\\10"],
                "skim": [
                    "accept_hadron",
                    "accept_mumu_1trk",
                    "accept_mumu_2trk",
                    "accept_bhabha",
<<<<<<< HEAD
                    "accept_gamma_gamma"],
            },
            l1Identifiers=["fff", "ffo", "lml0", "ffb", "fp"])
=======
                    "accept_gamma_gamma"]})
>>>>>>> 23b75a0c
        path.add_module("StatisticsTimingHLTDQM")

        # SVD DATA FORMAT
        if components is None or 'SVD' in components:
            svdunpackerdqm = register_module('SVDUnpackerDQM')
            path.add_module(svdunpackerdqm)

    # CDC
    if components is None or 'CDC' in components:
        cdcdqm = register_module('cdcDQM7')
        path.add_module(cdcdqm)

        module_names = [m.name() for m in path.modules()]
        if ('SoftwareTrigger' in module_names):
            cdcdedxdqm = register_module('CDCDedxDQM')
            path.add_module(cdcdedxdqm)

    # ECL
    if components is None or 'ECL' in components:
        ecldqm = register_module('ECLDQM')
        path.add_module(ecldqm)
        ecldqmext = register_module('ECLDQMEXTENDED')
        path.add_module(ecldqmext)
        # we dont want to create large histograms on HLT, thus ERECO only
        if dqm_environment == "expressreco":
            path.add_module('ECLDQMInjection', histogramDirectoryName='ECLINJ')
    # TOP
    if components is None or 'TOP' in components:
        topdqm = register_module('TOPDQM')
        path.add_module(topdqm)
    # KLM
    if components is None or 'BKLM' or 'EKLM' in components:
        klmdqm = register_module("KLMDQM")
        path.add_module(klmdqm)
    # TRG
    if components is None or 'TRG' in components:
        # TRGECL
        trgecldqm = register_module('TRGECLDQM')
        path.add_module(trgecldqm)
        # TRGGDL
        trggdldqm = register_module('TRGGDLDQM')
        path.add_module(trggdldqm)
        # TRGCDCTSF
        nmod_tsf = [0, 1, 2, 3, 4, 5, 6]
        for mod_tsf in nmod_tsf:
            path.add_module('TRGCDCTSFDQM', TSFMOD=mod_tsf)
        # TRGCDC3D
        nmod_t3d = [0, 1, 2, 3]
        for mod_t3d in nmod_t3d:
            path.add_module('TRGCDCT3DConverter',
                            hitCollectionName='FirmCDCTriggerSegmentHits' + str(mod_t3d),
                            addTSToDatastore=True,
                            EventTimeName='FirmBinnedEventT0' + str(mod_t3d),
                            addEventTimeToDatastore=True,
                            inputCollectionName='FirmTRGCDC2DFinderTracks' + str(mod_t3d),
                            add2DFinderToDatastore=True,
                            outputCollectionName='FirmTRGCDC3DFitterTracks' + str(mod_t3d),
                            add3DToDatastore=True,
                            fit3DWithTSIM=0,
                            firmwareResultCollectionName='TRGCDCT3DUnpackerStore' + str(mod_t3d),
                            isVerbose=0)
            path.add_module('TRGCDCT3DDQM', T3DMOD=mod_t3d)

    # TrackDQM, needs at least one VXD components to be present or will crash otherwise
    if components is None or 'SVD' in components or 'PXD' in components:
        trackDqm = register_module('TrackDQM')
        path.add_module(trackDqm)
    # ARICH
    if components is None or 'ARICH' in components:
        path.add_module('ARICHDQM')
    # PhysicsObjectsDQM
    add_analysis_dqm(path)
    # DAQ Monitor
    path.add_module('DAQMonitor')<|MERGE_RESOLUTION|>--- conflicted
+++ resolved
@@ -24,10 +24,7 @@
             path.add_module('PXDDAQDQM', histogramDirectoryName='PXDDAQ')
             path.add_module('PXDDQMExpressReco', histogramDirectoryName='PXDER')
             path.add_module('PXDDQMEfficiency', histogramDirectoryName='PXDEFF')
-<<<<<<< HEAD
-=======
             path.add_module('PXDInjectionDQM', histogramDirectoryName='PXDINJ')
->>>>>>> 23b75a0c
             path.add_module('PXDTrackClusterDQM', histogramDirectoryName='PXDER')
         # SVD
         if components is None or 'SVD' in components:
@@ -57,25 +54,18 @@
                 "filter": [
                     "ge3_loose_tracks_inc_1_tight_not_ee2leg",
                     "selectmumu",
-<<<<<<< HEAD
                     "ECLMuonPair",
                     "ge3_loose_tracks_inc_1_tight_not_ee2leg",
                     "2_loose_tracks_0.8ltpstarmaxlt4.5_GeVc_not_ee2leg_ee1leg1trk_eexx",
-=======
->>>>>>> 23b75a0c
                     "single_muon\\10"],
                 "skim": [
                     "accept_hadron",
                     "accept_mumu_1trk",
                     "accept_mumu_2trk",
                     "accept_bhabha",
-<<<<<<< HEAD
                     "accept_gamma_gamma"],
             },
             l1Identifiers=["fff", "ffo", "lml0", "ffb", "fp"])
-=======
-                    "accept_gamma_gamma"]})
->>>>>>> 23b75a0c
         path.add_module("StatisticsTimingHLTDQM")
 
         # SVD DATA FORMAT
