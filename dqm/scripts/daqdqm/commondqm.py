#!/usr/bin/env python3
# -*- coding: utf-8 -*-

from basf2 import *
from geometry import check_components
from analysisDQM import add_analysis_dqm


def add_common_dqm(path, components=None, dqm_environment="expressreco", dqm_mode="dont_care"):
    """
    This function adds DQMs which are common for Cosmic runs and Collion runs

    @param components: A list of the detector components which are available in this
                       run of basf2
    @param dqm_environment: The environment the DQM modules are running in
                            "expressreco" (default) if running on the ExpressReco system
                            "hlt" if running on the HLT online reconstructon nodes
                            If running on the hlt, you may want to output less or other DQM plots
                            due to the limited bandwith of the HLT nodes.
    @param dqm_mode: How to split up the path for online/HLT.
                     For dqm_mode == "dont_care" all the DQM modules should be added.
                     For dqm_mode == "all_events" only the DQM modules which should run on all events
                            (filtered and dismissed) should be added
                     For dqm_mode == "before_reco" only thw DQM modules which should run before
                            all reconstruction
                     For dqm_mode == "filtered"  only the DQM modules which should run on filtered
                            events should be added
    """
    assert dqm_mode in ["dont_care", "all_events", "filtered", "before_reco"]
    # Check components.
    check_components(components)

    if dqm_environment == "expressreco" and (dqm_mode in ["dont_care"]):
        # PXD (not useful on HLT)
        if components is None or 'PXD' in components:
            path.add_module('PXDDAQDQM', histogramDirectoryName='PXDDAQ')
            path.add_module('PXDDQMExpressReco', histogramDirectoryName='PXDER')
            path.add_module('SetupGenfitExtrapolation')
            path.add_module('PXDROIFinder',
                            recoTrackListName='RecoTracks',
                            PXDInterceptListName='PXDIntercepts')
            path.add_module('PXDDQMEfficiency', histogramDirectoryName='PXDEFF')
            path.add_module('PXDTrackClusterDQM', histogramDirectoryName='PXDER')
            path.add_module('PXDInjectionDQM', histogramDirectoryName='PXDINJ')
        # SVD
        if components is None or 'SVD' in components:
            # SVD DATA FORMAT
            svdunpackerdqm = register_module('SVDUnpackerDQM')
            path.add_module(svdunpackerdqm)
            # SVDDQMExpressReco General
            path.add_module(
                'SVDZeroSuppressionEmulator',
                SNthreshold=5,
                ShaperDigits='SVDShaperDigits',
                ShaperDigitsIN='SVDShaperDigitsZS5',
                FADCmode=True)
            path.add_module('SVDDQMExpressReco',
                            offlineZSShaperDigits='SVDShaperDigitsZS5')
            path.add_module('SVDDQMHitTime')

        # VXD (PXD/SVD common)
        if components is None or 'PXD' in components or 'SVD' in components:
            vxddqm = register_module('VXDDQMExpressReco')
            path.add_module(vxddqm)

        # Event time measuring detectors
        if components is None or 'CDC' in components or 'ECL' in components or 'TOP' in components:
            eventT0DQMmodule = register_module('EventT0DQM')
            path.add_module(eventT0DQMmodule)

    if dqm_environment == "hlt" and (dqm_mode in ["dont_care", "filtered"]):
        # HLT
        path.add_module(
            "SoftwareTriggerHLTDQM",
            cutResultIdentifiers={
                "filter": [
                    "ge3_loose_tracks_inc_1_tight_not_ee2leg",
                    "selectmumu",
                    "ECLMuonPair",
                    "ge3_loose_tracks_inc_1_tight_not_ee2leg",
                    "2_loose_tracks_0.8ltpstarmaxlt4.5_GeVc_not_ee2leg_ee1leg1trk_eexx",
                    "single_muon\\10"],
                "skim": [
                    "accept_hadron",
                    "accept_mumu_1trk",
                    "accept_mumu_2trk",
                    "accept_bhabha",
                    "accept_gamma_gamma"],
            },
            l1Identifiers=["fff", "ffo", "lml0", "ffb", "fp"])
        path.add_module("StatisticsTimingHLTDQM")

    if dqm_environment == "hlt" and (dqm_mode in ["dont_care", "filtered"]):
        # SVD DATA FORMAT
        if components is None or 'SVD' in components:
            svdunpackerdqm = register_module('SVDUnpackerDQM')
            path.add_module(svdunpackerdqm)

    # CDC
    if (components is None or 'CDC' in components) and (dqm_mode in ["dont_care", "filtered"]):
        cdcdqm = register_module('cdcDQM7')
        path.add_module(cdcdqm)

        module_names = [m.name() for m in path.modules()]
        if ('SoftwareTrigger' in module_names):
            cdcdedxdqm = register_module('CDCDedxDQM')
            path.add_module(cdcdedxdqm)

    # ECL
    if (components is None or 'ECL' in components) and (dqm_mode in ["dont_care", "filtered"]):
        ecldqm = register_module('ECLDQM')
        path.add_module(ecldqm)
        ecldqmext = register_module('ECLDQMEXTENDED')
        path.add_module(ecldqmext)
        # we dont want to create large histograms on HLT, thus ERECO only
        if dqm_environment == "expressreco":
            path.add_module('ECLDQMInjection', histogramDirectoryName='ECLINJ')
    # TOP
    if (components is None or 'TOP' in components) and (dqm_mode in ["dont_care", "filtered"]):
        topdqm = register_module('TOPDQM')
        path.add_module(topdqm)
    # KLM
    if (components is None or 'KLM' in components) and (dqm_mode in ["dont_care", "filtered"]):
        klmdqm = register_module("KLMDQM")
        path.add_module(klmdqm)

    # TRG before all reconstruction runs (so on all events with all unpacked information)
    if (components is None or 'TRG' in components) and (dqm_mode in ["dont_care", "before_reco"]):
        # TRGECL
        trgecldqm = register_module('TRGECLDQM')
        path.add_module(trgecldqm)
        # TRGGDL
        trggdldqm = register_module('TRGGDLDQM')
        trggdldqm.param('skim', 0)
        path.add_module(trggdldqm)
        # TRGGRL
        trggrldqm = register_module('TRGGRLDQM')
        path.add_module(trggrldqm)
        # TRGCDCTSF
        nmod_tsf = [0, 1, 2, 3, 4, 5, 6]
        for mod_tsf in nmod_tsf:
            path.add_module('TRGCDCTSFDQM', TSFMOD=mod_tsf)
        # TRGCDC2D
        trgcdct2ddqm = register_module('TRGCDCT2DDQM')
        path.add_module(trgcdct2ddqm)
        # TRGCDC3D
        nmod_t3d = [0, 1, 2, 3]
        for mod_t3d in nmod_t3d:
            path.add_module('TRGCDCT3DConverter',
                            hitCollectionName='FirmCDCTriggerSegmentHits' + str(mod_t3d),
                            addTSToDatastore=True,
                            EventTimeName='FirmBinnedEventT0' + str(mod_t3d),
                            addEventTimeToDatastore=True,
                            inputCollectionName='FirmTRGCDC2DFinderTracks' + str(mod_t3d),
                            add2DFinderToDatastore=True,
                            outputCollectionName='FirmTRGCDC3DFitterTracks' + str(mod_t3d),
                            add3DToDatastore=True,
                            fit3DWithTSIM=0,
                            firmwareResultCollectionName='TRGCDCT3DUnpackerStore' + str(mod_t3d),
                            isVerbose=0)
            path.add_module('TRGCDCT3DDQM', T3DMOD=mod_t3d)
    # TRG after skim
    if (components is None or 'TRG' in components) and (dqm_mode in ["dont_care", "filtered"]):
        # TRGGDL
        trggdldqm_skim = register_module('TRGGDLDQM')
        trggdldqm_skim.param('skim', 1)
        path.add_module(trggdldqm_skim)

    if (components is None or 'TRG' in components) and (dqm_mode in ["dont_care"]) and (dqm_environment == 'hlt'):
        # CDCTriggerNeuro
        path.add_module('CDCTriggerRecoMatcher', TrgTrackCollectionName='CDCTriggerNeuroTracks',
                        hitCollectionName='CDCTriggerNNInputSegmentHits', axialOnly=True)
        path.add_module('SetupGenfitExtrapolation')
        path.add_module('CDCTriggerNeuroDQM',
                        limitedoutput=True,
                        showRecoTracks=True,
                        skipWithoutHWTS=True,
                        maxRecoZDist=1.0,
                        maxRecoD0Dist=0.5,
                        )
    # TrackDQM, needs at least one VXD components to be present or will crash otherwise
    if (components is None or 'SVD' in components or 'PXD' in components) and (dqm_mode in ["dont_care", "filtered"]):
        trackDqm = register_module('TrackDQM')
        path.add_module(trackDqm)
<<<<<<< HEAD
        if dqm_environment == "expressreco" and (dqm_mode in ["dont_care"]):
            path.add_module('SetupGenfitExtrapolation')
            path.add_module('SVDROIFinder',
                            recoTrackListName='RecoTracks',
                            SVDInterceptListName='SVDIntercepts')
            path.add_module('SVDDQMEfficiency')
=======
        path.add_module('SetupGenfitExtrapolation')
        path.add_module('SVDROIFinder',
                        recoTrackListName='RecoTracks',
                        SVDInterceptListName='SVDIntercepts')
        path.add_module('SVDDQMEfficiency')
        path.add_module('SVDDQMClustersOnTrack')
>>>>>>> 22954861
    # ARICH
    if (components is None or 'ARICH' in components) and (dqm_mode in ["dont_care", "filtered"]):
        path.add_module('ARICHDQM')

    if dqm_mode in ["dont_care", "filtered"]:
        # PhysicsObjectsDQM
        add_analysis_dqm(path)

    # We want to see the datasize of all events after removing the raw data
    if dqm_mode in ["dont_care", "all_events"]:
        # DAQ Monitor
        path.add_module('DAQMonitor')<|MERGE_RESOLUTION|>--- conflicted
+++ resolved
@@ -21,7 +21,7 @@
                      For dqm_mode == "dont_care" all the DQM modules should be added.
                      For dqm_mode == "all_events" only the DQM modules which should run on all events
                             (filtered and dismissed) should be added
-                     For dqm_mode == "before_reco" only thw DQM modules which should run before
+                     For dqm_mode == "before_reco" only the DQM modules which should run before
                             all reconstruction
                      For dqm_mode == "filtered"  only the DQM modules which should run on filtered
                             events should be added
@@ -44,19 +44,27 @@
             path.add_module('PXDInjectionDQM', histogramDirectoryName='PXDINJ')
         # SVD
         if components is None or 'SVD' in components:
-            # SVD DATA FORMAT
-            svdunpackerdqm = register_module('SVDUnpackerDQM')
-            path.add_module(svdunpackerdqm)
-            # SVDDQMExpressReco General
             path.add_module(
                 'SVDZeroSuppressionEmulator',
                 SNthreshold=5,
                 ShaperDigits='SVDShaperDigits',
                 ShaperDigitsIN='SVDShaperDigitsZS5',
                 FADCmode=True)
+            # SVD DATA FORMAT
+            path.add_module('SVDUnpackerDQM')
+            # SVD GENERAL
             path.add_module('SVDDQMExpressReco',
                             offlineZSShaperDigits='SVDShaperDigitsZS5')
+            # SVD HIT TIME
             path.add_module('SVDDQMHitTime')
+            # SVD EFFICIENCY
+            path.add_module('SetupGenfitExtrapolation')
+            path.add_module('SVDROIFinder',
+                            recoTrackListName='RecoTracks',
+                            SVDInterceptListName='SVDIntercepts')
+            path.add_module('SVDDQMEfficiency')
+            # SVD CLUSTERS ON TRACK
+            path.add_module('SVDDQMClustersOnTrack')
 
         # VXD (PXD/SVD common)
         if components is None or 'PXD' in components or 'SVD' in components:
@@ -182,21 +190,7 @@
     if (components is None or 'SVD' in components or 'PXD' in components) and (dqm_mode in ["dont_care", "filtered"]):
         trackDqm = register_module('TrackDQM')
         path.add_module(trackDqm)
-<<<<<<< HEAD
-        if dqm_environment == "expressreco" and (dqm_mode in ["dont_care"]):
-            path.add_module('SetupGenfitExtrapolation')
-            path.add_module('SVDROIFinder',
-                            recoTrackListName='RecoTracks',
-                            SVDInterceptListName='SVDIntercepts')
-            path.add_module('SVDDQMEfficiency')
-=======
-        path.add_module('SetupGenfitExtrapolation')
-        path.add_module('SVDROIFinder',
-                        recoTrackListName='RecoTracks',
-                        SVDInterceptListName='SVDIntercepts')
-        path.add_module('SVDDQMEfficiency')
-        path.add_module('SVDDQMClustersOnTrack')
->>>>>>> 22954861
+
     # ARICH
     if (components is None or 'ARICH' in components) and (dqm_mode in ["dont_care", "filtered"]):
         path.add_module('ARICHDQM')
