#!/usr/bin/env python3
# -*- coding: utf-8 -*-

##########################################################################
# basf2 (Belle II Analysis Software Framework)                           #
# Author: The Belle II Collaboration                                     #
#                                                                        #
# See git log for contributors and copyright holders.                    #
# This file is licensed under LGPL-3.0, see LICENSE.md.                  #
##########################################################################

import basf2 as b2
from svd import add_svd_create_recodigits
from svd.dqm_utils import add_svd_dqm_dose
from geometry import check_components
from analysisDQM import add_analysis_dqm, add_mirabelle_dqm


def add_common_dqm(path, components=None, dqm_environment="expressreco", dqm_mode="dont_care", create_hlt_unit_histograms=False):
    """
    This function adds DQMs which are common for Cosmic runs and Collion runs

    @param components: A list of the detector components which are available in this
                       run of basf2
    @param dqm_environment: The environment the DQM modules are running in
                            "expressreco" (default) if running on the ExpressReco system
                            "hlt" if running on the HLT online reconstructon nodes
                            If running on the hlt, you may want to output less or other DQM plots
                            due to the limited bandwith of the HLT nodes.
    @param dqm_mode: How to split up the path for online/HLT.
                     For dqm_mode == "dont_care" all the DQM modules should be added.
                     For dqm_mode == "all_events" only the DQM modules which should run on all events
                            (filtered and dismissed) should be added
                     For dqm_mode == "before_reco" only the DQM modules which should run before
                            all reconstruction
                     For dqm_mode == "filtered"  only the DQM modules which should run on filtered
                            events should be added
    @param create_hlt_unit_histograms: Parameter for SoftwareTiggerHLTDQMModule.
                                         Should be True only when running on the HLT servers
    """
    assert dqm_mode in ["dont_care", "all_events", "filtered", "before_filter"]
    # Check components.
    check_components(components)

    if dqm_mode in ["dont_care", "filtered"]:
        # TTD trigger and bunch injection monitoring
        path.add_module('TTDDQM')

    if dqm_environment == "expressreco" and (dqm_mode in ["dont_care"]):
        # PXD (not useful on HLT)
        if components is None or 'PXD' in components:
            path.add_module('PXDDAQDQM', histogramDirectoryName='PXDDAQ')
            path.add_module('PXDROIDQM', histogramDirectoryName='PXDROI')
            path.add_module('PXDDQMExpressReco', histogramDirectoryName='PXDER')
            path.add_module('SetupGenfitExtrapolation')
            path.add_module('PXDROIFinder',
                            recoTrackListName='RecoTracks',
                            PXDInterceptListName='PXDIntercepts')
            # moved to cosmics/collision as we need different cuts
            # path.add_module('PXDDQMEfficiency', histogramDirectoryName='PXDEFF')
            path.add_module('PXDTrackClusterDQM', histogramDirectoryName='PXDER')
            path.add_module('PXDInjectionDQM', histogramDirectoryName='PXDINJ', eachModule=True)
        # SVD
        if components is None or 'SVD' in components:
            # reconstruct SVDRecoDigits first of all
            add_svd_create_recodigits(path)

            # SVD DATA FORMAT
            svdunpackerdqm = b2.register_module('SVDUnpackerDQM')
            path.add_module(svdunpackerdqm)
            # offline ZS emulator
            path.add_module(
                'SVDZeroSuppressionEmulator',
                SNthreshold=5,
                ShaperDigits='SVDShaperDigits',
                ShaperDigitsIN='SVDShaperDigitsZS5',
                FADCmode=True)
            # SVD Occupancy after Injection
            path.add_module('SVDDQMInjection', ShaperDigits='SVDShaperDigitsZS5')
            # SVDDQMExpressReco General
            path.add_module('SVDDQMExpressReco',
                            offlineZSShaperDigits='SVDShaperDigitsZS5')
            # SVD HIT TIME
            path.add_module('SVDDQMHitTime')
            # SVD EFFICIENCY
            path.add_module('SetupGenfitExtrapolation')
            path.add_module('SVDROIFinder',
                            recoTrackListName='RecoTracks',
                            SVDInterceptListName='SVDIntercepts')
            path.add_module('SVDDQMEfficiency')
            # SVD CLUSTERS ON TRACK
            path.add_module('SVDDQMClustersOnTrack')
            # SVD DOSE
            add_svd_dqm_dose(path, 'SVDShaperDigitsZS5')

        # Event time measuring detectors
        if components is None or 'CDC' in components or 'ECL' in components or 'TOP' in components:
            eventT0DQMmodule = b2.register_module('EventT0DQM')
            path.add_module(eventT0DQMmodule)

    if dqm_environment == "hlt" and (dqm_mode in ["dont_care", "before_filter"]):
        path.add_module(
            "SoftwareTriggerHLTDQM",
            createHLTUnitHistograms=create_hlt_unit_histograms,
            createTotalResultHistograms=False,
            createExpRunEventHistograms=False,
            createErrorFlagHistograms=True,
            cutResultIdentifiers={},
            histogramDirectoryName="softwaretrigger_before_filter",
            pathLocation="before filter",
        ).set_name("SoftwareTriggerHLTDQM_before_filter")

        path.add_module("StatisticsTimingHLTDQM",
                        createHLTUnitHistograms=create_hlt_unit_histograms,
                        )

    if dqm_environment == "hlt" and (dqm_mode in ["dont_care", "filtered"]):
        # HLT
        hlt_trigger_lines_in_plot = []
        hlt_skim_lines_in_plot = []

        hlt_trigger_lines_per_unit_in_plot = [
            "ge3_loose_tracks_inc_1_tight_not_ee2leg",
            "Elab_gt_0.5_plus_2_others_with_Elab_gt_0.18_plus_no_clust_with_Ecms_gt_2.0",
            "selectee",
            "Estargt2_GeV_cluster",
        ]
        cutResultIdentifiers = {}

        from softwaretrigger import filter_categories, skim_categories

        filter_cat = [method for method in dir(filter_categories) if method.startswith('__') is False if method != 'RESULTS']
        skim_cat = [method for method in dir(skim_categories) if method.startswith('__') is False]

        def read_lines(category):
            return [i.split(" ", 1)[1].replace(" ", "_") for i in category]

        for i in filter_cat:
            cutResultIdentifiers[i] = {"filter": read_lines(getattr(filter_categories, i))}
            hlt_trigger_lines_in_plot += read_lines(getattr(filter_categories, i))

        for i in skim_cat:
            cutResultIdentifiers[i] = {"skim": read_lines(getattr(skim_categories, i))}
            hlt_skim_lines_in_plot += read_lines(getattr(skim_categories, i))

        cutResultIdentifiers["skim"] = {"skim": hlt_skim_lines_in_plot}
        cutResultIdentifiers["filter"] = {"filter": hlt_trigger_lines_in_plot}

        additionalL1Identifiers = [
            'ffy',
            'fyo',
            'c4',
            'hie',
            'mu_b2b',
            'mu_eb2b',
            'beklm',
            'eklm2',
            'cdcklm1',
            'seklm1',
            'ieklm1',
            'ecleklm1',
            'fso',
            'fioiecl1',
            'ff30',
            'stt',
            'ioiecl1',
            'ioiecl2',
            'lml1',
            'lml2',
            'lml3',
            'lml4',
            'lml5',
            'lml6',
            'lml7',
            'lml8',
            'lml9',
            'lml10',
            'lml12',
            'lml13',
            'bhapur']

        # Default plot
        path.add_module(
            "SoftwareTriggerHLTDQM",
            cutResultIdentifiers=cutResultIdentifiers,
            l1Identifiers=["fff", "ffo", "lml0", "ffb", "fp"],
            additionalL1Identifiers=additionalL1Identifiers,
            createHLTUnitHistograms=create_hlt_unit_histograms,
            cutResultIdentifiersPerUnit=hlt_trigger_lines_per_unit_in_plot,
            pathLocation="after filter",
        )
        # Skim plots where bhabha contamination is removed
        path.add_module(
            "SoftwareTriggerHLTDQM",
            cutResultIdentifiers={
                "skim": {"skim": hlt_skim_lines_in_plot},
            },
            cutResultIdentifiersIgnored={
                "skim": [
                    "accept_bhabha_all",
                ]
            },
            createTotalResultHistograms=False,
            createExpRunEventHistograms=False,
            histogramDirectoryName="softwaretrigger_skim_nobhabha",
        ).set_name("SoftwareTriggerHLTDQM_skim_nobhabha")

    if dqm_environment == "hlt" and (dqm_mode in ["dont_care", "filtered"]):
        # SVD DATA FORMAT
        if components is None or 'SVD' in components:
            svdunpackerdqm = b2.register_module('SVDUnpackerDQM')
            path.add_module(svdunpackerdqm)

    # CDC
    if (components is None or 'CDC' in components) and (dqm_mode in ["dont_care", "filtered"]):
        cdcdqm = b2.register_module('cdcDQM7')
        path.add_module(cdcdqm)

        module_names = [m.name() for m in path.modules()]
        if ('SoftwareTrigger' in module_names):
            cdcdedxdqm = b2.register_module('CDCDedxDQM')
            path.add_module(cdcdedxdqm)

        if dqm_environment == "expressreco":
            path.add_module('CDCDQM')

    # ECL
    if (components is None or 'ECL' in components) and (dqm_mode in ["dont_care", "filtered"]):
        ecldqm = b2.register_module('ECLDQM')
        path.add_module(ecldqm)
        ecldqmext = b2.register_module('ECLDQMEXTENDED')
        path.add_module(ecldqmext)
        # we dont want to create large histograms on HLT, thus ERECO only
        if dqm_environment == "expressreco":
            path.add_module('ECLDQMInjection', histogramDirectoryName='ECLINJ')

    # TOP
    if (components is None or 'TOP' in components) and (dqm_mode in ["dont_care", "filtered"]):
        topdqm = b2.register_module('TOPDQM')
        path.add_module(topdqm)

    # KLM
    if (components is None or 'KLM' in components) and (dqm_mode in ["dont_care", "filtered"]):
        klmdqm = b2.register_module("KLMDQM")
        path.add_module(klmdqm)

    # TRG before all reconstruction runs (so on all events with all unpacked information)
    if (components is None or 'TRG' in components) and (dqm_mode in ["dont_care", "before_filter"]):
        # TRGECL
        trgecldqm = b2.register_module('TRGECLDQM')
        path.add_module(trgecldqm)
        # TRGGDL
        trggdldqm = b2.register_module('TRGGDLDQM')
        trggdldqm.param('skim', 0)
        path.add_module(trggdldqm)
        # TRGTOP
        trgtopdqm = b2.register_module('TRGTOPDQM')
        trgtopdqm.param('skim', 0)
        path.add_module(trgtopdqm)
        # TRGGRL
        trggrldqm = b2.register_module('TRGGRLDQM')
        path.add_module(trggrldqm)
        # TRGCDCTSF
        nmod_tsf = [0, 1, 2, 3, 4, 5, 6]
        for mod_tsf in nmod_tsf:
            path.add_module('TRGCDCTSFDQM', TSFMOD=mod_tsf)
        # TRGCDC2D
        trgcdct2ddqm = b2.register_module('TRGCDCT2DDQM')
        path.add_module(trgcdct2ddqm)
        # TRGCDC3D
        nmod_t3d = [0, 1, 2, 3]
        for mod_t3d in nmod_t3d:
            path.add_module('TRGCDCT3DConverter',
                            hitCollectionName='FirmCDCTriggerSegmentHits' + str(mod_t3d),
                            addTSToDatastore=True,
                            EventTimeName='FirmBinnedEventT0' + str(mod_t3d),
                            addEventTimeToDatastore=True,
                            inputCollectionName='FirmTRGCDC2DFinderTracks' + str(mod_t3d),
                            add2DFinderToDatastore=True,
                            outputCollectionName='FirmTRGCDC3DFitterTracks' + str(mod_t3d),
                            add3DToDatastore=True,
                            fit3DWithTSIM=0,
                            firmwareResultCollectionName='TRGCDCT3DUnpackerStore' + str(mod_t3d),
                            isVerbose=0)
            path.add_module('TRGCDCT3DDQM', T3DMOD=mod_t3d)
        # CDCTriggerNeuro
        path.add_module('CDCTriggerNeuroDQM')
    # TRG after skim
    if (components is None or 'TRG' in components) and (dqm_mode in ["dont_care", "filtered"]):
        # TRGGDL
        trggdldqm_skim = b2.register_module('TRGGDLDQM')
        trggdldqm_skim.param('skim', 1)
        path.add_module(trggdldqm_skim)
        # TRGTOP
        trgtopdqm_skim = b2.register_module('TRGTOPDQM')
        trgtopdqm_skim.param('skim', 1)
        path.add_module(trgtopdqm_skim)

    # TrackDQM, needs at least one VXD components to be present or will crash otherwise
    if (components is None or 'SVD' in components or 'PXD' in components) and (dqm_mode in ["dont_care", "filtered"]):
        if (dqm_environment == "hlt"):
            path.add_module('TrackingHLTDQM')
        else:
            path.add_module('ParallelTrackFilter', min_d0=-0.5, max_d0=0.5, min_z0=-1, max_z0=1,
                            inputArrayName="", outputINArrayName="TracksFromIP", outputOUTArrayName="TracksNotFromIP")
            path.add_module('TrackingExpressRecoDQM', histogramDirectoryName="TrackingERDQM_FromIP",
                            tracksStoreArrayName="TracksFromIP", histogramTitleSuffix=" - Tracks from IP") \
                .set_name("TrackingExpressRecoDQM_FromIP")
            path.add_module('TrackingExpressRecoDQM', histogramDirectoryName="TrackingERDQM_NotFromIP",
                            tracksStoreArrayName="TracksNotFromIP", histogramTitleSuffix=" - Tracks not from IP") \
                .set_name("TrackingExpressRecoDQM_NotFromIP")

    # ARICH
    if (components is None or 'ARICH' in components) and (dqm_mode in ["dont_care", "filtered"]):
        path.add_module('ARICHDQM')

    if dqm_mode in ["dont_care", "filtered"]:
        # PhysicsObjectsDQM
        add_analysis_dqm(path)
    if dqm_environment == "expressreco" and (dqm_mode in ["dont_care"]):
        add_mirabelle_dqm(path)

    # KLM2 (requires mu+ particle list from add_analysis_dqm)
    if (components is None or 'KLM' in components) and (dqm_mode in ["dont_care", "filtered"]):
        klmdqm2 = b2.register_module("KLMDQM2")
        path.add_module(klmdqm2, MuonListName='mu+:KLMDQM',
<<<<<<< HEAD
                        MinimalMatchingDigits=14,
                        MinimalMatchingDigitsOuterLayers=4,
=======
                        MinimalMatchingDigits=12,
                        MinimalMatchingDigitsOuterLayers=0,
>>>>>>> a415d1fb
                        MinimalMomentumNoOuterLayers=4.0)

    # We want to see the datasize of all events after removing the raw data
    if dqm_mode in ["dont_care", "all_events"]:
        # DAQ Monitor
        path.add_module('DAQMonitor')<|MERGE_RESOLUTION|>--- conflicted
+++ resolved
@@ -324,13 +324,8 @@
     if (components is None or 'KLM' in components) and (dqm_mode in ["dont_care", "filtered"]):
         klmdqm2 = b2.register_module("KLMDQM2")
         path.add_module(klmdqm2, MuonListName='mu+:KLMDQM',
-<<<<<<< HEAD
-                        MinimalMatchingDigits=14,
-                        MinimalMatchingDigitsOuterLayers=4,
-=======
                         MinimalMatchingDigits=12,
                         MinimalMatchingDigitsOuterLayers=0,
->>>>>>> a415d1fb
                         MinimalMomentumNoOuterLayers=4.0)
 
     # We want to see the datasize of all events after removing the raw data
