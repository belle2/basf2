--- conflicted
+++ resolved
@@ -28,12 +28,9 @@
 #pragma link C++ class Belle2::ECLChannelMap+;
 #pragma link C++ class Belle2::ECLCrystalLocalRunCalib;
 #pragma link C++ class Belle2::ECLLocalRunCalibRef;
-<<<<<<< HEAD
 #pragma link C++ class Belle2::ECLWaveformData+;
 #pragma link C++ class Belle2::ECLWFAlgoParams+; // implicit
 #pragma link C++ class Belle2::ECLNoiseData+; // implicit
 #pragma link C++ class Belle2::ECLLookupTable+; // implicit
-=======
 #pragma link C++ class Belle2::ECLLeakageCorrections;
->>>>>>> c4b40625
 #endif