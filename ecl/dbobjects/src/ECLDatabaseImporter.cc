/**************************************************************************
 * BASF2 (Belle Analysis Framework 2)                                     *
 * Copyright(C) 2015 - Belle II Collaboration                             *
 *                                                                        *
 * Author: The Belle II Collaboration                                     *
 * Contributors: Torben Ferber   (ferber@physics.ubc.ca)                  *
 *               Alon Hershehorn (hershen@phas.ubc.ca)                    *
 *                                                                        *
 * This software is provided "as is" without any warranty.                *
 **************************************************************************/
#include <ecl/dbobjects/ECLDatabaseImporter.h>

//STL
#include <sstream>
#include <fstream>
#include <string>

//Boost
#include <boost/filesystem.hpp>

// ECL
#include <ecl/dbobjects/ECLDigitEnergyConstants.h>
#include <ecl/dbobjects/ECLDigitTimeConstants.h>
#include <ecl/modules/eclShowerShape/ECLShowerShapeModule.h>
#include <ecl/dbobjects/ECLShowerShapeSecondMomentCorrection.h>
#include <ecl/dbobjects/ECLShowerCorrectorLeakageCorrection.h>
#include <ecl/dbobjects/ECLShowerEnergyCorrectionTemporary.h>
#include <ecl/dbobjects/ECLTrackClusterMatchingParameterizations.h>
#include <ecl/dbobjects/ECLTrackClusterMatchingThresholds.h>
#include <ecl/dataobjects/ECLShower.h>

// FRAMEWORK
#include <framework/database/IntervalOfValidity.h>
#include <framework/database/Database.h>
#include <framework/database/DBImportArray.h>
#include <framework/database/DBImportObjPtr.h>

// ROOT
#include <TH1.h>
#include <TKey.h>
#include <TClonesArray.h>
#include <TTree.h>
#include <TGraph2D.h>

// NAMESPACES
using namespace std;
using namespace Belle2;

ECLDatabaseImporter::ECLDatabaseImporter(vector<string> inputFileNames, const std::string& name)
{
  //input file names
  for (auto& inputFileName : inputFileNames)
    m_inputFileNames.push_back(inputFileName);

  //output file name
  m_name = name;
}

void ECLDatabaseImporter::importDigitEnergyCalibration()
{

  TClonesArray digitCalibrationConstants("Belle2::ECLDigitEnergyConstants");

  TH1F* energy = 0;
  TH1F* amplitude = 0;
  int nFiles = 0;

  for (const string& inputFile : m_inputFileNames) {

    TFile* f = TFile::Open(inputFile.c_str(), "READ");

    TIter next(f->GetListOfKeys());
    TKey* key;
    while ((key = (TKey*) next())) {

      string histconstants = key->GetName();

      if (histconstants.compare("energy") == 0) {
        energy = (TH1F*)f->Get(histconstants.c_str());
      } else  if (histconstants.compare("amplitude") == 0) {
        amplitude = (TH1F*)f->Get(histconstants.c_str());
      }

      else { B2FATAL("Key name does not match any of the following: energy, amplitude!"); }
    }

    nFiles++;
  }

  if (nFiles != 1) { B2FATAL("Sorry, you must only import one file at a time for now!"); }

  // loop over the histogram to fill the TClonesArray
  int cell = 0;
  for (int bin = 1; bin <= amplitude->GetNbinsX(); ++bin) {
    float amplitudeval = amplitude->GetBinContent(bin);
    float energyval = energy->GetBinContent(bin);
    new(digitCalibrationConstants[cell]) ECLDigitEnergyConstants(bin, amplitudeval, energyval);
    cell++;
  }

  IntervalOfValidity iov(0, 0, -1, -1); // IOV (0,0,-1,-1) is valid for all runs and experiments
  Database::Instance().storeData(m_name, &digitCalibrationConstants, iov);
}

void ECLDatabaseImporter::importDigitTimeCalibration()
{

  TClonesArray digitCalibrationConstants("Belle2::ECLDigitTimeConstants");

  TH1F* offset = 0;
  int nFiles = 0;

  for (const string& inputFile : m_inputFileNames) {

    TFile* f = TFile::Open(inputFile.c_str(), "READ");

    TIter next(f->GetListOfKeys());
    TKey* key;
    while ((key = (TKey*) next())) {

      string histconstants = key->GetName();

      if (histconstants.compare("constantB") == 0) {
        offset = (TH1F*)f->Get(histconstants.c_str());
      } else { B2FATAL("Key name does not match any of the following: constantC!"); }
    }

    nFiles++;
  }

  if (nFiles != 1) { B2FATAL("Sorry, you must only import one file at a time for now!"); }

  // loop over the histogram to fill the TClonesArray
  int cell = 0;
  for (int bin = 1; bin <= offset->GetNbinsX(); ++bin) {
    float offsetval = offset->GetBinContent(bin);
    new(digitCalibrationConstants[cell]) ECLDigitTimeConstants(bin, offsetval);
    cell++;
  }

  IntervalOfValidity iov(0, 0, -1, -1); // IOV (0,0,-1,-1) is valid for all runs and experiments
  Database::Instance().storeData(m_name, &digitCalibrationConstants, iov);
}

void ECLDatabaseImporter::importShowerCorrectorLeakageCorrections()
{
  if (m_inputFileNames.size() > 1)
    B2FATAL("Sorry, you must only import one file at a time for now!");

  //Open file
  TFile* inputFile = new TFile(m_inputFileNames[0].data(), "READ");

  if (!inputFile || inputFile->IsZombie())
    B2FATAL("Could not open file " << m_inputFileNames[0]);

  //Get trees
  TTree* correctionTree = getRootObjectFromFile<TTree*>(inputFile, "ParameterNtuple");
  TTree* helperTree = getRootObjectFromFile<TTree*>(inputFile, "ConstantNtuple");

  //----------------------------------------------------------------------------------------------
  //Fill ParameterNtuple vectors
  //----------------------------------------------------------------------------------------------

  int bgFractionBinNum;
  int regNum;
  int phiBinNum;
  int thetaBinNum;
  int energyBinNum;
  float correctionFactor;

  //Set Branch Addresses
  correctionTree->SetBranchAddress(m_bgFractionBinNumBranchName.c_str(), &bgFractionBinNum);
  correctionTree->SetBranchAddress(m_regNumBranchName.c_str(), &regNum);
  correctionTree->SetBranchAddress(m_phiBinNumBranchName.c_str(), &phiBinNum);
  correctionTree->SetBranchAddress(m_thetaBinNumBranchName.c_str(), &thetaBinNum);
  correctionTree->SetBranchAddress(m_energyBinNumBranchName.c_str(), &energyBinNum);
  correctionTree->SetBranchAddress(m_correctionFactorBranchName.c_str(), &correctionFactor);

  //Fill vectors
  std::vector<int> m_bgFractionBinNum;
  std::vector<int> m_regNum;
  std::vector<int> m_phiBinNum;
  std::vector<int> m_thetaBinNum;
  std::vector<int> m_energyBinNum;
  std::vector<float> m_correctionFactor;

  for (long iEntry = 0; iEntry < correctionTree->GetEntries(); ++iEntry) {
    correctionTree->GetEntry(iEntry);

    m_bgFractionBinNum.push_back(bgFractionBinNum);
    m_regNum.push_back(regNum);
    m_phiBinNum.push_back(phiBinNum);
    m_thetaBinNum.push_back(thetaBinNum);
    m_energyBinNum.push_back(energyBinNum);
    m_correctionFactor.push_back(correctionFactor);
  }

  //----------------------------------------------------------------------------------------------
  //Fill ConstantNtuple vectors
  //----------------------------------------------------------------------------------------------


  float lReg1Theta;
  float hReg1Theta;
  float lReg2Theta;
  float hReg2Theta;
  float lReg3Theta;
  float hReg3Theta;
  int numOfBfBins;
  int numOfEnergyBins;
  int numOfPhiBins;
  int numOfReg1ThetaBins;
  int numOfReg2ThetaBins;
  int numOfReg3ThetaBins;
  int phiPeriodicity;

  //Ugly hack to circumvent 'stack usage might be unbounded [-Wstack-usage=]' compiler warning that's caused by the use of c-type arrays.
  //This is not for the faint of heart

  //because root GetEntry fills the whole internal array of the vector without changing it's size, we must ensure that it's the right size.
  std::vector<float> avgRecEns(m_numAvgRecEnEntries);
  helperTree->SetBranchAddress(m_avgRecEnBranchName.c_str(), avgRecEns.data()); //Read c-style array right into internal vector array.

  helperTree->SetBranchAddress(m_lReg1ThetaBranchName.c_str(), &lReg1Theta);
  helperTree->SetBranchAddress(m_hReg1ThetaBranchName.c_str(), &hReg1Theta);
  helperTree->SetBranchAddress(m_lReg2ThetaBranchName.c_str(), &lReg2Theta);
  helperTree->SetBranchAddress(m_hReg2ThetaBranchName.c_str(), &hReg2Theta);
  helperTree->SetBranchAddress(m_lReg3ThetaBranchName.c_str(), &lReg3Theta);
  helperTree->SetBranchAddress(m_hReg3ThetaBranchName.c_str(), &hReg3Theta);
  helperTree->SetBranchAddress(m_numOfBfBinsBranchName.c_str(), &numOfBfBins);
  helperTree->SetBranchAddress(m_numOfEnergyBinsBranchName.c_str(), &numOfEnergyBins);
  helperTree->SetBranchAddress(m_numOfPhiBinsBranchName.c_str(), &numOfPhiBins);
  helperTree->SetBranchAddress(m_numOfReg1ThetaBinsBranchName.c_str(), &numOfReg1ThetaBins);
  helperTree->SetBranchAddress(m_numOfReg2ThetaBinsBranchName.c_str(), &numOfReg2ThetaBins);
  helperTree->SetBranchAddress(m_numOfReg3ThetaBinsBranchName.c_str(), &numOfReg3ThetaBins);
  helperTree->SetBranchAddress(m_phiPeriodicityBranchName.c_str(), &phiPeriodicity);

  //Fill vectors
  std::vector<float> m_avgRecEn;
  std::vector<float> m_lReg1Theta;
  std::vector<float> m_hReg1Theta;
  std::vector<float> m_lReg2Theta;
  std::vector<float> m_hReg2Theta;
  std::vector<float> m_lReg3Theta;
  std::vector<float> m_hReg3Theta;
  std::vector<int>   m_numOfBfBins;
  std::vector<int>   m_numOfEnergyBins;
  std::vector<int>   m_numOfPhiBins;
  std::vector<int>   m_numOfReg1ThetaBins;
  std::vector<int>   m_numOfReg2ThetaBins;
  std::vector<int>   m_numOfReg3ThetaBins;
  std::vector<int>   m_phiPeriodicity;

  for (long iEntry = 0; iEntry < helperTree->GetEntries(); ++iEntry) {
    helperTree->GetEntry(iEntry);
    for (unsigned int iIdx = 0; iIdx < avgRecEns.size(); ++iIdx) m_avgRecEn.push_back(avgRecEns[iIdx]);

    m_lReg1Theta.push_back(lReg1Theta);
    m_hReg1Theta.push_back(hReg1Theta);
    m_lReg2Theta.push_back(lReg2Theta);
    m_hReg2Theta.push_back(hReg2Theta);
    m_lReg3Theta.push_back(lReg3Theta);
    m_hReg3Theta.push_back(hReg3Theta);
    m_numOfBfBins.push_back(numOfBfBins);
    m_numOfEnergyBins.push_back(numOfEnergyBins);
    m_numOfPhiBins.push_back(numOfPhiBins);
    m_numOfReg1ThetaBins.push_back(numOfReg1ThetaBins);
    m_numOfReg2ThetaBins.push_back(numOfReg2ThetaBins);
    m_numOfReg3ThetaBins.push_back(numOfReg3ThetaBins);
    m_phiPeriodicity.push_back(phiPeriodicity);
  }

  //----------------------------------------------------------------------------------------------

  //Construct DB object
  DBImportObjPtr<ECLShowerCorrectorLeakageCorrection> dbPtr("ecl_shower_corrector_leakage_corrections");
  dbPtr.construct(m_bgFractionBinNum,
                  m_regNum,
                  m_phiBinNum,
                  m_thetaBinNum,
                  m_energyBinNum,
                  m_correctionFactor,
                  m_avgRecEn,
                  m_lReg1Theta,
                  m_hReg1Theta,
                  m_lReg2Theta,
                  m_hReg2Theta,
                  m_lReg3Theta,
                  m_hReg3Theta,
                  m_numOfBfBins,
                  m_numOfEnergyBins,
                  m_numOfPhiBins,
                  m_numOfReg1ThetaBins,
                  m_numOfReg2ThetaBins,
                  m_numOfReg3ThetaBins,
                  m_phiPeriodicity);

  //Create IOV object
  int startExp = 0;
  int startRun = 0;
  int endExp = -1;
  int endRun = -1;
  IntervalOfValidity iov(startExp, startRun, endExp, endRun);

  //Import into local db
  dbPtr.import(iov);

  delete inputFile;

}

void ECLDatabaseImporter::importShowerShapesSecondMomentCorrections()
{
  if (m_inputFileNames.size() > 1)
    B2FATAL("Sorry, you must only import one file at a time for now!");

  //Extract TGraphs from file
  DBImportArray<ECLShowerShapeSecondMomentCorrection> dbArray("ecl_shower_shape_second_moment_corrections");
  TFile* inputFile = new TFile(m_inputFileNames[0].data(), "READ");

  if (!inputFile || inputFile->IsZombie())
    B2FATAL("Could not open file " << m_inputFileNames[0]);

  //N1 theta
  TGraph* theta_N1_graph = getRootObjectFromFile<TGraph*>(inputFile, "SecondMomentCorrections_theta_N1");
  dbArray.appendNew(ECLShower::c_nPhotons, ECLShowerShapeModule::c_thetaType , *theta_N1_graph);

  //N1 phi
  TGraph* phi_N1_graph = getRootObjectFromFile<TGraph*>(inputFile, "SecondMomentCorrections_phi_N1");
  dbArray.appendNew(ECLShower::c_nPhotons, ECLShowerShapeModule::c_phiType , *phi_N1_graph);

  //N2 theta
  TGraph* theta_N2_graph = getRootObjectFromFile<TGraph*>(inputFile, "SecondMomentCorrections_theta_N2");
  dbArray.appendNew(ECLShower::c_neutralHadron, ECLShowerShapeModule::c_thetaType , *theta_N2_graph);

  //N2 phi
  TGraph* phi_N2_graph = getRootObjectFromFile<TGraph*>(inputFile, "SecondMomentCorrections_phi_N2");
  dbArray.appendNew(ECLShower::c_neutralHadron, ECLShowerShapeModule::c_phiType , *phi_N2_graph);


  //Import to DB
  int startExp = 0;
  int startRun = 0;
  int endExp = -1;
  int endRun = -1;
  IntervalOfValidity iov(startExp, startRun, endExp, endRun);

  //Import into local db
  dbArray.import(iov);

  delete inputFile;
}

void ECLDatabaseImporter::importShowerEnergyCorrectionTemporary()
{
  if (m_inputFileNames.size() > 1)
    B2FATAL("Sorry, you must only import one file at a time for now!");

  //Expect a root file
  boost::filesystem::path path(m_inputFileNames[0]);
  if (path.extension() != ".root")
    B2FATAL("Expecting a .root file. Aborting");

  TFile* inputFile = new TFile(m_inputFileNames[0].data(), "READ");
<<<<<<< HEAD

  double angleMin = -DBL_MAX;
  double angleMax = DBL_MAX;
  double energyMin = -DBL_MAX;
  double energyMax = DBL_MAX;


  B2DEBUG(28, "Leakage DBobjects angle boundaries: angleMin=" << angleMin << " angleMax=" << angleMax << " enmin=" << energyMin <<
          " enmax=" << energyMax);
=======

  TGraph2D* theta_geo_graph = getRootObjectFromFile<TGraph2D*>(inputFile, "LeakageCorrections_theta_geometry");
  TGraph2D* phi_geo_graph = getRootObjectFromFile<TGraph2D*>(inputFile, "LeakageCorrections_phi_geometry");
  TGraph2D* theta_en_graph = getRootObjectFromFile<TGraph2D*>(inputFile, "LeakageCorrections_theta_energy");
  TGraph2D* phi_en_graph = getRootObjectFromFile<TGraph2D*>(inputFile, "LeakageCorrections_phi_energy");
  TH1F* bg_histo = getRootObjectFromFile<TH1F*>(inputFile, "LeakageCorrections_background_fraction");

  double bkgFactor = bg_histo->GetBinContent(1);

  double thetaMin = theta_en_graph->GetXmin();
  double thetaMax = theta_en_graph->GetXmax();
  double phiMin = phi_en_graph->GetXmin();
  double phiMax = phi_en_graph->GetXmax();

  double energyMin = theta_en_graph->GetYmin();
  double energyMax = theta_en_graph->GetYmax();
>>>>>>> e3a24278

  TGraph2D* theta_geo_graph = getRootObjectFromFile<TGraph2D*>(inputFile, "LeakageCorrections_theta_geometry");
  TGraph2D* phi_geo_graph = getRootObjectFromFile<TGraph2D*>(inputFile, "LeakageCorrections_phi_geometry");
  TGraph2D* theta_en_graph = getRootObjectFromFile<TGraph2D*>(inputFile, "LeakageCorrections_theta_energy");
  TGraph2D* phi_en_graph = getRootObjectFromFile<TGraph2D*>(inputFile, "LeakageCorrections_phi_energy");
  TH1F* bg_histo = getRootObjectFromFile<TH1F*>(inputFile, "LeakageCorrections_background_fraction");

<<<<<<< HEAD
  double bkgFactor = bg_histo->GetBinContent(1);


=======
  B2DEBUG(28, "Leakage DBobjects angle boundaries: thetaMin=" << thetaMin << " thetaMax=" << thetaMax << " phiMin= " << phiMin <<
          " phiMax= " << phiMax << " enmin=" << energyMin <<
          " enmax=" << energyMax);

>>>>>>> e3a24278
  //    Import to DB
  int startExp = 0;
  int startRun = 0;
  int endExp = -1;
  int endRun = -1;
  IntervalOfValidity iov(startExp, startRun, endExp, endRun);

  if (std::abs(bkgFactor - 1.0) < 1e-9) { //bkgFactor == 1 -> phase 2 backgrounds

    DBImportObjPtr<ECLShowerEnergyCorrectionTemporary> dbPtr_theta_geo("ECLLeakageCorrection_thetaGeometry_phase2");
<<<<<<< HEAD
    dbPtr_theta_geo.construct(*theta_geo_graph, angleMin, angleMax, energyMin, energyMax);
    DBImportObjPtr<ECLShowerEnergyCorrectionTemporary> dbPtr_phi_geo("ECLLeakageCorrection_phiGeometry_phase2");
    dbPtr_phi_geo.construct(*phi_geo_graph, angleMin, angleMax, energyMin, energyMax);
    DBImportObjPtr<ECLShowerEnergyCorrectionTemporary> dbPtr_theta_en("ECLLeakageCorrection_thetaEnergy_phase2");
    dbPtr_theta_en.construct(*theta_en_graph, angleMin, angleMax, energyMin, energyMax);
    DBImportObjPtr<ECLShowerEnergyCorrectionTemporary> dbPtr_phi_en("ECLLeakageCorrection_phiEnergy_phase2");
    dbPtr_phi_en.construct(*phi_en_graph, angleMin, angleMax, energyMin, energyMax);
=======
    dbPtr_theta_geo.construct(*theta_geo_graph, thetaMin, thetaMax, energyMin, energyMax);
    DBImportObjPtr<ECLShowerEnergyCorrectionTemporary> dbPtr_phi_geo("ECLLeakageCorrection_phiGeometry_phase2");
    dbPtr_phi_geo.construct(*phi_geo_graph, phiMin, phiMax, energyMin, energyMax);
    DBImportObjPtr<ECLShowerEnergyCorrectionTemporary> dbPtr_theta_en("ECLLeakageCorrection_thetaEnergy_phase2");
    dbPtr_theta_en.construct(*theta_en_graph, thetaMin, thetaMax, energyMin, energyMax);
    DBImportObjPtr<ECLShowerEnergyCorrectionTemporary> dbPtr_phi_en("ECLLeakageCorrection_phiEnergy_phase2");
    dbPtr_phi_en.construct(*phi_en_graph, phiMin, phiMax, energyMin, energyMax);
>>>>>>> e3a24278

    //Import into local db
    dbPtr_theta_geo.import(iov);
    dbPtr_phi_geo.import(iov);
    dbPtr_theta_en.import(iov);
    dbPtr_phi_en.import(iov);
  }
  /*else (because currently phase_2 and phase_3 are same payload*/ if (std::abs(bkgFactor - 1.0) < 1e-9) {
<<<<<<< HEAD
    DBImportObjPtr<ECLShowerEnergyCorrectionTemporary> dbPtr_theta_geo("ECLLeakageCorrection_thetaGeometry_phase3");
    dbPtr_theta_geo.construct(*theta_geo_graph, angleMin, angleMax, energyMin, energyMax);
    DBImportObjPtr<ECLShowerEnergyCorrectionTemporary> dbPtr_phi_geo("ECLLeakageCorrection_phiGeometry_phase3");
    dbPtr_phi_geo.construct(*phi_geo_graph, angleMin, angleMax, energyMin, energyMax);
    DBImportObjPtr<ECLShowerEnergyCorrectionTemporary> dbPtr_theta_en("ECLLeakageCorrection_thetaEnergy_phase3");
    dbPtr_theta_en.construct(*theta_en_graph, angleMin, angleMax, energyMin, energyMax);
    DBImportObjPtr<ECLShowerEnergyCorrectionTemporary> dbPtr_phi_en("ECLLeakageCorrection_phiEnergy_phase3");
    dbPtr_phi_en.construct(*phi_en_graph, angleMin, angleMax, energyMin, energyMax);
=======

    DBImportObjPtr<ECLShowerEnergyCorrectionTemporary> dbPtr_theta_geo("ECLLeakageCorrection_thetaGeometry_phase3");
    dbPtr_theta_geo.construct(*theta_geo_graph, thetaMin, thetaMax, energyMin, energyMax);
    DBImportObjPtr<ECLShowerEnergyCorrectionTemporary> dbPtr_phi_geo("ECLLeakageCorrection_phiGeometry_phase3");
    dbPtr_phi_geo.construct(*phi_geo_graph, phiMin, phiMax, energyMin, energyMax);
    DBImportObjPtr<ECLShowerEnergyCorrectionTemporary> dbPtr_theta_en("ECLLeakageCorrection_thetaEnergy_phase3");
    dbPtr_theta_en.construct(*theta_en_graph, thetaMin, thetaMax, energyMin, energyMax);
    DBImportObjPtr<ECLShowerEnergyCorrectionTemporary> dbPtr_phi_en("ECLLeakageCorrection_phiEnergy_phase3");
    dbPtr_phi_en.construct(*phi_en_graph, phiMin, phiMax, energyMin, energyMax);
>>>>>>> e3a24278

    //Import into local db
    dbPtr_theta_geo.import(iov);
    dbPtr_phi_geo.import(iov);
    dbPtr_theta_en.import(iov);
    dbPtr_phi_en.import(iov);
  }


}

void ECLDatabaseImporter::importTrackClusterMatchingThresholds()
{
  if (m_inputFileNames.size() > 1)
    B2FATAL("Sorry, you must only import one file at a time for now!");

  //Expect a txt file
  boost::filesystem::path path(m_inputFileNames[0]);
  if (path.extension() != ".txt")
    B2FATAL("Expecting a .txt file. Aborting");

  vector<pair<double, double>> m_matchingThresholdPairsFWD;
  vector<pair<double, double>> m_matchingThresholdPairsBWD;
  vector<pair<double, pair<double, double>>> m_matchingThresholdPairsBRL;
  pair<double, double> m_matchingThresholdPair;
  pair<double, pair<double, double>> m_thetaMatchingThresholdPair;
  double pt, threshold, thetalimit;
  string eclregion;

  ifstream infile(m_inputFileNames[0]);
  string line;
  while (getline(infile, line)) {
    istringstream iss(line);
    iss >> eclregion;
    if (eclregion == "FWD" || eclregion == "BWD") {
      iss >> pt >> threshold;
      m_matchingThresholdPair = make_pair(pt, threshold);
      if (eclregion == "FWD") m_matchingThresholdPairsFWD.push_back(m_matchingThresholdPair);
      else m_matchingThresholdPairsBWD.push_back(m_matchingThresholdPair);
    } else if (eclregion == "BRL") {
      iss >> thetalimit >> pt >> threshold;
      m_matchingThresholdPair = make_pair(pt, threshold);
      m_thetaMatchingThresholdPair = make_pair(thetalimit, m_matchingThresholdPair);
      m_matchingThresholdPairsBRL.push_back(m_thetaMatchingThresholdPair);
    }
  }

  DBImportObjPtr<ECLTrackClusterMatchingThresholds> dbPtr("ECLTrackClusterMatchingThresholds");
  dbPtr.construct(m_matchingThresholdPairsFWD, m_matchingThresholdPairsBWD, m_matchingThresholdPairsBRL);

  IntervalOfValidity iov(0, 0, -1, -1);

  //Import into local db
  dbPtr.import(iov);
}

void ECLDatabaseImporter::importTrackClusterMatchingParameterizations()
{
  if (m_inputFileNames.size() > 1)
    B2FATAL("Sorry, you must only import one file at a time for now!");

  // Open file
  TFile* inputFile = new TFile(m_inputFileNames[0].data(), "READ");

  if (!inputFile || inputFile->IsZombie())
    B2FATAL("Could not open file " << m_inputFileNames[0]);

  map<string, TF1> m_parametrizationFunctions;
  vector<string> angles = {"Theta", "Phi"};
  vector<string> regions = {"BRL", "BWD", "FWD"};
  vector<string> hittypes = {"CROSS", "DL", "NEAR"};

  for (const auto& angle : angles) {
    for (const auto& region : regions) {
      for (const auto& hittype : hittypes) {
        m_parametrizationFunctions.insert(make_pair(angle + region + hittype, *(getRootObjectFromFile<TF1*>(inputFile,
                                                    "RMSParameterization" + angle + region + hittype))));
      }
    }
  }

  DBImportObjPtr<ECLTrackClusterMatchingParameterizations> dbPtr("ECLTrackClusterMatchingParameterizations");
  dbPtr.construct(m_parametrizationFunctions);

  IntervalOfValidity iov(0, 0, -1, -1);

  //Import into local db
  dbPtr.import(iov);

  delete inputFile;
}<|MERGE_RESOLUTION|>--- conflicted
+++ resolved
@@ -362,17 +362,6 @@
     B2FATAL("Expecting a .root file. Aborting");
 
   TFile* inputFile = new TFile(m_inputFileNames[0].data(), "READ");
-<<<<<<< HEAD
-
-  double angleMin = -DBL_MAX;
-  double angleMax = DBL_MAX;
-  double energyMin = -DBL_MAX;
-  double energyMax = DBL_MAX;
-
-
-  B2DEBUG(28, "Leakage DBobjects angle boundaries: angleMin=" << angleMin << " angleMax=" << angleMax << " enmin=" << energyMin <<
-          " enmax=" << energyMax);
-=======
 
   TGraph2D* theta_geo_graph = getRootObjectFromFile<TGraph2D*>(inputFile, "LeakageCorrections_theta_geometry");
   TGraph2D* phi_geo_graph = getRootObjectFromFile<TGraph2D*>(inputFile, "LeakageCorrections_phi_geometry");
@@ -389,24 +378,12 @@
 
   double energyMin = theta_en_graph->GetYmin();
   double energyMax = theta_en_graph->GetYmax();
->>>>>>> e3a24278
-
-  TGraph2D* theta_geo_graph = getRootObjectFromFile<TGraph2D*>(inputFile, "LeakageCorrections_theta_geometry");
-  TGraph2D* phi_geo_graph = getRootObjectFromFile<TGraph2D*>(inputFile, "LeakageCorrections_phi_geometry");
-  TGraph2D* theta_en_graph = getRootObjectFromFile<TGraph2D*>(inputFile, "LeakageCorrections_theta_energy");
-  TGraph2D* phi_en_graph = getRootObjectFromFile<TGraph2D*>(inputFile, "LeakageCorrections_phi_energy");
-  TH1F* bg_histo = getRootObjectFromFile<TH1F*>(inputFile, "LeakageCorrections_background_fraction");
-
-<<<<<<< HEAD
-  double bkgFactor = bg_histo->GetBinContent(1);
-
-
-=======
+
+
   B2DEBUG(28, "Leakage DBobjects angle boundaries: thetaMin=" << thetaMin << " thetaMax=" << thetaMax << " phiMin= " << phiMin <<
           " phiMax= " << phiMax << " enmin=" << energyMin <<
           " enmax=" << energyMax);
 
->>>>>>> e3a24278
   //    Import to DB
   int startExp = 0;
   int startRun = 0;
@@ -417,15 +394,6 @@
   if (std::abs(bkgFactor - 1.0) < 1e-9) { //bkgFactor == 1 -> phase 2 backgrounds
 
     DBImportObjPtr<ECLShowerEnergyCorrectionTemporary> dbPtr_theta_geo("ECLLeakageCorrection_thetaGeometry_phase2");
-<<<<<<< HEAD
-    dbPtr_theta_geo.construct(*theta_geo_graph, angleMin, angleMax, energyMin, energyMax);
-    DBImportObjPtr<ECLShowerEnergyCorrectionTemporary> dbPtr_phi_geo("ECLLeakageCorrection_phiGeometry_phase2");
-    dbPtr_phi_geo.construct(*phi_geo_graph, angleMin, angleMax, energyMin, energyMax);
-    DBImportObjPtr<ECLShowerEnergyCorrectionTemporary> dbPtr_theta_en("ECLLeakageCorrection_thetaEnergy_phase2");
-    dbPtr_theta_en.construct(*theta_en_graph, angleMin, angleMax, energyMin, energyMax);
-    DBImportObjPtr<ECLShowerEnergyCorrectionTemporary> dbPtr_phi_en("ECLLeakageCorrection_phiEnergy_phase2");
-    dbPtr_phi_en.construct(*phi_en_graph, angleMin, angleMax, energyMin, energyMax);
-=======
     dbPtr_theta_geo.construct(*theta_geo_graph, thetaMin, thetaMax, energyMin, energyMax);
     DBImportObjPtr<ECLShowerEnergyCorrectionTemporary> dbPtr_phi_geo("ECLLeakageCorrection_phiGeometry_phase2");
     dbPtr_phi_geo.construct(*phi_geo_graph, phiMin, phiMax, energyMin, energyMax);
@@ -433,7 +401,6 @@
     dbPtr_theta_en.construct(*theta_en_graph, thetaMin, thetaMax, energyMin, energyMax);
     DBImportObjPtr<ECLShowerEnergyCorrectionTemporary> dbPtr_phi_en("ECLLeakageCorrection_phiEnergy_phase2");
     dbPtr_phi_en.construct(*phi_en_graph, phiMin, phiMax, energyMin, energyMax);
->>>>>>> e3a24278
 
     //Import into local db
     dbPtr_theta_geo.import(iov);
@@ -442,16 +409,6 @@
     dbPtr_phi_en.import(iov);
   }
   /*else (because currently phase_2 and phase_3 are same payload*/ if (std::abs(bkgFactor - 1.0) < 1e-9) {
-<<<<<<< HEAD
-    DBImportObjPtr<ECLShowerEnergyCorrectionTemporary> dbPtr_theta_geo("ECLLeakageCorrection_thetaGeometry_phase3");
-    dbPtr_theta_geo.construct(*theta_geo_graph, angleMin, angleMax, energyMin, energyMax);
-    DBImportObjPtr<ECLShowerEnergyCorrectionTemporary> dbPtr_phi_geo("ECLLeakageCorrection_phiGeometry_phase3");
-    dbPtr_phi_geo.construct(*phi_geo_graph, angleMin, angleMax, energyMin, energyMax);
-    DBImportObjPtr<ECLShowerEnergyCorrectionTemporary> dbPtr_theta_en("ECLLeakageCorrection_thetaEnergy_phase3");
-    dbPtr_theta_en.construct(*theta_en_graph, angleMin, angleMax, energyMin, energyMax);
-    DBImportObjPtr<ECLShowerEnergyCorrectionTemporary> dbPtr_phi_en("ECLLeakageCorrection_phiEnergy_phase3");
-    dbPtr_phi_en.construct(*phi_en_graph, angleMin, angleMax, energyMin, energyMax);
-=======
 
     DBImportObjPtr<ECLShowerEnergyCorrectionTemporary> dbPtr_theta_geo("ECLLeakageCorrection_thetaGeometry_phase3");
     dbPtr_theta_geo.construct(*theta_geo_graph, thetaMin, thetaMax, energyMin, energyMax);
@@ -461,7 +418,6 @@
     dbPtr_theta_en.construct(*theta_en_graph, thetaMin, thetaMax, energyMin, energyMax);
     DBImportObjPtr<ECLShowerEnergyCorrectionTemporary> dbPtr_phi_en("ECLLeakageCorrection_phiEnergy_phase3");
     dbPtr_phi_en.construct(*phi_en_graph, phiMin, phiMax, energyMin, energyMax);
->>>>>>> e3a24278
 
     //Import into local db
     dbPtr_theta_geo.import(iov);
