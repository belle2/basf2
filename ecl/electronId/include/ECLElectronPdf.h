#pragma once

#include <vector>

#include <ecl/electronId/ECLAbsPdf.h>

namespace Belle2 {
<<<<<<< HEAD
  class ECLElectronPdf : public ECLAbsPdf {
  public:
    double pdf(const double& eop, const double& p, const double& theta) const;
    void init(const char* parametersFileName);

    Parameters& pdfParams(const double& p, const double& theta) const
    {
      return m_params[index(p, theta)];
    };

  private:
=======
  namespace ECL {
    class ECLElectronPdf : public ECLAbsPdf {
    public:
      double pdf(double eop, double p, double costheta) const;
      void init(const char* parametersFileName);

    private:
>>>>>>> 57e887d9

      struct Parameters {
        double mu1;
        double sigma1;
        double mu2;
        double sigma2;
        double fraction;
        double alpha;
        double nn;
      };

      std::vector<Parameters> m_params;
      std::vector<double> m_integral1;
      std::vector<double> m_integral2;

    };
  }
}<|MERGE_RESOLUTION|>--- conflicted
+++ resolved
@@ -5,27 +5,21 @@
 #include <ecl/electronId/ECLAbsPdf.h>
 
 namespace Belle2 {
-<<<<<<< HEAD
-  class ECLElectronPdf : public ECLAbsPdf {
-  public:
-    double pdf(const double& eop, const double& p, const double& theta) const;
-    void init(const char* parametersFileName);
 
-    Parameters& pdfParams(const double& p, const double& theta) const
-    {
-      return m_params[index(p, theta)];
-    };
+  namespace ECL {
 
-  private:
-=======
-  namespace ECL {
     class ECLElectronPdf : public ECLAbsPdf {
     public:
-      double pdf(double eop, double p, double costheta) const;
+
+      double pdf(const double& eop, const double& p, const double& theta) const;
       void init(const char* parametersFileName);
 
+      Parameters& pdfParams(const double& p, const double& theta) const
+      {
+        return m_params[index(p, theta)];
+      };
+
     private:
->>>>>>> 57e887d9
 
       struct Parameters {
         double mu1;
