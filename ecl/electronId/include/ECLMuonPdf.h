--- conflicted
+++ resolved
@@ -6,23 +6,21 @@
 
 
 namespace Belle2 {
-<<<<<<< HEAD
-  class ECLMuonPdf : public ECLAbsPdf {
-  public:
-    double pdf(const double& eop, const double& p, const double& theta) const;
-    void init(const char* parametersFileName);
 
-    Parameters& pdfParams(const double& p, const double& theta) const
-    {
-      return m_params[index(p, theta)];
-    };
-=======
   namespace ECL {
+
     class ECLMuonPdf : public ECLAbsPdf {
     public:
-      double pdf(double eop, double p, double costheta) const;
-      void init(const char* parametersFileName) ;
->>>>>>> 57e887d9
+
+      double pdf(const double& eop, const double& p, const double& theta) const;
+      void init(const char* parametersFileName);
+
+      Parameters& pdfParams(const double& p, const double& theta) const
+      {
+        return m_params[index(p, theta)];
+      };
+
+    private:
 
       struct Parameters {
         double mu1;
