--- conflicted
+++ resolved
@@ -77,12 +77,6 @@
 
   const double th0 = 13.12, th1 = 32.98;
   const double ZT = 437, ZI = 434, RI = 431, RIp = 532.2, RC = 1200.4, RT = 1415;
-<<<<<<< HEAD
-  const double thinnerPart_translation = 1.95; // translation of the thin inner ring of the support ring
-
-  // cppcheck-suppress knownConditionTrueFalse
-=======
->>>>>>> c4b69783
   if (b_inner_support_ring) {
     // This object has a (newly) translated part to eliminate overlaps with ARICH - 2021-07.
     zr_t vc1[] = {{ZI - 487, 410 - thinnerPart_translation}, {ZT - (RIp - 410 - 20 / cosd(th0)) / tand(th0), 410 - thinnerPart_translation}, {ZT - (RIp - 410 - 20 / cosd(th0)) / tand(th0), 410}, {ZT, RIp - 20 / cosd(th0)}, {ZT, RIp}, {3., RI}, {3., 418 - thinnerPart_translation}, {ZI - 487, 418 - thinnerPart_translation}};
