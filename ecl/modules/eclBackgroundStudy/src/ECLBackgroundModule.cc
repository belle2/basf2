/**************************************************************************
 * basf2 (Belle II Analysis Software Framework)                           *
 * Author: The Belle II Collaboration                                     *
 *                                                                        *
 * See git log for contributors and copyright holders.                    *
 * This file is licensed under LGPL-3.0, see LICENSE.md.                  *
 **************************************************************************/
<<<<<<< HEAD
//This module
#include <ecl/modules/eclBackgroundStudy/ECLBackgroundModule.h>

//Root
#include <TVector3.h>
#include <TH1F.h>
#include <TH2F.h>
#include <TMath.h>
=======
>>>>>>> 6635a6e3

/* Own header. */
#include <ecl/modules/eclBackgroundStudy/ECLBackgroundModule.h>

/* ECL headers. */
#include <ecl/dataobjects/ECLShower.h>
#include <ecl/dataobjects/ECLSimHit.h>
#include <ecl/modules/eclBackgroundStudy/ECLCrystalData.h>

/* Basf2 headers. */
#ifdef DOARICH
#  include <arich/geometry/ARICHGeometryPar.h>
#endif
#include <framework/logging/Logger.h>
#include <mdst/dataobjects/MCParticle.h>
#include <simulation/dataobjects/BeamBackHit.h>

/* ROOT headers. */
#include <TH1F.h>
#include <TH2F.h>
#include <TVector3.h>

using namespace std;
using namespace Belle2;

//-----------------------------------------------------------------
//                 Register the Module
//-----------------------------------------------------------------
REG_MODULE(ECLBackground);

//-----------------------------------------------------------------
//                 Implementation
//-----------------------------------------------------------------


ECLBackgroundModule::ECLBackgroundModule() : HistoModule()
{
  //Set module properties
  setDescription("Processes background campaigns and produces histograms. Requires HistoManager");

  std::vector<int> empty;
  addParam("sampleTime", m_sampleTime,     "Length of sample, in us", 1000);
  addParam("doARICH",    m_doARICH,        "If true, some ARICH plots (for shielding studies) will be produced",  false);
  addParam("crystalsOfInterest", m_CryInt, "Cell ID of crystals of interest. Dose will be printed at end of run", empty);

}

ECLBackgroundModule::~ECLBackgroundModule()
{
}

//If a histogram is initalized here, it will be saved.
void ECLBackgroundModule::defineHisto()
{
  std::ostringstream s;
  s << m_sampleTime;

  //initalize histograms
  h_nECLSimHits = new TH1F("ECL_Sim_Hits", "ECL Sim Hits", 100, 0, 100);


  //Radiation dose
  h_CrystalRadDose = new TH1F("Crystal_Rad_Dose", "Crystal Radiation Dose vs #theta_{ID};#theta_{ID};Gy/yr", 69, -0.5, 68.5);
  h_CrystalRadDoseTheta = new TH1F("Crystal_Rad_Dose_Theta", "Crystal Radiation Dose vs #theta;#theta (deg);Gy/yr", 100,   12, 152);
  h_CrystalThetaID2 = new TH1F("Crystal_Dose_ThetaID_2", "Crystal Radiation Dose vs #phi_{ID}, #theta_{ID}=2; #phi_{ID};Gy/yr", 64,
                               -0.5, 63.5);
  h_CrystalThetaID67 = new TH1F("Crystal_Dose_ThetaID_67", "Crystal Radiation Dose vs #phi_{ID}, #theta_{ID}=67; #phi_{ID};Gy/yr", 64,
                                -0.5, 63.5);
  h_BarrelDose = new TH1F("Crystal_Dose_Barrel", "Crystal Radiation Dose in Barrel, 12<#theta_{ID}<59; #phi_{ID}; Gy/yr", 144, -0.5,
                          143.5);
  h_DiodeRadDose = new TH1F("Diode_Rad_Dose", "Diode Radiation Dose vs #theta_{ID};#theta_{ID};Gy/yr", 69, -0.5, 68.5);

  //hit locations
  h_ProdVert = new TH1F("MCProd_Vert", "Production Vertex;z (cm)", 125, -200, 300);
  h_HitLocations = new TH2F("Hit_Locations", "Hit locations;z (cm); r (cm)", 250, -200, 300, 80,    0, 160);
  h_ProdVertvsThetaId = new TH2F("MCProd_Vert_vs_ThetaID", "Production Vertex vs #theta_{ID};#theta_{ID};z (cm)", 69, -0.5, 68.5, 125,
                                 -200, 300);
  hEdepPerRing = new TH1F("hEdepPerRing", "Energy deposited per #theta_{ID};#theta_{ID}; GeV", 69, -0.5, 68.5);
  hNevtPerRing = new TH1F("hNevtPerRing", "Number of events #theta_{ID} (for pile-up);#theta_{ID};N_{event}", 69, -0.5, 68.5);



  //Neutrons
  h_NeutronFluxThetaID2 = new TH1F("Neutron_Flux_ThetaID_2", "Diode Neutron Flux, #theta_{ID}=2;#phi_{ID}; yr^{-1}/cm^{-2}", 64, -0.5,
                                   63.5);
  h_NeutronFluxThetaID67 = new TH1F("Neutron_Flux_ThetaID_67", "Diode Neutron Flux, #theta_{ID}=67;#phi_{ID}; yr^{-1}/cm^{-2}", 64,
                                    -0.5, 63.5);
  h_NeutronFlux = new TH1F("Neutron_Flux", "Diode Neutron Flux vs #theta_{ID};#theta_{ID}; yr^{-1}/cm^{-2}", 69, -0.5, 68.5);
  h_NeutronE = new TH1F("Neutron_Energy", "Neutron Energy; Energy (MeV)", 200, 0, 0.5);
  h_NeutronEThetaID0 = new TH1F("Neutron_Energy_ThetaID0", "Neutron Energy, First Crystal; Energy (MeV)", 50, 0, 0.5);

  h_PhotonE = new TH1F("Photon_Energy", "Energy of photons creating hits in ECL; Energy (MeV)",   200, 0, 10);

  //showers
  TString stime = s.str();
  h_Shower = new TH1F("Shower_E_Dist", "Shower Energy distribution " + stime + " #mu s;GeV;# of showers", 100, 0, 0.5);
  h_ShowerVsTheta = new TH2F("Shower_E_Dist_vs_theta", "Shower Energy distribution " + stime + " #mu s;GeV;#theta (deg)", 100, 0, 0.5,
                             180, 0, 180);



  //
  // Below are for the ECL shields studies
  //
  //////////////////////////////////////////

  //Doses
  hEMDose = new TH1F("hEMDose",  "Crystal Radiation Dose; Cell ID ; Gy/yr", ECLElementNumbers::c_NCrystals, 0,
                     ECLElementNumbers::c_NCrystals);
  hEnergyPerCrystal = new TH1F("hEnergyPerCrystal", "Energy per crystal; Cell ID; GeV", ECLElementNumbers::c_NCrystals, 0,
                               ECLElementNumbers::c_NCrystals);

  //Diodes
  hDiodeFlux  = new TH1F("hDiodeFlux",  "Diode Neutron Flux ; Cell ID ; 1MeV-equiv / cm^{2} yr", ECLElementNumbers::c_NCrystals, 0,
                         ECLElementNumbers::c_NCrystals);

  //Radiation spectra
  hEgamma = new TH1F("hEgamma", "Log Spectrum of the photons hitting the crystals / 1 MeV; log_{10}(E_{#gamma}/1MeV) ", 500, -4, 3);
  hEneu   = new TH1F("hEneu",   "Log Spectrum of the neutrons hitting the diodes / 1 MeV; log_{10}(E_{n}/1MeV)",        500, -10, 2);

  //ARICH plots
  if (m_doARICH) {
    hARICHDoseBB = new TH1F("hARICHDoseBB", "Radiation dose in ARICH boards (cBB); Ring-ID; Gy/yr", 7, -0.5, 6.5);
    hHAPDFlux    = new TH1F("hARICHnFlux",  "1-MeV equivalent neutron flux in ARICH diodes (BB) ; Ring-ID ; 1-MeV-equiv / cm^{2} yr", 7,
                            -0.5, 6.5);
  }

  hEMDoseECF     = new TH2F();
  hEMDoseECB     = new TH2F();
  hEMDoseBAR     = new TH2F();
  hEMDoseWideTID = new TH1F();

  hDiodeFluxECF     = new TH2F();
  hDiodeFluxECB     = new TH2F();
  hDiodeFluxBAR     = new TH2F();
  hDiodeFluxWideTID = new TH1F();

  hEnergyPerCrystalECF     = new TH2F();
  hEnergyPerCrystalECB     = new TH2F();
  hEnergyPerCrystalBAR     = new TH2F();
  hEnergyPerCrystalWideTID = new TH1F();



}

void ECLBackgroundModule::initialize()
{

  REG_HISTOGRAM

  if (m_doARICH)  {
    B2INFO("ECLBackgroundModule: ARICH plots are being produced");
    // Initialize variables
#ifdef DOARICH
    m_arichgp = ARICHGeometryPar::Instance();
#endif
  }

  m_nEvent = 0;
  BuildECL();

}

void ECLBackgroundModule::beginRun()
{
}

void ECLBackgroundModule::event()
{



  //some variables that will be used many times
  int m_cellID, m_thetaID, m_phiID, pid, NperRing;
  double edep, theta, Energy, diodeDose, weightedFlux;

  //ignore events with huge number of SimHits (usually a glitchy event)
  if (m_eclArray.getEntries() > 4000) {
    B2INFO("ECLBackgroundModule: Skipping event #" << m_nEvent << " due to large number of ECLSimHits");
    m_nEvent++;
    return;
  }

  bool isE = false;
  //bool EinTheta[nECLThetaID] = {false};

  double edepSum = 0;
  //double edepSumTheta[nECLThetaID] = {0};
  //double E_tot[ECLElementNumbers::c_NCrystals] = {0};


  auto edepSumTheta = new double[nECLThetaID]();
  auto E_tot = new double[ECLElementNumbers::c_NCrystals]();

  auto EinTheta = new bool[nECLThetaID]();
  std::fill_n(EinTheta, nECLThetaID, false);


  h_nECLSimHits->Fill(m_eclArray.getEntries()); //number of ECL hits in an event

  //MC ID of photon hits
  vector<int> MCPhotonIDs;

  int hitNum = m_eclArray.getEntries();
  for (int i = 0; i < hitNum; i++) { //loop over ECLSimHits
    ECLSimHit* aECLHit = m_eclArray[i];
    m_cellID    = aECLHit->getCellId() - 1; //cell ID
    edep        = aECLHit->getEnergyDep();  //energy deposited
    G4ThreeVector hitPosn   = aECLHit->getPosition();   //position of hit
    pid         = aECLHit->getPDGCode();
    float Mass  = Crystal[m_cellID]->GetMass();
    m_thetaID   = Crystal[m_cellID]->GetThetaID();
    m_phiID     = Crystal[m_cellID]->GetPhiID();
    NperRing    = Crystal[m_cellID]->GetNperThetaID();   //number of crystals in this theta ring
    theta       = Crystal[m_cellID]->GetTheta();


    //get Track ID of photons which create the SimHits
    if (pid == 22) MCPhotonIDs.push_back(aECLHit->getTrackId());

    edepSum = edepSum + edep;
    E_tot[m_cellID] = edep + E_tot[m_cellID]; //sum energy deposited in this crystal
    edepSumTheta[m_thetaID] = edepSumTheta[m_thetaID] + edep;   //sum of energy for this thetaID value
    EinTheta[m_thetaID] = true;                                 //there is an energy deposit in this theta ring. used later
    isE = true;


    //fill histograms
    //radiation dose for this SimHit
    double dose = edep * GeVtoJ * usInYr / (m_sampleTime * Mass);

    h_CrystalRadDoseTheta->Fill(theta, dose / NperRing);
    h_CrystalRadDose->AddBinContent(m_thetaID + 1,  dose / NperRing);
    hEMDose->AddBinContent(m_cellID + 1, dose);
    hEnergyPerCrystal->AddBinContent(m_cellID + 1, edep);

    //2nd thetaID ring
    if (m_thetaID == 2) {
      h_CrystalThetaID2->AddBinContent(m_phiID + 1,  dose);
    }
    //67th thetaID ring
    if (m_thetaID == 67) {
      h_CrystalThetaID67->AddBinContent(m_phiID + 1, dose);
    }
    //Barrel
    if (m_thetaID < 59 && m_thetaID > 12) {
      h_BarrelDose->AddBinContent(m_phiID + 1, dose / 46);
    }

    //location of the hit
    h_HitLocations->Fill(hitPosn.z(), hitPosn.perp());

  }


  //for pileup noise estimation. To properly produce pileup noise plot, see comment at EOF.
  for (int iECLCell = 0; iECLCell < ECLElementNumbers::c_NCrystals; iECLCell++) {
    edep      = E_tot[iECLCell];
    m_thetaID = Crystal[iECLCell]->GetThetaID();
    NperRing  = Crystal[iECLCell]->GetNperThetaID();
    if (edep > 0.000000000001) {
      hNevtPerRing->Fill(m_thetaID, 1.0 / NperRing);
      hEdepPerRing->Fill(m_thetaID, edep / NperRing);
    }

  }


  //One track can create several ECLSimHits. Remove the duplicates
  sort(MCPhotonIDs.begin(), MCPhotonIDs.end());
  vector<int>::iterator it;
  it = std::unique(MCPhotonIDs.begin(), MCPhotonIDs.end());
  MCPhotonIDs.resize(std::distance(MCPhotonIDs.begin(), it));


  //loop over MCParticles to find the photons that caused the simhits
  for (int i = 0; i < (int)MCPhotonIDs.size(); i++) {
    for (int j = 0; j < m_mcParticles.getEntries(); j++) {
      if (m_mcParticles[j]->getIndex() == MCPhotonIDs[i]) {
        h_PhotonE->Fill(m_mcParticles[j]->getEnergy() * 1000);
        hEgamma->Fill(log10(m_mcParticles[j]->getEnergy() * 1000));
        break;         //once the correct MCParticle is found, stop looping over MCParticles
      }
    }
  }

  //*****************end of crystal analysis

  //start of diode analysis
  int neuHits = m_BeamBackArray.getEntries();
  for (int iHits = 0; iHits < neuHits; iHits++) { //loop over m_BeamBackArray
    BeamBackHit* aBeamBackSimHit = m_BeamBackArray[iHits];

    //get relevant values
    m_cellID = aBeamBackSimHit->getIdentifier();
    double damage = aBeamBackSimHit->getNeutronWeight();
    edep          = aBeamBackSimHit->getEnergyDeposit();
    pid           = aBeamBackSimHit->getPDG();
    int SubDet    = aBeamBackSimHit->getSubDet();
    Energy = aBeamBackSimHit->getEnergy();
    //TVector3 rHit          = aBeamBackSimHit->getPosition(); //currently not used


    if (SubDet == 6) { //ECL

      m_thetaID = Crystal[m_cellID]->GetThetaID();
      m_phiID   = Crystal[m_cellID]->GetPhiID();
      NperRing  = Crystal[m_cellID]->GetNperThetaID();
      diodeDose = edep * GeVtoJ * usInYr / (m_sampleTime * DiodeMass);
      h_DiodeRadDose->AddBinContent(m_thetaID + 1, diodeDose / NperRing); //diode radiation dose plot

      if (pid == 2112) {

        weightedFlux = damage * usInYr / (m_sampleTime * DiodeArea) ;           //neutrons per cm^2 per year

        //neutron plots
        if (m_thetaID == 0) h_NeutronEThetaID0->Fill(Energy * 1000);
        h_NeutronE->Fill(Energy * 1000);
        hEneu->Fill(log10(Energy * 1000));

        h_NeutronFlux->AddBinContent(m_thetaID + 1, weightedFlux / NperRing);
        hDiodeFlux->AddBinContent(m_cellID + 1,  weightedFlux);

        if (m_thetaID == 2)  h_NeutronFluxThetaID2->AddBinContent(m_phiID + 1, weightedFlux);
        if (m_thetaID == 67) h_NeutronFluxThetaID67->AddBinContent(m_phiID + 1, weightedFlux);


      }

    } else if (SubDet == 4 && m_doARICH) { //ARICH
      FillARICHBeamBack(aBeamBackSimHit);
    }
  }

  int nShower = m_eclShowerArray.getEntries();
  for (int i = 0; i < nShower; i++) {
    ECLShower* aShower = m_eclShowerArray[i];

    Energy = aShower->getEnergy();
    theta = aShower->getTheta();

    //get number of background showers with energy above 20MeV
    if (Energy > 0.02) {
      h_Shower->Fill(Energy);
      h_ShowerVsTheta->Fill(Energy, theta * TMath::RadToDeg());

    }
  }


  for (int i = 0; i < nECLThetaID; i++) {
    if (EinTheta[i]) {
      //0th McParticle in an event is the origin of all particles
      h_ProdVertvsThetaId->Fill(i, m_mcParticles[0]->getProductionVertex().z(), edepSumTheta[i]);
    }
  }


  if (isE) {
    h_ProdVert->Fill(m_mcParticles[0]->getProductionVertex().z(), edepSum);
  }

  if (m_nEvent % ((int)m_sampleTime * 100) == 0) B2INFO("ECLBackgroundModule: At Event #" << m_nEvent);
  m_nEvent++;

  delete[] edepSumTheta;
  delete[] E_tot;
  delete[] EinTheta;

}

void ECLBackgroundModule::endRun()
{
  B2INFO("ECLBackgroundModule: Total Number of events: "  << m_nEvent);

  //print doses of crystals of interest
  for (int i = 0; i < (int)m_CryInt.size(); i++) {
    if (m_CryInt[i] > ECLElementNumbers::c_NCrystals) {
      B2WARNING("ECLBackgroundModule: Invalid cell ID. must be less than 8736");
      continue;
    }
    double dose = hEMDose->GetBinContent(m_CryInt[i] + 1); //add 1 since bin #1 corrosponds to cell ID #0
    int thetaID = Crystal[m_CryInt[i]]->GetThetaID();
    int phiID   = Crystal[m_CryInt[i]]->GetPhiID();
    B2RESULT("Dose in Crystal " << m_CryInt[i] << ": " << dose << " ThetaID=" << thetaID << ", PhiID=" << phiID);
  }


  hEnergyPerCrystalECF = BuildPosHisto(hEnergyPerCrystal, "forward");
  hEnergyPerCrystalECB = BuildPosHisto(hEnergyPerCrystal, "backward");
  hEnergyPerCrystalBAR = BuildPosHisto(hEnergyPerCrystal, "barrel");
  hEnergyPerCrystalWideTID = BuildThetaIDWideHisto(hEnergyPerCrystal);


  hEMDoseECF = BuildPosHisto(hEMDose, "forward");
  hEMDoseECB = BuildPosHisto(hEMDose, "backward");
  hEMDoseBAR = BuildPosHisto(hEMDose, "barrel");
  hEMDoseWideTID = BuildThetaIDWideHisto(hEMDose);

  hDiodeFluxECF  = BuildPosHisto(hDiodeFlux, "forward");
  hDiodeFluxECB  = BuildPosHisto(hDiodeFlux, "backward");
  hDiodeFluxBAR  = BuildPosHisto(hDiodeFlux, "barrel");
  hDiodeFluxWideTID = BuildThetaIDWideHisto(hDiodeFlux);

  hEMDose->SetTitle("Crystal Radiation Dose vs Cell ID");
  hDiodeFlux->SetTitle("Diode Neutron Flux vs Cell ID");

}

void ECLBackgroundModule::terminate()
{
}


//
// Methods to study performance of ECL shields
//   and potential impact on ARICH doses
/////////////////////////////////////////////
#ifdef DOARICH
int ECLBackgroundModule::FillARICHBeamBack(BeamBackHit* aBBHit)
{

  double _damage   = aBBHit->getNeutronWeight();
  double _eDep     = aBBHit->getEnergyDeposit();
  float _trlen     = aBBHit->getTrackLength();
  int _pid         = aBBHit->getPDG();
  TVector3 _posHit = aBBHit->getPosition();

  int _moduleID    = m_arichgp->getCopyNo(_posHit);

  double r = _posHit.Perp();
  int _ring = 0;

  _ring = ARICHmod2row(_moduleID);

  B2DEBUG(200, "Filling ARICH BeamBackHit");
  B2DEBUG(200, " PDG = " << _pid);
  B2DEBUG(200, " Edep = " << _eDep);
  B2DEBUG(200, " Ring = " << _ring);
  B2DEBUG(200, " Radius = " << r);
  B2DEBUG(200, " Module = " << _moduleID);

  if (2112 == _pid) {
    hHAPDFlux->Fill(_ring, _damage * _trlen / HAPDthickness  * usInYr / (m_sampleTime * HAPDarea * nHAPDperRing[_ring]));
  } else {
    hARICHDoseBB->Fill(_ring, _eDep / (HAPDmass * nHAPDperRing[_ring]) * GeVtoJ * usInYr / m_sampleTime);
  }

  return 1;
}

#else
int ECLBackgroundModule::FillARICHBeamBack(BeamBackHit* aBBHit) { return 1;}
#endif

int ECLBackgroundModule::BuildECL()
{
  for (int i = 0; i < ECLElementNumbers::c_NCrystals; i++) {
    Crystal[i] = new ECLCrystalData(i);
  }
  return 1;
}

//Method used for debugging.
int ECLBackgroundModule::SetPosHistos(TH1F* h, TH2F* hFWD, TH2F* hBAR, TH2F* hBWD)
{
  // Currently not used
  //std::string FWDtitle = h->GetTitle() + std::string(" -- Forward Endcap");
  //std::string BWDtitle = h->GetTitle() + std::string(" -- Backward Endcap");
  //std::string BARtitle = h->GetTitle() + std::string(" -- Barrel");
  //std::string FWDname = h->GetTitle() + std::string("FWD");
  //std::string BWDname = h->GetTitle() + std::string("BWD");
  //std::string BARname = h->GetTitle() + std::string("BAR");

  // Fill 2D histograms with the values in the 1D histogram
  for (int i = 0; i < ECLElementNumbers::c_NCrystals; i++)  {
    float value = h->GetBinContent(i + 1);

    if (i < ECLElementNumbers::c_NCrystalsForward) {
      hFWD->Fill(floor(Crystal[i]->GetX()), floor(Crystal[i]->GetY()), value);

    } else if (i >= ECLElementNumbers::c_NCrystalsForwardBarrel) {
      hBWD->Fill(floor(Crystal[i]->GetX()), floor(Crystal[i]->GetY()), value);

    } else
      hBAR->Fill(floor(Crystal[i]->GetZ()), floor(Crystal[i]->GetR() * (Crystal[i]->GetPhi() - 180) * TMath::DegToRad()), value);
  }

  return 1;
}


TH2F* ECLBackgroundModule::BuildPosHisto(TH1F* h, const char* sub)
{

  // Initialize variables
  TH2F* h_out = nullptr;

  // Forward endcap value vs (x,y)
  if (!strcmp(sub, "forward")) {
    std::string _name = h->GetName() + std::string("FWD");
    std::string _title = h->GetTitle() + std::string(" -- Forward Endcap;x(cm);y(cm)");
    h_out = new TH2F(_name.c_str(), _title.c_str(), 90, -150, 150, 90, -150, 150); //position in cm
    h_out->Sumw2();
    for (int i = 0; i < ECLElementNumbers::c_NCrystalsForward; i++)  {
      double value = h->GetBinContent(i + 1);
      h_out->Fill(floor(Crystal[i]->GetX()),
                  floor(Crystal[i]->GetY()),
                  value);
    }

    // Backward endcap value vs (x,y)
  } else if (!strcmp(sub, "backward")) {
    std::string _name = h->GetName() + std::string("BWD");
    std::string _title = h->GetTitle() + std::string(" -- Backward Endcap;x(cm);y(cm)");
    h_out = new TH2F(_name.c_str(), _title.c_str(), 90, -150, 150, 90, -150, 150); //position in cm
    h_out->Sumw2();
    for (int i = ECLElementNumbers::c_NCrystalsForwardBarrel; i < ECLElementNumbers::c_NCrystals; i++) {
      double value = h->GetBinContent(i + 1);
      h_out->Fill(floor(Crystal[i]->GetX()),
                  floor(Crystal[i]->GetY()),
                  value);
    }


    // The rest: barrel value vs (theta_ID, phi_ID)
  } else if (!strcmp(sub, "barrel")) {
    std::string _name = h->GetName() + std::string("BAR");
    std::string _title = h->GetTitle() + std::string(" -- Barrel;#theta_{ID};#phi_{ID}");
    h_out = new TH2F(_name.c_str(), _title.c_str(), 47, 12, 59, 144, 0, 144); //position in cm (along z and along r*phi)
    h_out->Sumw2();
    for (int i = ECLElementNumbers::c_NCrystalsForward; i < ECLElementNumbers::c_NCrystalsForwardBarrel; i++) {
      double value = h->GetBinContent(i + 1);
      h_out->Fill(Crystal[i]->GetThetaID(),  Crystal[i]->GetPhiID(), value);
    }

  } else {
    B2WARNING("ECLBackgroundModule: Unable to BuildPosHisto. Check Arguments.");
    h_out =  new TH2F("(empty)", "(empty)", 1, 0, 1, 1, 0, 1);
  }

  return h_out;
}


TH1F*   ECLBackgroundModule::BuildThetaIDWideHisto(TH1F* h_cry)
{

  //Define the boundaries of the bins
  static const int    _nbins = 21;
  static const double _xbins[] = { -0.5,  0.5,  4.5,  8.5, 11.5, 12.5,
                                   16.5, 20.5, 24.5, 28.5, 32.5,
                                   36.5, 40.5, 44.5, 48.5, 52.5,
                                   56.5, 58.5, 59.5, 63.5, 67.5, 68.5
                                 };


  std::string _title = h_cry->GetTitle() + std::string(" vs #theta_{ID} -- averages");
  std::string _name = h_cry->GetName() + std::string("vsTheWide");

  //New pointer to the returned histogram ...
  TH1F* h_out  = new TH1F(_name.c_str(), _title.c_str(), 1, 0, 1);
  // ... but only temp variables to the temporary ones
  TH1F h_mass("h_mass", "Total Mass per Theta-ID", 1, 0, 1);
  TH1F h_N("h_N", "Entries (unweighted) per Theta-ID bin", 1, 0, 1);

  //Apply all the same binning
  h_out->SetBins(_nbins, _xbins);
  h_mass.SetBins(_nbins, _xbins);
  h_N.SetBins(_nbins, _xbins);

  h_out->SetTitle(_title.c_str());
  h_out->Sumw2();

  //Make histo for total mass, then divide!
  for (int i = 0; i < ECLElementNumbers::c_NCrystals; i++)  {
    h_out->Fill(Crystal[i]->GetThetaID(), h_cry->GetBinContent(i + 1) * Crystal[i]->GetMass());
    h_mass.Fill(Crystal[i]->GetThetaID(), Crystal[i]->GetMass());
    h_mass.SetBinError(Crystal[i]->GetThetaID(), 0);
    h_N.Fill(Crystal[i]->GetThetaID());
  }
  h_out->SetXTitle("#theta_{ID}");
  h_out->SetYTitle(h_cry->GetYaxis()->GetTitle());
  h_out->Divide(&h_mass);

  return h_out;
}


int ECLBackgroundModule::ARICHmod2row(int modID)
{
  if (modID <= 42) return 0;
  else if (modID <= 90) return 1;
  else if (modID <= 144) return 2;
  else if (modID <= 204) return 3;
  else if (modID <= 270) return 4;
  else if (modID <= 342) return 5;
  else if (modID <= 420) return 6;

  B2WARNING("ECLBackgroundModule: ARICHmod2row: modID out of bound; can't get ring index");
  return -1;
}




/*
// In order to produce the pileup noise estimate, use this function (paste into another file):
void PileUpNoise(){

  const int numOfTypes = 8;
  TString Filetypes[] =  {"Touschek_HER", "Touschek_LER", "Coulomb_HER", "Coulomb_LER", "RBB_HER", "RBB_LER", "BHWide_HER", "BHWide_LER"};
  TFile *f;

  double hEdepPerRing[69] = {};
  double hNevtPerRing[69] = {};
  double sampletime=1000;

  TH1F *h_Pileup = new TH1F("Pile_up", "Estimated Pile up Noise vs #theta_{ID}; #theta_{ID}; MeV", 69, -0.5, 68.5);

  for(int i=0; i<numOfTypes; i++){
    f = new TFile(Filetypes[i]+".root");                      //loads the sample files (eg, Touschek_HER.root, RBB_LER.root, etc)
    TH1F *hNevt = (TH1F*)gROOT->FindObject("hNevtPerRing");
    TH1F *hEdep = (TH1F*)gROOT->FindObject("hEdepPerRing");
    for(int j=1; j<70; j++){
      hEdepPerRing[j-1] = hEdepPerRing[j-1] + hEdep->GetBinContent(j);
      hNevtPerRing[j-1] = hNevtPerRing[j-1] + hNevt->GetBinContent(j);
    }
  }

  for(int i=1; i<70; i++){
      double Eavg = hEdepPerRing[i-1] / hNevtPerRing[i-1];
      double pileup = sqrt( hNevtPerRing[i-1] / sampletime ) * Eavg * 1000;
      h_Pileup->SetBinContent(i, pileup);
  }

}
*/<|MERGE_RESOLUTION|>--- conflicted
+++ resolved
@@ -5,17 +5,6 @@
  * See git log for contributors and copyright holders.                    *
  * This file is licensed under LGPL-3.0, see LICENSE.md.                  *
  **************************************************************************/
-<<<<<<< HEAD
-//This module
-#include <ecl/modules/eclBackgroundStudy/ECLBackgroundModule.h>
-
-//Root
-#include <TVector3.h>
-#include <TH1F.h>
-#include <TH2F.h>
-#include <TMath.h>
-=======
->>>>>>> 6635a6e3
 
 /* Own header. */
 #include <ecl/modules/eclBackgroundStudy/ECLBackgroundModule.h>
@@ -37,6 +26,7 @@
 #include <TH1F.h>
 #include <TH2F.h>
 #include <TVector3.h>
+#include <TMath.h>
 
 using namespace std;
 using namespace Belle2;
