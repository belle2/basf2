/**************************************************************************
 * basf2 (Belle II Analysis Software Framework)                           *
 * Author: The Belle II Collaboration                                     *
 *                                                                        *
 * See git log for contributors and copyright holders.                    *
 * This file is licensed under LGPL-3.0, see LICENSE.md.                  *
 **************************************************************************/

/* Own header. */
#include <ecl/modules/eclBackgroundStudy/ECLBackgroundModule.h>

/* ECL headers. */
#include <ecl/dataobjects/ECLShower.h>
#include <ecl/dataobjects/ECLSimHit.h>
#include <ecl/modules/eclBackgroundStudy/ECLCrystalData.h>

/* Basf2 headers. */
#ifdef DOARICH
#  include <arich/geometry/ARICHGeometryPar.h>
#endif
#include <framework/logging/Logger.h>
#include <mdst/dataobjects/MCParticle.h>
#include <simulation/dataobjects/BeamBackHit.h>

/* ROOT headers. */
#include <TH1F.h>
#include <TH2F.h>
#include <TVector3.h>
<<<<<<< HEAD
=======
#include <TMath.h>
>>>>>>> 43174f6d

using namespace std;
using namespace Belle2;

//-----------------------------------------------------------------
//                 Register the Module
//-----------------------------------------------------------------
REG_MODULE(ECLBackground);

//-----------------------------------------------------------------
//                 Implementation
//-----------------------------------------------------------------


ECLBackgroundModule::ECLBackgroundModule() : HistoModule()
{
  //Set module properties
  setDescription("Processes background campaigns and produces histograms. Requires HistoManager");

  std::vector<int> empty;
  addParam("sampleTime", m_sampleTime,     "Length of sample, in us", 1000);
  addParam("doARICH",    m_doARICH,        "If true, some ARICH plots (for shielding studies) will be produced",  false);
  addParam("crystalsOfInterest", m_CryInt, "Cell ID of crystals of interest. Dose will be printed at end of run", empty);

}

ECLBackgroundModule::~ECLBackgroundModule()
{
}

//If a histogram is initalized here, it will be saved.
void ECLBackgroundModule::defineHisto()
{
  std::ostringstream s;
  s << m_sampleTime;

  //initalize histograms
  h_nECLSimHits = new TH1F("ECL_Sim_Hits", "ECL Sim Hits", 100, 0, 100);


  //Radiation dose
  h_CrystalRadDose = new TH1F("Crystal_Rad_Dose", "Crystal Radiation Dose vs #theta_{ID};#theta_{ID};Gy/yr", 69, -0.5, 68.5);
  h_CrystalRadDoseTheta = new TH1F("Crystal_Rad_Dose_Theta", "Crystal Radiation Dose vs #theta;#theta (deg);Gy/yr", 100,   12, 152);
  h_CrystalThetaID2 = new TH1F("Crystal_Dose_ThetaID_2", "Crystal Radiation Dose vs #phi_{ID}, #theta_{ID}=2; #phi_{ID};Gy/yr", 64,
                               -0.5, 63.5);
  h_CrystalThetaID67 = new TH1F("Crystal_Dose_ThetaID_67", "Crystal Radiation Dose vs #phi_{ID}, #theta_{ID}=67; #phi_{ID};Gy/yr", 64,
                                -0.5, 63.5);
  h_BarrelDose = new TH1F("Crystal_Dose_Barrel", "Crystal Radiation Dose in Barrel, 12<#theta_{ID}<59; #phi_{ID}; Gy/yr", 144, -0.5,
                          143.5);
  h_DiodeRadDose = new TH1F("Diode_Rad_Dose", "Diode Radiation Dose vs #theta_{ID};#theta_{ID};Gy/yr", 69, -0.5, 68.5);

  //hit locations
  h_ProdVert = new TH1F("MCProd_Vert", "Production Vertex;z (cm)", 125, -200, 300);
  h_HitLocations = new TH2F("Hit_Locations", "Hit locations;z (cm); r (cm)", 250, -200, 300, 80,    0, 160);
  h_ProdVertvsThetaId = new TH2F("MCProd_Vert_vs_ThetaID", "Production Vertex vs #theta_{ID};#theta_{ID};z (cm)", 69, -0.5, 68.5, 125,
                                 -200, 300);
  hEdepPerRing = new TH1F("hEdepPerRing", "Energy deposited per #theta_{ID};#theta_{ID}; GeV", 69, -0.5, 68.5);
  hNevtPerRing = new TH1F("hNevtPerRing", "Number of events #theta_{ID} (for pile-up);#theta_{ID};N_{event}", 69, -0.5, 68.5);



  //Neutrons
  h_NeutronFluxThetaID2 = new TH1F("Neutron_Flux_ThetaID_2", "Diode Neutron Flux, #theta_{ID}=2;#phi_{ID}; yr^{-1}/cm^{-2}", 64, -0.5,
                                   63.5);
  h_NeutronFluxThetaID67 = new TH1F("Neutron_Flux_ThetaID_67", "Diode Neutron Flux, #theta_{ID}=67;#phi_{ID}; yr^{-1}/cm^{-2}", 64,
                                    -0.5, 63.5);
  h_NeutronFlux = new TH1F("Neutron_Flux", "Diode Neutron Flux vs #theta_{ID};#theta_{ID}; yr^{-1}/cm^{-2}", 69, -0.5, 68.5);
  h_NeutronE = new TH1F("Neutron_Energy", "Neutron Energy; Energy (MeV)", 200, 0, 0.5);
  h_NeutronEThetaID0 = new TH1F("Neutron_Energy_ThetaID0", "Neutron Energy, First Crystal; Energy (MeV)", 50, 0, 0.5);

  h_PhotonE = new TH1F("Photon_Energy", "Energy of photons creating hits in ECL; Energy (MeV)",   200, 0, 10);

  //showers
  TString stime = s.str();
  h_Shower = new TH1F("Shower_E_Dist", "Shower Energy distribution " + stime + " #mu s;GeV;# of showers", 100, 0, 0.5);
  h_ShowerVsTheta = new TH2F("Shower_E_Dist_vs_theta", "Shower Energy distribution " + stime + " #mu s;GeV;#theta (deg)", 100, 0, 0.5,
                             180, 0, 180);



  //
  // Below are for the ECL shields studies
  //
  //////////////////////////////////////////

  //Doses
  hEMDose = new TH1F("hEMDose",  "Crystal Radiation Dose; Cell ID ; Gy/yr", ECLElementNumbers::c_NCrystals, 0,
                     ECLElementNumbers::c_NCrystals);
  hEnergyPerCrystal = new TH1F("hEnergyPerCrystal", "Energy per crystal; Cell ID; GeV", ECLElementNumbers::c_NCrystals, 0,
                               ECLElementNumbers::c_NCrystals);

  //Diodes
  hDiodeFlux  = new TH1F("hDiodeFlux",  "Diode Neutron Flux ; Cell ID ; 1MeV-equiv / cm^{2} yr", ECLElementNumbers::c_NCrystals, 0,
                         ECLElementNumbers::c_NCrystals);

  //Radiation spectra
  hEgamma = new TH1F("hEgamma", "Log Spectrum of the photons hitting the crystals / 1 MeV; log_{10}(E_{#gamma}/1MeV) ", 500, -4, 3);
  hEneu   = new TH1F("hEneu",   "Log Spectrum of the neutrons hitting the diodes / 1 MeV; log_{10}(E_{n}/1MeV)",        500, -10, 2);

  //ARICH plots
  if (m_doARICH) {
    hARICHDoseBB = new TH1F("hARICHDoseBB", "Radiation dose in ARICH boards (cBB); Ring-ID; Gy/yr", 7, -0.5, 6.5);
    hHAPDFlux    = new TH1F("hARICHnFlux",  "1-MeV equivalent neutron flux in ARICH diodes (BB) ; Ring-ID ; 1-MeV-equiv / cm^{2} yr", 7,
                            -0.5, 6.5);
  }

  hEMDoseECF     = new TH2F();
  hEMDoseECB     = new TH2F();
  hEMDoseBAR     = new TH2F();
  hEMDoseWideTID = new TH1F();

  hDiodeFluxECF     = new TH2F();
  hDiodeFluxECB     = new TH2F();
  hDiodeFluxBAR     = new TH2F();
  hDiodeFluxWideTID = new TH1F();

  hEnergyPerCrystalECF     = new TH2F();
  hEnergyPerCrystalECB     = new TH2F();
  hEnergyPerCrystalBAR     = new TH2F();
  hEnergyPerCrystalWideTID = new TH1F();



}

void ECLBackgroundModule::initialize()
{

  REG_HISTOGRAM

  if (m_doARICH)  {
    B2INFO("ECLBackgroundModule: ARICH plots are being produced");
    // Initialize variables
#ifdef DOARICH
    m_arichgp = ARICHGeometryPar::Instance();
#endif
  }

  m_nEvent = 0;
  BuildECL();

}

void ECLBackgroundModule::beginRun()
{
}

void ECLBackgroundModule::event()
{



  //some variables that will be used many times
  int m_cellID, m_thetaID, m_phiID, pid, NperRing;
  double edep, theta, Energy, diodeDose, weightedFlux;

  //ignore events with huge number of SimHits (usually a glitchy event)
  if (m_eclArray.getEntries() > 4000) {
    B2INFO("ECLBackgroundModule: Skipping event #" << m_nEvent << " due to large number of ECLSimHits");
    m_nEvent++;
    return;
  }

  bool isE = false;
  //bool EinTheta[nECLThetaID] = {false};

  double edepSum = 0;
  //double edepSumTheta[nECLThetaID] = {0};
  //double E_tot[ECLElementNumbers::c_NCrystals] = {0};


  auto edepSumTheta = new double[nECLThetaID]();
  auto E_tot = new double[ECLElementNumbers::c_NCrystals]();

  auto EinTheta = new bool[nECLThetaID]();
  std::fill_n(EinTheta, nECLThetaID, false);


  h_nECLSimHits->Fill(m_eclArray.getEntries()); //number of ECL hits in an event

  //MC ID of photon hits
  vector<int> MCPhotonIDs;

  int hitNum = m_eclArray.getEntries();
  for (int i = 0; i < hitNum; i++) { //loop over ECLSimHits
    ECLSimHit* aECLHit = m_eclArray[i];
    m_cellID    = aECLHit->getCellId() - 1; //cell ID
    edep        = aECLHit->getEnergyDep();  //energy deposited
    G4ThreeVector hitPosn   = aECLHit->getPosition();   //position of hit
    pid         = aECLHit->getPDGCode();
    float Mass  = Crystal[m_cellID]->GetMass();
    m_thetaID   = Crystal[m_cellID]->GetThetaID();
    m_phiID     = Crystal[m_cellID]->GetPhiID();
    NperRing    = Crystal[m_cellID]->GetNperThetaID();   //number of crystals in this theta ring
    theta       = Crystal[m_cellID]->GetTheta();


    //get Track ID of photons which create the SimHits
    if (pid == 22) MCPhotonIDs.push_back(aECLHit->getTrackId());

    edepSum = edepSum + edep;
    E_tot[m_cellID] = edep + E_tot[m_cellID]; //sum energy deposited in this crystal
    edepSumTheta[m_thetaID] = edepSumTheta[m_thetaID] + edep;   //sum of energy for this thetaID value
    EinTheta[m_thetaID] = true;                                 //there is an energy deposit in this theta ring. used later
    isE = true;


    //fill histograms
    //radiation dose for this SimHit
    double dose = edep * GeVtoJ * usInYr / (m_sampleTime * Mass);

    h_CrystalRadDoseTheta->Fill(theta, dose / NperRing);
    h_CrystalRadDose->AddBinContent(m_thetaID + 1,  dose / NperRing);
    hEMDose->AddBinContent(m_cellID + 1, dose);
    hEnergyPerCrystal->AddBinContent(m_cellID + 1, edep);

    //2nd thetaID ring
    if (m_thetaID == 2) {
      h_CrystalThetaID2->AddBinContent(m_phiID + 1,  dose);
    }
    //67th thetaID ring
    if (m_thetaID == 67) {
      h_CrystalThetaID67->AddBinContent(m_phiID + 1, dose);
    }
    //Barrel
    if (m_thetaID < 59 && m_thetaID > 12) {
      h_BarrelDose->AddBinContent(m_phiID + 1, dose / 46);
    }

    //location of the hit
    h_HitLocations->Fill(hitPosn.z(), hitPosn.perp());

  }


  //for pileup noise estimation. To properly produce pileup noise plot, see comment at EOF.
  for (int iECLCell = 0; iECLCell < ECLElementNumbers::c_NCrystals; iECLCell++) {
    edep      = E_tot[iECLCell];
    m_thetaID = Crystal[iECLCell]->GetThetaID();
    NperRing  = Crystal[iECLCell]->GetNperThetaID();
    if (edep > 0.000000000001) {
      hNevtPerRing->Fill(m_thetaID, 1.0 / NperRing);
      hEdepPerRing->Fill(m_thetaID, edep / NperRing);
    }

  }


  //One track can create several ECLSimHits. Remove the duplicates
  sort(MCPhotonIDs.begin(), MCPhotonIDs.end());
  vector<int>::iterator it;
  it = std::unique(MCPhotonIDs.begin(), MCPhotonIDs.end());
  MCPhotonIDs.resize(std::distance(MCPhotonIDs.begin(), it));


  //loop over MCParticles to find the photons that caused the simhits
  for (int i = 0; i < (int)MCPhotonIDs.size(); i++) {
    for (int j = 0; j < m_mcParticles.getEntries(); j++) {
      if (m_mcParticles[j]->getIndex() == MCPhotonIDs[i]) {
        h_PhotonE->Fill(m_mcParticles[j]->getEnergy() * 1000);
        hEgamma->Fill(log10(m_mcParticles[j]->getEnergy() * 1000));
        break;         //once the correct MCParticle is found, stop looping over MCParticles
      }
    }
  }

  //*****************end of crystal analysis

  //start of diode analysis
  int neuHits = m_BeamBackArray.getEntries();
  for (int iHits = 0; iHits < neuHits; iHits++) { //loop over m_BeamBackArray
    BeamBackHit* aBeamBackSimHit = m_BeamBackArray[iHits];

    //get relevant values
    m_cellID = aBeamBackSimHit->getIdentifier();
    double damage = aBeamBackSimHit->getNeutronWeight();
    edep          = aBeamBackSimHit->getEnergyDeposit();
    pid           = aBeamBackSimHit->getPDG();
    int SubDet    = aBeamBackSimHit->getSubDet();
    Energy = aBeamBackSimHit->getEnergy();
    //TVector3 rHit          = aBeamBackSimHit->getPosition(); //currently not used


    if (SubDet == 6) { //ECL

      m_thetaID = Crystal[m_cellID]->GetThetaID();
      m_phiID   = Crystal[m_cellID]->GetPhiID();
      NperRing  = Crystal[m_cellID]->GetNperThetaID();
      diodeDose = edep * GeVtoJ * usInYr / (m_sampleTime * DiodeMass);
      h_DiodeRadDose->AddBinContent(m_thetaID + 1, diodeDose / NperRing); //diode radiation dose plot

      if (pid == 2112) {

        weightedFlux = damage * usInYr / (m_sampleTime * DiodeArea) ;           //neutrons per cm^2 per year

        //neutron plots
        if (m_thetaID == 0) h_NeutronEThetaID0->Fill(Energy * 1000);
        h_NeutronE->Fill(Energy * 1000);
        hEneu->Fill(log10(Energy * 1000));

        h_NeutronFlux->AddBinContent(m_thetaID + 1, weightedFlux / NperRing);
        hDiodeFlux->AddBinContent(m_cellID + 1,  weightedFlux);

        if (m_thetaID == 2)  h_NeutronFluxThetaID2->AddBinContent(m_phiID + 1, weightedFlux);
        if (m_thetaID == 67) h_NeutronFluxThetaID67->AddBinContent(m_phiID + 1, weightedFlux);


      }

    } else if (SubDet == 4 && m_doARICH) { //ARICH
      FillARICHBeamBack(aBeamBackSimHit);
    }
  }

  int nShower = m_eclShowerArray.getEntries();
  for (int i = 0; i < nShower; i++) {
    ECLShower* aShower = m_eclShowerArray[i];

    Energy = aShower->getEnergy();
    theta = aShower->getTheta();

    //get number of background showers with energy above 20MeV
    if (Energy > 0.02) {
      h_Shower->Fill(Energy);
<<<<<<< HEAD
      h_ShowerVsTheta->Fill(Energy, theta * 180 / M_PI);
=======
      h_ShowerVsTheta->Fill(Energy, theta * TMath::RadToDeg());
>>>>>>> 43174f6d

    }
  }


  for (int i = 0; i < nECLThetaID; i++) {
    if (EinTheta[i]) {
      //0th McParticle in an event is the origin of all particles
      h_ProdVertvsThetaId->Fill(i, m_mcParticles[0]->getProductionVertex().z(), edepSumTheta[i]);
    }
  }


  if (isE) {
    h_ProdVert->Fill(m_mcParticles[0]->getProductionVertex().z(), edepSum);
  }

  if (m_nEvent % ((int)m_sampleTime * 100) == 0) B2INFO("ECLBackgroundModule: At Event #" << m_nEvent);
  m_nEvent++;

  delete[] edepSumTheta;
  delete[] E_tot;
  delete[] EinTheta;

}

void ECLBackgroundModule::endRun()
{
  B2INFO("ECLBackgroundModule: Total Number of events: "  << m_nEvent);

  //print doses of crystals of interest
  for (int i = 0; i < (int)m_CryInt.size(); i++) {
    if (m_CryInt[i] > ECLElementNumbers::c_NCrystals) {
      B2WARNING("ECLBackgroundModule: Invalid cell ID. must be less than 8736");
      continue;
    }
    double dose = hEMDose->GetBinContent(m_CryInt[i] + 1); //add 1 since bin #1 corrosponds to cell ID #0
    int thetaID = Crystal[m_CryInt[i]]->GetThetaID();
    int phiID   = Crystal[m_CryInt[i]]->GetPhiID();
    B2RESULT("Dose in Crystal " << m_CryInt[i] << ": " << dose << " ThetaID=" << thetaID << ", PhiID=" << phiID);
  }


  hEnergyPerCrystalECF = BuildPosHisto(hEnergyPerCrystal, "forward");
  hEnergyPerCrystalECB = BuildPosHisto(hEnergyPerCrystal, "backward");
  hEnergyPerCrystalBAR = BuildPosHisto(hEnergyPerCrystal, "barrel");
  hEnergyPerCrystalWideTID = BuildThetaIDWideHisto(hEnergyPerCrystal);


  hEMDoseECF = BuildPosHisto(hEMDose, "forward");
  hEMDoseECB = BuildPosHisto(hEMDose, "backward");
  hEMDoseBAR = BuildPosHisto(hEMDose, "barrel");
  hEMDoseWideTID = BuildThetaIDWideHisto(hEMDose);

  hDiodeFluxECF  = BuildPosHisto(hDiodeFlux, "forward");
  hDiodeFluxECB  = BuildPosHisto(hDiodeFlux, "backward");
  hDiodeFluxBAR  = BuildPosHisto(hDiodeFlux, "barrel");
  hDiodeFluxWideTID = BuildThetaIDWideHisto(hDiodeFlux);

  hEMDose->SetTitle("Crystal Radiation Dose vs Cell ID");
  hDiodeFlux->SetTitle("Diode Neutron Flux vs Cell ID");

}

void ECLBackgroundModule::terminate()
{
}


//
// Methods to study performance of ECL shields
//   and potential impact on ARICH doses
/////////////////////////////////////////////
#ifdef DOARICH
int ECLBackgroundModule::FillARICHBeamBack(BeamBackHit* aBBHit)
{

  double _damage   = aBBHit->getNeutronWeight();
  double _eDep     = aBBHit->getEnergyDeposit();
  float _trlen     = aBBHit->getTrackLength();
  int _pid         = aBBHit->getPDG();
  TVector3 _posHit = aBBHit->getPosition();

  int _moduleID    = m_arichgp->getCopyNo(_posHit);

  double r = _posHit.Perp();
  int _ring = 0;

  _ring = ARICHmod2row(_moduleID);

  B2DEBUG(200, "Filling ARICH BeamBackHit");
  B2DEBUG(200, " PDG = " << _pid);
  B2DEBUG(200, " Edep = " << _eDep);
  B2DEBUG(200, " Ring = " << _ring);
  B2DEBUG(200, " Radius = " << r);
  B2DEBUG(200, " Module = " << _moduleID);

  if (2112 == _pid) {
    hHAPDFlux->Fill(_ring, _damage * _trlen / HAPDthickness  * usInYr / (m_sampleTime * HAPDarea * nHAPDperRing[_ring]));
  } else {
    hARICHDoseBB->Fill(_ring, _eDep / (HAPDmass * nHAPDperRing[_ring]) * GeVtoJ * usInYr / m_sampleTime);
  }

  return 1;
}

#else
int ECLBackgroundModule::FillARICHBeamBack(BeamBackHit* aBBHit) { return 1;}
#endif

int ECLBackgroundModule::BuildECL()
{
  for (int i = 0; i < ECLElementNumbers::c_NCrystals; i++) {
    Crystal[i] = new ECLCrystalData(i);
  }
  return 1;
}

//Method used for debugging.
int ECLBackgroundModule::SetPosHistos(TH1F* h, TH2F* hFWD, TH2F* hBAR, TH2F* hBWD)
{
  // Currently not used
  //std::string FWDtitle = h->GetTitle() + std::string(" -- Forward Endcap");
  //std::string BWDtitle = h->GetTitle() + std::string(" -- Backward Endcap");
  //std::string BARtitle = h->GetTitle() + std::string(" -- Barrel");
  //std::string FWDname = h->GetTitle() + std::string("FWD");
  //std::string BWDname = h->GetTitle() + std::string("BWD");
  //std::string BARname = h->GetTitle() + std::string("BAR");

  // Fill 2D histograms with the values in the 1D histogram
  for (int i = 0; i < ECLElementNumbers::c_NCrystals; i++)  {
    float value = h->GetBinContent(i + 1);

    if (i < ECLElementNumbers::c_NCrystalsForward) {
      hFWD->Fill(floor(Crystal[i]->GetX()), floor(Crystal[i]->GetY()), value);

    } else if (i >= ECLElementNumbers::c_NCrystalsForwardBarrel) {
      hBWD->Fill(floor(Crystal[i]->GetX()), floor(Crystal[i]->GetY()), value);

    } else
<<<<<<< HEAD
      hBAR->Fill(floor(Crystal[i]->GetZ()), floor(Crystal[i]->GetR() * (Crystal[i]->GetPhi() - 180) * M_PI / 180), value);
=======
      hBAR->Fill(floor(Crystal[i]->GetZ()), floor(Crystal[i]->GetR() * (Crystal[i]->GetPhi() - 180) * TMath::DegToRad()), value);
>>>>>>> 43174f6d
  }

  return 1;
}


TH2F* ECLBackgroundModule::BuildPosHisto(TH1F* h, const char* sub)
{

  // Initialize variables
  TH2F* h_out = nullptr;

  // Forward endcap value vs (x,y)
  if (!strcmp(sub, "forward")) {
    std::string _name = h->GetName() + std::string("FWD");
    std::string _title = h->GetTitle() + std::string(" -- Forward Endcap;x(cm);y(cm)");
    h_out = new TH2F(_name.c_str(), _title.c_str(), 90, -150, 150, 90, -150, 150); //position in cm
    h_out->Sumw2();
    for (int i = 0; i < ECLElementNumbers::c_NCrystalsForward; i++)  {
      double value = h->GetBinContent(i + 1);
      h_out->Fill(floor(Crystal[i]->GetX()),
                  floor(Crystal[i]->GetY()),
                  value);
    }

    // Backward endcap value vs (x,y)
  } else if (!strcmp(sub, "backward")) {
    std::string _name = h->GetName() + std::string("BWD");
    std::string _title = h->GetTitle() + std::string(" -- Backward Endcap;x(cm);y(cm)");
    h_out = new TH2F(_name.c_str(), _title.c_str(), 90, -150, 150, 90, -150, 150); //position in cm
    h_out->Sumw2();
    for (int i = ECLElementNumbers::c_NCrystalsForwardBarrel; i < ECLElementNumbers::c_NCrystals; i++) {
      double value = h->GetBinContent(i + 1);
      h_out->Fill(floor(Crystal[i]->GetX()),
                  floor(Crystal[i]->GetY()),
                  value);
    }


    // The rest: barrel value vs (theta_ID, phi_ID)
  } else if (!strcmp(sub, "barrel")) {
    std::string _name = h->GetName() + std::string("BAR");
    std::string _title = h->GetTitle() + std::string(" -- Barrel;#theta_{ID};#phi_{ID}");
    h_out = new TH2F(_name.c_str(), _title.c_str(), 47, 12, 59, 144, 0, 144); //position in cm (along z and along r*phi)
    h_out->Sumw2();
    for (int i = ECLElementNumbers::c_NCrystalsForward; i < ECLElementNumbers::c_NCrystalsForwardBarrel; i++) {
      double value = h->GetBinContent(i + 1);
      h_out->Fill(Crystal[i]->GetThetaID(),  Crystal[i]->GetPhiID(), value);
    }

  } else {
    B2WARNING("ECLBackgroundModule: Unable to BuildPosHisto. Check Arguments.");
    h_out =  new TH2F("(empty)", "(empty)", 1, 0, 1, 1, 0, 1);
  }

  return h_out;
}


TH1F*   ECLBackgroundModule::BuildThetaIDWideHisto(TH1F* h_cry)
{

  //Define the boundaries of the bins
  static const int    _nbins = 21;
  static const double _xbins[] = { -0.5,  0.5,  4.5,  8.5, 11.5, 12.5,
                                   16.5, 20.5, 24.5, 28.5, 32.5,
                                   36.5, 40.5, 44.5, 48.5, 52.5,
                                   56.5, 58.5, 59.5, 63.5, 67.5, 68.5
                                 };


  std::string _title = h_cry->GetTitle() + std::string(" vs #theta_{ID} -- averages");
  std::string _name = h_cry->GetName() + std::string("vsTheWide");

  //New pointer to the returned histogram ...
  TH1F* h_out  = new TH1F(_name.c_str(), _title.c_str(), 1, 0, 1);
  // ... but only temp variables to the temporary ones
  TH1F h_mass("h_mass", "Total Mass per Theta-ID", 1, 0, 1);
  TH1F h_N("h_N", "Entries (unweighted) per Theta-ID bin", 1, 0, 1);

  //Apply all the same binning
  h_out->SetBins(_nbins, _xbins);
  h_mass.SetBins(_nbins, _xbins);
  h_N.SetBins(_nbins, _xbins);

  h_out->SetTitle(_title.c_str());
  h_out->Sumw2();

  //Make histo for total mass, then divide!
  for (int i = 0; i < ECLElementNumbers::c_NCrystals; i++)  {
    h_out->Fill(Crystal[i]->GetThetaID(), h_cry->GetBinContent(i + 1) * Crystal[i]->GetMass());
    h_mass.Fill(Crystal[i]->GetThetaID(), Crystal[i]->GetMass());
    h_mass.SetBinError(Crystal[i]->GetThetaID(), 0);
    h_N.Fill(Crystal[i]->GetThetaID());
  }
  h_out->SetXTitle("#theta_{ID}");
  h_out->SetYTitle(h_cry->GetYaxis()->GetTitle());
  h_out->Divide(&h_mass);

  return h_out;
}


int ECLBackgroundModule::ARICHmod2row(int modID)
{
  if (modID <= 42) return 0;
  else if (modID <= 90) return 1;
  else if (modID <= 144) return 2;
  else if (modID <= 204) return 3;
  else if (modID <= 270) return 4;
  else if (modID <= 342) return 5;
  else if (modID <= 420) return 6;

  B2WARNING("ECLBackgroundModule: ARICHmod2row: modID out of bound; can't get ring index");
  return -1;
}




/*
// In order to produce the pileup noise estimate, use this function (paste into another file):
void PileUpNoise(){

  const int numOfTypes = 8;
  TString Filetypes[] =  {"Touschek_HER", "Touschek_LER", "Coulomb_HER", "Coulomb_LER", "RBB_HER", "RBB_LER", "BHWide_HER", "BHWide_LER"};
  TFile *f;

  double hEdepPerRing[69] = {};
  double hNevtPerRing[69] = {};
  double sampletime=1000;

  TH1F *h_Pileup = new TH1F("Pile_up", "Estimated Pile up Noise vs #theta_{ID}; #theta_{ID}; MeV", 69, -0.5, 68.5);

  for(int i=0; i<numOfTypes; i++){
    f = new TFile(Filetypes[i]+".root");                      //loads the sample files (eg, Touschek_HER.root, RBB_LER.root, etc)
    TH1F *hNevt = (TH1F*)gROOT->FindObject("hNevtPerRing");
    TH1F *hEdep = (TH1F*)gROOT->FindObject("hEdepPerRing");
    for(int j=1; j<70; j++){
      hEdepPerRing[j-1] = hEdepPerRing[j-1] + hEdep->GetBinContent(j);
      hNevtPerRing[j-1] = hNevtPerRing[j-1] + hNevt->GetBinContent(j);
    }
  }

  for(int i=1; i<70; i++){
      double Eavg = hEdepPerRing[i-1] / hNevtPerRing[i-1];
      double pileup = sqrt( hNevtPerRing[i-1] / sampletime ) * Eavg * 1000;
      h_Pileup->SetBinContent(i, pileup);
  }

}
*/<|MERGE_RESOLUTION|>--- conflicted
+++ resolved
@@ -25,11 +25,8 @@
 /* ROOT headers. */
 #include <TH1F.h>
 #include <TH2F.h>
+#include <TMath.h>
 #include <TVector3.h>
-<<<<<<< HEAD
-=======
-#include <TMath.h>
->>>>>>> 43174f6d
 
 using namespace std;
 using namespace Belle2;
@@ -354,12 +351,7 @@
     //get number of background showers with energy above 20MeV
     if (Energy > 0.02) {
       h_Shower->Fill(Energy);
-<<<<<<< HEAD
-      h_ShowerVsTheta->Fill(Energy, theta * 180 / M_PI);
-=======
       h_ShowerVsTheta->Fill(Energy, theta * TMath::RadToDeg());
->>>>>>> 43174f6d
-
     }
   }
 
@@ -499,11 +491,7 @@
       hBWD->Fill(floor(Crystal[i]->GetX()), floor(Crystal[i]->GetY()), value);
 
     } else
-<<<<<<< HEAD
-      hBAR->Fill(floor(Crystal[i]->GetZ()), floor(Crystal[i]->GetR() * (Crystal[i]->GetPhi() - 180) * M_PI / 180), value);
-=======
       hBAR->Fill(floor(Crystal[i]->GetZ()), floor(Crystal[i]->GetR() * (Crystal[i]->GetPhi() - 180) * TMath::DegToRad()), value);
->>>>>>> 43174f6d
   }
 
   return 1;
