/**************************************************************************
 * BASF2 (Belle Analysis Framework 2)                                     *
 * Copyright(C) 2010 - Belle II Collaboration                             *
 *                                                                        *
 *  ECL Data Quality Monitor (Second Module)                              *
 *                                                                        *
 * This module provides histograms to check out ECL electronics logic     *
 *                                                                        *
 * Author: The Belle II Collaboration                                     *
 * Contributors: Dmitry Matvienko (d.v.matvienko@inp.nsk.su)              *
 *                                                                        *
 * This software is provided "as is" without any warranty.                *
 **************************************************************************/

//THIS MODULE
#include <ecl/modules/eclDQMExtended/eclDQMExtended.h>

//FRAMEWORK
#include <framework/core/HistoModule.h>
#include <framework/datastore/StoreArray.h>
#include <framework/logging/Logger.h>

//ECL
#include <ecl/dataobjects/ECLDigit.h>
#include <ecl/dataobjects/ECLTrig.h>
#include <ecl/dataobjects/ECLDsp.h>
#include <ecl/utility/ECLDspUtilities.h>
#include <ecl/utility/ECLDspEmulator.h>

//STL
#include <regex>
#include <map>
#include <vector>
#include <string>
#include <iostream>

//ROOT
#include <TH1F.h>
#include <TH2F.h>
#include <TDirectory.h>

//BOOST
#include <boost/filesystem.hpp>
#include <boost/format.hpp>


//NAMESPACE(S)
using namespace Belle2;
using namespace ECL;

//-----------------------------------------------------------------
//                 Register the Module
//-----------------------------------------------------------------
REG_MODULE(ECLDQMEXTENDED)


//-----------------------------------------------------------------
//                 Implementation
//-----------------------------------------------------------------

ECLDQMEXTENDEDModule::ECLDQMEXTENDEDModule()
  : HistoModule(),
    m_ECLDspDataArray0("ECLDSPPars0"),
    m_ECLDspDataArray1("ECLDSPPars1"),
    m_ECLDspDataArray2("ECLDSPPars2"),
    m_calibrationThrA0("ECL_FPGA_LowAmp"),
    m_calibrationThrAhard("ECL_FPGA_HitThresh"),
    m_calibrationThrAskip("ECL_FPGA_StoreDigit")

{

  //Set module properties
  setDescription("ECL Data Quality Monitor. Logic Test");
  setPropertyFlags(c_ParallelProcessingCertified);  // specify this flag if you need parallel processing
  addParam("histogramDirectoryName", m_histogramDirectoryName,
           "histogram directory in ROOT file", std::string("ECL"));
  addParam("InitKey", m_InitKey,
           "How to initialize DSP coeffs: ''DB'' or ''File'' are acceptable ", std::string("DB"));
  addParam("DSPDirectoryName", m_DSPDirectoryName,
           "directory for DSP coeffs", std::string("/hsm/belle2/bdata/users/dmitry/dsp/"));
  addParam("RunName", m_RunName,
           "Name of run with DSP files", std::string("run0000/"));
  addParam("SaveDetailedFitData", m_SaveDetailedFitData, "Save detailed data "
           "(ampdiff_{cellid,shaper}, timediff_{cellid,shaper} histograms) for "
           "failed fits.", false);
}

ECLDQMEXTENDEDModule::~ECLDQMEXTENDEDModule()
{
}

//------------------------------------------------------------------
// Function to define histograms
//-----------------------------------------------------------------

void ECLDQMEXTENDEDModule::defineHisto()
{
  TDirectory* oldDir = gDirectory;

  // Create a separate histogram directory and cd into it.

  TDirectory* dirDAQ = dynamic_cast<TDirectory*>(oldDir->Get(m_histogramDirectoryName.c_str()));
  if (!dirDAQ) dirDAQ = oldDir->mkdir(m_histogramDirectoryName.c_str());
  dirDAQ->cd();

  //1D histograms creation.

  std::vector<TH1F*> h_amp_qualityfail_raw, h_time_qualityfail_raw;

  for (int i = 0; i < 4; i++) {
    std::string h_name_a, h_title_a, h_name_t, h_title_t;
    h_name_a = str(boost::format("amp_timefail_q%1%") % i);
    h_title_a = str(boost::format("Amp for time mismatches w/ QualityData=%1%") % i);
    h_name_t = str(boost::format("time_ampfail_q%1%") % i);
    h_title_t = str(boost::format("Time for amp mismatches w/ QualityData=%1%") % i);
    TH1F* h_a = new TH1F(h_name_a.c_str(), h_title_a.c_str(), 1200, 0, 262144);
    TH1F* h_t = new TH1F(h_name_t.c_str(), h_title_t.c_str(), 240, -2050, 2050);
    h_a->SetOption("LIVE");
    h_t->SetOption("LIVE");
    h_amp_timefail.push_back(h_a);
    h_time_ampfail.push_back(h_t);
  }

  for (int i = 0; i < 4; i++) {
    for (int j = 0; j < 4; j++) {
      if (j != i) {
        std::string h_name_a, h_title_a, h_name_t, h_title_t;
        h_name_a = str(boost::format("amp_qf%1%_qd%2%") % i % j);
        h_title_a = str(boost::format("Amp for QualityFit=%1% and QualityData=%2%") % i % j);
        h_name_t = str(boost::format("time_qf%1%_qd%2%") % i % j);
        h_title_t = str(boost::format("Time for QualityFit=%1% and QualityData=%2%") % i % j);
        TH1F* h_a = new TH1F(h_name_a.c_str(), h_title_a.c_str(), 1200, 0, 262144);
        TH1F* h_t = new TH1F(h_name_t.c_str(), h_title_t.c_str(), 240, -2050, 2050);
        h_a->SetOption("LIVE");
        h_t->SetOption("LIVE");
        h_amp_qualityfail_raw.push_back(h_a);
        h_time_qualityfail_raw.push_back(h_t);
      }
    }
    h_amp_qualityfail.push_back(h_amp_qualityfail_raw);
    h_time_qualityfail.push_back(h_time_qualityfail_raw);
    h_amp_qualityfail_raw.clear();
    h_time_qualityfail_raw.clear();
  }

  h_ampfail_quality  = new TH1F("ampfail_quality", "Amp. control flags in bins of QualityData", 5, -1, 4);
  h_ampfail_quality->GetXaxis()->SetTitle("QualityData");
  h_ampfail_quality->SetFillColor(kPink - 4);
  h_ampfail_quality->SetOption("LIVE");

  h_timefail_quality  = new TH1F("timefail_quality", "Time control flags in bins of QualityData", 5, -1, 4);
  h_timefail_quality->SetFillColor(kPink - 4);
  h_timefail_quality->GetXaxis()->SetTitle("QualityData");
  h_timefail_quality->SetOption("LIVE");

  h_ampfail_cellid = new TH1F("ampfail_cellid", "Cell IDs w/ failed amps", 8736, 1, 8737);
  h_ampfail_cellid->GetXaxis()->SetTitle("Cell ID");
  h_ampfail_cellid->SetOption("LIVE");

  h_timefail_cellid = new TH1F("timefail_cellid", "Cell IDs w/ failed time", 8736, 1, 8737);
  h_timefail_cellid->GetXaxis()->SetTitle("Cell ID");
  h_timefail_cellid->SetOption("LIVE");

  h_amptimefail_cellid = new TH1F("amptimefail_cellid", "Cell IDs w/ failed times and amps", 8736, 1, 8737);
  h_amptimefail_cellid->GetXaxis()->SetTitle("Cell ID");
  h_amptimefail_cellid->SetOption("LIVE");

  h_ampfail_shaperid = new TH1F("ampfail_shaperid", "Shaper IDs w/ failed amps", 624, 1, 625);
  h_ampfail_shaperid->GetXaxis()->SetTitle("Shaper ID");
  h_ampfail_shaperid->SetOption("LIVE");

  h_timefail_shaperid = new TH1F("timefail_shaperid", "Shaper IDs w/ failed time", 624, 1, 625);
  h_timefail_shaperid->GetXaxis()->SetTitle("Shaper ID");
  h_timefail_shaperid->SetOption("LIVE");

  h_amptimefail_shaperid = new TH1F("amptimefail_shaperid", "Shaper IDs w/ failed times and amps", 624, 1, 625);
  h_amptimefail_shaperid->GetXaxis()->SetTitle("Shaper ID");
  h_amptimefail_shaperid->SetOption("LIVE");

  h_ampfail_crateid = new TH1F("ampfail_crateid", "Crate IDs w/ failed amps", 52, 1, 53);
  h_ampfail_crateid->GetXaxis()->SetTitle("Crate ID");
  h_ampfail_crateid->SetOption("LIVE");

  h_timefail_crateid = new TH1F("timefail_crateid", "Crate IDs w/ failed time", 52, 1, 53);
  h_timefail_crateid->GetXaxis()->SetTitle("Crate ID");
  h_timefail_crateid->SetOption("LIVE");

  h_amptimefail_crateid = new TH1F("amptimefail_crateid", "Crate IDs w/ failed times and amps", 52, 1, 53);
  h_amptimefail_crateid->GetXaxis()->SetTitle("Crate ID");
  h_amptimefail_crateid->SetOption("LIVE");

  h_qualityfail_cellid = new TH1F("qualityfail_cellid", "Cell IDs w/ failed qualities", 8736, 1, 8737);
  h_qualityfail_cellid->GetXaxis()->SetTitle("Cell ID");
  h_qualityfail_cellid->SetOption("LIVE");

  h_qualityfail_shaperid = new TH1F("qualityfail_shaperid", "Shaper IDs w/ failed qualities", 624, 1, 625);
  h_qualityfail_shaperid->GetXaxis()->SetTitle("Shaper ID");
  h_qualityfail_shaperid->SetOption("LIVE");

  h_qualityfail_crateid = new TH1F("qualityfail_crateid", "Crate IDs w/ failed qualities", 52, 1, 53);
  h_qualityfail_crateid->GetXaxis()->SetTitle("Crate ID");
  h_qualityfail_crateid->SetOption("LIVE");

  h_fail_shaperid = new TH1F("fail_shaperid", "Shaper IDs w/ failed logic", 624, 1, 625);
  h_fail_shaperid->GetXaxis()->SetTitle("Shaper ID");
  h_fail_shaperid->SetOption("LIVE");

  h_fail_crateid = new TH1F("fail_crateid", "Crate IDs w/ failed logic", 52, 1, 53);
  h_fail_crateid->GetXaxis()->SetTitle("Crate ID");
  h_fail_crateid->SetOption("LIVE");


  //2D histograms creation.

  if (m_SaveDetailedFitData) {
    h_ampdiff_cellid = new TH2F("ampdiff_cellid", "Amp. diff. (Emulator-Data) for amp. fails",
                                8736, 1, 8737, 239, -262143, 262143);
    h_ampdiff_cellid->GetXaxis()->SetTitle("Cell ID");
    h_ampdiff_cellid->GetYaxis()->SetTitle("Amplitude difference");
    h_ampdiff_cellid->SetOption("LIVE");

    h_timediff_cellid = new TH2F("timediff_cellid", "Time diff.(Emulator-Data) for time fails",
                                 8736, 1, 8737, 239, -4095, 4095);
    h_timediff_cellid->GetXaxis()->SetTitle("Cell ID");
    h_timediff_cellid->GetYaxis()->SetTitle("Time difference");
    h_timediff_cellid->SetOption("LIVE");

    h_ampdiff_shaperid = new TH2F("ampdiff_shaper", "Amp. diff. (Emulator-Data) "
                                  "for amp. fails in bins of Shaper Id",
                                  624, 1, 625, 239, -262143, 262143);
    h_ampdiff_shaperid->GetXaxis()->SetTitle("Shaper Id");
    h_ampdiff_shaperid->GetYaxis()->SetTitle("Amplitude difference");
    h_ampdiff_shaperid->SetOption("LIVE");

    h_timediff_shaperid = new TH2F("timediff_shaper", "Time diff. (Emulator-Data) "
                                   "for time fails in bins of Shaper Id",
                                   624, 1, 625, 239, -4095, 4095);
    h_timediff_shaperid->GetXaxis()->SetTitle("Shaper Id");
    h_timediff_shaperid->GetYaxis()->SetTitle("Time difference");
    h_timediff_shaperid->SetOption("LIVE");
  }

  h_ampdiff_quality = new TH2F("ampdiff_quality", "Amp. diff. (Emulator-Data) for amp. fails in bins of QualityData", 4, 0, 4, 239,
                               -262143, 262143);
  h_ampdiff_quality->GetXaxis()->SetTitle("QualityData");
  h_ampdiff_quality->GetYaxis()->SetTitle("Amplitude difference");
  h_ampdiff_quality->SetOption("LIVE");

  h_timediff_quality = new TH2F("timediff_quality", "Time diff. (Emulator-Data) for time fails in bins of QualityData", 4, 0, 4, 239,
                                -4095, 4095);
  h_timediff_quality->GetXaxis()->SetTitle("QualityData");
  h_timediff_quality->GetYaxis()->SetTitle("Time difference");
  h_timediff_quality->SetOption("LIVE");

  h_quality_fit_data = new TH2F("quality_fit_data", "QualityFit vs QualityData for quality fails", 4, 0, 4, 4, 0, 4);
  h_quality_fit_data->GetXaxis()->SetTitle("QualityFit");
  h_quality_fit_data->GetYaxis()->SetTitle("QualityData");
  h_quality_fit_data->SetOption("LIVE");

  h_ampflag_qualityfail = new TH2F("ampflag_qualityfail", "Amp flag (0/1) w/ failed qualities in bins of QualityData", 4, 0, 4, 4, -1,
                                   3);
  h_ampflag_qualityfail->GetXaxis()->SetTitle("QualityData");
  h_ampflag_qualityfail->GetYaxis()->SetTitle("Amp flag");
  h_ampflag_qualityfail->SetOption("LIVE");

  h_timeflag_qualityfail = new TH2F("timeflag_qualityfail", "Time flag (0/1) w/ failed qualities in bins of Quality Data", 4, 0, 4, 4,
                                    -1, 3);
  h_timeflag_qualityfail->GetXaxis()->SetTitle("QualityData");
  h_timeflag_qualityfail->GetYaxis()->SetTitle("Time flag");
  h_timeflag_qualityfail->SetOption("LIVE");

  oldDir->cd();
}


void ECLDQMEXTENDEDModule::initialize()
{
  REG_HISTOGRAM;   // required to register histograms to HistoManager

  StoreArray<ECLDigit> ECLDigits;
  ECLDigits.isRequired();

  StoreArray<ECLTrig> ECLTrigs;
  ECLTrigs.isOptional();

  StoreArray<ECLDsp> ECLDsps;
  ECLDsps.isOptional();

  if (!mapper.initFromDB()) B2FATAL("ECL DQM logic test FATAL:: Can't initialize eclChannelMapper");

  if (m_InitKey == "DB")  initDspfromDB();
  else if (m_InitKey == "File") initDspfromFile();
  else B2FATAL("ECL DQM logic test FATAL: No way to initialize DSP coeffs!!! Please choose InitKey = DB or InitKey = File");
}

void ECLDQMEXTENDEDModule::callbackCalibration(DBObjPtr<ECLCrystalCalib>& cal, std::vector<short int>& constants)
{
  const std::vector<float> intermediate = cal->getCalibVector();
  constants.resize(intermediate.size());
  for (size_t i = 0; i < constants.size(); i++) constants[i] = (short int)intermediate[i];
}


void ECLDQMEXTENDEDModule::callbackCalibration(ECLDspData* dspdata, std::map<std::string, std::vector<short int>>& map1,
                                               std::map<std::string, short int>& map2)
{

  dspdata->getF(map1["F"]);
  dspdata->getF1(map1["F1"]);
  dspdata->getF31(map1["F31"]);
  dspdata->getF32(map1["F32"]);
  dspdata->getF33(map1["F33"]);
  dspdata->getF41(map1["F41"]);
  dspdata->getF43(map1["F43"]);

  map2["k_a"]  = (short int)dspdata->getka();
  map2["k_b"]  = (short int)dspdata->getkb();
  map2["k_c"]  = (short int)dspdata->getkc();
  map2["k_16"] = (short int)dspdata->gety0Startr();
  map2["k_1"]  = (short int)dspdata->getk1();
  map2["k_2"]  = (short int)dspdata->getk2();
  map2["chi_thres"] = dspdata->getchiThresh();
}


int ECLDQMEXTENDEDModule::conversion(int cellID)
{
  int iCrate = mapper.getCrateID(cellID);
  int iShaperPosition = mapper.getShaperPosition(cellID);
  return (iCrate - 1) * 12 + iShaperPosition;

}
short int* ECLDQMEXTENDEDModule::vectorsplit(std::vector<short int>& vectorFrom, int iChannel)
{
  size_t size = vectorFrom.size();
  if (size % 16) B2ERROR("ECL DQM logic test error: Split is impossible!" << LogVar("Vector size", size));
  return (vectorFrom.data() + (size / 16) * (iChannel - 1));
}


void ECLDQMEXTENDEDModule::initDspfromDB()
{
  size_t iShaper = 0;

  callbackCalibration(m_calibrationThrA0, v_totalthrA0);
  callbackCalibration(m_calibrationThrAhard, v_totalthrAhard);
  callbackCalibration(m_calibrationThrAskip, v_totalthrAskip);

  for (const auto& dspdata : m_ECLDspDataArray0) { //iCrate = 1, ..., 18
    iShaper++;
    map_vec.clear();
    map_coef.clear();
    ECLDspData* dspointer = &(const_cast<ECLDspData&>(dspdata));
    callbackCalibration(dspointer, map_vec, map_coef);
    map_container_vec[iShaper] = map_vec;
    map_container_coef[iShaper] = map_coef;
  }

  for (const auto& dspdata : m_ECLDspDataArray1) { //iCrate = 19, ..., 36
    iShaper++;
    map_vec.clear();
    map_coef.clear();
    ECLDspData* dspointer = &(const_cast<ECLDspData&>(dspdata));
    callbackCalibration(dspointer, map_vec, map_coef);
    map_container_vec[iShaper] = map_vec;
    map_container_coef[iShaper] = map_coef;
  }

  for (const auto& dspdata : m_ECLDspDataArray2) { //iCrate = 37, ..., 52
    iShaper++;
    if (iShaper < 529) {
      if (iShaper - (iShaper - 1) / 12 * 12 > 10) continue;
    } else {
      if (iShaper - (iShaper - 1) / 12 * 12 > 8) continue;
    }
    map_vec.clear();
    map_coef.clear();
    ECLDspData* dspointer = &(const_cast<ECLDspData&>(dspdata));
    callbackCalibration(dspointer, map_vec, map_coef);
    map_container_vec[iShaper] = map_vec;
    map_container_coef[iShaper] = map_coef;
  }
}

void ECLDQMEXTENDEDModule::initDspfromFile()
{
  const boost::filesystem::path MainDir(m_DSPDirectoryName);
  const boost::filesystem::path RunSubDir(m_RunName);
  const std::regex Filter(".*(crate)([0-9]{2})/.*(dsp)([0-9]{2})(.dat)");
  if (!exists(MainDir / RunSubDir)) B2FATAL("ECL DQM logic test FATAL: Directory w/ DSP files don't exist" << LogVar("Directory",
                                              MainDir / RunSubDir));
  for (boost::filesystem::directory_entry& x : boost::filesystem::recursive_directory_iterator(MainDir / RunSubDir)) {
    if (!std::regex_match(x.path().string(), Filter) || !boost::filesystem::is_regular_file(x.path())) continue;
    int iCrate = atoi(std::regex_replace(x.path().string(), Filter, "$2").c_str());
    int iShaperPosition = atoi(std::regex_replace(x.path().string(), Filter, "$4").c_str());
    int iShaper = (iCrate - 1) * 12 + iShaperPosition;
    if (iCrate > 36 && iCrate < 45) {
      if (iShaperPosition > 10) continue;
    } else if (iCrate > 44) {
      if (iShaperPosition > 8) continue;
    }
    ECLDspData* dspdata = ECLDspUtilities::readEclDsp(x.path().string().c_str(), iShaperPosition - 1);
    callbackCalibration(dspdata, map_vec, map_coef);
    map_container_vec[iShaper] = map_vec;
    map_container_coef[iShaper] = map_coef;
    callbackCalibration(m_calibrationThrA0, v_totalthrA0);
    callbackCalibration(m_calibrationThrAhard, v_totalthrAhard);
    callbackCalibration(m_calibrationThrAskip, v_totalthrAskip);
  }
}

void ECLDQMEXTENDEDModule::emulator(int cellID, int trigger_time, std::vector<int> adc_data)
{

  int iShaper = conversion(cellID);
  int iChannelPosition = mapper.getShaperChannel(cellID);
  short int* f, *f1, *fg41, *fg43, *fg31, *fg32, *fg33;
  int k_a, k_b, k_c, k_1, k_2, k_16, chi_thres;
  int A0, Ahard, Askip;

  map_vec = map_container_vec[iShaper];
  f    = vectorsplit(map_vec["F"], iChannelPosition);
  f1   = vectorsplit(map_vec["F1"], iChannelPosition);
  fg31 = vectorsplit(map_vec["F31"], iChannelPosition);
  fg32 = vectorsplit(map_vec["F32"], iChannelPosition);
  fg33 = vectorsplit(map_vec["F33"], iChannelPosition);
  fg41 = vectorsplit(map_vec["F41"], iChannelPosition);
  fg43 = vectorsplit(map_vec["F43"], iChannelPosition);

  map_coef = map_container_coef[iShaper];
  k_a = map_coef["k_a"];
  k_b = map_coef["k_b"];
  k_c = map_coef["k_c"];
  k_1 = map_coef["k_1"];
  k_2 = map_coef["k_2"];
  k_16 = map_coef["k_16"];
  chi_thres = map_coef["chi_thres"];

  A0 = (int)v_totalthrA0[cellID - 1];
  Ahard = (int)v_totalthrAhard[cellID - 1];
<<<<<<< HEAD
  Askip = (int)v_totalthrAskip[cellID - 1];
=======
  // FIXME: Value of this threshold should be read from the database.
  Askip = 20;
>>>>>>> cc8f0e0b

  int* y = adc_data.data();
  int ttrig2 = trigger_time - 2 * (trigger_time / 8);


  auto result = lftda_(f, f1, fg41, fg43, fg31, fg32, fg33, y, ttrig2, A0,
                       Ahard, Askip, k_a, k_b, k_c, k_16, k_1, k_2, chi_thres);
<<<<<<< HEAD

  m_AmpFit = result.amp;
  m_TimeFit = result.time;
  m_QualityFit = result.quality;

  if (result.skip_thr || result.hit_thr) m_QualityFit += 4;

=======

  m_AmpFit = result.amp;
  m_TimeFit = result.time;
  m_QualityFit = result.quality;
>>>>>>> cc8f0e0b
}

void ECLDQMEXTENDEDModule::beginRun()
{
  for (int i = 0; i < 4; i++) {
    h_amp_timefail[i]->Reset();
    h_time_ampfail[i]->Reset();
  }
  for (int i = 0; i < 4; i++) {
    for (int j = 0; j < 3; j++) {
      h_amp_qualityfail[i][j]->Reset();
      h_time_qualityfail[i][j]->Reset();
    }
  }
  h_ampfail_quality->Reset();
  h_timefail_quality->Reset();
  h_ampfail_cellid->Reset();
  h_timefail_cellid->Reset();
  h_amptimefail_cellid->Reset();
  h_ampfail_shaperid->Reset();
  h_timefail_shaperid->Reset();
  h_amptimefail_shaperid->Reset();
  h_ampfail_crateid->Reset();
  h_timefail_crateid->Reset();
  h_amptimefail_crateid->Reset();
  h_qualityfail_cellid->Reset();
  h_qualityfail_shaperid->Reset();
  h_qualityfail_crateid->Reset();
  if (m_SaveDetailedFitData) {
    h_ampdiff_cellid->Reset();
    h_timediff_cellid->Reset();
    h_ampdiff_shaperid->Reset();
    h_timediff_shaperid->Reset();
  }
  h_ampdiff_quality->Reset();
  h_timediff_quality->Reset();
  h_quality_fit_data->Reset();
  h_ampflag_qualityfail->Reset();
  h_timeflag_qualityfail->Reset();
}

void ECLDQMEXTENDEDModule::event()
{
  StoreArray<ECLDsp> ECLDsps;
  StoreArray<ECLTrig> ECLTrigs;
  StoreArray<ECLDigit> ECLDigits;

  int iAmpflag_qualityfail = 0;
  int iTimeflag_qualityfail = 0;

  for (auto& aECLDsp : ECLDsps) {
    m_CellId = aECLDsp.getCellId();
    std::vector<int> DspArray = aECLDsp.getDspA();
    if (!ECLTrigs.isValid()) B2FATAL("ECL DQM logic test FATAL: Trigger time information is not available");
    for (auto& aECLTrig : ECLTrigs) {
      if (aECLTrig.getTrigId() == mapper.getCrateID(m_CellId)) {
        m_TrigTime = aECLTrig.getTimeTrig();
        break;
      }
    }

    emulator(m_CellId, m_TrigTime, DspArray);
    ECLDigit* aECLDigit = aECLDsp.getRelated<ECLDigit>();

    if ((m_AmpFit < (int)v_totalthrAskip[m_CellId - 1]) && aECLDigit) {
      if (m_AmpFit != -128)
        B2ERROR("ECL DQM logic test error: ECL Digit exists for A_emulator < Thr_skip"
                << LogVar("Thr_skip", (int)v_totalthrAskip[m_CellId - 1])
                << LogVar("A_emulator", m_AmpFit)
                << LogVar("A_data", aECLDigit->getAmp()));
      else B2WARNING("ECL DQM logic test warning: A_emulator == -128");
    }

    if ((m_AmpFit >= (int)v_totalthrAskip[m_CellId - 1]) && m_QualityFit < 4 && !aECLDigit)
      B2ERROR("ECL DQM logic test error: ECL Digit does not exist for A_emulator > Thr_skip"
              << LogVar("Thr_skip", (int)v_totalthrAskip[m_CellId - 1])
              << LogVar("A_emulator", m_AmpFit)
              << LogVar("Quality_emulator", m_QualityFit));

    if ((m_AmpFit >= (int)v_totalthrAskip[m_CellId - 1]) && aECLDigit) {

      m_AmpData = aECLDigit->getAmp();
      m_TimeData = aECLDigit->getTimeFit();
      m_QualityData = aECLDigit->getQuality();

      if (m_AmpFit != m_AmpData) {
        for (int i = 0; i < 4; i++) if (m_QualityData == i && m_TimeFit == m_TimeData) h_time_ampfail[i]->Fill(m_TimeData);
        h_ampfail_quality->Fill(m_QualityData);
        h_ampfail_cellid->Fill(m_CellId);
        h_ampfail_shaperid->Fill(conversion(m_CellId));
        h_ampfail_crateid->Fill(mapper.getCrateID(m_CellId));
        if (m_SaveDetailedFitData) {
          h_ampdiff_cellid->Fill(m_CellId, m_AmpFit - m_AmpData);
          h_ampdiff_shaperid->Fill(conversion(m_CellId), m_AmpFit - m_AmpData);
        }
        h_ampdiff_quality->Fill(m_QualityData, m_AmpFit - m_AmpData);
      }
      if (m_TimeFit != m_TimeData) {
        for (int i = 0; i < 4; i++) if (m_QualityData == i && m_AmpFit == m_AmpData) h_amp_timefail[i]->Fill(m_AmpData);
        h_timefail_quality->Fill(m_QualityData);
        h_timefail_cellid->Fill(m_CellId);
        h_timefail_shaperid->Fill(conversion(m_CellId));
        h_timefail_crateid->Fill(mapper.getCrateID(m_CellId));
        if (m_SaveDetailedFitData) {
          h_timediff_cellid->Fill(m_CellId, m_TimeFit - m_TimeData);
          h_timediff_shaperid->Fill(conversion(m_CellId), m_TimeFit - m_TimeData);
        }
        h_timediff_quality->Fill(m_QualityData, m_TimeFit - m_TimeData);
      }
      if (m_AmpFit != m_AmpData && m_TimeFit != m_TimeData) {
        h_amptimefail_cellid->Fill(m_CellId);
        h_amptimefail_shaperid->Fill(conversion(m_CellId));
        h_amptimefail_crateid->Fill(mapper.getCrateID(m_CellId));
      }
      if (m_QualityFit != m_QualityData) {
        for (int i = 0; i < 4; i++) {
          for (int j = 0; j < 3; j++) {
            int k = 0;
            if (i == 0) k = j + 1;
            if (i == 1) { if (j == 0) k = j; else k = j + 1; }
            if (i == 2) { if (j == 2) k = j + 1; else k = j; }
            if (i == 3) k = j;
            if (m_QualityFit == i && m_QualityData == k) { h_amp_qualityfail[i][j]->Fill(m_AmpData); h_time_qualityfail[i][j]->Fill(m_TimeData); }
          }
        }
        if (m_AmpFit != m_AmpData) iAmpflag_qualityfail = 1;
        if (m_TimeFit != m_TimeData) iTimeflag_qualityfail = 1;
        h_qualityfail_cellid->Fill(m_CellId);
        h_qualityfail_shaperid->Fill(conversion(m_CellId));
        h_qualityfail_crateid->Fill(mapper.getCrateID(m_CellId));
        h_ampflag_qualityfail->Fill(m_QualityData, iAmpflag_qualityfail);
        h_timeflag_qualityfail->Fill(m_QualityData, iTimeflag_qualityfail);
        h_quality_fit_data->Fill(m_QualityFit, m_QualityData);
      }
      if (m_AmpFit != m_AmpData || m_TimeFit != m_TimeData || m_QualityFit != m_QualityData) {
        h_fail_shaperid->Fill(conversion(m_CellId));
        h_fail_crateid->Fill(mapper.getCrateID(m_CellId));
      }
      h_ampfail_quality->Fill(-1);
      h_timefail_quality->Fill(-1);
    } //aECLDigit
  }  //aECLDsp
} //event


void ECLDQMEXTENDEDModule::endRun()
{
}



void ECLDQMEXTENDEDModule::terminate()
{
}<|MERGE_RESOLUTION|>--- conflicted
+++ resolved
@@ -438,12 +438,7 @@
 
   A0 = (int)v_totalthrA0[cellID - 1];
   Ahard = (int)v_totalthrAhard[cellID - 1];
-<<<<<<< HEAD
   Askip = (int)v_totalthrAskip[cellID - 1];
-=======
-  // FIXME: Value of this threshold should be read from the database.
-  Askip = 20;
->>>>>>> cc8f0e0b
 
   int* y = adc_data.data();
   int ttrig2 = trigger_time - 2 * (trigger_time / 8);
@@ -451,20 +446,11 @@
 
   auto result = lftda_(f, f1, fg41, fg43, fg31, fg32, fg33, y, ttrig2, A0,
                        Ahard, Askip, k_a, k_b, k_c, k_16, k_1, k_2, chi_thres);
-<<<<<<< HEAD
-
   m_AmpFit = result.amp;
   m_TimeFit = result.time;
   m_QualityFit = result.quality;
 
   if (result.skip_thr || result.hit_thr) m_QualityFit += 4;
-
-=======
-
-  m_AmpFit = result.amp;
-  m_TimeFit = result.time;
-  m_QualityFit = result.quality;
->>>>>>> cc8f0e0b
 }
 
 void ECLDQMEXTENDEDModule::beginRun()
