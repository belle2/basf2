--- conflicted
+++ resolved
@@ -154,10 +154,7 @@
       bool m_waveformMaker; /**< produce only waveform digits */
       unsigned int m_compAlgo; /**< compression algorithm for background waveforms */
       std::string m_eclWaveformsName;   /**< name of background waveforms storage*/
-<<<<<<< HEAD
       bool m_HadronPulseShape; /**< hadron pulse shape flag */
-=======
->>>>>>> 09ea7741
     };
   }//ECL
 }//Belle2
