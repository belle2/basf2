--- conflicted
+++ resolved
@@ -60,111 +60,6 @@
 
     /** Destructor.
      */
-<<<<<<< HEAD
-    class ECLDigitizerModule : public Module {
-    public:
-
-      /** Constructor.
-       */
-      ECLDigitizerModule();
-
-      /** Destructor.
-       */
-      ~ECLDigitizerModule();
-
-
-      /** Initialize variables  */
-      virtual void initialize();
-
-      /** Nothing so far.*/
-      virtual void beginRun();
-
-      /** Actual digitization of all hits in the ECL.
-       *
-       *  The digitized hits are written into the DataStore.
-       */
-      virtual void event();
-
-      /** Nothing so far. */
-      virtual void endRun();
-
-      /** Free memory */
-      virtual void terminate();
-
-    private:
-      using algoparams_t   = EclConfiguration::algoparams_t;
-      using fitparams_t    = EclConfiguration::fitparams_t;
-      using signalsample_t = EclConfiguration::signalsample_t;
-      using adccounts_t    = EclConfiguration::adccounts_t;
-
-      using int_array_192x16_t = fitparams_t::int_array_192x16_t; /**<  weighting coefficients for time and amplitude calculation */
-      using int_array_24x16_t  =
-        fitparams_t::int_array_24x16_t;  /**<  weighting coefficients amplitude calculation. Time is fixed by trigger */
-      using uint_pair_t        = std::pair<unsigned int, unsigned int>;
-
-      /** ffsets for storages of ECL channels */
-      struct crystallinks_t {
-        short unsigned int idn;
-        short unsigned int inoise;
-        short unsigned int ifunc;
-        short unsigned int iss;
-      };
-
-      std::vector<crystallinks_t> m_tbl;
-
-      /** Fit algorihtm parameters shared by group of crystals */
-      std::vector<algoparams_t> m_idn; /**< parameters that needs for waveform fit */
-      std::vector<fitparams_t> m_fitparams; /**<  */
-      std::vector<ECLNoiseData> m_noise; /**< parameters for correlated noise simulation */
-      std::vector<signalsample_t> m_ss; /**< tabulated shape line */
-
-      /** Storage for adc hits from entire calorimeter (8736 crystals) */
-      std::vector<adccounts_t> m_adc;  /**< ACD counts */
-
-      /** calibration constants per channel */
-      struct calibration_t {
-        float ascale; /**< amplitude scale */
-        float tshift; /**< time shift */
-      };
-      /** Storage for calibration constants */
-      std::vector<calibration_t> m_calib;
-
-      /** function wrapper for waveform fit */
-      void shapeFitterWrapper(const int j, const int* FitA, const int m_ttrig,
-                              int& m_lar, int& m_ltr, int& m_lq, int& m_chi) const ;
-
-      /** read Shaper-DSP data from root file */
-      void readDSPDB();
-      /** Emulate response of energy deposition in a crystal and attached photodiode and make waveforms*/
-      int shapeSignals();
-      /** Produce and compress waveforms for beam background overlay */
-      void makeWaveforms();
-      /** repack waveform fit parameters from ROOT format to plain array of unsigned short for the shapeFitter function */
-      void repack(const ECLWFAlgoParams&, algoparams_t&);
-      /** load waveform fit parameters for the shapeFitter function */
-      void getfitparams(const ECLWaveformData&, const ECLWFAlgoParams&, fitparams_t&);
-      /** fill the waveform array FitA by electronic noise and bias it for channel J [0-8735]*/
-      void makeElectronicNoiseAndPedestal(int j, int* FitA);
-
-      /** input arrays */
-      StoreArray<ECLHit>    m_eclHits;  /**< hits array  */
-      StoreArray<ECLHit>    m_eclDiodeHits; /**< diode hits array  */
-      StoreArray<ECLSimHit> m_eclSimHits; /**< SimHits array  */
-      StoreObjPtr<ECLWaveforms> m_eclWaveforms; /**< compressed waveforms  */
-      /** Output Arrays */
-      StoreArray<ECLDigit>  m_eclDigits;/**<  waveform fit result */
-      StoreArray<ECLDsp>    m_eclDsps;/**<  generated waveforms */
-      StoreArray<ECLTrig>   m_eclTrigs;/**< trigger information */
-
-      /** Module parameters */
-      bool m_background;  /**< background flag */
-      bool m_calibration;  /**< calibration flag */
-      bool m_inter; /**< internuclear counter effect */
-      bool m_waveformMaker; /**< produce only waveform digits */
-      unsigned int m_compAlgo; /**< compression algorithm for background waveforms */
-      std::string m_eclWaveformsName;   /**< name of background waveforms storage*/
-      bool m_HadronPulseShape; /**< hadron pulse shape flag */
-=======
     ~ECLDigitizerModule();
 
 
@@ -220,7 +115,6 @@
     struct calibration_t {
       float ascale; /**< amplitude scale */
       float tshift; /**< time shift */
->>>>>>> afdb0e29
     };
     /** Storage for calibration constants */
     std::vector<calibration_t> m_calib;
@@ -247,6 +141,7 @@
     StoreArray<ECLHit>    m_eclDiodeHits; /**< diode hits array  */
     StoreArray<ECLSimHit> m_eclSimHits; /**< SimHits array  */
     StoreObjPtr<ECLWaveforms> m_eclWaveforms; /**< compressed waveforms  */
+    bool m_HadronPulseShape; /**< hadron pulse shape flag */
     /** Output Arrays */
     StoreArray<ECLDigit>  m_eclDigits;/**<  waveform fit result */
     StoreArray<ECLDsp>    m_eclDsps;/**<  generated waveforms */
