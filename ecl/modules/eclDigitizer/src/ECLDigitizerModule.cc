/**************************************************************************
 * BASF2 (Belle Analysis Framework 2)                                     *
 * Copyright(C) 2010 - Belle II Collaboration                             *
 *                                                                        *
 * Author: The Belle II Collaboration                                     *
 * Contributors: Poyuan Chen                                              *
 *               Guglielmo De Nardo (denardo@na.infn.it)                  *
 *               Alex Bobrov                                              *
 *                                                                        *
 * This software is provided "as is" without any warranty.                *
 **************************************************************************/

#include <ecl/modules/eclDigitizer/ECLDigitizerModule.h>
#include <ecl/digitization/algorithms.h>
#include <ecl/digitization/shaperdsp.h>
#include <ecl/digitization/ECLCompress.h>
#include <ecl/geometry/ECLGeometryPar.h>
#include <ecl/dbobjects/ECLCrystalCalib.h>

#include <framework/datastore/StoreObjPtr.h>
#include <framework/gearbox/Unit.h>
#include <framework/logging/Logger.h>
#include <framework/utilities/FileSystem.h>
#include <framework/database/DBObjPtr.h>

// ROOT
#include <TRandom.h>
#include <TFile.h>
#include <TTree.h>

using namespace std;
using namespace Belle2;
using namespace ECL;

//-----------------------------------------------------------------
//                 Register the Module
//-----------------------------------------------------------------
REG_MODULE(ECLDigitizer)

//-----------------------------------------------------------------
//                 Implementation
//-----------------------------------------------------------------

ECLDigitizerModule::ECLDigitizerModule() : Module()
{
  //Set module properties
  setDescription("Creates ECLDigiHits from ECLHits.");
  setPropertyFlags(c_ParallelProcessingCertified);
  addParam("Background", m_background, "Flag to use the Digitizer configuration with backgrounds; Default is no background", false);
  addParam("Calibration", m_calibration, "Flag to use the Digitizer for Waveform fit Covariance Matrix calibration; Default is false",
           false);
  addParam("DiodeDeposition", m_inter,
           "Flag to take into account energy deposition in photodiodes; Default diode is not sensitive detector", false);
<<<<<<< HEAD
  addParam("WaveformMaker", m_waveformMaker, "Flag to produce background waveform digits", false);
  addParam("CompressionAlgorithm", m_compAlgo, "Waveform compression algorithm", 0u);
  addParam("eclWaveformsName", m_eclWaveformsName, "Name of the output/input collection (digitized waveforms)", string(""));
=======
  addParam("WavefromMaker", m_waveformMaker,
           "Flag to produce background waveform digits", false);
>>>>>>> 9d61eec2
}

ECLDigitizerModule::~ECLDigitizerModule()
{
}

void ECLDigitizerModule::initialize()
{
  m_eclDsps.registerInDataStore();
  m_eclDigits.registerInDataStore();
  m_eclTrigs.registerInDataStore();

  m_eclDiodeHits.registerInDataStore("ECLDiodeHits");

  m_eclDigits.registerRelationTo(m_eclHits);
  if (m_waveformMaker)
    m_eclWaveforms.registerInDataStore(m_eclWaveformsName);

  m_eclWaveformDigits.registerInDataStore("ECLWaveformDigit_BG");
  m_eclWaveformDigits.isOptional();

  readDSPDB();

  m_adc.resize(EclConfiguration::m_nch);

  EclConfiguration::get().setBackground(m_background);
}

void ECLDigitizerModule::beginRun()
{
  const EclConfiguration& ec = EclConfiguration::get();
  DBObjPtr<ECLCrystalCalib>
  Ael("ECLCrystalElectronics"),
      Aen("ECLCrystalEnergy"),
      Tel("ECLCrystalElectronicsTime"),
      Ten("ECLCrystalTimeOffset"),
      Tmc("ECLMCTimeOffset");
  double ns_per_tick = 1.0 / (4.0 * ec.m_rf) * 1e3;// ~0.49126819903043308239 ns/tick

  calibration_t def = {1, 0};
  m_calib.assign(8736, def);

  if (Ael) for (int i = 0; i < 8736; i++) m_calib[i].ascale /= Ael->getCalibVector()[i];
  if (Aen) for (int i = 0; i < 8736; i++) m_calib[i].ascale /= Aen->getCalibVector()[i] * 20000.0;

  if (Tel) for (int i = 0; i < 8736; i++) m_calib[i].tshift += Tel->getCalibVector()[i] * ns_per_tick;
  if (Ten) for (int i = 0; i < 8736; i++) m_calib[i].tshift += Ten->getCalibVector()[i] * ns_per_tick;
  if (Tmc) for (int i = 0; i < 8736; i++) m_calib[i].tshift += Tmc->getCalibVector()[i] * ns_per_tick;
}

// interface to C shape fitting function function
void ECLDigitizerModule::shapeFitterWrapper(const int j, const int* FitA, const int ttrig,
                                            int& m_lar, int& m_ltr, int& m_lq, int& m_chi) const
{
  const int n16 = 16; // number of points before signal n16 = 16
  const crystallinks_t& t = m_tbl[j]; //lookup table [0,8735]
  const fitparams_t& r = m_fitparams[t.ifunc];
  shapeFitter((short int*)m_idn[t.idn].id, (int*)r.f, (int*)r.f1, (int*)r.fg41, (int*)r.fg43,
              (int*)r.fg31, (int*)r.fg32, (int*)r.fg33,
              (int*)FitA, (int*)&ttrig, (int*)&n16,
              &m_lar, &m_ltr, &m_lq , &m_chi);
}

int ECLDigitizerModule::shapeSignals()
{
  const EclConfiguration& ec = EclConfiguration::get();
  ECLGeometryPar* eclp = ECLGeometryPar::Instance();

  const double trgtick = ec.s_clock / ec.m_rf / ec.m_ntrg;   // trigger tick
  const int  DeltaT = gRandom->Uniform(0, double(ec.m_ntrg) / 2.); // trigger decision can come in any time ???
  const double timeInt = 2.* (double) DeltaT * trgtick;
  const int      ttrig = 2 * DeltaT;
  const double timeOffset = timeInt - ec.s_clock / (2 * ec.m_rf);

  const auto eclTrig = m_eclTrigs.appendNew();
  eclTrig->setTimeTrig(timeInt); //t0 (us)= (1520 - m_ltr)*24.*

  // clear the storage for the event
  memset(m_adc.data(), 0, m_adc.size()*sizeof(adccounts_t));

  const double E2GeV = 1 / Unit::GeV; // convert Geant energy units to GeV
  const double T2us = 1 / Unit::us; // convert Geant time units to microseconds

  // emulate response for ECL hits after ADC measurements
  for (const auto& hit : m_eclSimHits) {
    int j = hit.getCellId() - 1; //0~8735
    double hitE       = hit.getEnergyDep() * m_calib[j].ascale * E2GeV;
    double hitTimeAve = (hit.getFlightTime() + m_calib[j].tshift + eclp->time2sensor(j, hit.getPosition())) * T2us;
    m_adc[j].AddHit(hitE, hitTimeAve + timeOffset, m_ss[m_tbl[j].iss]);
  }

  // add only background hits
  for (const auto& hit : m_eclHits) {
    if (hit.getBackgroundTag() == ECLHit::bg_none) continue;
    int j = hit.getCellId() - 1; //0~8735
    double hitE       = hit.getEnergyDep() * m_calib[j].ascale * E2GeV;
    double hitTimeAve = (hit.getTimeAve() + m_calib[j].tshift) * T2us;
    m_adc[j].AddHit(hitE, hitTimeAve + timeOffset, m_ss[m_tbl[j].iss]);
  }

  // internuclear counter effect -- charged particle crosses diode and produces signal
  if (m_inter) {
    // ionisation energy in Si is I = 3.6x10^-6 MeV for electron-hole pair
    // 5000 pairs in the diode per 1 MeV deposited in the crystal attached to the diode
    // conversion factor to get equvalent energy deposition in the crystal to sum up it with deposition in crystal
    const double diodeEdep2crystalEdep = E2GeV * (1 / (5000 * 3.6e-6));
    for (const auto& hit : m_eclDiodeHits) {
      int j = hit.getCellId() - 1; //0~8735
      double hitE       = hit.getEnergyDep() * m_calib[j].ascale * diodeEdep2crystalEdep;
      double hitTimeAve = (hit.getTimeAve() + m_calib[j].tshift) * T2us;

      adccounts_t& a = m_adc[j];
      // cout << "internuclearcountereffect " << j << " " << hit.getEnergyDep() << " " << hit.getTimeAve() << " " << a.total << endl;
      // for (int  i = 0; i < ec.m_nsmp; i++) cout << i << " " << a.c[i] << endl;
      a.AddHit(hitE, hitTimeAve + timeOffset, m_ss[1]); // m_ss[1] is the sampled diode response
      //    for (int  i = 0; i < ec.m_nsmp; i++) cout << i << " " << a.c[i] << endl;
    }
  }

  if (m_calibration) {
    // This has been added by Alex Bobrov for calibration
    // of covariance matrix artificially generate 100 MeV in time for each crystal
    double hitE = 0.1, hitTimeAve = 0.0;
    for (int j = 0; j < ec.m_nch; j++)
      m_adc[j].AddHit(hitE, hitTimeAve + timeOffset, m_ss[m_tbl[j].iss]);
  }

  return ttrig;
}

<<<<<<< HEAD
void ECLDigitizerModule::makeElectronicNoiseAndPedestal(int J, int* FitA)
{
  const EclConfiguration& ec = EclConfiguration::get();
  float z[ec.m_nsmp], AdcNoise[ec.m_nsmp]; // buffers with electronic noise
  // Noise generation
  for (int i = 0; i < ec.m_nsmp; i++) z[i] = gRandom->Gaus(0, 1);
  m_noise[m_tbl[J].inoise].generateCorrelatedNoise(z, AdcNoise);
  for (int i = 0; i < ec.m_nsmp; i++) FitA[i] = 20 * AdcNoise[i] + 3000;
}

void ECLDigitizerModule::makeWaveforms()
{
  const EclConfiguration& ec = EclConfiguration::get();
  BitStream out(ec.m_nch * ec.m_nsmp * 18 / 32);
  out.putNBits(m_compAlgo, 8);
  ECLCompress* comp = NULL;
  if (m_compAlgo == 1) {
    comp = new ECLBaseCompress;
  } else if (m_compAlgo == 2) {
    comp = new ECLDeltaCompress;
  } else {
    B2FATAL("Unknown compression algorithm: " << m_compAlgo);
  }
  int FitA[ec.m_nsmp]; // buffer for the waveform fitter
=======
void ECLDigitizerModule::makeWaveforms()
{
  const EclConfiguration& ec = EclConfiguration::get();
  unsigned int FitA[ec.m_nsmp]; // buffer for the waveform fitter
  float z[ec.m_nsmp], AdcNoise[ec.m_nsmp]; // buffers with electronic noise
  unsigned int wform[18]; // packed waveform
>>>>>>> 9d61eec2
  // loop over entire calorimeter
  for (int j = 0; j < ec.m_nch; j++) {
    adccounts_t& a = m_adc[j];
    makeElectronicNoiseAndPedestal(j, FitA);
    for (int  i = 0; i < ec.m_nsmp; i++) {
      int A = 20000 * a.c[i] + FitA[i];
      FitA[i] = max(0, min(A, (1 << 18) - 1));
    }
    comp->compress(out, FitA);
  }
  out.resize();

<<<<<<< HEAD
  ECLWaveforms* wf = new ECLWaveforms;
  m_eclWaveforms.assign(wf);

  std::swap(out.getStore(), wf->getStore());
  if (comp) delete comp;
}

void ECLDigitizerModule::event()
{
  const EclConfiguration& ec = EclConfiguration::get();
  const int ttrig = shapeSignals();

=======
    //Noise generation
    for (int i = 0; i < ec.m_nsmp; i++) z[i] = gRandom->Gaus(0, 1);
    m_noise[m_tbl[j].inoise].generateCorrelatedNoise(z, AdcNoise);

    for (int  i = 0; i < ec.m_nsmp; i++) {
      int A = 20 * (1000 * a.c[i] + AdcNoise[i]) + 3000;
      FitA[i] = max(0, min(A, (1 << 18) - 1));
    }
    ec.pack(wform, j + 1, FitA);
    auto d = m_eclWaveformDigits.appendNew();
    d->fill(wform);
  }
}

void ECLDigitizerModule::event()
{
  const EclConfiguration& ec = EclConfiguration::get();
  const int ttrig = shapeSignals();

>>>>>>> 9d61eec2
  // We want to produce background waveforms in simulation first than
  // dump to a disk, read from the disk to test before real data
  if (m_waveformMaker) { makeWaveforms(); return; }

  // make relation between cellid and eclhits
  struct ch_t {int cell, id;};
  vector<ch_t> hitmap;
  for (const auto& hit : m_eclHits) {
    int j = hit.getCellId() - 1; //0~8735
    if (hit.getBackgroundTag() == ECLHit::bg_none) hitmap.push_back({j, hit.getArrayIndex()});
    //    cout<<"C:"<<hit.getBackgroundTag()<<" "<<hit.getCellId()<<" "<<hit.getEnergyDep()<<" "<<hit.getTimeAve()<<endl;
  }

<<<<<<< HEAD
  StoreObjPtr<ECLWaveforms> wf(m_eclWaveformsName);
  bool isBGOverlay = wf.isValid();
  BitStream out;
  ECLCompress* comp = NULL;

  // check background overlay
  if (isBGOverlay) {
    std::swap(out.getStore(), wf->getStore());
    out.setPos(0);
    unsigned int compAlgo = out.getNBits(8);
    if (compAlgo == 1) {
      comp = new ECLBaseCompress;
    } else if (compAlgo == 2) {
      comp = new ECLDeltaCompress;
    } else {
      B2FATAL("Unknown compression algorithm: " << compAlgo);
    }
  }

  int FitA[ec.m_nsmp]; // buffer for the waveform fitter
=======
  // check validity and waveform storage size
  bool isBGOverlay = m_eclWaveformDigits.isValid() && m_eclWaveformDigits.getEntries() == ec.m_nch;
  int pos = 0; //position in background buffer assuming it is ordered by the channel number

  int FitA[ec.m_nsmp]; // buffer for the waveform fitter
  float z[ec.m_nsmp], AdcNoise[ec.m_nsmp]; // buffers with electronic noise
>>>>>>> 9d61eec2

  // loop over entire calorimeter
  for (int j = 0; j < ec.m_nch; j++) {
    adccounts_t& a = m_adc[j];

<<<<<<< HEAD
    // if background waveform is here there is no need to generate
    // electronic noise since it is already in the waveform
    if (isBGOverlay) {
      comp->uncompress(out, FitA);
    } else {
      // Signal amplitude should be above 100 keV
      if (a.total < 0.0001) continue;
      makeElectronicNoiseAndPedestal(j, FitA);
    }

    for (int i = 0; i < ec.m_nsmp; i++) {
      int A = 20000 * a.c[i] + FitA[i];
      FitA[i] = max(0, min(A, (1 << 18) - 1));
=======
    bool isWave = false;

    if (isBGOverlay) {
      while (pos < ec.m_nch && j != static_cast<int>(m_eclWaveformDigits[pos]->getUniqueChannelID() - 1)) ++pos;
      int cellId = ec.unpack(FitA, m_eclWaveformDigits[pos]->data()) - 1;
      if (cellId != j) {
        B2WARNING("ECLDigitizerModule: Waveform for background overlay is not found for channel " << j + 1);
        pos = 0; // reset position and hope that the next channel will be found
        memset(FitA, 0, sizeof FitA);
      } else
        isWave = true;
    }

    // amplitude of background waveform should be always above of so
    // low threshold thus perform the waveform fitting anyway.
    if (!isWave && a.total < 0.0001) continue;

    // if background waveform is here there is no need to generate
    // electronic noise since it is already in the waveform
    if (isWave) {
      for (int  i = 0; i < ec.m_nsmp; i++) {
        int A = 20000 * a.c[i] + FitA[i];
        FitA[i] = max(0, min(A, (1 << 18) - 1));
      }
    } else {
      //Noise generation
      for (int i = 0; i < ec.m_nsmp; i++) z[i] = gRandom->Gaus(0, 1);
      m_noise[m_tbl[j].inoise].generateCorrelatedNoise(z, AdcNoise);
      for (int  i = 0; i < ec.m_nsmp; i++) {
        // add noise and then clip
        int A = 20 * (1000 * a.c[i] + AdcNoise[i]) + 3000;
        FitA[i] = max(0, min(A, (1 << 18) - 1));
      }
>>>>>>> 9d61eec2
    }

    int  energyFit = 0; // fit output : Amplitude 18 bits
    int       tFit = 0; // fit output : T_ave     12 bits
    int qualityFit = 0; // fit output : quality    2 bits
    int        chi = 0; // fit output : chi square   it is not available in the experiment

    shapeFitterWrapper(j, FitA, ttrig, energyFit, tFit, qualityFit, chi);

    if (energyFit > 0) {
      int CellId = j + 1;
      const auto eclDsp = m_eclDsps.appendNew();
      eclDsp->setCellId(CellId);
      eclDsp->setDspA(FitA);

      const auto eclDigit = m_eclDigits.appendNew();
      eclDigit->setCellId(CellId); // cellId in range from 1 to 8736
      eclDigit->setAmp(energyFit); // E (GeV) = energyFit/20000;
      eclDigit->setTimeFit(tFit);  // t0 (us)= (1520 - m_ltr)*24.*12/508/(3072/2) ;
      eclDigit->setQuality(qualityFit);
      eclDigit->setChi(chi);
      for (const auto& hit : hitmap)
        if (hit.cell == j) eclDigit->addRelationTo(m_eclHits[hit.id]);
    }
  } //store each crystal hit
  if (comp) delete comp;
}

void ECLDigitizerModule::endRun()
{
}

void ECLDigitizerModule::terminate()
{
}

void ECLDigitizerModule::readDSPDB()
{
  const EclConfiguration& ec = EclConfiguration::get();

  string dataFileName;
  if (m_background) {
    dataFileName = FileSystem::findFile("/data/ecl/ECL-WF-BG.root");
    B2INFO("ECLDigitizer: Reading configuration data with background from: " << dataFileName);
  } else {
    dataFileName = FileSystem::findFile("/data/ecl/ECL-WF.root");
    B2INFO("ECLDigitizer: Reading configuration data without background from: " << dataFileName);
  }
  assert(! dataFileName.empty());

  TFile rootfile(dataFileName.c_str());
  TTree* tree  = (TTree*) rootfile.Get("EclWF");
  TTree* tree2 = (TTree*) rootfile.Get("EclAlgo");
  TTree* tree3 = (TTree*) rootfile.Get("EclNoise");

  if (tree == 0 || tree2 == 0 || tree3 == 0) B2FATAL("Data not found");

  m_tbl.resize(ec.m_nch);

  const int maxncellid = 512;
  int ncellId;
  vector<int> cellId(maxncellid);//[ncellId] buffer for crystal identification number

  tree->SetBranchAddress("ncellId", &ncellId);
  tree->SetBranchAddress("cellId", cellId.data());

  vector<int> eclWaveformDataTable(ec.m_nch);
  for (Long64_t j = 0, jmax = tree->GetEntries(); j < jmax; j++) {
    tree->GetEntry(j);
    assert(ncellId <= maxncellid);
    for (int i = 0; i < ncellId; ++i)
      eclWaveformDataTable[cellId[i] - 1] = j;
  }
  B2INFO("ECLDigitizer: " << tree->GetEntries() << " sets of wave form covariance matricies will be used.");

  ECLWFAlgoParams* algo = new ECLWFAlgoParams;
  tree2->SetBranchAddress("Algopars", &algo);
  tree2->SetBranchAddress("ncellId", &ncellId);
  tree2->SetBranchAddress("cellId", cellId.data());
  Long64_t jmax2 = tree2->GetEntries();
  vector<ECLWFAlgoParams> eclWFAlgoParams;
  eclWFAlgoParams.reserve(jmax2);
  for (Long64_t j = 0; j < jmax2; j++) {
    tree2->GetEntry(j);
    assert(ncellId <= maxncellid);
    eclWFAlgoParams.push_back(*algo);
    for (int i = 0; i < ncellId; ++i)
      m_tbl[cellId[i] - 1].idn = j;
  }
  if (algo) delete algo;
  B2INFO("ECLDigitizer: " << eclWFAlgoParams.size() << " parameter sets of fitting algorithm were read.");

  ECLNoiseData* noise = new ECLNoiseData;
  tree3->SetBranchAddress("NoiseM", &noise);
  tree3->SetBranchAddress("ncellId", &ncellId);
  tree3->SetBranchAddress("cellId", cellId.data());

  Long64_t jmax3 = tree3->GetEntries();
  m_noise.reserve(jmax3);
  for (Long64_t j = 0; j < jmax3; j++) {
    tree3->GetEntry(j);
    assert(ncellId <= maxncellid);
    m_noise.push_back(*noise);
    if (ncellId == 0) {
      for (int i = 0; i < ec.m_nch; i++)
        m_tbl[i].inoise = 0;
      break;
    } else {
      for (int i = 0; i < ncellId; ++i)
        m_tbl[cellId[i] - 1].inoise = j;
    }
  }
  if (noise) delete noise;
  B2INFO("ECLDigitizer: " << eclWFAlgoParams.size() << " noise matricies were loaded.");

  // repack fitting algorithm parameters
  m_idn.resize(eclWFAlgoParams.size());
  for (int i = 0, imax = eclWFAlgoParams.size(); i < imax; i++)
    repack(eclWFAlgoParams[i], m_idn[i]);

  vector<uint_pair_t> pairIdx;
  for (int i = 0; i < ec.m_nch; i++) {
    unsigned int   wfIdx = eclWaveformDataTable[i];
    unsigned int algoIdx = m_tbl[i].idn;
    uint_pair_t p(wfIdx, algoIdx);
    vector<uint_pair_t>::iterator ip = find(pairIdx.begin(), pairIdx.end(), p);
    if (ip != pairIdx.end()) { // crystal i already have the same parameters as before
      m_tbl[i].ifunc = ip - pairIdx.begin();
    } else {                  // new combination of parameters
      m_tbl[i].ifunc = pairIdx.size();
      pairIdx.push_back(p);
    }
  }

  // now we know how many distinct elements of the (Waveform x AlgoParams) matrix should be
  m_fitparams.resize(pairIdx.size());

  ECLWaveformData* eclWFData = new ECLWaveformData;
  tree->SetBranchAddress("CovarianceM", &eclWFData);
  tree->SetBranchStatus("ncellId", 0); // do not read it at the moment
  tree->SetBranchStatus("cellId", 0); // do not read it at the moment

// fill parameters for each (Waveform x AlgoParams) parameter set
  for (unsigned int ip = 0; ip < pairIdx.size(); ip++) {
    const uint_pair_t& p = pairIdx[ip];
    tree->GetEntry(p.first); // retrieve data to eclWFData pointer
    getfitparams(*eclWFData, eclWFAlgoParams[p.second], m_fitparams[ip]);
  }
  B2INFO("ECLDigitizer: " << m_fitparams.size() << " fitting crystals groups were created.");

  // at the moment there is only one sampled signal shape in the pool
  // since all shaper parameters are the same for all crystals
  m_ss.resize(2);
  float MP[10]; eclWFData->getWaveformParArray(MP);
  m_ss[0].InitSample(MP, 27.7221);
  // parameters vector from ps.dat file, time offset 0.5 usec added to
  // have peak position with parameters from ps.dat roughly in the
  // same place as in current MC
  // double crystal_params[10] = {0.5, 0.301298, 0.631401, 0.470911, 0.903988, -0.11734200/19.5216, 2.26567, 0.675393, 0.683995, 0.0498786};
  // m_ss[0].InitSample(crystal_params, 0.9999272*19.5216);
  for (int i = 0; i < ec.m_nch; i++) m_tbl[i].iss = 0;

  // one sampled diode response in the pool, parameters vector from
  // pg.dat file, time offset 0.5 usec added to have peak position with
  // parameters from ps.dat roughly in the same place as in current MC
  double diode_params[] = {0 + 0.5, 0.100002, 0.756483, 0.456153, 0.0729031, 0.3906 / 9.98822, 2.85128, 0.842469, 0.854184, 0.110284};
  m_ss[1].InitSample(diode_params, 0.9569100 * 9.98822);
  // cout << "crystalsignalshape" << endl; for (int i = 0; i < 32 * 48; i++) { cout << i << " " << m_ss[0].m_ft[i] << "\n"; }
  // cout <<         "diodeshape" << endl; for (int i = 0; i < 32 * 48; i++) { cout << i << " " << m_ss[1].m_ft[i] << "\n"; }

  B2INFO("ECLDigitizer: " << m_ss.size() << " sampled signal templates were created.");

  if (eclWFData) delete eclWFData;

  rootfile.Close();
}

void ECLDigitizerModule::repack(const ECLWFAlgoParams& eclWFAlgo, algoparams_t& t)
{
  // filling short int array
  t.id[ 0] = eclWFAlgo.getlAT() + 128;
  t.id[ 1] = eclWFAlgo.getsT()  + 128;
  t.id[ 2] = eclWFAlgo.gethT();
  t.id[ 3] = 17952;
  t.id[ 4] = 19529;
  t.id[ 5] = 69;
  t.id[ 6] = 0;
  t.id[ 7] = 0;
  t.id[ 8] = 257;
  t.id[ 9] = -1;
  t.id[10] = 0;
  t.id[11] = 0;

  // filling unsigned char array
  t.ic[12 * 2 + 0] = eclWFAlgo.getk1();
  t.ic[12 * 2 + 1] = eclWFAlgo.getk2();
  t.ic[13 * 2 + 0] = eclWFAlgo.getka();
  t.ic[13 * 2 + 1] = eclWFAlgo.getkb();
  t.ic[14 * 2 + 0] = eclWFAlgo.getkc();
  t.ic[14 * 2 + 1] = eclWFAlgo.gety0s() - 16;

  // again, filling short int array
  t.id[15] = eclWFAlgo.getcT();
}

void ECLDigitizerModule::getfitparams(const ECLWaveformData& eclWFData, const ECLWFAlgoParams& eclWFAlgo, fitparams_t& p)
{
  const EclConfiguration& ec = EclConfiguration::get();

  double ssd[16][16];
  eclWFData.getMatrix(ssd);
  vector<double> MP(10);
  eclWFData.getWaveformParArray(MP.data());

  // shape function parameters
  int iff = 1 << 14;   //Alex Bobrov for correct chi square

  int ia = 1 << eclWFAlgo.getka();
  int ib = 1 << eclWFAlgo.getkb();
  int ic = 1 << eclWFAlgo.getkc();

  int_array_192x16_t& ref_f    = p.f;
  int_array_192x16_t& ref_f1   = p.f1;
  int_array_192x16_t& ref_fg31 = p.fg31;
  int_array_192x16_t& ref_fg32 = p.fg32;
  int_array_192x16_t& ref_fg33 = p.fg33;
  int_array_24x16_t&  ref_fg41 = p.fg41;
  int_array_24x16_t&  ref_fg43 = p.fg43;

  ShaperDSP_t dsp(MP);
  dsp.settimestride(ec.m_step);
  dsp.setseedoffset(ec.m_step / ec.m_ndt);
  dsp.settimeseed(-(ec.m_step - (ec.m_step / ec.m_ndt)));
  vector<dd_t> f(16);
  for (int k = 0; k < 2 * ec.m_ndt; k++, dsp.nextseed()) { // calculate fit parameters around 0 +- 1 ADC tick
    dsp.fillvector(f);

    double g0g0 = 0, g0g1 = 0, g1g1 = 0, g0g2 = 0, g1g2 = 0, g2g2 = 0;
    double sg0[16], sg1[16], sg2[16];
    for (int j = 0; j < 16; j++) {
      double g0 = 0, g1 = 0, g2 = 0;
      for (int i = 0; i < 16; i++) {
        g0 += ssd[j][i] * f[i].first;
        g1 += ssd[j][i] * f[i].second;
        g2 += ssd[j][i];
      }
      g0g0 += g0 * f[j].first;
      g0g1 += g1 * f[j].first;
      g1g1 += g1 * f[j].second;
      g0g2 += g0;
      g1g2 += g1;
      g2g2 += g2;
      sg0[j] = g0;
      sg1[j] = g1;
      sg2[j] = g2;
    }

    double a00 = g1g1 * g2g2 - g1g2 * g1g2;
    double a11 = g0g0 * g2g2 - g0g2 * g0g2;
    double a22 = g0g0 * g1g1 - g0g1 * g0g1;
    double a01 = g1g2 * g0g2 - g0g1 * g2g2;
    double a02 = g0g1 * g1g2 - g1g1 * g0g2;
    double a12 = g0g1 * g0g2 - g0g0 * g1g2;

    double igg2 = 1 / (a11 * g1g1 + g0g1 * a01 + g1g2 * a12);

    // to fixed point representation
    const double isd = 3. / 4., sd = 1 / isd ; // conversion factor (???)
    for (int i = 0; i < 16; i++) {
      double w = i ? 1.0 : 1. / 16.;

      ref_f   [k][i] = lrint(f[i].first  * iff * w);
      ref_f1  [k][i] = lrint(f[i].second * iff * w * sd);

      double fg31 = (a00 * sg0[i] + a01 * sg1[i] + a02 * sg2[i]) * igg2;
      double fg32 = (a01 * sg0[i] + a11 * sg1[i] + a12 * sg2[i]) * igg2;
      double fg33 = (a02 * sg0[i] + a12 * sg1[i] + a22 * sg2[i]) * igg2;

      ref_fg31[k][i] = lrint(fg31 * ia * w);
      ref_fg32[k][i] = lrint(fg32 * ib * w * isd);
      ref_fg33[k][i] = lrint(fg33 * ic * w);
    }

    //first approximation without time correction
    int jk = 23 + ((48 - k) >> 2);
    if (jk >= 0 && jk < 24 && (48 - k) % 4 == 0) {

      double igg1 = 1 / a11;
      // to fixed point
      for (int i = 0; i < 16; i++) {
        double w = i ? 1.0 : 1. / 16.;

        double fg41 = (g2g2 * sg0[i] - g0g2 * sg2[i]) * igg1;
        double fg43 = (g0g0 * sg2[i] - g0g2 * sg0[i]) * igg1;
        ref_fg41[jk][i] = lrint(fg41 * ia * w);
        ref_fg43[jk][i] = lrint(fg43 * ic * w);
      }
    }
  }
}<|MERGE_RESOLUTION|>--- conflicted
+++ resolved
@@ -51,14 +51,9 @@
            false);
   addParam("DiodeDeposition", m_inter,
            "Flag to take into account energy deposition in photodiodes; Default diode is not sensitive detector", false);
-<<<<<<< HEAD
   addParam("WaveformMaker", m_waveformMaker, "Flag to produce background waveform digits", false);
   addParam("CompressionAlgorithm", m_compAlgo, "Waveform compression algorithm", 0u);
   addParam("eclWaveformsName", m_eclWaveformsName, "Name of the output/input collection (digitized waveforms)", string(""));
-=======
-  addParam("WavefromMaker", m_waveformMaker,
-           "Flag to produce background waveform digits", false);
->>>>>>> 9d61eec2
 }
 
 ECLDigitizerModule::~ECLDigitizerModule()
@@ -189,7 +184,6 @@
   return ttrig;
 }
 
-<<<<<<< HEAD
 void ECLDigitizerModule::makeElectronicNoiseAndPedestal(int J, int* FitA)
 {
   const EclConfiguration& ec = EclConfiguration::get();
@@ -214,14 +208,6 @@
     B2FATAL("Unknown compression algorithm: " << m_compAlgo);
   }
   int FitA[ec.m_nsmp]; // buffer for the waveform fitter
-=======
-void ECLDigitizerModule::makeWaveforms()
-{
-  const EclConfiguration& ec = EclConfiguration::get();
-  unsigned int FitA[ec.m_nsmp]; // buffer for the waveform fitter
-  float z[ec.m_nsmp], AdcNoise[ec.m_nsmp]; // buffers with electronic noise
-  unsigned int wform[18]; // packed waveform
->>>>>>> 9d61eec2
   // loop over entire calorimeter
   for (int j = 0; j < ec.m_nch; j++) {
     adccounts_t& a = m_adc[j];
@@ -234,7 +220,6 @@
   }
   out.resize();
 
-<<<<<<< HEAD
   ECLWaveforms* wf = new ECLWaveforms;
   m_eclWaveforms.assign(wf);
 
@@ -247,27 +232,6 @@
   const EclConfiguration& ec = EclConfiguration::get();
   const int ttrig = shapeSignals();
 
-=======
-    //Noise generation
-    for (int i = 0; i < ec.m_nsmp; i++) z[i] = gRandom->Gaus(0, 1);
-    m_noise[m_tbl[j].inoise].generateCorrelatedNoise(z, AdcNoise);
-
-    for (int  i = 0; i < ec.m_nsmp; i++) {
-      int A = 20 * (1000 * a.c[i] + AdcNoise[i]) + 3000;
-      FitA[i] = max(0, min(A, (1 << 18) - 1));
-    }
-    ec.pack(wform, j + 1, FitA);
-    auto d = m_eclWaveformDigits.appendNew();
-    d->fill(wform);
-  }
-}
-
-void ECLDigitizerModule::event()
-{
-  const EclConfiguration& ec = EclConfiguration::get();
-  const int ttrig = shapeSignals();
-
->>>>>>> 9d61eec2
   // We want to produce background waveforms in simulation first than
   // dump to a disk, read from the disk to test before real data
   if (m_waveformMaker) { makeWaveforms(); return; }
@@ -281,7 +245,6 @@
     //    cout<<"C:"<<hit.getBackgroundTag()<<" "<<hit.getCellId()<<" "<<hit.getEnergyDep()<<" "<<hit.getTimeAve()<<endl;
   }
 
-<<<<<<< HEAD
   StoreObjPtr<ECLWaveforms> wf(m_eclWaveformsName);
   bool isBGOverlay = wf.isValid();
   BitStream out;
@@ -302,20 +265,11 @@
   }
 
   int FitA[ec.m_nsmp]; // buffer for the waveform fitter
-=======
-  // check validity and waveform storage size
-  bool isBGOverlay = m_eclWaveformDigits.isValid() && m_eclWaveformDigits.getEntries() == ec.m_nch;
-  int pos = 0; //position in background buffer assuming it is ordered by the channel number
-
-  int FitA[ec.m_nsmp]; // buffer for the waveform fitter
-  float z[ec.m_nsmp], AdcNoise[ec.m_nsmp]; // buffers with electronic noise
->>>>>>> 9d61eec2
 
   // loop over entire calorimeter
   for (int j = 0; j < ec.m_nch; j++) {
     adccounts_t& a = m_adc[j];
 
-<<<<<<< HEAD
     // if background waveform is here there is no need to generate
     // electronic noise since it is already in the waveform
     if (isBGOverlay) {
@@ -329,41 +283,6 @@
     for (int i = 0; i < ec.m_nsmp; i++) {
       int A = 20000 * a.c[i] + FitA[i];
       FitA[i] = max(0, min(A, (1 << 18) - 1));
-=======
-    bool isWave = false;
-
-    if (isBGOverlay) {
-      while (pos < ec.m_nch && j != static_cast<int>(m_eclWaveformDigits[pos]->getUniqueChannelID() - 1)) ++pos;
-      int cellId = ec.unpack(FitA, m_eclWaveformDigits[pos]->data()) - 1;
-      if (cellId != j) {
-        B2WARNING("ECLDigitizerModule: Waveform for background overlay is not found for channel " << j + 1);
-        pos = 0; // reset position and hope that the next channel will be found
-        memset(FitA, 0, sizeof FitA);
-      } else
-        isWave = true;
-    }
-
-    // amplitude of background waveform should be always above of so
-    // low threshold thus perform the waveform fitting anyway.
-    if (!isWave && a.total < 0.0001) continue;
-
-    // if background waveform is here there is no need to generate
-    // electronic noise since it is already in the waveform
-    if (isWave) {
-      for (int  i = 0; i < ec.m_nsmp; i++) {
-        int A = 20000 * a.c[i] + FitA[i];
-        FitA[i] = max(0, min(A, (1 << 18) - 1));
-      }
-    } else {
-      //Noise generation
-      for (int i = 0; i < ec.m_nsmp; i++) z[i] = gRandom->Gaus(0, 1);
-      m_noise[m_tbl[j].inoise].generateCorrelatedNoise(z, AdcNoise);
-      for (int  i = 0; i < ec.m_nsmp; i++) {
-        // add noise and then clip
-        int A = 20 * (1000 * a.c[i] + AdcNoise[i]) + 3000;
-        FitA[i] = max(0, min(A, (1 << 18) - 1));
-      }
->>>>>>> 9d61eec2
     }
 
     int  energyFit = 0; // fit output : Amplitude 18 bits
