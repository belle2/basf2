--- conflicted
+++ resolved
@@ -46,11 +46,7 @@
   }
 
   /** The module implements a first version of charged particle identification
-<<<<<<< HEAD
-      using the E/p as discriminating variable.
-=======
       using E/p as discriminating variable.
->>>>>>> 7cd06a5b
       For each Track matched with ECLShowers, likelihoods for each particle
       hypothesis are calculated and stored in an ECLPidLikelihood object.
    */
@@ -96,15 +92,11 @@
 
   private:
 
-<<<<<<< HEAD
     /** Parameters of the E/p PDFs for different particle hypotheses, retrieved from DB. */
     DBObjPtr<ECLEoPParams> m_electronPDFParams;
 
-    /** StoreArray Track */
-=======
     /** StoreArray Track
      */
->>>>>>> 7cd06a5b
     StoreArray<Track> m_tracks;
 
     /** StoreArray ECLPidLikelihood
