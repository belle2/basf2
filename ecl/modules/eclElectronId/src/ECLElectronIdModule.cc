--- conflicted
+++ resolved
@@ -55,19 +55,12 @@
     B2FATAL("Electron ID pdfs parameter files not found.");
   }
 
-<<<<<<< HEAD
-  (m_pdf[Const::electron.getIndex()] = new ECLElectronPdf)->init(eParams.c_str());
-  (m_pdf[Const::muon.getIndex()]     = new ECLMuonPdf)->init(muParams.c_str());
+  (m_pdf[Const::electron.getIndex()] = new ECL::ECLElectronPdf)->init(eParams.c_str());
+  (m_pdf[Const::muon.getIndex()]     = new ECL::ECLMuonPdf)->init(muParams.c_str());
   (m_pdf[Const::proton.getIndex()]   =
-     m_pdf[Const::kaon.getIndex()]   =
-       m_pdf[Const::pion.getIndex()]   = new ECLPionPdf)->init(piParams.c_str());
-=======
-  (m_pdf[Const::electron.getIndex()] = new Belle2::ECL::ECLElectronPdf)->init(eParams.c_str());
-  (m_pdf[Const::muon.getIndex()] = new Belle2::ECL::ECLMuonPdf)->init(muParams.c_str());
-  (m_pdf[Const::proton.getIndex()] =
-     m_pdf[Const::kaon.getIndex()] =
-       m_pdf[Const::pion.getIndex()] = new Belle2::ECL::ECLPionPdf)->init(piParams.c_str());
->>>>>>> 57e887d9
+     m_pdf[Const::kaon.getIndex()]     =
+       m_pdf[Const::pion.getIndex()]     = new ECL::ECLPionPdf)->init(piParams.c_str());
+
 }
 
 void ECLElectronIdModule::beginRun() {}
@@ -97,11 +90,7 @@
 
     for (const auto& eclShower : relShowers) {
 
-<<<<<<< HEAD
-      if (eclShower.getHypothesisId() != ECLConnectedRegion::c_N1) continue;
-=======
       if (eclShower.getHypothesisId() != ECLCluster::c_nPhotons) continue;
->>>>>>> 57e887d9
       if (abs(eclShower.getTime()) > eclShower.getDeltaTime99()) continue;
 
       const double shEnergy = eclShower.getEnergy();
