--- conflicted
+++ resolved
@@ -60,15 +60,9 @@
 
 
     /** Some other useful quantities */
-<<<<<<< HEAD
-    double thetaLabMin = 0.;  /**< m_thetaLabMinDeg converted to radians */
-    double thetaLabMax = 0.;  /**< m_thetaLabMaxDeg converted to radians */
-    bool storeCalib = true;; /**< force the input calibration constants to be saved first event */
-=======
     double thetaLabMin{ -1.0};  /**< m_thetaLabMinDeg converted to radians (conversion in Module::init) */
     double thetaLabMax{ -1.0};  /**< m_thetaLabMaxDeg converted to radians (coneversion in Module::init) */
     bool storeCalib = true; /**< force the input calibration constants to be saved first event */
->>>>>>> da1a10a5
     std::vector<float> EperCrys; /**< ECL digit energy for each crystal */
 
     double minTrkpt = 0.3; /**< (GeV/c) minimum pt of a good track */
