/**************************************************************************
 * BASF2 (Belle Analysis Framework 2)                                     *
 * Copyright(C) 2018 - Belle II Collaboration                             *
 *                                                                        *
 * Author: The Belle II Collaboration                                     *
 * Contributors: Christopher Hearty                                       *
 *                                                                        *
 * This software is provided "as is" without any warranty.                *
 **************************************************************************/

#pragma once

//Calibration
#include <calibration/CalibrationCollectorModule.h>

//ECL
#include <framework/database/DBObjPtr.h>
#include <framework/datastore/StoreArray.h>

namespace Belle2 {

  class ECLDigit;
  class ECLCalDigit;
  class Track;
  class ECLCrystalCalib;
  class EventMetaData;
  class TRGSummary;

  namespace ECL {
    class ECLNeighbours;
  }

  /** Calibration collector module that uses muon pairs to do ECL single crystal energy calibration */
  class eclMuMuECollectorModule : public CalibrationCollectorModule {

  public:

    /** Constructor: Sets the description, the properties and the parameters of the module */
    eclMuMuECollectorModule();

    /** Define histograms and read payloads from DB */
    void prepare() override;

    /** Select events and crystals and accumulate histograms */
    void collect() override;

  private:

    /** Parameters to control the job */
    double m_minPairMass{9.0}; /**< minimum invariant mass of the muon pair (9 GeV/c^2) */
    double m_minTrackLength{30.0}; /**< minimum extrapolated track length in the crystal (30 cm) */
    double m_MaxNeighbourE{0.010}; /**< maximum signal allowed in a neighbouring crystal (0.010 GeV) */
    double m_thetaLabMinDeg{17.0}; /**< miniumum muon theta in lab (17 degrees) */
    double m_thetaLabMaxDeg{150.0}; /**< maximum muon theta in lab (150 degrees) */
    bool m_measureTrueEnergy{false}; /**< use eclCalDigit to determine MC deposited energy (false) */
    bool m_requireL1{true}; /**< require events to satisfy a level 1 trigger (true) */

    /** Neighbours of each ECL crystal. 4 Neighbours for barrel and outer endcap; ;~8 otherwise */
    int firstcellIDN4 = 1009; /**< first cellID where we only need 4 neighbours */
    int lastcellIDN4 = 7920; /**< last cellID where we only need 4 neighbours */
    ECL::ECLNeighbours* myNeighbours4{nullptr}; /**< class to return 4 nearest neighbours to crystal */
    ECL::ECLNeighbours* myNeighbours8{nullptr}; /**< class to return 8 nearest neighbours to crystal */

    /** Required arrays */
    StoreArray<Track> m_trackArray; /**< Required input array of tracks */
    StoreArray<ECLDigit> m_eclDigitArray; /**< Required input array of eclDigits */
    StoreObjPtr<EventMetaData> m_evtMetaData; /**< DataStore EventMetaData */
    StoreObjPtr<TRGSummary> m_TRGResults; /**< DataStore TRGSummary */
    StoreArray<ECLCalDigit> m_eclCalDigitArray; /**< DataStore TRGSummary */

    /** Some other useful quantities */
<<<<<<< HEAD
    double cotThetaLabMin = 0.;  /**< m_thetaLabMinDeg converted to cotangent */
    double cotThetaLabMax = 0.;  /**< m_thetaLabMaxDeg converted to cotangent */
=======
    double cotThetaLabMin{0.0};  /**< m_thetaLabMinDeg converted to cotangent */
    double cotThetaLabMax{0.0};  /**< m_thetaLabMaxDeg converted to cotangent */
>>>>>>> da1a10a5
    int iEvent = 0; /**< event counter */
    std::vector<float> EperCrys; /**< ECL digit energy for each crystal */

    /** Expected energies from database */
    DBObjPtr<ECLCrystalCalib> m_ECLExpMuMuE;
    std::vector<float> ExpMuMuE; /**< vector obtained from DB object */

    /** Electronics calibration from database */
    DBObjPtr<ECLCrystalCalib> m_ElectronicsCalib;
    std::vector<float> ElectronicsCalib; /**< vector obtained from DB object */

    /** Existing single crystal calibration from DB; will be updated by CAF */
    DBObjPtr<ECLCrystalCalib> m_MuMuECalib;
    std::vector<float> MuMuECalib; /**< vector obtained from DB object */

  };
}<|MERGE_RESOLUTION|>--- conflicted
+++ resolved
@@ -69,13 +69,8 @@
     StoreArray<ECLCalDigit> m_eclCalDigitArray; /**< DataStore TRGSummary */
 
     /** Some other useful quantities */
-<<<<<<< HEAD
-    double cotThetaLabMin = 0.;  /**< m_thetaLabMinDeg converted to cotangent */
-    double cotThetaLabMax = 0.;  /**< m_thetaLabMaxDeg converted to cotangent */
-=======
     double cotThetaLabMin{0.0};  /**< m_thetaLabMinDeg converted to cotangent */
     double cotThetaLabMax{0.0};  /**< m_thetaLabMaxDeg converted to cotangent */
->>>>>>> da1a10a5
     int iEvent = 0; /**< event counter */
     std::vector<float> EperCrys; /**< ECL digit energy for each crystal */
 
