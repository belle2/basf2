--- conflicted
+++ resolved
@@ -1,17 +1,17 @@
 #include <ecl/modules/eclPacker/eclPackerModule.h>
 #include <ecl/dataobjects/ECLDsp.h>
-<<<<<<< HEAD
+<<< <<< < HEAD
 
 #include <framework/utilities/FileSystem.h>
 
-=======
+== == == =
 #include <framework/utilities/FileSystem.h>
->>>>>>> d00e2e2f
+  >>> >>> > 28dc45a839732207cb6387237f81fec89590467e
 #include <iostream>
 #include <stdio.h>
 #include <stdlib.h>
 
-using namespace std;
+  using namespace std;
 using namespace Belle2;
 using namespace ECL;
 
@@ -22,14 +22,8 @@
   m_eclRawCOPPERs("", DataStore::c_Event)
 {
   setDescription("");
-<<<<<<< HEAD
-  addParam("InitFileName", m_eclMapperInitFileName, "Initialization file",
-           FileSystem::findFile("ecl/utility/include/crpsch.dat"));
-  addParam("RawCOPPERsName", m_eclRawCOPPERsName, "Name of the RawECL container", string(""));
-=======
   addParam("InitFileName", m_eclMapperInitFileName, "Initialization file", string("/ecl/data/ecl_channels_map.txt"));
   addParam("RawCOPPERsName", m_eclRawCOPPERsName, "Name of the RawECL container", string("RawECLs"));
->>>>>>> d00e2e2f
   addParam("CompressMode", m_compressMode, "compress mode for ADC samples", true);
   addParam("AmpThreshold", m_ampThreshold, "Amplitude threshold", -50);
   addParam("PackWfRareFactor", m_WaveformRareFactor, "Pack ADC samples for one of N events. No waveform is packed if 0", 100);
