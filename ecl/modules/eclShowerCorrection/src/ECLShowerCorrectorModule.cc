/**************************************************************************
 * basf2 (Belle II Analysis Software Framework)                           *
 * Author: The Belle II Collaboration                                     *
 *                                                                        *
 * See git log for contributors and copyright holders.                    *
 * This file is licensed under LGPL-3.0, see LICENSE.md.                  *
 **************************************************************************/

//..This module
#include <ecl/modules/eclShowerCorrection/ECLShowerCorrectorModule.h>

//..Framework
#include <framework/logging/Logger.h>

//..ECL
#include <ecl/dbobjects/ECLLeakageCorrections.h>
#include <ecl/dataobjects/ECLShower.h>
#include <ecl/geometry/ECLLeakagePosition.h>
#include <ecl/dataobjects/ECLElementNumbers.h>

using namespace Belle2;
using namespace ECL;

//-----------------------------------------------------------------
//                 Register the Module
//-----------------------------------------------------------------
REG_MODULE(ECLShowerCorrector);
REG_MODULE(ECLShowerCorrectorPureCsI);

//-----------------------------------------------------------------
//                 Implementation
//-----------------------------------------------------------------

ECLShowerCorrectorModule::ECLShowerCorrectorModule() : Module(),
  m_eclShowers(eclShowerArrayName()),
  m_eclLeakageCorrections("ECLLeakageCorrections")
{

  // Set description
  setDescription("ECLShowerCorrectorModule: Corrects energy of ECLShowers and highest energy crystal for shower leakage, beam backgrounds, and clustering");
  setPropertyFlags(c_ParallelProcessingCertified);

}

ECLShowerCorrectorModule::~ECLShowerCorrectorModule()
{
  if (m_leakagePosition != nullptr)
    delete m_leakagePosition;
}

void ECLShowerCorrectorModule::initialize()
{
  B2DEBUG(28, "ECLShowerCorrectorModule::initialize()");

  //..Register in datastore
  m_eclShowers.registerInDataStore(eclShowerArrayName());
  m_eventLevelClusteringInfo.registerInDataStore();

  //..Class to find cellID and position within crystal from theta and phi
  m_leakagePosition = new ECLLeakagePosition();

}

void ECLShowerCorrectorModule::beginRun()
{
  //-----------------------------------------------------------------
  //..Read in leakage corrections from database
  if (m_eclLeakageCorrections.hasChanged()) {

    //..Vectors of log(E) for each region
    std::vector<float> logEnergiesFwd = m_eclLeakageCorrections->getlogEnergiesFwd();
    std::vector<float> logEnergiesBrl = m_eclLeakageCorrections->getlogEnergiesBrl();
    std::vector<float> logEnergiesBwd = m_eclLeakageCorrections->getlogEnergiesBwd();

    //..Adjust the size of the vector of log energies to match the number in the payload
    nEnergies = logEnergiesBrl.size();
    B2INFO("ECLShowerCorrector beginRun: Number of energies = " << nEnergies);
    leakLogE.resize(nLeakReg, std::vector<float>(nEnergies, 0.));

    //..Copy values to leakLogE
    for (int ie = 0; ie < nEnergies; ie++) {
      leakLogE[0][ie] = logEnergiesFwd[ie];
      leakLogE[1][ie] = logEnergiesBrl[ie];
      leakLogE[2][ie] = logEnergiesBwd[ie];
    }

    //..Position dependent corrections
    thetaCorrection = m_eclLeakageCorrections->getThetaCorrections();
    phiCorrection = m_eclLeakageCorrections->getPhiCorrections();

    //..Relevant parameters
    nPositionBins = thetaCorrection.GetNbinsY();
    nXBins = nThetaID * nEnergies;
  } else if (!m_eclLeakageCorrections.isValid()) {
    B2FATAL("ECLShowerCorrectorModule: missing eclLeakageCorrections payload");
  }

  //-----------------------------------------------------------------
  //..Get correction histograms related to the nOptimal number of crystals.
  //  All three have energy bin as y, crystals group number as x.
  //  Energy bin and group number for the shower are found in
  //  eclSplitterN1 and are stored in the ECLShower dataobject.

  if (m_eclNOptimal.hasChanged()) {

    //..Bias is the difference between the peak energy in nOptimal crystals
    //  before bias correction and the mc true deposited energy.
    m_bias = m_eclNOptimal->getBias();

    //..Log of the peak energy contained in nOptimal crystals after bias correction
    m_logPeakEnergy = m_eclNOptimal->getLogPeakEnergy();

    //..peakFracEnergy is the peak energy after subtracting the beam bias
    //  divided by the generated photon energy.
    m_peakFracEnergy = m_eclNOptimal->getPeakFracEnergy();
  } else if (!m_eclNOptimal.isValid()) {
    B2FATAL("ECLShowerCorrectorModule: missing eclNOptimal payload");
  }

  //-----------------------------------------------------------------
  //..Get correction histograms related to the nOptimal number of crystals.
  //  All three have energy bin as y, crystals group number as x.
  //  Energy bin and group number for the shower are found in
  //  eclSplitterN1 and are stored in the ECLShower dataobject.

  if (m_eclNOptimal.hasChanged()) {

    //..Bias is the difference between the peak energy in nOptimal crystals
    //  before bias correction and the mc true deposited energy.
    m_bias = m_eclNOptimal->getBias();

    //..Log of the peak energy contained in nOptimal crystals after bias correction
    m_logPeakEnergy = m_eclNOptimal->getLogPeakEnergy();

    //..peakFracEnergy is the peak energy after subtracting the beam bias
    //  divided by the generated photon energy.
    m_peakFracEnergy = m_eclNOptimal->getPeakFracEnergy();
  }
}

void ECLShowerCorrectorModule::event()
{

  //-----------------------------------------------------------------
  //..Loop over all ECLShowers.
  for (auto& eclShower : m_eclShowers) {

    //..Only want to correct EM showers
    if (eclShower.getHypothesisId() != ECLShower::c_nPhotons) {break;}

    //..Will correct both raw cluster energy and energy of the center crystal
    const double energyRaw = eclShower.getEnergy();
    const double energyRawHighest = eclShower.getEnergyHighestCrystal();

    //-----------------------------------------------------------------
    //..Correct for bias and peak value corresponding to nOptimal crystals
    const int iGroup = eclShower.getNOptimalGroupIndex();
    const int iEnergy = eclShower.getNOptimalEnergyBin();
    const double e3x3 = eclShower.getNOptimalEnergy(); // only for debugging

    //..The optimal number of crystals for generated energy iEnergy and
    //  group of crystals iGroup is nOptimal. There are three corresponding bins for
    //  each of the 2D correction histograms m_logPeakEnergy, m_bias, and
    //  m_peakFracEnergy. For example, the bias for nOptimal crystals in group iGroup is
    //  m_bias(3*iGroup+1, iEnergy+1) for generated energy point iEnergy,
    //  m_bias(3*iGroup+2, iEnergy+1) for generated energy point iEnergy-1, and
    //  m_bias(3*iGroup+3, iEnergy+1) for generated energy point iEnergy+1
    //  This allows the correction to be interpolated to an arbitrary observed energy.
    const int iy = iEnergy + 1;

    const int ixNom = 3 * iGroup + 1;
    const int ixLowerE = ixNom + 1;
    const int ixHigherE = ixNom + 2;

    const double logENom = m_logPeakEnergy.GetBinContent(ixNom, iy);
    const double logELower = m_logPeakEnergy.GetBinContent(ixLowerE, iy);
    const double logEHigher = m_logPeakEnergy.GetBinContent(ixHigherE, iy);

    const double biasNom = m_bias.GetBinContent(ixNom, iy);
    const double biasLower = m_bias.GetBinContent(ixLowerE, iy);
    const double biasHigher = m_bias.GetBinContent(ixHigherE, iy);

    const double peakNom = m_peakFracEnergy.GetBinContent(ixNom, iy);
    const double peakLower = m_peakFracEnergy.GetBinContent(ixLowerE, iy);
    const double peakHigher = m_peakFracEnergy.GetBinContent(ixHigherE, iy);

    //..Interpolate in log of raw energy
    const double logESumN = log(energyRaw);

    double logEOther = logELower;
    double biasOther = biasLower;
    double peakOther = peakLower;
    if (logESumN > logENom) {
      logEOther = logEHigher;
      biasOther = biasHigher;
      peakOther = peakHigher;
    }

    //..The nominal and "other" energies may be identical if this is the first or last energy
    double bias = biasNom;
    double peak = peakNom;
<<<<<<< HEAD
    if (std::abs(logEOther - logENom) > 0.0001) {
=======
    if (abs(logEOther - logENom) > 0.0001) {
>>>>>>> 5f147931
      bias = biasNom + (biasOther - biasNom) * (logESumN - logENom) / (logEOther - logENom);
      peak = peakNom + (peakOther - peakNom) * (logESumN - logENom) / (logEOther - logENom);
    }

    //..Correct raw energy for bias and peak
    const double ePartialCorr = (energyRaw - bias) / peak;

    //-----------------------------------------------------------------
    //..Shower quantities needed to find the correction.

    //..Location starting point
    const int icellIDMaxE = eclShower.getCentralCellId();
    const float thetaLocation = eclShower.getTheta();
    const float phiLocation = eclShower.getPhi();

    //-----------------------------------------------------------------
    //..Location of shower. cellID = positionVector[0] is for debugging only
    std::vector<int> positionVector = m_leakagePosition->getLeakagePosition(icellIDMaxE, thetaLocation, phiLocation, nPositionBins);
    const int iThetaID = positionVector[1];
    const int iRegion = positionVector[2];
    const int iThetaBin = positionVector[3];
    const int iPhiBin = positionVector[4];
    const int iPhiMech = positionVector[5];

    //-----------------------------------------------------------------
    //..Energy points that bracket this value
    float logEnergy = log(ePartialCorr);
    int ie0 = 0;
    if (logEnergy < leakLogE[iRegion][0]) {
      ie0 = 0;
    } else if (logEnergy > leakLogE[iRegion][nEnergies - 1]) {
      ie0 = nEnergies - 2;
    } else {
      while (logEnergy > leakLogE[iRegion][ie0 + 1]) {ie0++;}
    }

    //..Correction from lower energy point.
    //  The following include +1 because first histogram bin is 1 not 0.
    int iXBin = iThetaID + ie0 * nThetaID + 1; // thetaID / energy bin
    double thetaCor = thetaCorrection.GetBinContent(iXBin, iThetaBin + 1);
    double phiCor = phiCorrection.GetBinContent(iXBin + iPhiMech * nXBins, iPhiBin + 1);
    const double cor0 = thetaCor * phiCor;

    //..Correction from upper energy point
    iXBin = iThetaID + (ie0 + 1) * nThetaID + 1;
    thetaCor = thetaCorrection.GetBinContent(iXBin, iThetaBin + 1);
    phiCor = phiCorrection.GetBinContent(iXBin + iPhiMech * nXBins, iPhiBin + 1);
    const double cor1 = thetaCor * phiCor;

    //..Interpolate (in logE)
    const double positionCor = cor0 + (cor1 - cor0) * (logEnergy - leakLogE[iRegion][ie0]) / (leakLogE[iRegion][ie0 + 1] -
                               leakLogE[iRegion][ie0]);

    //-----------------------------------------------------------------
    //..Apply correction. Assume the same correction for the maximum energy crystal.
    const double correctedEnergy = ePartialCorr  / positionCor;
    const double overallCorrection = energyRaw / correctedEnergy;
    const double correctedEnergyHighest = energyRawHighest / overallCorrection;

    //..Set the corrected energies
    eclShower.setEnergy(correctedEnergy);
    eclShower.setEnergyHighestCrystal(correctedEnergyHighest);

    B2DEBUG(28, "ECLShowerCorrectorModule: cellID: " << positionVector[0] << " iG: " << iGroup << " iE: " << iEnergy << " Eraw: " <<
            energyRaw << " E3x3: " << e3x3 << " Ecor: " << correctedEnergy);
    B2DEBUG(28, " peakNom: " << peakNom << " biasNom: " << biasNom << " positionCor: " << positionCor << " overallCor: " <<
            overallCorrection);

  } // end loop over showers

  //-----------------------------------------------------------------
  //..Count number of showers in each region for EventLevelClusteringInfo
  uint16_t nShowersPerRegion[nLeakReg] = {};
  for (auto& eclShower : m_eclShowers) {
    const int iCellId = eclShower.getCentralCellId();
    if (ECLElementNumbers::isForward(iCellId)) {nShowersPerRegion[0]++;}
    if (ECLElementNumbers::isBarrel(iCellId)) {nShowersPerRegion[1]++;}
    if (ECLElementNumbers::isBackward(iCellId)) {nShowersPerRegion[2]++;}
  }

  //..Store
  m_eventLevelClusteringInfo->setNECLShowersFWD(nShowersPerRegion[0]);
  m_eventLevelClusteringInfo->setNECLShowersBarrel(nShowersPerRegion[1]);
  m_eventLevelClusteringInfo->setNECLShowersBWD(nShowersPerRegion[2]);

}

void ECLShowerCorrectorModule::endRun()
{
  ;
}

void ECLShowerCorrectorModule::terminate()
{
  ;
}<|MERGE_RESOLUTION|>--- conflicted
+++ resolved
@@ -199,11 +199,7 @@
     //..The nominal and "other" energies may be identical if this is the first or last energy
     double bias = biasNom;
     double peak = peakNom;
-<<<<<<< HEAD
     if (std::abs(logEOther - logENom) > 0.0001) {
-=======
-    if (abs(logEOther - logENom) > 0.0001) {
->>>>>>> 5f147931
       bias = biasNom + (biasOther - biasNom) * (logESumN - logENom) / (logEOther - logENom);
       peak = peakNom + (peakOther - peakNom) * (logESumN - logENom) / (logEOther - logENom);
     }
