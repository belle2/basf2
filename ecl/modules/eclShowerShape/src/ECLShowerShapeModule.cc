/**************************************************************************
 * BASF2 (Belle Analysis Framework 2)                                     *
 * Copyright(C) 2016 - Belle II Collaboration                             *
 *                                                                        *
 * This module calculates shower shape variables.                         *
 *                                                                        *
 * Author: The Belle II Collaboration                                     *
 * Contributors: Torben Ferber (ferber@physics.ubc.ca)                    *
 *               Guglielmo De Nardo (denardo@na.infn.it)                  *
 *               Alon Hershenhorn   (hershen@phas.ubc.ca)                 *
 *                                                                        *
 * This software is provided "as is" without any warranty.                *
 **************************************************************************/

// THIS MODULE
#include <ecl/modules/eclShowerShape/ECLShowerShapeModule.h>

// FRAMEWORK
#include <framework/datastore/StoreObjPtr.h>
#include <framework/datastore/StoreArray.h>
#include <framework/datastore/RelationArray.h>
#include <framework/datastore/RelationVector.h>

#include <framework/logging/Logger.h>
#include <framework/geometry/B2Vector3.h>

// ECL
#include <ecl/dataobjects/ECLCalDigit.h>
#include <ecl/dataobjects/ECLConnectedRegion.h>
#include <ecl/geometry/ECLGeometryPar.h>

// MVA package
#include <mva/interface/Interface.h>

// ROOT
#include <TMath.h>

//BOOST
#include <boost/algorithm/string/predicate.hpp>
using namespace Belle2;
using namespace ECL;

//-----------------------------------------------------------------
//                 Register the Module
//-----------------------------------------------------------------
REG_MODULE(ECLShowerShape)
REG_MODULE(ECLShowerShapePureCsI)

//-----------------------------------------------------------------
//                 Implementation
//-----------------------------------------------------------------

ECLShowerShapeModule::ECLShowerShapeModule() : Module(), m_secondMomentCorrectionArray("ecl_shower_shape_second_moment_corrections")
{
  // Set description
  setDescription("ECLShowerShapeModule: Calculate ECL shower shape variable (e.g. E9E21)");
  setPropertyFlags(c_ParallelProcessingCertified);

  addParam("zernike_n1_rho0", m_zernike_n1_rho0,
           "Scaling factor for radial distances in a plane perpendicular to direction to shower for the n1 hypothesis in Zernike moment calculation.",
           10.0 * Unit::cm);

  addParam("zernike_n2_rho0", m_zernike_n2_rho0,
           "Scaling factor for radial distances in a plane perpendicular to direction to shower for the n2 hypothesis in Zernike moment calculation. ",
           20.0 * Unit::cm);

  addParam("zernike_useFarCrystals", m_zernike_useFarCrystals,
           "Determines if Digits with rho > rho0 are used for the zernike moment calculation. If they are, their radial distance will be set to rho0.",
           true);

  addParam("zernike_MVAidentifier_FWD", m_zernike_MVAidentifier_FWD, "The Zernike moment MVA database identifier for forward endcap.",
           std::string{"ecl_showershape_zernike_mva_fwd"});
  addParam("zernike_MVAidentifier_BRL", m_zernike_MVAidentifier_BRL, "The Zernike moment MVA database identifier for barrel.",
           std::string{"ecl_showershape_zernike_mva_brl"});
  addParam("zernike_MVAidentifier_BWD", m_zernike_MVAidentifier_BWD,
           "The Zernike moment MVA database identifier for backward endcap.", std::string{"ecl_showershape_zernike_mva_bwd"});

  addParam("avgCrystalDimension", m_avgCrystalDimension,
           "Average crystal dimension used in lateral energy calculation.",
           5.0 * Unit::cm);

}

ECLShowerShapeModule::~ECLShowerShapeModule()
{
}

void ECLShowerShapeModule::initializeMVAweightFiles(const std::string& identifier,
                                                    std::unique_ptr<DBObjPtr<DatabaseRepresentationOfWeightfile>>& weightFileRepresentation)
{
  if (not(boost::ends_with(identifier, ".root") or boost::ends_with(identifier, ".xml"))) {
    weightFileRepresentation = std::unique_ptr<DBObjPtr<DatabaseRepresentationOfWeightfile>>(new
                               DBObjPtr<DatabaseRepresentationOfWeightfile>(identifier));
  }
  MVA::AbstractInterface::initSupportedInterfaces();
}

void ECLShowerShapeModule::initialize()
{
  // Initialize neighbour maps.
  m_neighbourMap9 = new ECLNeighbours("N", 1);
  m_neighbourMap21 = new ECLNeighbours("NC", 2);

  initializeMVAweightFiles(m_zernike_MVAidentifier_FWD, m_weightfile_representation_FWD);
  initializeMVAweightFiles(m_zernike_MVAidentifier_BRL, m_weightfile_representation_BRL);
  initializeMVAweightFiles(m_zernike_MVAidentifier_BWD, m_weightfile_representation_BWD);
}

MVA::GeneralOptions ECLShowerShapeModule::initilizeMVA(const std::string& identifier,
                                                       std::unique_ptr<DBObjPtr<DatabaseRepresentationOfWeightfile>>& weightFileRepresentation, std::unique_ptr<MVA::Expert>& expert)
{
  MVA::Weightfile  weightfile;
  //Load MVA weight file
  if (weightFileRepresentation) {
    if (weightFileRepresentation->hasChanged()) {
      std::stringstream ss((*weightFileRepresentation)->m_data);
      weightfile = MVA::Weightfile::loadFromStream(ss);
    }
  } else {
    weightfile = MVA::Weightfile::loadFromFile(identifier);
  }

  auto supported_interfaces = MVA::AbstractInterface::getSupportedInterfaces();
  MVA::GeneralOptions general_options;
  weightfile.getOptions(general_options);

  //Check number of variables in weight file
  if (m_numZernikeMVAvariables != general_options.m_variables.size())
    B2FATAL("Expecting " << m_numZernikeMVAvariables << " varibales, found " << general_options.m_variables.size());

  expert = supported_interfaces[general_options.m_method]->getExpert();
  expert->load(weightfile);

  return general_options;

}

void ECLShowerShapeModule::beginRun()
{
  initilizeMVA(m_zernike_MVAidentifier_FWD, m_weightfile_representation_FWD, m_expert_FWD);
  MVA::GeneralOptions generalOptions = initilizeMVA(m_zernike_MVAidentifier_BRL, m_weightfile_representation_BRL, m_expert_BRL);
  initilizeMVA(m_zernike_MVAidentifier_BWD, m_weightfile_representation_BWD, m_expert_BWD);

  std::vector<float> dummy;
  dummy.resize(generalOptions.m_variables.size(), 0);
  m_dataset = std::unique_ptr<MVA::SingleDataset>(new MVA::SingleDataset(generalOptions, dummy, 0));
}

void ECLShowerShapeModule::setShowerShapeVariables(ECLShower* eclShower, const bool calculateZernikeMVA) const
{
  //Project the digits on the plane perpendicular to the shower direction
  std::vector<ProjectedECLDigit> projectedECLDigits = projectECLDigits(*eclShower);

  const double showerEnergy = eclShower->getEnergy();
  const double showerTheta = eclShower->getTheta();
  const double showerPhi = eclShower->getPhi();

  //sum crystal energies
  double sumEnergies = 0.0;
  for (const auto& projectedECLDigit : projectedECLDigits) sumEnergies += projectedECLDigit.energy;

  //Choose rho0 according to shower hypothesis
  double rho0 = 0.0;
  const int hypothesisID = eclShower->getHypothesisId();
  if (hypothesisID == ECLConnectedRegion::c_N1) rho0 = m_zernike_n1_rho0;
  else if (hypothesisID == ECLConnectedRegion::c_N2) rho0 = m_zernike_n2_rho0;

  const double absZernike40 = computeAbsZernikeMoment(projectedECLDigits, sumEnergies, 4, 0, rho0);
  const double absZernike51 = computeAbsZernikeMoment(projectedECLDigits, sumEnergies, 5, 1, rho0);
<<<<<<< HEAD
  //  const double secondMomentCorrection = getSecondMomentCorrection(showerTheta, hypothesisID);
  const double secondMoment = computeSecondMoment(projectedECLDigits, showerEnergy) * getSecondMomentCorrection(showerTheta,
                              showerPhi,
                              hypothesisID);
=======

  const double secondMomentCorrection = getSecondMomentCorrection(showerTheta, hypothesisID);
  B2DEBUG(175, "Second moment angular correction: " << secondMomentCorrection << " (theta=" << showerTheta << ", " << hypothesisID <<
          ")");
  const double secondMoment = computeSecondMoment(projectedECLDigits, showerEnergy) * secondMomentCorrection;
  B2DEBUG(175, "Second moment after correction: " << computeSecondMoment(projectedECLDigits, showerEnergy));
>>>>>>> 07536129
  const double LATenergy    = computeLateralEnergy(projectedECLDigits, m_avgCrystalDimension);

  // Set shower shape variables.
  eclShower->setAbsZernike40(absZernike40);
  eclShower->setAbsZernike51(absZernike51);
  eclShower->setSecondMoment(secondMoment);
  eclShower->setLateralEnergy(LATenergy);
  eclShower->setE1oE9(computeE1oE9(*eclShower));
  if (eclShower->getE9oE21() < 1e-9) eclShower->setE9oE21(computeE9oE21(*eclShower));

  if (calculateZernikeMVA) {
    //Set Zernike moments that will be used in MVA calculation
    // m_dataset holds 22 entries, 11 Zernike moments of N2 shower, followed by 11 Zernike moments of N1 shower
    int indexOffset = 0;//Offset entries depending on hypothesis type
    if (hypothesisID == ECLConnectedRegion::c_N1) indexOffset = (m_numZernikeMVAvariables / 2);
    else if (hypothesisID == ECLConnectedRegion::c_N2) indexOffset = 0;

    m_dataset->m_input[0 + indexOffset] = computeAbsZernikeMoment(projectedECLDigits, sumEnergies, 1, 1, rho0);
    m_dataset->m_input[1 + indexOffset] = computeAbsZernikeMoment(projectedECLDigits, sumEnergies, 2, 0, rho0);
    m_dataset->m_input[2 + indexOffset] = computeAbsZernikeMoment(projectedECLDigits, sumEnergies, 2, 2, rho0);
    m_dataset->m_input[3 + indexOffset] = computeAbsZernikeMoment(projectedECLDigits, sumEnergies, 3, 1, rho0);
    m_dataset->m_input[4 + indexOffset] = computeAbsZernikeMoment(projectedECLDigits, sumEnergies, 3, 3, rho0);
    m_dataset->m_input[5 + indexOffset] = absZernike40;
    m_dataset->m_input[6 + indexOffset] = computeAbsZernikeMoment(projectedECLDigits, sumEnergies, 4, 2, rho0);
    m_dataset->m_input[7 + indexOffset] = computeAbsZernikeMoment(projectedECLDigits, sumEnergies, 4, 4, rho0);
    m_dataset->m_input[8 + indexOffset] = absZernike51;
    m_dataset->m_input[9 + indexOffset] = computeAbsZernikeMoment(projectedECLDigits, sumEnergies, 5, 3, rho0);
    m_dataset->m_input[10 + indexOffset] = computeAbsZernikeMoment(projectedECLDigits, sumEnergies, 5, 5, rho0);
    //Set zernikeMVA for N1 showers
    //This assumes that the N2 zernike moments have already been set in m_dataset!!!!
    if (hypothesisID == ECLConnectedRegion::c_N1) {
      //FWD
      if (eclShower->getTheta() < m_BRLthetaMin) eclShower->setZernikeMVA(m_expert_FWD->apply(*m_dataset)[0]);
      //BWD
      else if (eclShower->getTheta() > m_BRLthetaMax) eclShower->setZernikeMVA(m_expert_BWD->apply(*m_dataset)[0]);
      //BRL
      else eclShower->setZernikeMVA(m_expert_BRL->apply(*m_dataset)[0]);
    }
  } else eclShower->setZernikeMVA(0.0);
}

void ECLShowerShapeModule::event()
{
  StoreArray<ECLConnectedRegion> eclConnectedRegions(eclConnectedRegionArrayName());

  for (auto& eclCR : eclConnectedRegions) {

    //Start by finding the N2 shower and calculating it's shower shape variables
    //Assumes that there is only 1 N2 Shower per CR!!!!!!
    ECLShower* N2shower = nullptr;
    for (auto& eclShower : eclCR.getRelationsWith<ECLShower>()) {
      if (eclShower.getHypothesisId() == ECLConnectedRegion::c_N2) {
        N2shower = &eclShower;
        setShowerShapeVariables(N2shower, true);
        break;
      }
    }

    //If couldn't find N2 shower, don't calculate zernikeMVA
    bool found_N2shower = true;
    if (N2shower == nullptr) found_N2shower = false;

    double prodN1zernikeMVAs = 1.0;
    //Calculate shower shape variables for the rest of the showers
    for (auto& eclShower : eclCR.getRelationsWith<ECLShower>()) {
      if (eclShower.getHypothesisId() == ECLConnectedRegion::c_N2) continue; //shower shape variables already calculated for N2

      bool calculateZernikeMVA = true;
      if (!found_N2shower || eclShower.getHypothesisId() != ECLConnectedRegion::c_N1) calculateZernikeMVA = false;

      setShowerShapeVariables(&eclShower, calculateZernikeMVA);

      if (eclShower.getHypothesisId() == ECLConnectedRegion::c_N1) prodN1zernikeMVAs *= eclShower.getZernikeMVA();
    }

    //Set zernikeMVA for the N2 shower
    if (N2shower) N2shower->setZernikeMVA(1.0 - prodN1zernikeMVAs);
  }
}

std::vector<ECLShowerShapeModule::ProjectedECLDigit> ECLShowerShapeModule::projectECLDigits(const ECLShower& shower) const
{
  std::vector<ProjectedECLDigit> tmpProjectedECLDigits; //Will be returned at the end of the function
  auto showerDigitRelations = shower.getRelationsTo<ECLCalDigit>();
//   tmpProjectedECLDigits.resize( showerDigitRelations.size() );
  //---------------------------------------------------------------------
  // Get shower parameters.
  //---------------------------------------------------------------------
  const double showerR = shower.getR();
  const double showerTheta = shower.getTheta();
  const double showerPhi = shower.getPhi();

  B2Vector3D showerPosition;
  showerPosition.SetMagThetaPhi(showerR, showerTheta, showerPhi);

  // Unit vector pointing in shower direction.
  const B2Vector3D showerDirection = (1.0 / showerPosition.Mag()) * showerPosition;

  //---------------------------------------------------------------------
  // Calculate axes that span the perpendicular plane.
  //---------------------------------------------------------------------
  //xPrimeDirection = showerdirection.cross(zAxis)
  B2Vector3D xPrimeDirection = B2Vector3D(showerPosition.y(), -showerPosition.x(), 0.0);
  xPrimeDirection *= 1.0 / xPrimeDirection.Mag();

  B2Vector3D yPrimeDirection = xPrimeDirection.Cross(showerDirection);
  yPrimeDirection *= 1.0 / yPrimeDirection.Mag();

  //---------------------------------------------------------------------
  // Loop on CalDigits in shower and calculate the projection.
  //---------------------------------------------------------------------

  ECLGeometryPar* geometry = ECLGeometryPar::Instance();

  for (unsigned int iRelation = 0; iRelation < showerDigitRelations.size(); ++iRelation) {
    const auto calDigit = showerDigitRelations.object(iRelation);

    ProjectedECLDigit tmpProjectedDigit;

    //---------------------------------------------------------------------
    // Projected digit energy.
    //---------------------------------------------------------------------
    const auto weight = showerDigitRelations.weight(iRelation);
    tmpProjectedDigit.energy = weight * calDigit->getEnergy();

    //---------------------------------------------------------------------
    // Projected digit radial distance.
    //---------------------------------------------------------------------
    const int cellId = calDigit->getCellId();
    B2Vector3D calDigitPosition = geometry->GetCrystalPos(cellId - 1);

    // Angle between vector pointing to shower and vector pointing to CalDigit,
    //where the orgin is the detector origin (implicitly assuming IP = detector origin)
    const double angleDigitShower = calDigitPosition.Angle(showerPosition);
    tmpProjectedDigit.rho = showerR * TMath::Tan(angleDigitShower);

    //---------------------------------------------------------------------
    // Projected digit polar angle
    //---------------------------------------------------------------------
    // Vector perpendicular to the vector pointing to the shower position, pointing to the CalDigit.
    // It's length is not rho. Not normalized!!! We only care about the angle between in and xPrime.
    B2Vector3D projectedDigitDirection = calDigitPosition - calDigitPosition.Dot(showerDirection) * showerDirection;
    tmpProjectedDigit.alpha = projectedDigitDirection.Angle(xPrimeDirection);

    // adjust so that alpha spans 0..2pi
    if (projectedDigitDirection.Angle(yPrimeDirection) > TMath::Pi() / 2.0)
      tmpProjectedDigit.alpha = 2.0 * TMath::Pi() - tmpProjectedDigit.alpha;
    tmpProjectedECLDigits.push_back(tmpProjectedDigit);
  }

  return tmpProjectedECLDigits;
}

void ECLShowerShapeModule::endRun()
{
}

void ECLShowerShapeModule::terminate()
{
  if (m_neighbourMap9) delete m_neighbourMap9;
  if (m_neighbourMap21) delete m_neighbourMap21;
}

double ECLShowerShapeModule::computeLateralEnergy(const std::vector<ProjectedECLDigit>& projectedDigits,
                                                  const double avgCrystalDimension) const
{

//   auto relatedDigitsPairs = shower.getRelationsTo<ECLCalDigit>();
  if (projectedDigits.size() < 3.0) return 0;

  // Find the two projected digits with the maximum energy.
  double maxEnergy(0), secondMaxEnergy(0);
  unsigned int iMax(0), iSecondMax(0);

  for (unsigned int iProjecteDigit = 0; iProjecteDigit < projectedDigits.size(); iProjecteDigit++) {
    if (projectedDigits[iProjecteDigit].energy > maxEnergy) {
      secondMaxEnergy = maxEnergy;
      iSecondMax = iMax;
      maxEnergy = projectedDigits[iProjecteDigit].energy;
      iMax = iProjecteDigit;
    } else if (projectedDigits[iProjecteDigit].energy > secondMaxEnergy) {
      secondMaxEnergy = projectedDigits[iProjecteDigit].energy;
      iSecondMax = iProjecteDigit;
    }
  }

  //Calculate lateral energy
  double sumE = 0;
  for (unsigned int iProjecteDigit = 0; iProjecteDigit < projectedDigits.size(); iProjecteDigit++) {

    //2 highest energies are considered differently than the rest
    if (iProjecteDigit == iMax || iProjecteDigit == iSecondMax) continue;

    double rho = projectedDigits[iProjecteDigit].rho;
    double rho2 = rho * rho;
    double energy =  projectedDigits[iProjecteDigit].energy;
    sumE += energy * rho2;

  }

  const double r0sq = avgCrystalDimension * avgCrystalDimension; // average crystal dimension squared.
  return sumE / (sumE + r0sq * (maxEnergy + secondMaxEnergy));
}

double ECLShowerShapeModule::Rnm(const int n, const int m, const double rho) const
{
  // Some explicit polynomials.
  if (n == 1 && m == 1) return rho;
  if (n == 2 && m == 0) return 2.0 * rho * rho - 1.0;
  if (n == 2 && m == 2) return rho * rho;
  if (n == 3 && m == 1) return 3.0 * rho * rho * rho - 2.0 * rho;
  if (n == 3 && m == 3) return rho * rho * rho;
  if (n == 4 && m == 0) return 6.0 * rho * rho * rho * rho - 6.0 * rho * rho + 1.0;
  if (n == 4 && m == 2) return 4.0 * rho * rho * rho * rho - 3.0 * rho * rho;
  if (n == 4 && m == 4) return rho * rho * rho * rho;
  if (n == 5 && m == 1) return 10.0 * rho * rho * rho * rho * rho - 12.0 * rho * rho * rho + 3.0 * rho;
  if (n == 5 && m == 3) return 5.0 * rho * rho * rho * rho * rho - 4.0 * rho * rho * rho;
  if (n == 5 && m == 5) return rho * rho * rho * rho * rho;

  // Otherwise compute explicitely.
  double returnVal = 0;
  for (int idx = 0; idx <= (n - std::abs(m)) / 2; ++idx)
    returnVal += std::pow(-1, idx) * TMath::Factorial(n - idx) / TMath::Factorial(idx)
                 / TMath::Factorial((n + std::abs(m)) / 2 - idx) / TMath::Factorial((n - std::abs(m)) / 2 - idx) * std::pow(rho, n - 2 * idx);

  return returnVal;
}

std::complex<double> ECLShowerShapeModule::zernikeValue(const double rho, const double alpha, const int n, const int m) const
{
  // Zernike moment defined only on the unit cercile (rho < 1).
  if (rho > 1.0) return std::complex<double>(0, 0);

  std::complex<double> i(0, 1);
  std::complex<double> exponent = std::exp(i * std::complex<double>(m * alpha, 0));
  return std::complex<double>(Rnm(n, m, rho), 0) * exponent;
}


double ECLShowerShapeModule::computeAbsZernikeMoment(const std::vector<ProjectedECLDigit>& projectedDigits,
                                                     const double totalEnergy, const int n, const int m, const double rho0) const
{
  if (totalEnergy <= 0.0) return 0.0;

  // Make sure n,m are valid
  if (n < 0 || m < 0) return 0.0;
  if (m > n) return 0.0;

  std::complex<double> sum(0.0, 0.0);

  for (const auto projectedDigit : projectedDigits) {
    double normalizedRho = projectedDigit.rho / rho0;     // Normalize radial distance according to rho0.
    //Ignore crystals with rho > rho0, if requested
    if (normalizedRho > 1.0) {
      if (!m_zernike_useFarCrystals) continue;
      else normalizedRho = 1.0; //crystals with rho > rho0 are scaled to rho0 instead of discarded
    }

    sum += projectedDigit.energy * std::conj(zernikeValue(normalizedRho, projectedDigit.alpha, n, m));
  }
  return (n + 1.0) / TMath::Pi() * std::abs(sum) / totalEnergy;
}

double ECLShowerShapeModule::computeSecondMoment(const std::vector<ProjectedECLDigit>& projectedDigits,
                                                 const double totalEnergy) const
{
  if (totalEnergy <= 0.0) return 0.0;

  double sum = 0.0;

  for (const auto projectedDigit : projectedDigits) sum += projectedDigit.energy * projectedDigit.rho * projectedDigit.rho;

  return sum / totalEnergy;
}


double ECLShowerShapeModule::computeE1oE9(const ECLShower& shower) const
{

  // get central id
  const int centralCellId = shower.getCentralCellId();
  if (centralCellId == 0) return 0.0; //cell id starts at 1

  // get list of 9 neighbour ids
  const std::vector< short int > n9 = m_neighbourMap9->getNeighbours(centralCellId);

  double energy1 = 0.0; // to check: 'highest energy' data member may not always be the right one
  double energy9 = 0.0;

  auto relatedDigitsPairs = shower.getRelationsTo<ECLCalDigit>();

  for (unsigned int iRel = 0; iRel < relatedDigitsPairs.size(); iRel++) {
    const auto caldigit = relatedDigitsPairs.object(iRel);
    const auto weight = relatedDigitsPairs.weight(iRel);
    const auto energy = caldigit->getEnergy();
    const int cellid  = caldigit->getCellId();

    // get central cell id energy
    if (cellid == centralCellId) {
      energy1 = weight * energy;
    }

    // check if this is contained in the 9 neighbours
    const auto it9 = std::find(n9.begin(), n9.end(), cellid);
    if (it9 != n9.end()) {
      energy9 += weight * energy;
    }

  }

  if (energy9 >= 0.0) return energy1 / energy9;
  else return 0.0;
}

double ECLShowerShapeModule::computeE9oE21(const ECLShower& shower) const
{
  // get central id
  const int centralCellId = shower.getCentralCellId();
  if (centralCellId == 0) return 0.0; //cell id starts at 1

  // get list of 9 and 21 neighbour ids
  const std::vector< short int > n9 = m_neighbourMap9->getNeighbours(centralCellId);
  const std::vector< short int > n21 = m_neighbourMap21->getNeighbours(centralCellId);

  double energy9 = 0.0;
  double energy21 = 0.0;

  auto relatedDigitsPairs = shower.getRelationsTo<ECLCalDigit>();

  for (unsigned int iRel = 0; iRel < relatedDigitsPairs.size(); iRel++) {
    const auto caldigit = relatedDigitsPairs.object(iRel);
    const auto weight = relatedDigitsPairs.weight(iRel);
    const auto energy = caldigit->getEnergy();
    const int cellid  = caldigit->getCellId();

    // check if this is contained in the 9 neighbours
    const auto it9 = std::find(n9.begin(), n9.end(), cellid);
    if (it9 != n9.end()) {
      energy9 += weight * energy;
    }

    // check if this is contained in the 21 neighbours
    const auto it21 = std::find(n21.begin(), n21.end(), cellid);
    if (it21 != n21.end()) {
      energy21 += weight * energy;
    }

  }

  if (energy21 > 1e-9) return energy9 / energy21;
  else return 0.0;

}

void ECLShowerShapeModule::prepareSecondMomentCorrections()
{

  // Read all corrections.
  for (const ECLShowerShapeSecondMomentCorrection& correction : m_secondMomentCorrectionArray) {
    const int type  = correction.getType();
    const int hypothesis  = correction.getHypothesisId();
    if (type < 0 or type > 2 or hypothesis < 1 or hypothesis > 10) {
      B2FATAL("Invalid type or hypothesis for second moment corrections.");
    }

    m_secondMomentCorrections[type][hypothesis] = correction.getCorrection();
  }

<<<<<<< HEAD
//   Check that all corrections are there
  if (m_secondMomentCorrections[c_thetaType][ECLConnectedRegion::c_N1].GetN() == 0 or
      m_secondMomentCorrections[c_phiType][ECLConnectedRegion::c_N1].GetN() == 0 or
      m_secondMomentCorrections[c_thetaType][ECLConnectedRegion::c_N2].GetN() == 0 or
      m_secondMomentCorrections[c_phiType][ECLConnectedRegion::c_N2].GetN() == 0) {
    B2FATAL("Missing corrections for second moments..");
=======
  // Check that all corrections are there.
  if (m_secondMomentCorrections[0][ECLConnectedRegion::c_N1].GetN() > 0 or
      m_secondMomentCorrections[1][ECLConnectedRegion::c_N1].GetN() > 0 or
      m_secondMomentCorrections[0][ECLConnectedRegion::c_N2].GetN() > 0 or
      m_secondMomentCorrections[1][ECLConnectedRegion::c_N2].GetN() > 0) {
    B2FATAL("Missing corrections for second moments (N1 (theta, phi) and N2(theta, phi).");
>>>>>>> 07536129
  }
}

double ECLShowerShapeModule::getSecondMomentCorrection(const double theta, const double phi, const int hypothesis) const
{
<<<<<<< HEAD
  return m_secondMomentCorrections[c_thetaType][hypothesis].Eval(theta) * m_secondMomentCorrections[c_phiType][hypothesis].Eval(phi);
=======
  // convert to deg.
  double thetadeg = theta * TMath::RadToDeg();

  // protect angular range.
  if (thetadeg < 0.1) thetadeg = 0.1;
  else if (thetadeg > 179.9) thetadeg = 179.9;

  // protect hypothesis.
  if (hypothesis < 1 or hypothesis > 10) {
    B2FATAL("Invalid hypothesis for second moment corrections.");
  }
  return m_secondMomentCorrections[0][hypothesis].Eval(thetadeg) * m_secondMomentCorrections[1][hypothesis].Eval(thetadeg);
>>>>>>> 07536129
}<|MERGE_RESOLUTION|>--- conflicted
+++ resolved
@@ -167,19 +167,14 @@
 
   const double absZernike40 = computeAbsZernikeMoment(projectedECLDigits, sumEnergies, 4, 0, rho0);
   const double absZernike51 = computeAbsZernikeMoment(projectedECLDigits, sumEnergies, 5, 1, rho0);
-<<<<<<< HEAD
-  //  const double secondMomentCorrection = getSecondMomentCorrection(showerTheta, hypothesisID);
-  const double secondMoment = computeSecondMoment(projectedECLDigits, showerEnergy) * getSecondMomentCorrection(showerTheta,
-                              showerPhi,
-                              hypothesisID);
-=======
-
-  const double secondMomentCorrection = getSecondMomentCorrection(showerTheta, hypothesisID);
-  B2DEBUG(175, "Second moment angular correction: " << secondMomentCorrection << " (theta=" << showerTheta << ", " << hypothesisID <<
+
+  const double secondMomentCorrection = getSecondMomentCorrection(showerTheta, showerPhi, hypothesisID);
+  B2DEBUG(175, "Second moment angular correction: " << secondMomentCorrection << " (theta(rad)=" << showerTheta << ", phi(rad)=" <<
+          showerPhi << ",hypothesisId=" << hypothesisID <<
           ")");
   const double secondMoment = computeSecondMoment(projectedECLDigits, showerEnergy) * secondMomentCorrection;
-  B2DEBUG(175, "Second moment after correction: " << computeSecondMoment(projectedECLDigits, showerEnergy));
->>>>>>> 07536129
+  B2DEBUG(175, "Second moment after correction: " << secondMoment);
+
   const double LATenergy    = computeLateralEnergy(projectedECLDigits, m_avgCrystalDimension);
 
   // Set shower shape variables.
@@ -548,29 +543,17 @@
     m_secondMomentCorrections[type][hypothesis] = correction.getCorrection();
   }
 
-<<<<<<< HEAD
 //   Check that all corrections are there
   if (m_secondMomentCorrections[c_thetaType][ECLConnectedRegion::c_N1].GetN() == 0 or
       m_secondMomentCorrections[c_phiType][ECLConnectedRegion::c_N1].GetN() == 0 or
       m_secondMomentCorrections[c_thetaType][ECLConnectedRegion::c_N2].GetN() == 0 or
       m_secondMomentCorrections[c_phiType][ECLConnectedRegion::c_N2].GetN() == 0) {
     B2FATAL("Missing corrections for second moments..");
-=======
-  // Check that all corrections are there.
-  if (m_secondMomentCorrections[0][ECLConnectedRegion::c_N1].GetN() > 0 or
-      m_secondMomentCorrections[1][ECLConnectedRegion::c_N1].GetN() > 0 or
-      m_secondMomentCorrections[0][ECLConnectedRegion::c_N2].GetN() > 0 or
-      m_secondMomentCorrections[1][ECLConnectedRegion::c_N2].GetN() > 0) {
-    B2FATAL("Missing corrections for second moments (N1 (theta, phi) and N2(theta, phi).");
->>>>>>> 07536129
   }
 }
 
 double ECLShowerShapeModule::getSecondMomentCorrection(const double theta, const double phi, const int hypothesis) const
 {
-<<<<<<< HEAD
-  return m_secondMomentCorrections[c_thetaType][hypothesis].Eval(theta) * m_secondMomentCorrections[c_phiType][hypothesis].Eval(phi);
-=======
   // convert to deg.
   double thetadeg = theta * TMath::RadToDeg();
 
@@ -578,10 +561,19 @@
   if (thetadeg < 0.1) thetadeg = 0.1;
   else if (thetadeg > 179.9) thetadeg = 179.9;
 
+  //Convert phi
+  double phideg = phi * TMath::RadToDeg();
+
+  //Protect phi
+  if (phideg < -179.9) phideg = -179.9;
+  else if (phideg > 179.9) phideg = 179.9;
+
+
   // protect hypothesis.
   if (hypothesis < 1 or hypothesis > 10) {
     B2FATAL("Invalid hypothesis for second moment corrections.");
   }
-  return m_secondMomentCorrections[0][hypothesis].Eval(thetadeg) * m_secondMomentCorrections[1][hypothesis].Eval(thetadeg);
->>>>>>> 07536129
+
+  return m_secondMomentCorrections[c_thetaType][hypothesis].Eval(thetadeg) * m_secondMomentCorrections[c_phiType][hypothesis].Eval(
+           phideg);
 }