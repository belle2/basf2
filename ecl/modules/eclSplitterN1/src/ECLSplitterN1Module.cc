--- conflicted
+++ resolved
@@ -370,11 +370,7 @@
     // Fill the maxima positions in a map
     std::map<int, B2Vector3D> localMaximumsPoints; // key = locmaxid, value = maximum position
     std::map<int, B2Vector3D> centroidPoints; // key = locmaxid (as index), value = centroid position
-<<<<<<< HEAD
-    for (auto& aLocalMaximum : aCR.getRelationsWith<ECLLocalMaximum>()) {
-=======
     for (auto& aLocalMaximum : aCR.getRelationsWith<ECLLocalMaximum>(eclLocalMaximumArrayName())) {
->>>>>>> 7db32277
 
       int cellid = aLocalMaximum.getCellId();
 
@@ -396,11 +392,7 @@
       digitVector.clear();
 
       // Fill all digits from this CR in a map
-<<<<<<< HEAD
-      for (auto& aCalDigit : aCR.getRelationsWith<ECLCalDigit>()) {
-=======
       for (auto& aCalDigit : aCR.getRelationsWith<ECLCalDigit>(eclCalDigitArrayName())) {
->>>>>>> 7db32277
         const int cellid = aCalDigit.getCellId();
         // get the position of this crystal and fill them in a map
         B2Vector3D vectorPosition = m_geom->GetCrystalPos(cellid - 1);
