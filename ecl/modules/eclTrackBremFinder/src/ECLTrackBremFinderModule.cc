--- conflicted
+++ resolved
@@ -228,7 +228,6 @@
       }
 
       // set the params for the virtual hits
-<<<<<<< HEAD
       try {
         std::vector<std::pair<float, RecoHitInformation*>> extrapolationParams = {};
         for (auto virtualHitRadius : m_virtualHitRadii) {
@@ -243,28 +242,14 @@
                 if (distance < 3) {
                   nearestHitContainer.add(hit, distance);
                 }
-              } catch (NoTrackFitResult) {
+              } catch (NoTrackFitResult&) {
                 B2DEBUG(29, "No track fit result available for this hit! Event: " << m_evtPtr->getEvent());
               }
-=======
-      std::vector<std::pair<float, RecoHitInformation*>> extrapolationParams = {};
-      for (auto virtualHitRadius : m_virtualHitRadii) {
-        BestMatchContainer<RecoHitInformation*, float> nearestHitContainer;
-        for (auto hit : recoTrack->getRecoHitInformations(true)) {
-          if (hit->useInFit() && recoTrack->hasTrackFitStatus()) {
-            try {
-              auto measState = recoTrack->getMeasuredStateOnPlaneFromRecoHit(hit);
-              float hitRadius = measState.getPos().Perp();
-              float distance = abs(hitRadius - virtualHitRadius);
-              nearestHitContainer.add(hit, distance);
-            } catch (NoTrackFitResult&) {
-              B2DEBUG(29, "No track fit result available for this hit! Event: " << m_evtPtr->getEvent());
->>>>>>> 47a2577e
-            }
-          }
-          if (nearestHitContainer.hasMatch()) {
-            auto nearestHit = nearestHitContainer.getBestMatch();
-            extrapolationParams.push_back({virtualHitRadius, nearestHit});
+            }
+            if (nearestHitContainer.hasMatch()) {
+              auto nearestHit = nearestHitContainer.getBestMatch();
+              extrapolationParams.push_back({virtualHitRadius, nearestHit});
+            }
           }
         }
 
