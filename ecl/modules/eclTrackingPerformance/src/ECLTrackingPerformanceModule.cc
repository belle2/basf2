/**************************************************************************
 * BASF2 (Belle Analysis Framework 2)                                     *
 * Copyright(C) 2010 - Belle II Collaboration                             *
 *                                                                        *
 * Author: The Belle II Collaboration                                     *
 * Contributors: Michael Ziegler                                          *
 *                                                                        *
 * This software is provided "as is" without any warranty.                *
 **************************************************************************/

#include <ecl/modules/eclTrackingPerformance/ECLTrackingPerformanceModule.h>

#include <framework/datastore/StoreArray.h>
#include <framework/datastore/StoreObjPtr.h>
#include <framework/dataobjects/EventMetaData.h>
#include <framework/datastore/RelationIndex.h>
#include <framework/datastore/RelationVector.h>

#include <tracking/dataobjects/RecoTrack.h>
#include <tracking/dataobjects/ExtHit.h>
#include <genfit/TrackPoint.h>
#include <genfit/KalmanFitterInfo.h>

#include <mdst/dataobjects/MCParticle.h>
#include <mdst/dataobjects/Track.h>
#include <mdst/dataobjects/ECLCluster.h>

#include <pxd/reconstruction/PXDRecoHit.h>
#include <svd/reconstruction/SVDRecoHit.h>
#include <svd/reconstruction/SVDRecoHit2D.h>
#include <cdc/dataobjects/CDCRecoHit.h>

#include <root/TFile.h>
#include <root/TTree.h>

using namespace Belle2;

//-----------------------------------------------------------------
//                 Register the Module
//-----------------------------------------------------------------
REG_MODULE(ECLTrackingPerformance)

ECLTrackingPerformanceModule::ECLTrackingPerformanceModule() :
  Module(), m_outputFile(NULL), m_dataTree(NULL), m_pValue(-999), m_nGeneratedChargedStableMcParticles(-999),
  m_nReconstructedChargedStableTracks(-999), m_nFittedChargedStabletracks(-999)
{
  setDescription("Module to test the tracking efficiency. Writes information about the tracks and MCParticles in a ROOT file.");
  setPropertyFlags(c_ParallelProcessingCertified);

  addParam("outputFileName", m_outputFileName, "Name of output root file.",
           std::string("ECLTrackingPerformanceOutput.root"));
  addParam("recoTracksStoreArrayName", m_recoTracksStoreArrayName, "Name of the RecoTracks StoreArray.",
           std::string(""));
  addParam("daughterPDGs", m_signalDaughterPDGs, "PDG codes of B daughters.",
           std::vector<int>(0));
}

void ECLTrackingPerformanceModule::initialize()
{
  // MCParticles and Tracks needed for this module
  StoreArray<MCParticle>::required();
  StoreArray<Track>::required();
  StoreArray<RecoTrack>::required(m_recoTracksStoreArrayName);
  StoreArray<TrackFitResult>::required();
  StoreArray<ECLCluster>::required();

  m_outputFile = new TFile(m_outputFileName.c_str(), "RECREATE");
  TDirectory* oldDir = gDirectory;
  m_outputFile->cd();
  m_dataTree = new TTree("data", "data");
  oldDir->cd();

  setupTree();
}

void ECLTrackingPerformanceModule::event()
{
  StoreObjPtr<EventMetaData> eventMetaData("EventMetaData", DataStore::c_Event);
  m_iEvent = eventMetaData->getEvent();
  m_iRun = eventMetaData->getRun();
  m_iExperiment = eventMetaData->getExperiment();

  B2DEBUG(99, "Processes experiment " << m_iExperiment << " run " << m_iRun << " event " << m_iEvent);

  StoreArray<RecoTrack> recoTracks(m_recoTracksStoreArrayName);
  StoreArray<MCParticle> mcParticles;

  m_nGeneratedChargedStableMcParticles = 0;
  m_nReconstructedChargedStableTracks = 0;
  m_nFittedChargedStabletracks = 0;

  for (const MCParticle& mcParticle : mcParticles) {
    // check status of mcParticle
    if (isPrimaryMcParticle(mcParticle) && isChargedStable(mcParticle) && mcParticle.hasStatus(MCParticle::c_StableInGenerator)) {
      setVariablesToDefaultValue();

      int pdgCode = mcParticle.getPDG();
      B2DEBUG(99, "Primary MCParticle has PDG code " << pdgCode);
      m_trackProperties.pdg_gen = pdgCode;

      m_nGeneratedChargedStableMcParticles++;

      m_trackProperties.cosTheta_gen = mcParticle.getMomentum().CosTheta();
      m_trackProperties.phi_gen = mcParticle.getMomentum().Phi();
      m_trackProperties.ptot_gen = mcParticle.getMomentum().Mag();
      m_trackProperties.pt_gen = mcParticle.getMomentum().Pt();
      m_trackProperties.px_gen = mcParticle.getMomentum().Px();
      m_trackProperties.py_gen = mcParticle.getMomentum().Py();
      m_trackProperties.pz_gen = mcParticle.getMomentum().Pz();
      m_trackProperties.x_gen = mcParticle.getVertex().X();
      m_trackProperties.y_gen = mcParticle.getVertex().Y();
      m_trackProperties.z_gen = mcParticle.getVertex().Z();


      const RecoTrack* recoTrack = nullptr;
      double maximumWeight = -2;
      // find highest rated Track
      const auto& relatedRecoTracks = mcParticle.getRelationsWith<RecoTrack>(m_recoTracksStoreArrayName);
      for (unsigned int index = 0; index < relatedRecoTracks.size(); ++index) {
        const RecoTrack* relatedRecoTrack = relatedRecoTracks.object(index);
        const double weight = relatedRecoTracks.weight(index);

        const unsigned int numberOfRelatedTracks = relatedRecoTrack->getRelationsWith<Track>().size();
        B2ASSERT("B2Track <-> RecoTrack is not a 1:1 relation as expected!", numberOfRelatedTracks <= 1);
        // use only the fitted reco tracks
        if (numberOfRelatedTracks == 1) {
          if (weight > maximumWeight) {
            maximumWeight = weight;
            recoTrack = relatedRecoTrack;
          }
        }
      }

      if (recoTrack) {
        const Track* b2Track = recoTrack->getRelated<Track>();
        const TrackFitResult* fitResult = b2Track->getTrackFitResult(Const::pion);
        B2ASSERT("Related Belle2 Track has no related track fit result!", fitResult);

        m_nFittedChargedStabletracks++;
        // write some data to the root tree
        TVector3 mom = fitResult->getMomentum();
        m_trackProperties.cosTheta = mom.CosTheta();
        m_trackProperties.phi = mom.Phi();
        m_trackProperties.ptot = mom.Mag();
        m_trackProperties.pt = mom.Pt();
        m_trackProperties.px = mom.Px();
        m_trackProperties.py = mom.Py();
        m_trackProperties.pz = mom.Pz();
        m_trackProperties.x = fitResult->getPosition().X();
        m_trackProperties.y = fitResult->getPosition().Y();
        m_trackProperties.z = fitResult->getPosition().Z();

        m_pValue = fitResult->getPValue();

        // Count hits
        m_trackProperties.nPXDhits = 0;
        m_trackProperties.nSVDhits = 0;
        m_trackProperties.nCDChits = 0;
        m_trackProperties.nWeights = 0;
        for (genfit::TrackPoint* tp : recoTrack->getHitPointsWithMeasurement()) {
          for (genfit::AbsMeasurement* m : tp->getRawMeasurements()) {
            if (dynamic_cast<PXDRecoHit*>(m))
              ++m_trackProperties.nPXDhits;
            else if (dynamic_cast<SVDRecoHit*>(m))
              ++m_trackProperties.nSVDhits;
            else if (dynamic_cast<SVDRecoHit2D*>(m))
              m_trackProperties.nSVDhits += 2;
            else if (dynamic_cast<CDCRecoHit*>(m))
              ++m_trackProperties.nCDChits;
            else
              B2ERROR("Unknown AbsMeasurement in track.");

            std::vector<double> weights;
            genfit::KalmanFitterInfo* kalmanInfo = tp->getKalmanFitterInfo();
            if (kalmanInfo)
              weights = kalmanInfo->getWeights();

            for (size_t i = 0;
                 (i < weights.size()
                  && m_trackProperties.nWeights < ParticleProperties::maxNweights);
                 ++i) {
              m_trackProperties.weights[m_trackProperties.nWeights++] = weights[i];
            }
          }
        }
        ECLCluster* eclCluster = b2Track->getRelatedTo<ECLCluster>();
        if (eclCluster != nullptr) {
<<<<<<< HEAD
          m_trackProperties.matchedToECLCluster = 1;
          m_trackProperties.hypothesisOfMatchedECLCluster = eclCluster->getHypothesisId();
          // find highest rated ECLCluster
          const ECLCluster* eclClusterWithHighestWeight = nullptr;
          maximumWeight = -2;
          const auto& relatedECLClusters = mcParticle.getRelationsWith<ECLCluster>();
          for (unsigned int index = 0; index < relatedECLClusters.size(); ++index) {
            const ECLCluster* relatedECLCluster = relatedECLClusters.object(index);
            const double weight = relatedECLClusters.weight(index);
            if (weight > maximumWeight) {
              eclClusterWithHighestWeight = relatedECLCluster;
              maximumWeight = weight;
            }
          }
          if (eclClusterWithHighestWeight == eclCluster) {
            m_matchedToECLClusterWithHighestWeight = 1;
          }
=======
          m_matchedToECLCluster = 1;
          m_hypothesisOfMatchedECLCluster = eclCluster->getHypothesisId();
>>>>>>> aaa5a7fb
          for (const MCParticle& eclClusterMCParticle : eclCluster->getRelationsTo<MCParticle>()) {
            if (eclClusterMCParticle.getPDG() == 22) {
              m_photonCluster = 1;
              break;
            }
          }
        }
      }

      m_dataTree->Fill(); // write data to tree
    }
  }
}


void ECLTrackingPerformanceModule::terminate()
{
  writeData();
}

bool ECLTrackingPerformanceModule::isPrimaryMcParticle(const MCParticle& mcParticle)
{
  return mcParticle.hasStatus(MCParticle::c_PrimaryParticle);
}

bool ECLTrackingPerformanceModule::isChargedStable(const MCParticle& mcParticle)
{
  return Const::chargedStableSet.find(abs(mcParticle.getPDG()))
         != Const::invalidParticle;
}

void ECLTrackingPerformanceModule::setupTree()
{
  if (m_dataTree == NULL) {
    B2FATAL("Data tree was not created.");
  }
  addVariableToTree("expNo", m_iExperiment);
  addVariableToTree("runNo", m_iRun);
  addVariableToTree("evtNo", m_iEvent);

  addVariableToTree("pdgCode", m_trackProperties.pdg_gen);

  addVariableToTree("cosTheta", m_trackProperties.cosTheta);
  addVariableToTree("cosTheta_gen",  m_trackProperties.cosTheta_gen);

  addVariableToTree("phi", m_trackProperties.phi);
  addVariableToTree("phi_gen", m_trackProperties.phi_gen);

  addVariableToTree("px", m_trackProperties.px);
  addVariableToTree("px_gen", m_trackProperties.px_gen);

  addVariableToTree("py", m_trackProperties.py);
  addVariableToTree("py_gen", m_trackProperties.py_gen);

  addVariableToTree("pz", m_trackProperties.pz);
  addVariableToTree("pz_gen", m_trackProperties.pz_gen);

  addVariableToTree("x", m_trackProperties.x);
  addVariableToTree("x_gen", m_trackProperties.x_gen);

  addVariableToTree("y", m_trackProperties.y);
  addVariableToTree("y_gen", m_trackProperties.y_gen);

  addVariableToTree("z", m_trackProperties.z);
  addVariableToTree("z_gen", m_trackProperties.z_gen);

  addVariableToTree("pt", m_trackProperties.pt);
  addVariableToTree("pt_gen", m_trackProperties.pt_gen);

  addVariableToTree("ptot", m_trackProperties.ptot);
  addVariableToTree("ptot_gen", m_trackProperties.ptot_gen);

  addVariableToTree("pValue", m_pValue);

<<<<<<< HEAD
  addVariableToTree("ECLMatch", m_trackProperties.matchedToECLCluster);
  addVariableToTree("CorrectECLMatch", m_matchedToECLClusterWithHighestWeight);
=======
  addVariableToTree("ECLMatch", m_matchedToECLCluster);
>>>>>>> aaa5a7fb
  addVariableToTree("PhotonCluster", m_photonCluster);
  addVariableToTree("HypothesisID", m_hypothesisOfMatchedECLCluster);

  addVariableToTree("nPXDhits", m_trackProperties.nPXDhits);
  addVariableToTree("nSVDhits", m_trackProperties.nSVDhits);
  addVariableToTree("nCDChits", m_trackProperties.nCDChits);

  m_dataTree->Branch("nWeights", &m_trackProperties.nWeights, "nWeights/I");
  m_dataTree->Branch("weights", &m_trackProperties.weights, "weights[nWeights]/F");
}

void ECLTrackingPerformanceModule::writeData()
{
  if (m_dataTree != NULL) {
    TDirectory* oldDir = gDirectory;
    if (m_outputFile)
      m_outputFile->cd();
    m_dataTree->Write();
    oldDir->cd();
  }
  if (m_outputFile != NULL) {
    m_outputFile->Close();
  }
}

void ECLTrackingPerformanceModule::findSignalMCParticles(const StoreArray<MCParticle>& mcParticles)
{
  std::sort(m_signalDaughterPDGs.begin(), m_signalDaughterPDGs.end());

  std::vector<MCParticle*> daughterMcParticles;
  for (const MCParticle& mcParticle : mcParticles) {
    // continue if mcParticle is not a B meson
    if (abs(mcParticle.getPDG()) != 511 && abs(mcParticle.getPDG()) != 521)
      continue;

    if (isSignalDecay(mcParticle)) {
      addChargedStable(mcParticle);
      break;
    }
  }
}

bool ECLTrackingPerformanceModule::isSignalDecay(const MCParticle& mcParticle)
{
  std::vector<int> daughterPDGs;
  std::vector<MCParticle*> daughterMcParticles = mcParticle.getDaughters();

  // remove photons from list
  daughterMcParticles = removeFinalStateRadiation(daughterMcParticles);

  for (const auto& daughterMcParticle : daughterMcParticles) {
    daughterPDGs.push_back(daughterMcParticle->getPDG());
  }

  std::sort(daughterPDGs.begin(), daughterPDGs.end());

  bool isSignal = (daughterPDGs == m_signalDaughterPDGs);

  if (isSignal)
    m_signalMCParticles = daughterMcParticles;

  return isSignal;
}

/** remove all Photons in a  given MCParticle* vector, assumption that all phtons come from FSR
 * return std::vector< MCParticle* > daughterWOFSR */
std::vector<MCParticle*> ECLTrackingPerformanceModule::removeFinalStateRadiation(const std::vector<MCParticle*>& in_daughters)
{
  std::vector<MCParticle*> daughtersWOFSR;
  for (unsigned int iDaughter = 0; iDaughter < in_daughters.size(); iDaughter++)
    if (abs(in_daughters[iDaughter]->getPDG()) != 22)
      daughtersWOFSR.push_back(in_daughters[iDaughter]);

  return daughtersWOFSR;
}

void ECLTrackingPerformanceModule::addChargedStable(const MCParticle& mcParticle)
{

  // mcparticle is not a charged stable decays into daughters
  // loop over daughters and add the charged stable particles recursively to the vector
  std::vector<MCParticle*> daughters = mcParticle.getDaughters();
  if (daughters.size() != 0) {
    for (auto daughterMcParticle : daughters) {
      addChargedStable(*daughterMcParticle);
    }
  }

  // charged stable particle is added to the interesting particle vector
  if (isChargedStable(mcParticle) && isPrimaryMcParticle(mcParticle)
      && mcParticle.hasStatus(MCParticle::c_StableInGenerator)) {
    // B2DEBUG(99, "Found a charged stable particle. Add it to interesting MCParticles. PDG(" << mcParticle->getPDG() << ").");
    m_interestingChargedStableMcParcticles.push_back(&mcParticle);
    return;
  }

  return;
}

void ECLTrackingPerformanceModule::setVariablesToDefaultValue()
{
  m_trackProperties = -999;

  m_pValue = -999;

  m_matchedToECLCluster = 0;

  m_photonCluster = 0;

<<<<<<< HEAD
  m_matchedToECLClusterWithHighestWeight = 0;
=======
  m_hypothesisOfMatchedECLCluster = 0;
>>>>>>> aaa5a7fb
}

void ECLTrackingPerformanceModule::addVariableToTree(const std::string& varName, double& varReference)
{
  std::stringstream leaf;
  leaf << varName << "/D";
  m_dataTree->Branch(varName.c_str(), &varReference, leaf.str().c_str());
}

void ECLTrackingPerformanceModule::addVariableToTree(const std::string& varName, int& varReference)
{
  std::stringstream leaf;
  leaf << varName << "/I";
  m_dataTree->Branch(varName.c_str(), &varReference, leaf.str().c_str());
}<|MERGE_RESOLUTION|>--- conflicted
+++ resolved
@@ -185,9 +185,8 @@
         }
         ECLCluster* eclCluster = b2Track->getRelatedTo<ECLCluster>();
         if (eclCluster != nullptr) {
-<<<<<<< HEAD
-          m_trackProperties.matchedToECLCluster = 1;
-          m_trackProperties.hypothesisOfMatchedECLCluster = eclCluster->getHypothesisId();
+          m_matchedToECLCluster = 1;
+          m_hypothesisOfMatchedECLCluster = eclCluster->getHypothesisId();
           // find highest rated ECLCluster
           const ECLCluster* eclClusterWithHighestWeight = nullptr;
           maximumWeight = -2;
@@ -203,10 +202,6 @@
           if (eclClusterWithHighestWeight == eclCluster) {
             m_matchedToECLClusterWithHighestWeight = 1;
           }
-=======
-          m_matchedToECLCluster = 1;
-          m_hypothesisOfMatchedECLCluster = eclCluster->getHypothesisId();
->>>>>>> aaa5a7fb
           for (const MCParticle& eclClusterMCParticle : eclCluster->getRelationsTo<MCParticle>()) {
             if (eclClusterMCParticle.getPDG() == 22) {
               m_photonCluster = 1;
@@ -281,12 +276,8 @@
 
   addVariableToTree("pValue", m_pValue);
 
-<<<<<<< HEAD
-  addVariableToTree("ECLMatch", m_trackProperties.matchedToECLCluster);
+  addVariableToTree("ECLMatch", m_matchedToECLCluster);
   addVariableToTree("CorrectECLMatch", m_matchedToECLClusterWithHighestWeight);
-=======
-  addVariableToTree("ECLMatch", m_matchedToECLCluster);
->>>>>>> aaa5a7fb
   addVariableToTree("PhotonCluster", m_photonCluster);
   addVariableToTree("HypothesisID", m_hypothesisOfMatchedECLCluster);
 
@@ -396,11 +387,9 @@
 
   m_photonCluster = 0;
 
-<<<<<<< HEAD
   m_matchedToECLClusterWithHighestWeight = 0;
-=======
+
   m_hypothesisOfMatchedECLCluster = 0;
->>>>>>> aaa5a7fb
 }
 
 void ECLTrackingPerformanceModule::addVariableToTree(const std::string& varName, double& varReference)
