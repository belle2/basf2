--- conflicted
+++ resolved
@@ -16,15 +16,10 @@
   setPropertyFlags(c_ParallelProcessingCertified);
 
   setDescription("The module reads RawECL data from the DataStore and writes the ECLDigit data");
-<<<<<<< HEAD
-  addParam("InitFileName", m_eclMapperInitFileName, "Initialization file",
-           FileSystem::findFile("ecl/utility/include/crpsch.dat"));
-=======
 
   setPropertyFlags(c_ParallelProcessingCertified);
 
   addParam("InitFileName", m_eclMapperInitFileName, "Initialization file", string("/ecl/data/ecl_channels_map.txt"));
->>>>>>> d00e2e2f
   addParam("ECLDigitsName", m_eclDigitsName, "Name of the ECLDigits container", string("ECLDigits"));
 
   m_EvtNum = 0;
