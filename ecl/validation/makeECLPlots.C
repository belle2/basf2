--- conflicted
+++ resolved
@@ -53,16 +53,12 @@
     TTree* cluster_treeFWD = (TTree*) cluster_inputFWD->Get("m_tree");
     ECLClusterFWD(cluster_treeFWD);
   }
-<<<<<<< HEAD
-  if (TFile::Open("../ECLClusterOutputFWD_1000MeV.root") != NULL) {
+  if (TFile::Open("../ECLClusterOutputFWD_1000MeV.root") != nullptr) {
     TFile* cluster_inputFWD_1000MeV = TFile::Open("../ECLClusterOutputFWD_1000MeV.root");
     TTree* cluster_treeFWD_1000MeV = (TTree*) cluster_inputFWD_1000MeV->Get("m_tree");
     ECLClusterFWD_1000MeV(cluster_treeFWD_1000MeV);
   }
-  if (TFile::Open("../ECLClusterOutputFWD.root") != NULL) {
-=======
   if (TFile::Open("../ECLClusterOutputFWD.root") != nullptr) {
->>>>>>> 93219fc6
     TFile* clusterReso_inputFWD = TFile::Open("../ECLClusterOutputFWD.root");
     TTree* clusterReso_treeFWD = (TTree*) clusterReso_inputFWD->Get("m_tree");
     ECLClusterResoFWD(clusterReso_treeFWD);
@@ -77,16 +73,12 @@
     TTree* cluster_treeBarrel = (TTree*) cluster_inputBarrel->Get("m_tree");
     ECLClusterBarrel(cluster_treeBarrel);
   } 
-<<<<<<< HEAD
-  if (TFile::Open("../ECLClusterOutputBarrel_1000MeV.root") != NULL) {
+  if (TFile::Open("../ECLClusterOutputBarrel_1000MeV.root") != nullptr) {
     TFile* cluster_inputBarrel_1000MeV = TFile::Open("../ECLClusterOutputBarrel_1000MeV.root");
     TTree* cluster_treeBarrel_1000MeV = (TTree*) cluster_inputBarrel_1000MeV->Get("m_tree");
     ECLClusterBarrel_1000MeV(cluster_treeBarrel_1000MeV);
   } 
-  if (TFile::Open("../ECLClusterOutputBarrel.root") != NULL) {
-=======
   if (TFile::Open("../ECLClusterOutputBarrel.root") != nullptr) {
->>>>>>> 93219fc6
     TFile* clusterReso_inputBarrel = TFile::Open("../ECLClusterOutputBarrel.root");
     TTree* clusterReso_treeBarrel = (TTree*) clusterReso_inputBarrel->Get("m_tree");
     ECLClusterResoBarrel(clusterReso_treeBarrel);
@@ -101,16 +93,12 @@
     TTree* cluster_treeBWD = (TTree*) cluster_inputBWD->Get("m_tree");
     ECLClusterBWD(cluster_treeBWD);
   }
-<<<<<<< HEAD
-  if (TFile::Open("../ECLClusterOutputBWD_1000MeV.root") != NULL) {
+  if (TFile::Open("../ECLClusterOutputBWD_1000MeV.root") != nullptr) {
     TFile* cluster_inputBWD_1000MeV = TFile::Open("../ECLClusterOutputBWD_1000MeV.root");
     TTree* cluster_treeBWD_1000MeV = (TTree*) cluster_inputBWD_1000MeV->Get("m_tree");
     ECLClusterBWD_1000MeV(cluster_treeBWD_1000MeV);
   }
-  if (TFile::Open("../ECLClusterOutputBWD.root") != NULL) {
-=======
   if (TFile::Open("../ECLClusterOutputBWD.root") != nullptr) {
->>>>>>> 93219fc6
     TFile* clusterReso_inputBWD = TFile::Open("../ECLClusterOutputBWD.root");
     TTree* clusterReso_treeBWD = (TTree*) clusterReso_inputBWD->Get("m_tree");
     ECLClusterResoBWD(clusterReso_treeBWD);
