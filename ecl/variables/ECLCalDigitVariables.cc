/**************************************************************************
 * basf2 (Belle II Analysis Software Framework)                           *
 * Author: The Belle II Collaboration                                     *
 *                                                                        *
 * See git log for contributors and copyright holders.                    *
 * This file is licensed under LGPL-3.0, see LICENSE.md.                  *
 **************************************************************************/

// analysis
#include <analysis/VariableManager/Manager.h>
#include <analysis/dataobjects/Particle.h>

// framework
#include <framework/core/Module.h>
#include <framework/datastore/StoreObjPtr.h>
#include <framework/datastore/StoreArray.h>

// for crystal geometry
#include <ecl/geometry/ECLGeometryPar.h>
#include <framework/geometry/B2Vector3.h>

// dataobjects
#include <mdst/dataobjects/ECLCluster.h>
#include <mdst/dataobjects/Track.h>
#include <mdst/dataobjects/MCParticle.h>
#include <ecl/dataobjects/ECLCalDigit.h>
#include <ecl/dataobjects/ECLShower.h>
#include <ecl/dataobjects/ECLCellIdMapping.h>
#include <ecl/dataobjects/ECLDsp.h>

#include <tracking/dataobjects/ExtHit.h>

using namespace std;

namespace Belle2 {

  namespace ECLCalDigitVariable {

    // enum with available data types
    enum varType {
      energy = 1,
      time = 2,
      timeResolution = 3,
      twoComponentChi2 = 10,
      twoComponentTotalEnergy = 11,
      twoComponentHadronEnergy = 12,
      twoComponentDiodeEnergy = 13,
      twoComponentSavedChi2_PhotonHadron = 14,
      twoComponentSavedChi2_PileUpPhoton = 15,
      twoComponentSavedChi2_PhotonDiode = 16,
      twoComponentFitType = 17,
      weight = 18,
      phi = 20,
      theta = 21,
      phiId = 22,
      thetaId = 23,
      cellId = 24,
      mcenergy = 25,
      usedforenergy = 26,
      R_geom = 27, // Requires a geometry environment
      phiOffset = 30,
      thetaOffset = 31,
      phiPointing = 32,
      thetaPointing = 33,
      twoComponentHadronEnergyFraction = 41,
      fractionOfShowerEnergy = 42,
      phiRelativeToShower = 43,
      thetaRelativeToShower = 44,
      cosThetaRelativeToShower = 45,
      rRelativeToShower = 46,
    };

    // enum with available center types
    enum centerType {
      maxCell = 0,
      extCell = 1
    };


    //! @returns center cell with maximum caldigit energy * reconstructed weight
    int getCenterCell(const Particle* particle)
    {
      // get maximum cell id for this cluster (using energy and weights)
      const ECLCluster* cluster = particle->getECLCluster();
      if (cluster) {
        int maxCellId = -1;
        double maxEnergy = -1.;

        auto clusterDigitRelations = cluster->getRelationsTo<ECLCalDigit>();
        for (unsigned int ir = 0; ir < clusterDigitRelations.size(); ++ir) {
          const auto calDigit = clusterDigitRelations.object(ir);
          const auto weight = clusterDigitRelations.weight(ir);

          if (calDigit->getEnergy()*weight > maxEnergy) {
            maxEnergy = calDigit->getEnergy() * weight;
            maxCellId = calDigit->getCellId();
          }
        }

        return maxCellId;
      }

      return -1;
    }

    //! @returns ext cell
    int getExtCell(const Particle* particle)
    {
      Const::EDetector myDetID = Const::EDetector::ECL;
      Const::ChargedStable hypothesis = Const::pion;
      int pdgCode = abs(hypothesis.getPDGCode());

      const Track* track = particle->getTrack();
      if (track) {
        for (const auto& extHit : track->getRelationsTo<ExtHit>()) {
          if (abs(extHit.getPdgCode()) != pdgCode) continue;
          if ((extHit.getDetectorID() != myDetID)) continue;
          if (extHit.getStatus() != EXT_ENTER) continue;

          int copyid =  extHit.getCopyID();

          if (copyid == -1) continue;
          const int cellid = copyid + 1;
          return cellid;
        }
      }

      return -1;
    }

    //! @returns the position three vector of a cellid
    // This function requires a geometry environment
    double getCellIdMagnitude(int cellid)
    {
      Belle2::ECL::ECLGeometryPar* geom = Belle2::ECL::ECLGeometryPar::Instance();
      Belle2::B2Vector3D position = geom->GetCrystalPos(cellid - 1);
      return position.Mag();
    }

    //! @returns a vector of indices and quality flags, sorted by online energy * weight
    std::vector<std::pair<unsigned int, bool>> calculateListOfCrystalEnergyRankAndQuality(ECLShower* shower)
    {
      std::vector<std::pair<unsigned int, bool>> listOfCrystalEnergyRankAndQuality;
      std::vector<std::tuple<double, unsigned int, bool>> energyToSort;

      RelationVector<ECLCalDigit> relatedDigits = shower->getRelationsTo<ECLCalDigit>();

      //energyToSort vector is used for sorting digits by calibrated energy
      for (unsigned int iRel = 0; iRel < relatedDigits.size(); iRel++) {

        const auto caldigit = relatedDigits.object(iRel);
        const auto weight = relatedDigits.weight(iRel);
        bool goodFit = true;

        //exclude digits without waveforms
        const double digitChi2 = caldigit->getTwoComponentChi2();
        if (digitChi2 < 0)  goodFit = false;

        ECLDsp::TwoComponentFitType digitFitType1 = caldigit->getTwoComponentFitType();

        //exclude digits with poor chi2
        if (digitFitType1 == ECLDsp::poorChi2) goodFit = false;

        //exclude digits with diode-crossing fits
        if (digitFitType1 == ECLDsp::photonDiodeCrossing)  goodFit = false;

        energyToSort.emplace_back(caldigit->getEnergy()*weight, iRel, goodFit);
      }

      // sort the vector
      std::sort(energyToSort.begin(), energyToSort.end(), std::greater<>());

      for (unsigned int iSorted = 0; iSorted < energyToSort.size(); iSorted++) {
        listOfCrystalEnergyRankAndQuality.push_back(std::make_pair(std::get<1>(energyToSort[iSorted]),
                                                                   std::get<2>(energyToSort[iSorted])));
      }
      return listOfCrystalEnergyRankAndQuality;
    }

    ECLShower* getECLShowerFromParticle(const Particle* particle)
    {
      const ECLCluster* cluster = particle->getECLCluster();
      if (!cluster) return nullptr;
      const auto relShowers = cluster->getRelationsWith<ECLShower>();
      if (relShowers.size() == 0) return nullptr;

      ECLShower* shower;
      if (relShowers.size() == 1) {
        shower = relShowers.object(0);
      } else {
        B2ERROR("Somehow found more than 1 ECLShower matched to the ECLCluster. This should not be possible!");
      }
      return shower;
    }

    //! @returns variable requested (expert function, only called from this file)
    double getCalDigitExpertByEnergyRank(const Particle* particle, const std::vector<double>& vars)
    {

      if (!((vars.size() == 2) || (vars.size() == 3))) {
        B2FATAL("Need two or three parameters (energy rank, variable id, [onlyGoodQualityPSDFits]).");
      }

      if (int(std::lround(vars[0])) < 0)  B2FATAL("Index cannot be negative.");

<<<<<<< HEAD
      const unsigned int indexIn = int(std::lround(vars[0]));

      const int varid = int(std::lround(vars[1]));
=======
            const auto caldigit = relatedDigits.object(iRel);
            const auto weight = relatedDigits.weight(iRel);

            energyToSort.emplace_back(caldigit->getEnergy()*weight, iRel);
>>>>>>> e5388f62

      bool onlyGoodQualityPSDFits = false;
      if (vars.size() == 3) {
        onlyGoodQualityPSDFits = static_cast<bool>(std::lround(vars[2]));
      }

      ECLShower* shower = getECLShowerFromParticle(particle);
      if (!shower) return std::numeric_limits<float>::quiet_NaN();

      // fill the list if it doesn't exist yet.
      if (shower->getListOfCrystalEnergyRankAndQuality().empty()) {
        shower->setListOfCrystalEnergyRankAndQuality(calculateListOfCrystalEnergyRankAndQuality(shower));
      }

      const std::vector<std::pair<unsigned int, bool>> idxAndQualityList = shower->getListOfCrystalEnergyRankAndQuality();

      // return nan if we ask for the nth crystal when there are less than n in the shower
      if (indexIn >= idxAndQualityList.size()) return std::numeric_limits<float>::quiet_NaN();

      auto relatedDigits = shower->getRelationsTo<ECLCalDigit>();
      const auto calDigitIndex = idxAndQualityList.at(indexIn).first;
      const auto goodFit = idxAndQualityList.at(indexIn).second;
      const auto caldigitSelected = relatedDigits.object(calDigitIndex);
      const auto weight = relatedDigits.weight(calDigitIndex);
      const auto digitEnergy = caldigitSelected->getEnergy() * weight;

<<<<<<< HEAD
      // Mapping object for phi & theta
      StoreObjPtr<ECLCellIdMapping> mapping;
      if ((!mapping) and ((varid == varType::phi) or (varid == varType::theta))) {
        B2ERROR("Mapping not found, did you forget to run the eclFillCellIdMapping module?");
        return std::numeric_limits<double>::quiet_NaN();
      }
=======
        if (varid == varType::energy) {
          return caldigitSelected->getEnergy();
        } else if (varid == varType::time) {
          return caldigitSelected->getTime();
        } else if (varid == varType::twoComponentChi2) {
          return caldigitSelected->getTwoComponentChi2();
        } else if (varid == varType::twoComponentTotalEnergy) {
          return caldigitSelected->getTwoComponentTotalEnergy();
        } else if (varid == varType::twoComponentHadronEnergy) {
          return caldigitSelected->getTwoComponentHadronEnergy();
        } else if (varid == varType::twoComponentSavedChi2_PhotonHadron) {
          return caldigitSelected->getTwoComponentSavedChi2(ECLDsp::photonHadron);
        } else if (varid == varType::twoComponentSavedChi2_PileUpPhoton) {
          return caldigitSelected->getTwoComponentSavedChi2(ECLDsp::photonHadronBackgroundPhoton);
        } else if (varid == varType::twoComponentSavedChi2_PhotonDiode) {
          return caldigitSelected->getTwoComponentSavedChi2(ECLDsp::photonDiodeCrossing);
        } else if (varid == varType::twoComponentDiodeEnergy) {
          return caldigitSelected->getTwoComponentDiodeEnergy();
        } else if (varid == varType::twoComponentFitType) {
          return int(caldigitSelected->getTwoComponentFitType());
        } else if (varid == varType::cellId) {
          return caldigitSelected->getCellId();
        } else if (varid == varType::mcenergy) {
          // loop over all related MCParticles
          auto digitMCRelations = caldigitSelected->getRelationsTo<MCParticle>();
          double edep = 0.0;
          for (unsigned int i = 0; i < digitMCRelations.size(); ++i) {
            edep += digitMCRelations.weight(i);
          }
          return edep;
        } else if (varid == varType::weight) {
          const auto weight = relatedDigits.weight(caldigitIndex);
          return weight;
        } else if (varid == varType::phi) {
          return mapping->getCellIdToPhi(caldigitSelected->getCellId());
        } else if (varid == varType::theta) {
          return mapping->getCellIdToTheta(caldigitSelected->getCellId());
        } else if (varid == varType::R_geom) {
          return getCellIdMagnitude(caldigitSelected->getCellId());
        } else {
          B2FATAL("variable id not found.");
        }
>>>>>>> e5388f62

      // veto bad fits for PSD info if requested
      if (onlyGoodQualityPSDFits && (!goodFit) && ((varid == varType::twoComponentChi2) ||
                                                   (varid == varType::twoComponentTotalEnergy) ||
                                                   (varid == varType::twoComponentHadronEnergy) ||
                                                   (varid == varType::twoComponentDiodeEnergy) ||
                                                   (varid == varType::twoComponentFitType) ||
                                                   (varid == varType::twoComponentHadronEnergyFraction)
                                                  )) {
        return std::numeric_limits<double>::quiet_NaN();
      }

      if (varid == varType::energy) {
        return caldigitSelected->getEnergy();
      } else if (varid == varType::time) {
        return caldigitSelected->getTime();
      } else if (varid == varType::twoComponentChi2) {
        return caldigitSelected->getTwoComponentChi2();
      } else if (varid == varType::twoComponentTotalEnergy) {
        return caldigitSelected->getTwoComponentTotalEnergy();
      } else if (varid == varType::twoComponentHadronEnergy) {
        return caldigitSelected->getTwoComponentHadronEnergy();
      } else if (varid == varType::twoComponentSavedChi2_PhotonHadron) {
        return caldigitSelected->getTwoComponentSavedChi2(ECLDsp::photonHadron);
      } else if (varid == varType::twoComponentSavedChi2_PileUpPhoton) {
        return caldigitSelected->getTwoComponentSavedChi2(ECLDsp::photonHadronBackgroundPhoton);
      } else if (varid == varType::twoComponentSavedChi2_PhotonDiode) {
        return caldigitSelected->getTwoComponentSavedChi2(ECLDsp::photonDiodeCrossing);
      } else if (varid == varType::twoComponentDiodeEnergy) {
        return caldigitSelected->getTwoComponentDiodeEnergy();
      } else if (varid == varType::twoComponentFitType) {
        return int(caldigitSelected->getTwoComponentFitType());
      } else if (varid == varType::cellId) {
        return caldigitSelected->getCellId();
      } else if (varid == varType::weight) {
        return weight;
      } else if (varid == varType::phi) {
        return mapping->getCellIdToPhi(caldigitSelected->getCellId());
      } else if (varid == varType::theta) {
        return mapping->getCellIdToTheta(caldigitSelected->getCellId());
      } else if (varid == varType::R_geom) {
        return getCellIdMagnitude(caldigitSelected->getCellId());
      } else if (varid == varType::twoComponentHadronEnergyFraction) {
        if (caldigitSelected-> getTwoComponentTotalEnergy() > 0) {
          return caldigitSelected->getTwoComponentHadronEnergy() / caldigitSelected->getTwoComponentTotalEnergy();
        } else {
          return 0.0;
        }
      } else if (varid == varType::fractionOfShowerEnergy) {
        return digitEnergy / shower->getEnergy();

      } else if ((varid == varType::phiRelativeToShower) ||
                 (varid == varType::thetaRelativeToShower) ||
                 (varid == varType::cosThetaRelativeToShower) ||
                 (varid == varType::rRelativeToShower)) {
        ECL::ECLGeometryPar* geometry = ECL::ECLGeometryPar::Instance();
        B2Vector3D calDigitPosition = geometry->GetCrystalPos(caldigitSelected->getCellId() - 1);
        B2Vector3D showerPosition;
        showerPosition.SetMagThetaPhi(shower->getR(), shower->getTheta(), shower->getPhi());

        TVector3 tempP = showerPosition - calDigitPosition;
        if (varid == varType::rRelativeToShower) return tempP.Mag();
        if (varid == varType::thetaRelativeToShower) return tempP.Theta();
        if (varid == varType::cosThetaRelativeToShower) return tempP.CosTheta();
        if (varid == varType::phiRelativeToShower) return tempP.Phi();
      } else {
        B2FATAL("variable id not found.");
      }
      return std::numeric_limits<double>::quiet_NaN();
    }

    //! @returns variable requested (expert function, only called from this file)
    double getCalDigitExpert(const Particle* particle, const std::vector<double>& vars)
    {
      if (vars.size() != 4) {
        B2FATAL("Need exactly four parameters (cellid, neighbour area size, variable id, and cluster center (0) or ext (1)).");
      }

      StoreObjPtr<ECLCellIdMapping> mapping;
      const unsigned int posid = int(std::lround(vars[0]));

      const int nneighbours = int(std::lround(vars[1]));
      const int varid = int(std::lround(vars[2]));
      const int extid = int(std::lround(vars[3]));

      if (!mapping) {
        B2ERROR("Mapping not found, did you forget to run the eclFillCellIdMapping module?");
        return std::numeric_limits<double>::quiet_NaN();
      }
      if (nneighbours != 5 and nneighbours != 7) {
        B2FATAL("Please request 5 or 7 neighbour area.");
        return std::numeric_limits<double>::quiet_NaN();
      }

      // get maximum cell id for this cluster (ignore weights)
      // TODO: if eclshowers exist we could skip that step.
      int maxCellId = -1;
      if (extid == centerType::extCell) {
        maxCellId = getExtCell(particle);
      } else {
        maxCellId = getCenterCell(particle);
      }

      if (maxCellId < 0) return std::numeric_limits<double>::quiet_NaN();

      // get the requested neighbourid
      int neighbourid = -1;
      std::vector<short int> neighbours;

      if (nneighbours == 5) {
        neighbours = mapping->getCellIdToNeighbour5(maxCellId);
      } else if (nneighbours == 7) {
        neighbours = mapping->getCellIdToNeighbour7(maxCellId);
      }

      if (posid < neighbours.size()) {
        neighbourid = neighbours[posid];
      } else {
        B2WARNING("This position id is not contained in the requested neighbours.");
        return std::numeric_limits<double>::quiet_NaN();
      }

      // some variables can be returned even if no ECLCalDigit is present
      if (varid == varType::phi) {
        return mapping->getCellIdToPhi(neighbourid);
      } else if (varid == varType::theta) {
        return mapping->getCellIdToTheta(neighbourid);
      } else if (varid == varType::R_geom) {
        return getCellIdMagnitude(neighbourid);
      } else if (varid == varType::phiId) {
        return mapping->getCellIdToPhiId(neighbourid);
      } else if (varid == varType::thetaId) {
        return mapping->getCellIdToThetaId(neighbourid);
      } else if (varid == varType::cellId) {
        return neighbourid;
      }
      //... and some really need a ECLCalDigit being present
      else {
        const int storearraypos = mapping->getCellIdToStoreArray(neighbourid);
        StoreArray<ECLCalDigit> eclCalDigits;

        if (storearraypos >= 0) {
          if (varid == varType::energy) {
            return eclCalDigits[storearraypos]->getEnergy();
          } else if (varid == varType::weight) {
            const ECLCluster* cluster = particle->getECLCluster();
            if (cluster == nullptr) {return std::numeric_limits<double>::quiet_NaN();}
            double weight = 0.;
            auto relatedDigits = cluster->getRelationsTo<ECLCalDigit>();
            for (unsigned int iDigit = 0; iDigit < relatedDigits.size(); iDigit++) {
              const auto caldigit = relatedDigits.object(iDigit);
              const int digitCellID = caldigit->getCellId();
              if (digitCellID == neighbourid) {
                weight = relatedDigits.weight(iDigit);
                break;
              }
            }
            return weight;

          } else if (varid == varType::time) {
            return eclCalDigits[storearraypos]->getTime();
          } else if (varid == varType::timeResolution) {
            return eclCalDigits[storearraypos]->getTimeResolution();
          } else if (varid == varType::twoComponentChi2) {
            return eclCalDigits[storearraypos]->getTwoComponentChi2();
          } else if (varid == varType::twoComponentTotalEnergy) {
            return eclCalDigits[storearraypos]->getTwoComponentTotalEnergy();
          } else if (varid == varType::twoComponentHadronEnergy) {
            return eclCalDigits[storearraypos]->getTwoComponentHadronEnergy();
          } else if (varid == varType::twoComponentSavedChi2_PhotonHadron) {
            return eclCalDigits[storearraypos]->getTwoComponentSavedChi2(ECLDsp::photonHadron);
          } else if (varid == varType::twoComponentSavedChi2_PileUpPhoton) {
            return eclCalDigits[storearraypos]->getTwoComponentSavedChi2(ECLDsp::photonHadronBackgroundPhoton);
          } else if (varid == varType::twoComponentSavedChi2_PhotonDiode) {
            return eclCalDigits[storearraypos]->getTwoComponentSavedChi2(ECLDsp::photonDiodeCrossing);
          } else if (varid == varType::twoComponentDiodeEnergy) {
            return eclCalDigits[storearraypos]->getTwoComponentDiodeEnergy();
          } else if (varid == varType::twoComponentFitType) {
            return int(eclCalDigits[storearraypos]->getTwoComponentFitType());
          } else if (varid == varType::mcenergy) {
            // loop over all related MCParticles
            auto digitMCRelations = eclCalDigits[storearraypos]->getRelationsTo<MCParticle>();
            double edep = 0.0;
            for (unsigned int i = 0; i < digitMCRelations.size(); ++i) {
              edep += digitMCRelations.weight(i);
            }
            return edep;
          } else if (varid == varType::usedforenergy) {
            const ECLCluster* cluster = particle->getECLCluster();
            if (cluster) {

              unsigned int cellid = eclCalDigits[storearraypos]->getCellId();
              std::vector<unsigned int> listCellIds;

              auto clusterShowerRelations = cluster->getRelationsWith<ECLShower>();

              if (clusterShowerRelations.size() == 1) {
                listCellIds = clusterShowerRelations.object(0)->getListOfCrystalsForEnergy();
              } else {
                B2ERROR("Somehow found more than 1 ECLShower matched to the ECLCluster. This should not be possible!");
              }

              if (std::find(listCellIds.begin(), listCellIds.end(), cellid) != listCellIds.end()) { //find is faster than count
                return 1;
              }

              return 0;
            }
            return std::numeric_limits<double>::quiet_NaN();

          }
        } else {
          return std::numeric_limits<double>::quiet_NaN();
        }
      }

      return std::numeric_limits<double>::quiet_NaN();
    }

    double getExtCellExpert(const Particle* particle, int varid, bool front)
    {
      ECL::ECLGeometryPar* geometry = ECL::ECLGeometryPar::Instance();
      if (!geometry) {
        B2ERROR("Geometry not found!");
        return std::numeric_limits<double>::quiet_NaN();
      }
      const Track* track = particle->getTrack();
      if (track) {
        ExtHit* edgeExtHit = nullptr;
        if (front) {
          for (const auto& extHit : track->getRelationsTo<ExtHit>()) {
            if (extHit.getDetectorID() != Const::EDetector::ECL) continue;
            if (extHit.getStatus() != EXT_ENTER) continue;
            int crystalID = extHit.getCopyID() - 1;
            if (crystalID == -1) continue;
            edgeExtHit = new ExtHit(extHit);
            break;
          }
        } else {
          auto extHits = track->getRelationsTo<ExtHit>();
          for (unsigned int iextHit(extHits.size() - 1); iextHit > 0; --iextHit) {
            const auto extHit = extHits[iextHit];
            if (extHit->getDetectorID() != Const::EDetector::ECL) continue;
            if (extHit->getStatus() != EXT_EXIT) continue;
            int crystalID = extHit->getCopyID() - 1;
            if (crystalID == -1) break;
            edgeExtHit = new ExtHit(*extHit);
            break;
          }
        }

        if (!edgeExtHit) return std::numeric_limits<double>::quiet_NaN();
        const TVector3& extHitPosition = edgeExtHit->getPosition();
        const TVector3& trackPointing = edgeExtHit->getMomentum();

        geometry->Mapping(edgeExtHit->getCopyID() - 1);
        const int thetaID = geometry->GetThetaID();
        const int phiID = geometry->GetPhiID();

        const TVector3& crystalCenterPosition = geometry->GetCrystalPos(geometry->GetCellID(thetaID, phiID));
        const TVector3& crystalOrientation = geometry->GetCrystalVec(geometry->GetCellID(thetaID, phiID));
        const TVector3& crystalPositionOnSurface = crystalCenterPosition - (crystalCenterPosition - extHitPosition).Dot(
                                                     crystalOrientation.Unit()) * crystalOrientation.Unit();

        if (varid == varType::phiOffset) {
          return extHitPosition.DeltaPhi(crystalPositionOnSurface);
        } else if (varid == varType::thetaOffset) {
          return extHitPosition.Theta() - crystalPositionOnSurface.Theta();
        } else if (varid == varType::phiPointing) {
          return trackPointing.DeltaPhi(crystalOrientation);
        } else if (varid == varType::thetaPointing) {
          return trackPointing.Theta() - crystalOrientation.Theta();
        }
      }

      return std::numeric_limits<double>::quiet_NaN();
    }
  }

  namespace Variable {

    //! @returns the eclcaldigit energy by digit energy rank
    double getECLCalDigitEnergyByEnergyRank(const Particle* particle, const std::vector<double>& vars)
    {

      if (vars.size() != 1) {
        B2FATAL("Need exactly one parameters (energy index).");
      }
      std::vector<double> parameters {vars[0], ECLCalDigitVariable::varType::energy};
      return ECLCalDigitVariable::getCalDigitExpertByEnergyRank(particle, parameters);
    }

    //! @returns the eclcaldigit Time by digit energy rank
    double getECLCalDigitTimeByEnergyRank(const Particle* particle, const std::vector<double>& vars)
    {
      if (vars.size() != 1) {
        B2FATAL("Need exactly one parameters (energy index).");
      }
      std::vector<double> parameters {vars[0], ECLCalDigitVariable::varType::time};
      return ECLCalDigitVariable::getCalDigitExpertByEnergyRank(particle, parameters);
    }

    //! @returns the eclcaldigit MCEnergy by digit energy rank
    double getECLCalDigitMCEnergyByEnergyRank(const Particle* particle, const std::vector<double>& vars)
    {
      if (vars.size() != 1) {
        B2FATAL("Need exactly one parameters (energy index).");
      }
      std::vector<double> parameters {vars[0], ECLCalDigitVariable::varType::mcenergy};
      return ECLCalDigitVariable::getCalDigitExpertByEnergyRank(particle, parameters);
    }

    //! @returns the eclcaldigit cell id by digit energy rank
    double getCellIdByEnergyRank(const Particle* particle, const std::vector<double>& vars)
    {
      if (vars.size() != 1) {
        B2FATAL("Need exactly one parameters (energy index).");
      }
      std::vector<double> parameters {vars[0], ECLCalDigitVariable::varType::cellId};
      return ECLCalDigitVariable::getCalDigitExpertByEnergyRank(particle, parameters);
    }

    //! @returns the eclcaldigit fit type by digit energy rank
    double getTwoComponentFitTypeByEnergyRank(const Particle* particle, const std::vector<double>& vars)
    {
      if (!((vars.size() == 1) | (vars.size() == 2))) {
        B2FATAL("Need one or two parameters (energy index, [onlyGoodQualityPSDFits]).");
      }
      double onlyGoodQualityPSDFits = 0.0;
      if (vars.size() == 2) {onlyGoodQualityPSDFits = std::lround(vars[1]);}

      std::vector<double> parameters {vars[0], ECLCalDigitVariable::varType::twoComponentFitType, onlyGoodQualityPSDFits};
      return ECLCalDigitVariable::getCalDigitExpertByEnergyRank(particle, parameters);
    }

    //! @returns the eclcaldigit two component chi2 by digit energy rank
    double getTwoComponentChi2ByEnergyRank(const Particle* particle, const std::vector<double>& vars)
    {
      if (!((vars.size() == 1) | (vars.size() == 2))) {
        B2FATAL("Need one or two parameters (energy index, [onlyGoodQualityPSDFits]).");
      }
      double onlyGoodQualityPSDFits = 0.0;
      if (vars.size() == 2) {onlyGoodQualityPSDFits = std::lround(vars[1]);}

      std::vector<double> parameters {vars[0], ECLCalDigitVariable::varType::twoComponentChi2, onlyGoodQualityPSDFits};
      return ECLCalDigitVariable::getCalDigitExpertByEnergyRank(particle, parameters);
    }

    //! @returns the eclcaldigit two component total energy by digit energy rank
    double getTwoComponentTotalEnergyByEnergyRank(const Particle* particle, const std::vector<double>& vars)
    {
      if (!((vars.size() == 1) | (vars.size() == 2))) {
        B2FATAL("Need one or two parameters (energy index, [onlyGoodQualityPSDFits]).");
      }
      double onlyGoodQualityPSDFits = 0.0;
      if (vars.size() == 2) {onlyGoodQualityPSDFits = std::lround(vars[1]);}

      std::vector<double> parameters {vars[0], ECLCalDigitVariable::varType::twoComponentTotalEnergy, onlyGoodQualityPSDFits};
      return ECLCalDigitVariable::getCalDigitExpertByEnergyRank(particle, parameters);
    }

    //! @returns the eclcaldigit two component hadron energy by digit energy rank
    double getTwoComponentHadronEnergyByEnergyRank(const Particle* particle, const std::vector<double>& vars)
    {
      if (!((vars.size() == 1) | (vars.size() == 2))) {
        B2FATAL("Need one or two parameters (energy index, [onlyGoodQualityPSDFits]).");
      }
      double onlyGoodQualityPSDFits = 0.0;
      if (vars.size() == 2) {onlyGoodQualityPSDFits = std::lround(vars[1]);}

      std::vector<double> parameters {vars[0], ECLCalDigitVariable::varType::twoComponentHadronEnergy, onlyGoodQualityPSDFits};
      return ECLCalDigitVariable::getCalDigitExpertByEnergyRank(particle, parameters);
    }

    //! @returns the eclcaldigit two component hadron energy fraction by digit energy rank
    double getTwoComponentHadronEnergyFractionByEnergyRank(const Particle* particle, const std::vector<double>& vars)
    {
      if (!((vars.size() == 1) | (vars.size() == 2))) {
        B2FATAL("Need one or two parameters (energy index, [onlyGoodQualityPSDFits]).");
      }
      double onlyGoodQualityPSDFits = 0.0;
      if (vars.size() == 2) {onlyGoodQualityPSDFits = std::lround(vars[1]);}

      std::vector<double> parameters {vars[0], ECLCalDigitVariable::varType::twoComponentHadronEnergyFraction, onlyGoodQualityPSDFits};
      return ECLCalDigitVariable::getCalDigitExpertByEnergyRank(particle, parameters);
    }

    //! @returns the eclcaldigit two component diode energy by digit energy rank
    double getTwoComponentDiodeEnergyByEnergyRank(const Particle* particle, const std::vector<double>& vars)
    {
      if (!((vars.size() == 1) | (vars.size() == 2))) {
        B2FATAL("Need one or two parameters (energy index, [onlyGoodQualityPSDFits]).");
      }
      double onlyGoodQualityPSDFits = 0.0;
      if (vars.size() == 2) {onlyGoodQualityPSDFits = std::lround(vars[1]);}

      std::vector<double> parameters {vars[0], ECLCalDigitVariable::varType::twoComponentDiodeEnergy, onlyGoodQualityPSDFits};
      return ECLCalDigitVariable::getCalDigitExpertByEnergyRank(particle, parameters);
    }

    //! @returns the eclcaldigit two component chi2 for photon+hadron fit type by digit energy rank
    double getTwoComponentChi2SavedByEnergyRank_PhotonHadron(const Particle* particle, const std::vector<double>& vars)
    {
      if (!((vars.size() == 1) | (vars.size() == 2))) {
        B2FATAL("Need one or two parameters (energy index, [onlyGoodQualityPSDFits]).");
      }
      double onlyGoodQualityPSDFits = 0.0;
      if (vars.size() == 2) {onlyGoodQualityPSDFits = std::lround(vars[1]);}

      std::vector<double> parameters {vars[0], ECLCalDigitVariable::varType::twoComponentSavedChi2_PhotonHadron, onlyGoodQualityPSDFits};
      return ECLCalDigitVariable::getCalDigitExpertByEnergyRank(particle, parameters);
    }

    //! @returns the eclcaldigit two component chi2 for photon+hadron + pile-up photon fit type by digit energy rank
    double getTwoComponentChi2SavedByEnergyRank_PileUpPhoton(const Particle* particle, const std::vector<double>& vars)
    {
      if (!((vars.size() == 1) | (vars.size() == 2))) {
        B2FATAL("Need one or two parameters (energy index, [onlyGoodQualityPSDFits]).");
      }
      double onlyGoodQualityPSDFits = 0.0;
      if (vars.size() == 2) {onlyGoodQualityPSDFits = std::lround(vars[1]);}

      std::vector<double> parameters {vars[0], ECLCalDigitVariable::varType::twoComponentSavedChi2_PileUpPhoton, onlyGoodQualityPSDFits};
      return ECLCalDigitVariable::getCalDigitExpertByEnergyRank(particle, parameters);
    }

    //! @returns the eclcaldigit two component chi2 for photon+diode fit type by digit energy rank
    double getTwoComponentChi2SavedByEnergyRank_PhotonDiode(const Particle* particle, const std::vector<double>& vars)
    {
      if (!((vars.size() == 1) | (vars.size() == 2))) {
        B2FATAL("Need one or two parameters (energy index, [onlyGoodQualityPSDFits]).");
      }
      double onlyGoodQualityPSDFits = 0.0;
      if (vars.size() == 2) {onlyGoodQualityPSDFits = std::lround(vars[1]);}

      std::vector<double> parameters {vars[0], ECLCalDigitVariable::varType::twoComponentSavedChi2_PhotonDiode, onlyGoodQualityPSDFits};
      return ECLCalDigitVariable::getCalDigitExpertByEnergyRank(particle, parameters);
    }

    //! @returns the eclcaldigit weight by digit energy rank
    double getWeightByEnergyRank(const Particle* particle, const std::vector<double>& vars)
    {
      if (vars.size() != 1) {
        B2FATAL("Need exactly one parameters (energy index).");
      }
      std::vector<double> parameters {vars[0], ECLCalDigitVariable::varType::weight};
      return ECLCalDigitVariable::getCalDigitExpertByEnergyRank(particle, parameters);
    }

    //! @returns the eclcaldigit fraction of Shower energy by digit energy rank
    double getECLCalDigitFractionOfShowerEnergyByEnergyRank(const Particle* particle, const std::vector<double>& vars)
    {
      if (vars.size() != 1) {
        B2FATAL("Need exactly one parameters (energy index).");
      }
      std::vector<double> parameters {vars[0], ECLCalDigitVariable::varType::fractionOfShowerEnergy};
      return ECLCalDigitVariable::getCalDigitExpertByEnergyRank(particle, parameters);
    }

    //! @returns phi of the vector joining the eclcaldigit to the shower center by digit energy rank
    double getECLCalDigitPhiRelativeToShowerByEnergyRank(const Particle* particle, const std::vector<double>& vars)
    {
      if (vars.size() != 1) {
        B2FATAL("Need exactly one parameters (energy index).");
      }
      std::vector<double> parameters {vars[0], ECLCalDigitVariable::varType::phiRelativeToShower};
      return ECLCalDigitVariable::getCalDigitExpertByEnergyRank(particle, parameters);
    }

    //! @returns theta of the vector joining the eclcaldigit to the shower center by digit energy rank
    double getECLCalDigitThetaRelativeToShowerByEnergyRank(const Particle* particle, const std::vector<double>& vars)
    {
      if (vars.size() != 1) {
        B2FATAL("Need exactly one parameters (energy index).");
      }
      std::vector<double> parameters {vars[0], ECLCalDigitVariable::varType::thetaRelativeToShower};
      return ECLCalDigitVariable::getCalDigitExpertByEnergyRank(particle, parameters);
    }

    //! @returns cos(theta) of the vector joining the eclcaldigit to the shower center by digit energy rank
    double getECLCalDigitCosThetaRelativeToShowerByEnergyRank(const Particle* particle, const std::vector<double>& vars)
    {
      if (vars.size() != 1) {
        B2FATAL("Need exactly one parameters (energy index).");
      }
      std::vector<double> parameters {vars[0], ECLCalDigitVariable::varType::cosThetaRelativeToShower};
      return ECLCalDigitVariable::getCalDigitExpertByEnergyRank(particle, parameters);
    }

    //! @returns radius of the vector joining the eclcaldigit to the shower center by digit energy rank
    double getECLCalDigitRadiusRelativeToShowerByEnergyRank(const Particle* particle, const std::vector<double>& vars)
    {
      if (vars.size() != 1) {
        B2FATAL("Need exactly one parameters (energy index).");
      }
      std::vector<double> parameters {vars[0], ECLCalDigitVariable::varType::rRelativeToShower};
      return ECLCalDigitVariable::getCalDigitExpertByEnergyRank(particle, parameters);
    }

    //! @returns the eclcaldigit energy
    double getECLCalDigitEnergy(const Particle* particle, const std::vector<double>& vars)
    {
      if (vars.size() != 2) {
        B2FATAL("Need exactly two parameters (cellid and neighbour area size).");
      }

      std::vector<double> parameters {vars[0], vars[1], ECLCalDigitVariable::varType::energy, ECLCalDigitVariable::centerType::maxCell};
      return ECLCalDigitVariable::getCalDigitExpert(particle, parameters);
    }


    //! @returns the eclcaldigit weight
    double getECLCalDigitWeight(const Particle* particle, const std::vector<double>& vars)
    {
      if (vars.size() != 2) {
        B2FATAL("Need exactly two parameters (cellid and neighbour area size).");
      }

      std::vector<double> parameters {vars[0], vars[1], ECLCalDigitVariable::varType::weight, ECLCalDigitVariable::centerType::maxCell};
      return ECLCalDigitVariable::getCalDigitExpert(particle, parameters);
    }

    //! @returns the MC deposited energy
    double getMCEnergy(const Particle* particle, const std::vector<double>& vars)
    {
      if (vars.size() != 2) {
        B2FATAL("Need exactly two parameters (cellid and neighbour area size).");
      }

      std::vector<double> parameters {vars[0], vars[1], ECLCalDigitVariable::varType::mcenergy, ECLCalDigitVariable::centerType::maxCell};
      return ECLCalDigitVariable::getCalDigitExpert(particle, parameters);
    }


    //! @returns the eclcaldigit energy from ext
    double getExtECLCalDigitEnergy(const Particle* particle, const std::vector<double>& vars)
    {
      if (vars.size() != 2) {
        B2FATAL("Need exactly two parameters (cellid and neighbour area size).");
      }

      std::vector<double> parameters {vars[0], vars[1], ECLCalDigitVariable::varType::energy, ECLCalDigitVariable::centerType::extCell};
      return ECLCalDigitVariable::getCalDigitExpert(particle, parameters);
    }


    //! @returns the eclcaldigit time
    double getECLCalDigitTime(const Particle* particle, const std::vector<double>& vars)
    {
      if (vars.size() != 2) {
        B2FATAL("Need exactly two parameters (cellid and neighbour area size).");
      }

      std::vector<double> parameters {vars[0], vars[1], ECLCalDigitVariable::varType::time, ECLCalDigitVariable::centerType::maxCell};
      return ECLCalDigitVariable::getCalDigitExpert(particle, parameters);
    }

    //! @returns the eclcaldigit time from ext
    double getExtECLCalDigitTime(const Particle* particle, const std::vector<double>& vars)
    {
      if (vars.size() != 2) {
        B2FATAL("Need exactly two parameters (cellid and neighbour area size).");
      }

      std::vector<double> parameters {vars[0], vars[1], ECLCalDigitVariable::varType::time, ECLCalDigitVariable::centerType::extCell};
      return ECLCalDigitVariable::getCalDigitExpert(particle, parameters);
    }

    //! @returns the eclcaldigit time from ext
    double getExtECLCalDigitTimeResolution(const Particle* particle, const std::vector<double>& vars)
    {
      if (vars.size() != 2) {
        B2FATAL("Need exactly two parameters (cellid and neighbour area size).");
      }

      std::vector<double> parameters {vars[0], vars[1], ECLCalDigitVariable::varType::timeResolution, ECLCalDigitVariable::centerType::extCell};
      return ECLCalDigitVariable::getCalDigitExpert(particle, parameters);
    }

    //! @returns the eclcaldigit time resolution
    double getECLCalDigitTimeResolution(const Particle* particle, const std::vector<double>& vars)
    {
      if (vars.size() != 2) {
        B2FATAL("Need exactly two parameters (cellid and neighbour area size).");
      }

      std::vector<double> parameters {vars[0], vars[1], ECLCalDigitVariable::varType::timeResolution, ECLCalDigitVariable::centerType::maxCell};
      return ECLCalDigitVariable::getCalDigitExpert(particle, parameters);
    }

    //! @returns the eclcaldigit two component chi2
    double getTwoComponentChi2(const Particle* particle, const std::vector<double>& vars)
    {
      if (vars.size() != 2) {
        B2FATAL("Need exactly two parameters (cellid and neighbour area size).");
      }

      std::vector<double> parameters {vars[0], vars[1], ECLCalDigitVariable::varType::twoComponentChi2, ECLCalDigitVariable::centerType::maxCell};
      return ECLCalDigitVariable::getCalDigitExpert(particle, parameters);
    }

    //! @returns the eclcaldigit two component chi2 from ext
    double getExtECLCalDigitTwoComponentChi2(const Particle* particle, const std::vector<double>& vars)
    {
      if (vars.size() != 2) {
        B2FATAL("Need exactly two parameters (cellid and neighbour area size).");
      }

      std::vector<double> parameters {vars[0], vars[1], ECLCalDigitVariable::varType::twoComponentChi2, ECLCalDigitVariable::centerType::extCell};
      return ECLCalDigitVariable::getCalDigitExpert(particle, parameters);
    }

    //! @returns the eclcaldigit two component total energy
    double getTwoComponentTotalEnergy(const Particle* particle, const std::vector<double>& vars)
    {
      if (vars.size() != 2) {
        B2FATAL("Need exactly two parameters (cellid and neighbour area size).");
      }

      std::vector<double> parameters {vars[0], vars[1], ECLCalDigitVariable::varType::twoComponentTotalEnergy, ECLCalDigitVariable::centerType::maxCell};
      return ECLCalDigitVariable::getCalDigitExpert(particle, parameters);
    }

    //! @returns the eclcaldigit two component total energy from ext
    double getExtECLCalDigitTwoComponentTotalEnergy(const Particle* particle, const std::vector<double>& vars)
    {
      if (vars.size() != 2) {
        B2FATAL("Need exactly two parameters (cellid and neighbour area size).");
      }

      std::vector<double> parameters {vars[0], vars[1], ECLCalDigitVariable::varType::twoComponentTotalEnergy, ECLCalDigitVariable::centerType::extCell};
      return ECLCalDigitVariable::getCalDigitExpert(particle, parameters);
    }

    //! @returns the eclcaldigit two component hadron energy
    double getTwoComponentHadronEnergy(const Particle* particle, const std::vector<double>& vars)
    {
      if (vars.size() != 2) {
        B2FATAL("Need exactly two parameters (cellid and neighbour area size).");
      }

      std::vector<double> parameters {vars[0], vars[1], ECLCalDigitVariable::varType::twoComponentHadronEnergy, ECLCalDigitVariable::centerType::maxCell};
      return ECLCalDigitVariable::getCalDigitExpert(particle, parameters);
    }

    //! @returns the 1 if the eclcladigit was used in the energy calculation
    double getUsedForClusterEnergy(const Particle* particle, const std::vector<double>& vars)
    {
      if (vars.size() != 2) {
        B2FATAL("Need exactly two parameters (cellid and neighbour area size).");
      }

      std::vector<double> parameters {vars[0], vars[1], ECLCalDigitVariable::varType::usedforenergy, ECLCalDigitVariable::centerType::maxCell};
      return ECLCalDigitVariable::getCalDigitExpert(particle, parameters);
    }

    //! @returns the eclcaldigit two component hadron energy from ext
    double getExtECLCalDigitTwoComponentHadronEnergy(const Particle* particle, const std::vector<double>& vars)
    {
      if (vars.size() != 2) {
        B2FATAL("Need exactly two parameters (cellid and neighbour area size).");
      }

      std::vector<double> parameters {vars[0], vars[1], ECLCalDigitVariable::varType::twoComponentHadronEnergy, ECLCalDigitVariable::centerType::extCell};
      return ECLCalDigitVariable::getCalDigitExpert(particle, parameters);
    }

    //! @returns the eclcaldigit two component Diode energy
    double getECLCalDigitTwoComponentDiodeEnergy(const Particle* particle, const std::vector<double>& vars)
    {
      if (vars.size() != 2) {
        B2FATAL("Need exactly two parameters (cellid and neighbour area size).");
      }

      std::vector<double> parameters {vars[0], vars[1], ECLCalDigitVariable::varType::twoComponentDiodeEnergy, ECLCalDigitVariable::centerType::maxCell};
      return ECLCalDigitVariable::getCalDigitExpert(particle, parameters);
    }

    //! @returns the eclcaldigit two component Diode energy from ext
    double getExtECLCalDigitTwoComponentDiodeEnergy(const Particle* particle, const std::vector<double>& vars)
    {
      if (vars.size() != 2) {
        B2FATAL("Need exactly two parameters (cellid and neighbour area size).");
      }

      std::vector<double> parameters {vars[0], vars[1], ECLCalDigitVariable::varType::twoComponentDiodeEnergy, ECLCalDigitVariable::centerType::extCell};
      return ECLCalDigitVariable::getCalDigitExpert(particle, parameters);
    }

    //! @returns the eclcaldigit two component Fit Type
    double getECLCalDigitTwoComponentFitType(const Particle* particle, const std::vector<double>& vars)
    {
      if (vars.size() != 2) {
        B2FATAL("Need exactly two parameters (cellid and neighbour area size).");
      }

      std::vector<double> parameters {vars[0], vars[1], ECLCalDigitVariable::varType::twoComponentFitType, ECLCalDigitVariable::centerType::maxCell};
      return ECLCalDigitVariable::getCalDigitExpert(particle, parameters);
    }

    //! @returns the eclcaldigit two component Fit Type from ext
    double getExtECLCalDigitTwoComponentFitType(const Particle* particle, const std::vector<double>& vars)
    {
      if (vars.size() != 2) {
        B2FATAL("Need exactly two parameters (cellid and neighbour area size).");
      }

      std::vector<double> parameters {vars[0], vars[1], ECLCalDigitVariable::varType::twoComponentFitType, ECLCalDigitVariable::centerType::extCell};
      return ECLCalDigitVariable::getCalDigitExpert(particle, parameters);
    }

    //! @returns the eclcaldigit two component saved chi2 for PhotonHadron fit
    double getECLCalDigitTwoComponentChi2Saved_PhotonHadron(const Particle* particle, const std::vector<double>& vars)
    {
      if (vars.size() != 2) {
        B2FATAL("Need exactly two parameters (cellid and neighbour area size).");
      }

      std::vector<double> parameters {vars[0], vars[1], ECLCalDigitVariable::varType::twoComponentSavedChi2_PhotonHadron, ECLCalDigitVariable::centerType::maxCell};
      return ECLCalDigitVariable::getCalDigitExpert(particle, parameters);
    }

    //! @returns the eclcaldigit two component saved chi2 for PhotonHadron fit from ext
    double getExtECLCalDigitTwoComponentChi2Saved_PhotonHadron(const Particle* particle, const std::vector<double>& vars)
    {
      if (vars.size() != 2) {
        B2FATAL("Need exactly two parameters (cellid and neighbour area size).");
      }

      std::vector<double> parameters {vars[0], vars[1], ECLCalDigitVariable::varType::twoComponentSavedChi2_PhotonHadron, ECLCalDigitVariable::centerType::extCell};
      return ECLCalDigitVariable::getCalDigitExpert(particle, parameters);
    }

    //! @returns the eclcaldigit two component saved chi2 for PileUpPhoton fit
    double getECLCalDigitTwoComponentChi2Saved_PileUpPhoton(const Particle* particle, const std::vector<double>& vars)
    {
      if (vars.size() != 2) {
        B2FATAL("Need exactly two parameters (cellid and neighbour area size).");
      }

      std::vector<double> parameters {vars[0], vars[1], ECLCalDigitVariable::varType::twoComponentSavedChi2_PileUpPhoton, ECLCalDigitVariable::centerType::maxCell};
      return ECLCalDigitVariable::getCalDigitExpert(particle, parameters);
    }

    //! @returns the eclcaldigit two component saved chi2 for PileUpPhoton fit from ext
    double getExtECLCalDigitTwoComponentChi2Saved_PileUpPhoton(const Particle* particle, const std::vector<double>& vars)
    {
      if (vars.size() != 2) {
        B2FATAL("Need exactly two parameters (cellid and neighbour area size).");
      }

      std::vector<double> parameters {vars[0], vars[1], ECLCalDigitVariable::varType::twoComponentSavedChi2_PileUpPhoton, ECLCalDigitVariable::centerType::extCell};
      return ECLCalDigitVariable::getCalDigitExpert(particle, parameters);
    }

    //! @returns the eclcaldigit two component saved chi2 for PhotonDiode fit
    double getECLCalDigitTwoComponentChi2Saved_PhotonDiode(const Particle* particle, const std::vector<double>& vars)
    {
      if (vars.size() != 2) {
        B2FATAL("Need exactly two parameters (cellid and neighbour area size).");
      }

      std::vector<double> parameters {vars[0], vars[1], ECLCalDigitVariable::varType::twoComponentSavedChi2_PhotonDiode, ECLCalDigitVariable::centerType::maxCell};
      return ECLCalDigitVariable::getCalDigitExpert(particle, parameters);
    }

    //! @returns the eclcaldigit two component saved chi2 for PhotonDiode fit from ext
    double getExtECLCalDigitTwoComponentChi2Saved_PhotonDiode(const Particle* particle, const std::vector<double>& vars)
    {
      if (vars.size() != 2) {
        B2FATAL("Need exactly two parameters (cellid and neighbour area size).");
      }

      std::vector<double> parameters {vars[0], vars[1], ECLCalDigitVariable::varType::twoComponentSavedChi2_PhotonDiode, ECLCalDigitVariable::centerType::extCell};
      return ECLCalDigitVariable::getCalDigitExpert(particle, parameters);
    }

    //! @returns the eclcaldigit phi
    double getPhi(const Particle* particle, const std::vector<double>& vars)
    {
      if (vars.size() != 2) {
        B2FATAL("Need exactly two parameters (cellid and neighbour area size).");
      }

      std::vector<double> parameters {vars[0], vars[1], ECLCalDigitVariable::varType::phi, ECLCalDigitVariable::centerType::maxCell};
      return ECLCalDigitVariable::getCalDigitExpert(particle, parameters);
    }

    //! @returns the eclcaldigit phi from ext
    double getExtPhi(const Particle* particle, const std::vector<double>& vars)
    {
      if (vars.size() != 2) {
        B2FATAL("Need exactly two parameters (cellid and neighbour area size).");
      }

      std::vector<double> parameters {vars[0], vars[1], ECLCalDigitVariable::varType::phi, ECLCalDigitVariable::centerType::extCell};
      return ECLCalDigitVariable::getCalDigitExpert(particle, parameters);
    }

    //! @returns the eclcaldigit theta
    double getTheta(const Particle* particle, const std::vector<double>& vars)
    {
      if (vars.size() != 2) {
        B2FATAL("Need exactly two parameters (cellid and neighbour area size).");
      }

      std::vector<double> parameters {vars[0], vars[1], ECLCalDigitVariable::varType::theta, ECLCalDigitVariable::centerType::maxCell};
      return ECLCalDigitVariable::getCalDigitExpert(particle, parameters);
    }

    //! @returns the eclcaldigit theta from ext
    double getExtTheta(const Particle* particle, const std::vector<double>& vars)
    {
      if (vars.size() != 2) {
        B2FATAL("Need exactly two parameters (cellid and neighbour area size).");
      }

      std::vector<double> parameters {vars[0], vars[1], ECLCalDigitVariable::varType::theta, ECLCalDigitVariable::centerType::extCell};
      return ECLCalDigitVariable::getCalDigitExpert(particle, parameters);
    }

    //! @returns the eclcaldigit phi id
    double getPhiId(const Particle* particle, const std::vector<double>& vars)
    {
      if (vars.size() != 2) {
        B2FATAL("Need exactly two parameters (cellid and neighbour area size).");
      }

      std::vector<double> parameters {vars[0], vars[1], ECLCalDigitVariable::varType::phiId, ECLCalDigitVariable::centerType::maxCell};
      return ECLCalDigitVariable::getCalDigitExpert(particle, parameters);
    }

    //! @returns the eclcaldigit phi id from ext
    double getExtPhiId(const Particle* particle, const std::vector<double>& vars)
    {
      if (vars.size() != 2) {
        B2FATAL("Need exactly two parameters (cellid and neighbour area size).");
      }

      std::vector<double> parameters {vars[0], vars[1], ECLCalDigitVariable::varType::phiId, ECLCalDigitVariable::centerType::extCell};
      return ECLCalDigitVariable::getCalDigitExpert(particle, parameters);
    }

    //! @returns the eclcaldigit theta id
    double getThetaId(const Particle* particle, const std::vector<double>& vars)
    {
      if (vars.size() != 2) {
        B2FATAL("Need exactly two parameters (cellid and neighbour area size).");
      }

      std::vector<double> parameters {vars[0], vars[1], ECLCalDigitVariable::varType::thetaId, ECLCalDigitVariable::centerType::maxCell};
      return ECLCalDigitVariable::getCalDigitExpert(particle, parameters);
    }

    //! @returns the eclcaldigit theta id from ext
    double getExtThetaId(const Particle* particle, const std::vector<double>& vars)
    {
      if (vars.size() != 2) {
        B2FATAL("Need exactly two parameters (cellid and neighbour area size).");
      }

      std::vector<double> parameters {vars[0], vars[1], ECLCalDigitVariable::varType::thetaId, ECLCalDigitVariable::centerType::extCell};
      return ECLCalDigitVariable::getCalDigitExpert(particle, parameters);
    }

    //! @returns the eclcaldigit cell id
    double getCellId(const Particle* particle, const std::vector<double>& vars)
    {
      if (vars.size() != 2) {
        B2FATAL("Need exactly two parameters (cellid and neighbour area size).");
      }

      std::vector<double> parameters {vars[0], vars[1], ECLCalDigitVariable::varType::cellId, ECLCalDigitVariable::centerType::maxCell};
      return ECLCalDigitVariable::getCalDigitExpert(particle, parameters);
    }

    //! @returns the eclcaldigit center cell id
    double getCenterCellId(const Particle* particle)
    {
      const int centercellid = ECLCalDigitVariable::getCenterCell(particle);

      if (centercellid < 0) return std::numeric_limits<double>::quiet_NaN();
      return centercellid;
    }

    //! @returns the eclcaldigit center cell crystal theta
    double getCenterCellCrystalTheta(const Particle* particle)
    {
      const int centercellid = ECLCalDigitVariable::getCenterCell(particle);
      StoreObjPtr<ECLCellIdMapping> mapping;

      if (!mapping) {
        B2ERROR("Mapping not found, did you forget to run the eclFillCellIdMapping module?");
        return std::numeric_limits<double>::quiet_NaN();
      }

      if (centercellid < 0) return std::numeric_limits<double>::quiet_NaN();
      return mapping->getCellIdToTheta(centercellid);
    }

    //! @returns the eclcaldigit center cell crystal phi
    double getCenterCellCrystalPhi(const Particle* particle)
    {
      const int centercellid = ECLCalDigitVariable::getCenterCell(particle);
      StoreObjPtr<ECLCellIdMapping> mapping;

      if (!mapping) {
        B2ERROR("Mapping not found, did you forget to run the eclFillCellIdMapping module?");
        return std::numeric_limits<double>::quiet_NaN();
      }

      if (centercellid < 0) return std::numeric_limits<double>::quiet_NaN();
      return mapping->getCellIdToPhi(centercellid);
    }

    //! @returns the eclcaldigit ext cell id
    double getExtCellId(const Particle* particle)
    {
      const int extcellid = ECLCalDigitVariable::getExtCell(particle);

      if (extcellid < 0) return std::numeric_limits<double>::quiet_NaN();
      return extcellid;
    }

    //! @returns the eclcaldigit center cell theta id
    double getCenterCellThetaId(const Particle* particle)
    {
      const int centercellid = ECLCalDigitVariable::getCenterCell(particle);
      StoreObjPtr<ECLCellIdMapping> mapping;

      if (!mapping) {
        B2ERROR("Mapping not found, did you forget to run the eclFillCellIdMapping module?");
        return std::numeric_limits<double>::quiet_NaN();
      }

      if (centercellid < 0) return std::numeric_limits<double>::quiet_NaN();
      return mapping->getCellIdToThetaId(centercellid);
    }

    //! @returns the eclcaldigit center cell phi id
    double getCenterCellPhiId(const Particle* particle)
    {
      const int centercellid = ECLCalDigitVariable::getCenterCell(particle);
      StoreObjPtr<ECLCellIdMapping> mapping;

      if (!mapping) {
        B2ERROR("Mapping not found, did you forget to run the eclFillCellIdMapping module?");
        return std::numeric_limits<double>::quiet_NaN();
      }

      if (centercellid < 0) return std::numeric_limits<double>::quiet_NaN();
      return mapping->getCellIdToPhiId(centercellid);
    }

    //! @returns the eclcaldigit ext cell theta id
    double getExtCellThetaId(const Particle* particle)
    {
      const int extcellid = ECLCalDigitVariable::getExtCell(particle);
      StoreObjPtr<ECLCellIdMapping> mapping;

      if (!mapping) {
        B2ERROR("Mapping not found, did you forget to run the eclFillCellIdMapping module?");
        return std::numeric_limits<double>::quiet_NaN();
      }

      if (extcellid < 0) return std::numeric_limits<double>::quiet_NaN();
      return mapping->getCellIdToThetaId(extcellid);
    }

    //! @returns the eclcaldigit ext cell phi id
    double getExtCellPhiId(const Particle* particle)
    {
      const int extcellid = ECLCalDigitVariable::getExtCell(particle);
      StoreObjPtr<ECLCellIdMapping> mapping;

      if (!mapping) {
        B2ERROR("Mapping not found, did you forget to run the eclFillCellIdMapping module?");
        return std::numeric_limits<double>::quiet_NaN();
      }

      if (extcellid < 0) return std::numeric_limits<double>::quiet_NaN();
      return mapping->getCellIdToPhiId(extcellid);
    }

    //! @returns the eclcaldigit ext cell crystal theta
    double getExtCellCrystalTheta(const Particle* particle)
    {
      const int extcellid = ECLCalDigitVariable::getExtCell(particle);
      StoreObjPtr<ECLCellIdMapping> mapping;

      if (!mapping) {
        B2ERROR("Mapping not found, did you forget to run the eclFillCellIdMapping module?");
        return std::numeric_limits<double>::quiet_NaN();
      }

      if (extcellid < 0) return std::numeric_limits<double>::quiet_NaN();
      return mapping->getCellIdToTheta(extcellid);
    }

    //! @returns the eclcaldigit ext cell crystal phi
    double getExtCellCrystalPhi(const Particle* particle)
    {
      const int extcellid = ECLCalDigitVariable::getExtCell(particle);
      StoreObjPtr<ECLCellIdMapping> mapping;

      if (!mapping) {
        B2ERROR("Mapping not found, did you forget to run the eclFillCellIdMapping module?");
        return std::numeric_limits<double>::quiet_NaN();
      }

      if (extcellid < 0) return std::numeric_limits<double>::quiet_NaN();
      return mapping->getCellIdToPhi(extcellid);
    }

    //! @returns the eclcaldigit center cell index
    double getCenterCellIndex(const Particle* particle, const std::vector<double>& vars)
    {
      if (vars.size() != 1) {
        B2FATAL("Need exactly one parameters (neighbour area size).");
      }

      StoreObjPtr<ECLCellIdMapping> mapping;
      const int nneighbours = int(std::lround(vars[0]));

      if (!mapping) {
        B2ERROR("Mapping not found, did you forget to run the eclFillCellIdMapping module?");
        return std::numeric_limits<double>::quiet_NaN();
      }
      if (nneighbours != 5 and nneighbours != 7) {
        B2FATAL("Please request 5 or 7 neighbour area.");
        return std::numeric_limits<double>::quiet_NaN();
      }

      const int centercellid = ECLCalDigitVariable::getCenterCell(particle);
      if (centercellid < 0) return std::numeric_limits<double>::quiet_NaN();

      std::vector<short int> neighbours;

      if (nneighbours == 5) {
        neighbours = mapping->getCellIdToNeighbour5(centercellid);
      } else if (nneighbours == 7) {
        neighbours = mapping->getCellIdToNeighbour7(centercellid);
      }

      for (unsigned int idx = 0; idx < neighbours.size(); idx++) {
        if (neighbours[idx] == centercellid) return idx;
      }

      return std::numeric_limits<double>::quiet_NaN();
    }


    //! @returns the eclcaldigit center cell index for an ext track
    double getExtCenterCellIndex(const Particle* particle, const std::vector<double>& vars)
    {
      if (vars.size() != 1) {
        B2FATAL("Need exactly one parameters (neighbour area size).");
      }

      StoreObjPtr<ECLCellIdMapping> mapping;
      const int nneighbours = int(std::lround(vars[0]));

      if (!mapping) {
        B2ERROR("Mapping not found, did you forget to run the eclFillCellIdMapping module?");
        return std::numeric_limits<double>::quiet_NaN();
      }
      if (nneighbours != 5 and nneighbours != 7) {
        B2FATAL("Please request 5 or 7 neighbour area.");
        return std::numeric_limits<double>::quiet_NaN();
      }

      const int centercellid = ECLCalDigitVariable::getExtCell(particle);
      if (centercellid < 0) return std::numeric_limits<double>::quiet_NaN();

      std::vector<short int> neighbours;

      if (nneighbours == 5) {
        neighbours = mapping->getCellIdToNeighbour5(centercellid);
      } else if (nneighbours == 7) {
        neighbours = mapping->getCellIdToNeighbour7(centercellid);
      }

      for (unsigned int idx = 0; idx < neighbours.size(); idx++) {
        if (neighbours[idx] == centercellid) return idx;
      }

      return std::numeric_limits<double>::quiet_NaN();
    }

    double getTotalECLCalDigitMCEnergy(const Particle* particle)
    {
      const MCParticle* mcparticle = particle->getRelatedTo<MCParticle>();
      if (mcparticle == nullptr)
        return std::numeric_limits<double>::quiet_NaN();

      double sum = 0.0;
      auto mcDigitRelations = mcparticle->getRelationsWith<ECLCalDigit>();
      for (unsigned int ir = 0; ir < mcDigitRelations.size(); ++ir) {
        sum += mcDigitRelations.weight(ir);
      }

      return sum;
    }

<<<<<<< HEAD
=======
    double getClusterTotalECLCalDigitMCEnergy(const Particle* particle)
    {
      const ECLCluster* cluster = particle->getECLCluster();
      if (cluster == nullptr) {return std::numeric_limits<double>::quiet_NaN();}
      const MCParticle* mcparticle = particle->getRelatedTo<MCParticle>();
      if (mcparticle == nullptr) {return std::numeric_limits<double>::quiet_NaN();}

      double sum = 0.0;
      auto relatedDigits = cluster->getRelationsTo<ECLCalDigit>();
      for (unsigned int iDigit = 0; iDigit < relatedDigits.size(); iDigit++) {
        const auto caldigit = relatedDigits.object(iDigit);
        auto mcDigitRelations = caldigit->getRelationsTo<MCParticle>();
        for (unsigned int i = 0; i < mcDigitRelations.size(); i++) {
          const MCParticle* digitmcparticle = mcDigitRelations.object(i);
          if (digitmcparticle == mcparticle) {
            sum += mcDigitRelations.weight(i);
          }
        }
      }
      return sum;

    }

>>>>>>> e5388f62

    double getClusterECLCalDigitMCEnergy(const Particle* particle)
    {
      // get MCParticle (return if there is none)
      const MCParticle* mcparticle = particle->getRelatedTo<MCParticle>();
      if (mcparticle == nullptr)
        return std::numeric_limits<double>::quiet_NaN();

      const ECLCluster* cluster = particle->getECLCluster();
      if (cluster) {
        std::vector<unsigned int> listCellIds;
        auto clusterShowerRelations = cluster->getRelationsWith<ECLShower>();
        if (clusterShowerRelations.size() == 1) {
          listCellIds = clusterShowerRelations.object(0)->getListOfCrystalsForEnergy();
        } else {
          B2ERROR("Somehow found more than 1 ECLShower matched to the ECLCluster. This should not be possible!");
        }

        double sum = 0.0;
        auto clusterDigitRelations = mcparticle->getRelationsWith<ECLCalDigit>();
        for (unsigned int ir = 0; ir < clusterDigitRelations.size(); ++ir) {

          // check if this digit is in the current cluster
          unsigned int cellid = clusterDigitRelations.object(ir)->getCellId();
          if (std::find(listCellIds.begin(), listCellIds.end(), cellid) != listCellIds.end()) { //find is faster than count
            sum += clusterDigitRelations.weight(ir);
          }
        }

        return sum;
      }
      return std::numeric_limits<float>::quiet_NaN();
    }

    double getExtFrontPositionPhiOffset(const Particle* particle)
    {
      return ECLCalDigitVariable::getExtCellExpert(particle, ECLCalDigitVariable::varType::phiOffset, true);
    }

    double getExtFrontPositionThetaOffset(const Particle* particle)
    {
      return ECLCalDigitVariable::getExtCellExpert(particle, ECLCalDigitVariable::varType::thetaOffset, true);
    }

    double getExtFrontPositionPhiPointing(const Particle* particle)
    {
      return ECLCalDigitVariable::getExtCellExpert(particle, ECLCalDigitVariable::varType::phiPointing, true);
    }

    double getExtFrontPositionThetaPointing(const Particle* particle)
    {
      return ECLCalDigitVariable::getExtCellExpert(particle, ECLCalDigitVariable::varType::thetaPointing, true);
    }

    double getExtBackPositionPhiOffset(const Particle* particle)
    {
      return ECLCalDigitVariable::getExtCellExpert(particle, ECLCalDigitVariable::varType::phiOffset, false);
    }

    double getExtBackPositionThetaOffset(const Particle* particle)
    {
      return ECLCalDigitVariable::getExtCellExpert(particle, ECLCalDigitVariable::varType::thetaOffset, false);
    }

    double getExtBackPositionPhiPointing(const Particle* particle)
    {
      return ECLCalDigitVariable::getExtCellExpert(particle, ECLCalDigitVariable::varType::phiPointing, false);
    }

    double getExtBackPositionThetaPointing(const Particle* particle)
    {
      return ECLCalDigitVariable::getExtCellExpert(particle, ECLCalDigitVariable::varType::thetaPointing, false);
    }

    //! @returns the eclcaldigit Phi by digit energy rank
    double getPhiByEnergyRank(const Particle* particle, const std::vector<double>& vars)
    {
      if (vars.size() != 1) {
        B2FATAL("Need exactly one parameters (energy index).");
      }
      std::vector<double> parameters {vars[0], ECLCalDigitVariable::varType::phi};
      return ECLCalDigitVariable::getCalDigitExpertByEnergyRank(particle, parameters);
    }

    //! @returns the eclcaldigit Theta digit energy rank
    double getThetaByEnergyRank(const Particle* particle, const std::vector<double>& vars)
    {
      if (vars.size() != 1) {
        B2FATAL("Need exactly one parameters (energy index).");
      }
      std::vector<double> parameters {vars[0], ECLCalDigitVariable::varType::theta};
      return ECLCalDigitVariable::getCalDigitExpertByEnergyRank(particle, parameters);
    }

    //! @returns the eclcaldigit R
    double getR(const Particle* particle, const std::vector<double>& vars)
    {
      if (vars.size() != 2) {
        B2FATAL("Need exactly two parameters (cellid and neighbour area size).");
      }

      std::vector<double> parameters {vars[0], vars[1], ECLCalDigitVariable::varType::R_geom, ECLCalDigitVariable::centerType::maxCell};
      return ECLCalDigitVariable::getCalDigitExpert(particle, parameters);
    }

    //! @returns the eclcaldigit R by digit energy rank
    double getRByEnergyRank(const Particle* particle, const std::vector<double>& vars)
    {
      if (vars.size() != 1) {
        B2FATAL("Need exactly one parameters (energy index).");
      }
      std::vector<double> parameters {vars[0], ECLCalDigitVariable::varType::R_geom};
      return ECLCalDigitVariable::getCalDigitExpertByEnergyRank(particle, parameters);
    }

    double getClusterNHitsThreshold(const Particle* particle, const std::vector<double>& vars)
    {
      if (vars.size() != 1) {
        B2FATAL("Need exactly one parameter (energy threshold in GeV).");
      }
      const double threshold = vars[0];

      const ECLCluster* cluster = particle->getECLCluster();
      if (cluster) {
        double nhits = 0.;

        auto clusterDigitRelations = cluster->getRelationsTo<ECLCalDigit>();
        for (unsigned int ir = 0; ir < clusterDigitRelations.size(); ++ir) {
          const auto calDigit = clusterDigitRelations.object(ir);
          const auto weight = clusterDigitRelations.weight(ir);

          // take the unweighted eclcaldigit energy for this check (closer to real hardware threshold)
          if (calDigit->getEnergy() > threshold) {
            nhits += weight;
          }
        }

        return nhits;
      }
      return std::numeric_limits<float>::quiet_NaN();
    }


    VARIABLE_GROUP("ECL Calibration (cDST)");
    REGISTER_VARIABLE("eclcaldigitEnergy(i, j)", getECLCalDigitEnergy,
                      "[calibration] Returns the energy  of the i-th caldigit for 5x5 (j=5) or 7x7 (j=7) neighbours");
    REGISTER_VARIABLE("eclcaldigitWeight(i, j)", getECLCalDigitWeight,
                      "[calibration] Returns the weight of the i-th caldigit for 5x5 (j=5) or 7x7 (j=7) neighbours");
    REGISTER_VARIABLE("eclcaldigitTime(i, j)", getECLCalDigitTime,
                      "[calibration] Returns the time of the i-th caldigit for 5x5 (j=5) or 7x7 (j=7) neighbours");
    REGISTER_VARIABLE("eclcaldigitTimeResolution(i, j)", getECLCalDigitTimeResolution,
                      "[calibration] Returns the time resolution (dt99) of the i-th caldigit for 5x5 (j=5) or 7x7 (j=7) neighbours");
    REGISTER_VARIABLE("eclcaldigitTwoComponentChi2(i, j)", getTwoComponentChi2,
                      "[calibration] Returns the two component fit chi2 of the i-th caldigit for 5x5 (j=5) or 7x7 (j=7) neighbours");
    REGISTER_VARIABLE("eclcaldigitTwoComponentTotalEnergy(i, j)", getTwoComponentTotalEnergy,
                      "[calibration] Returns the two component total energy of the i-th caldigit for 5x5 (j=5) or 7x7 (j=7) neighbours");
    REGISTER_VARIABLE("eclcaldigitTwoComponentHadronEnergy(i, j)", getTwoComponentHadronEnergy,
                      "[calibration] Returns the two component hadron energy of the i-th caldigit for 5x5 (j=5) or 7x7 (j=7) neighbours");
    REGISTER_VARIABLE("eclcaldigitPhi(i, j)", getPhi,
                      "[calibration] Returns phi of the i-th caldigit for 5x5 (j=5) or 7x7 (j=7) neighbours");
    REGISTER_VARIABLE("eclcaldigitTheta(i, j)", getTheta,
                      "[calibration] Returns theta of the i-th caldigit for 5x5 (j=5) or 7x7 (j=7) neighbours");
    REGISTER_VARIABLE("eclcaldigitR(i, j)", getR,
                      "Returns R (from a geometry object) of the i-th caldigit for 5x5 (j=5) or 7x7 (j=7) neighbours");
    REGISTER_VARIABLE("eclcaldigitPhiId(i, j)", getPhiId,
                      "[calibration] Returns the phi Id of the i-th caldigit for 5x5 (j=5) or 7x7 (j=7) neighbours");
    REGISTER_VARIABLE("eclcaldigitThetaId(i, j)", getThetaId,
                      "[calibration] Returns the theta Id of the i-th caldigit for 5x5 (j=5) or 7x7 (j=7) neighbours");
    REGISTER_VARIABLE("eclcaldigitCellId(i, j)", getCellId,
                      "[calibration] Returns the cell id of the i-th caldigit for 5x5 (j=5) or 7x7 (j=7) neighbours (1-based)");
    REGISTER_VARIABLE("eclcaldigitUsedForClusterEnergy(i, j)", getUsedForClusterEnergy,
                      " [calibration] Returns the 0 (not used) 1 (used) of the i-th caldigit for 5x5 (j=5) or 7x7 (j=7) neighbours (1-based)");

    REGISTER_VARIABLE("eclcaldigitCenterCellId", getCenterCellId, "[calibration] Returns the center cell id");
    REGISTER_VARIABLE("eclcaldigitCenterCellThetaId", getCenterCellThetaId, "[calibration] Returns the center cell theta id");
    REGISTER_VARIABLE("eclcaldigitCenterCellPhiId", getCenterCellPhiId, "[calibration] Returns the center cell phi id");
    REGISTER_VARIABLE("eclcaldigitCenterCellCrystalTheta", getCenterCellCrystalTheta,
                      "[calibration] Returns the center cell crystal theta");
    REGISTER_VARIABLE("eclcaldigitCenterCellCrystalPhi", getCenterCellCrystalPhi,
                      "[calibration] Returns the center cell crystal phi");
    REGISTER_VARIABLE("eclcaldigitCenterCellIndex(i)", getCenterCellIndex,
                      "[calibration] Returns the center cell index (within its 5x5 (i=5) or 7x7 (i=7) neighbours)");
    REGISTER_VARIABLE("eclcaldigitMCEnergy(i, j)", getMCEnergy,
                      "[calibration] Returns the true deposited energy of all particles of the i-th caldigit for 5x5 (j=5) or 7x7 (j=7) neighbours (1-based)");
    REGISTER_VARIABLE("clusterNHitsThreshold(i)", getClusterNHitsThreshold,
                      "[calibration] Returns sum of crystal weights sum(w_i) with w_i<=1  associated to this cluster above threshold (in GeV)");

    VARIABLE_GROUP("ECL Calibration (based on extrapolated tracks) (cDST)");
    REGISTER_VARIABLE("eclcaldigitExtEnergy(i, j)", getExtECLCalDigitEnergy,
                      "[calibration] Returns the energy  of the i-th caldigit for 5x5 (j=5) or 7x7 (j=7) neighbours for an ext track");
    REGISTER_VARIABLE("eclcaldigitExtTime(i, j)", getExtECLCalDigitTime,
                      "[calibration] Returns the time of the i-th caldigit for 5x5 (j=5) or 7x7 (j=7) neighbours for an ext track");
    REGISTER_VARIABLE("eclcaldigitExtTimeResolution(i, j)", getExtECLCalDigitTimeResolution,
                      "[calibration] Returns the time resolution (dt99) of the i-th caldigit for 5x5 (j=5) or 7x7 (j=7) neighbours for an ext track");
    REGISTER_VARIABLE("eclcaldigitExtTwoComponentTotalEnergy(i, j)", getExtECLCalDigitTwoComponentTotalEnergy,
                      "[calibration] Returns the TwoComponentTotalEnergy of the i-th caldigit for 5x5 (j=5) or 7x7 (j=7) neighbours for an ext track");
    REGISTER_VARIABLE("eclcaldigitExtTwoComponentHadronEnergy(i, j)", getExtECLCalDigitTwoComponentHadronEnergy,
                      "[calibration] Returns the TwoComponentHadronEnergy of the i-th caldigit for 5x5 (j=5) or 7x7 (j=7) neighbours for an ext track");
    REGISTER_VARIABLE("eclcaldigitExtTwoComponentChi2(i, j)", getExtECLCalDigitTwoComponentChi2,
                      "[calibration] Returns the TwoComponentchi2 of the i-th caldigit for 5x5 (j=5) or 7x7 (j=7) neighbours for an ext track");
    REGISTER_VARIABLE("eclcaldigitExtPhi(i, j)", getExtPhi,
                      "[calibration] Returns phi of the i-th caldigit for 5x5 (j=5) or 7x7 (j=7) neighbours for an extrapolated track");
    REGISTER_VARIABLE("eclcaldigitExtTheta(i, j)", getExtTheta,
                      "[calibration] Returns theta of the i-th caldigit for 5x5 (j=5) or 7x7 (j=7) neighbours for an extrapolated track");
    REGISTER_VARIABLE("eclcaldigitExtPhiId(i, j)", getExtPhiId,
                      "[calibration] Returns the phi Id of the i-th caldigit for 5x5 (j=5) or 7x7 (j=7) neighbours for an extrapolated track");
    REGISTER_VARIABLE("eclcaldigitExtThetaId(i, j)", getExtThetaId,
                      "[calibration] Returns the theta Id of the i-th caldigit for 5x5 (j=5) or 7x7 (j=7) neighbours for an extrapolated track");
    REGISTER_VARIABLE("eclcaldigitExtCellId", getExtCellId, "[calibration] Returns the extrapolated cell id");
    REGISTER_VARIABLE("eclcaldigitExtCellThetaId", getExtCellThetaId, "[calibration] Returns the ext cell theta id");
    REGISTER_VARIABLE("eclcaldigitExtCellPhiId", getExtCellPhiId, "[calibration] Returns the ext cell phi id");
    REGISTER_VARIABLE("eclcaldigitExtCellCrystalTheta", getExtCellCrystalTheta, "[calibration] Returns the ext cell crystal theta");
    REGISTER_VARIABLE("eclcaldigitExtCellCrystalPhi", getExtCellCrystalPhi, "[calibration] Returns the ext cell crystal phi");
    REGISTER_VARIABLE("eclcaldigitExtCenterCellIndex(i)", getExtCenterCellIndex,
                      "[calibration] Returns the center cell index (within its 5x5 (i=5) or 7x7 (i=7) neighbours) for an ext track");

    REGISTER_VARIABLE("eclcaldigitExtFrontPositionPhiOffset", getExtFrontPositionPhiOffset,
                      "[calibration] Returns the difference in the azimuthal angle (in radians)"
                      "between the position where the track hit the front face of the ECL and the"
                      "center of the struck crystal projected onto the front surface.");
    REGISTER_VARIABLE("eclcaldigitExtFrontPositionThetaOffset", getExtFrontPositionThetaOffset,
                      "[calibration] Returns the difference in the polar angle (in radians)"
                      "between the position where the track hit the front face of the ECL and the"
                      "center of the struck crystal projected onto the front surface.");
    REGISTER_VARIABLE("eclcaldigitExtFrontPositionPhiPointing", getExtFrontPositionPhiPointing,
                      "[calibration] Returns the difference in the azimuthal angle (in radians)"
                      "between the momentum direction when the track hit the front face of the ECL and the"
                      "orientation of the struck crystal.");
    REGISTER_VARIABLE("eclcaldigitExtFrontPositionThetaPointing", getExtFrontPositionThetaPointing,
                      "[calibration] Returns the difference in the polar angle (in radians)"
                      "between the momentum direction when the track hit the front face of the ECL and the"
                      "orientation of the struck crystal.");

    REGISTER_VARIABLE("eclcaldigitExtTwoComponentFitType(i, j)", getExtECLCalDigitTwoComponentFitType,
                      "[calibration] Returns the TwoComponentFitType of the i-th caldigit for 5x5 (j=5) or 7x7 (j=7) neighbours for an ext track");
    REGISTER_VARIABLE("eclcaldigitExtTwoComponentDiodeEnergy(i, j)", getExtECLCalDigitTwoComponentDiodeEnergy,
                      "[calibration] Returns the TwoComponentDiodeEnergy of the i-th caldigit for 5x5 (j=5) or 7x7 (j=7) neighbours for an ext track");
    REGISTER_VARIABLE("eclcaldigitExtTwoComponentChi2Saved_PhotonHadron(i, j)", getExtECLCalDigitTwoComponentChi2Saved_PhotonHadron,
                      "[calibration] Returns the TwoComponentChi2Saved_PhotonHadron of the i-th caldigit for 5x5 (j=5) or 7x7 (j=7) neighbours for an ext track");
    REGISTER_VARIABLE("eclcaldigitExtTwoComponentChi2Saved_PileUpPhoton(i, j)", getExtECLCalDigitTwoComponentChi2Saved_PileUpPhoton,
                      "[calibration] Returns the TwoComponentChi2Saved_PileUpPhoton of the i-th caldigit for 5x5 (j=5) or 7x7 (j=7) neighbours for an ext track");
    REGISTER_VARIABLE("eclcaldigitExtTwoComponentChi2Saved_PhotonDiode(i, j)", getExtECLCalDigitTwoComponentChi2Saved_PhotonDiode,
                      "[calibration] Returns the TwoComponentChi2Saved_PhotonDiode of the i-th caldigit for 5x5 (j=5) or 7x7 (j=7) neighbours for an ext track");

    REGISTER_VARIABLE("eclcaldigitTwoComponentFitType(i, j)", getECLCalDigitTwoComponentFitType,
                      "[calibration] Returns the TwoComponentFitType of the i-th caldigit for 5x5 (j=5) or 7x7 (j=7) neighbours");
    REGISTER_VARIABLE("eclcaldigitTwoComponentDiodeEnergy(i, j)", getECLCalDigitTwoComponentDiodeEnergy,
                      "[calibration] Returns the TwoComponentDiodeEnergy of the i-th caldigit for 5x5 (j=5) or 7x7 (j=7) neighbours");
    REGISTER_VARIABLE("eclcaldigitTwoComponentChi2Saved_PhotonHadron(i, j)", getECLCalDigitTwoComponentChi2Saved_PhotonHadron,
                      "[calibration] Returns the TwoComponentChi2Saved_PhotonHadron of the i-th caldigit for 5x5 (j=5) or 7x7 (j=7) neighbours");
    REGISTER_VARIABLE("eclcaldigitTwoComponentChi2Saved_PileUpPhoton(i, j)", getECLCalDigitTwoComponentChi2Saved_PileUpPhoton,
                      "[calibration] Returns the TwoComponentChi2Saved_PileUpPhoton of the i-th caldigit for 5x5 (j=5) or 7x7 (j=7) neighbours");
    REGISTER_VARIABLE("eclcaldigitTwoComponentChi2Saved_PhotonDiode(i, j)", getECLCalDigitTwoComponentChi2Saved_PhotonDiode,
                      "[calibration] Returns the TwoComponentChi2Saved_PhotonDiode of the i-th caldigit for 5x5 (j=5) or 7x7 (j=7) neighbours");

    REGISTER_VARIABLE("eclcaldigitEnergyByEnergyRank(i)", getECLCalDigitEnergyByEnergyRank,
                      "[calibration/eclChargedPIDExpert] Returns the caldigit energy of the i-th highest energy caldigit in the cluster (i>=0)");

    REGISTER_VARIABLE("eclcaldigitTimeByEnergyRank(i)", getECLCalDigitTimeByEnergyRank,
                      "[calibration] Returns the caldigit time of the i-th highest energy caldigit in the cluster (i>=0)");

<<<<<<< HEAD
    REGISTER_VARIABLE("eclcaldigitTwoComponentFitTypeByEnergyRank(i[, b])", getTwoComponentFitTypeByEnergyRank,
                      "[calibration/eclChargedPIDExpert] Returns the offline fit type of the i-th highest energy caldigit in the cluster (i>=0). If b is set to 1.0 only caldigits considered to have good quality PSD fits return PSD information.");
=======
    REGISTER_VARIABLE("eclcaldigitMCEnergyByEnergyRank(i)", getECLCalDigitMCEnergyByEnergyRank,
                      "[calibration] Returns the caldigit MC Energy of the i-th highest energy caldigit in the cluster (i>=0)");

    REGISTER_VARIABLE("eclcaldigitTwoComponentFitTypeByEnergyRank(i)", getTwoComponentFitTypeByEnergyRank,
                      "[calibration] Returns the offline fit type of the i-th highest energy caldigit in the cluster (i>=0)");
>>>>>>> e5388f62

    REGISTER_VARIABLE("eclcaldigitTwoComponentChi2ByEnergyRank(i[, b])", getTwoComponentChi2ByEnergyRank,
                      "[calibration/eclChargedPIDExpert] Returns the two component chi2 of the i-th highest energy caldigit in the cluster (i>=0). If b is set to 1.0 only caldigits considered to have good quality PSD fits return PSD information.");

    REGISTER_VARIABLE("eclcaldigitTwoComponentEnergyByEnergyRank(i)", getTwoComponentTotalEnergyByEnergyRank,
                      "[calibration] Returns the two component total energy of the i-th highest energy caldigit in the cluster (i>=0)");

    REGISTER_VARIABLE("eclcaldigitTwoComponentHadronEnergyByEnergyRank(i[, b])", getTwoComponentHadronEnergyByEnergyRank,
                      "[calibration/eclChargedPIDExpert] Returns the two component fit Hadron Energy of the i-th highest energy caldigit in the cluster (i>=0). If b is set to 1.0 only caldigits considered to have good quality PSD fits return PSD information.");

    REGISTER_VARIABLE("eclcaldigitTwoComponentDiodeEnergyByEnergyRank(i[, b])", getTwoComponentDiodeEnergyByEnergyRank,
                      "[calibration/eclChargedPIDExpert] Returns the two component fit Diode Energy of the i-th highest energy caldigit in the cluster (i>=0). If b is set to 1.0 only caldigits considered to have good quality PSD fits return PSD information.");

    REGISTER_VARIABLE("eclcaldigitTwoComponentChi2SavedByEnergyRank_PhotonHadron(i)", getTwoComponentChi2SavedByEnergyRank_PhotonHadron,
                      "[calibration] Returns the chi2 for the photo+hadron fit type of the i-th highest energy caldigit in the cluster (i>=0)");

    REGISTER_VARIABLE("eclcaldigitTwoComponentChi2SavedByEnergyRank_PileUpPhoton(i)", getTwoComponentChi2SavedByEnergyRank_PileUpPhoton,
                      "[calibration] Returns the chi2 for the photo+hadron+pile-up photon fit type of the i-th highest energy caldigit in the cluster (i>=0)");

    REGISTER_VARIABLE("eclcaldigitTwoComponentChi2SavedByEnergyRank_PhotonDiode(i)", getTwoComponentChi2SavedByEnergyRank_PhotonDiode,
                      "[calibration] Returns the chi2 for the photo+diode fit type of the i-th highest energy caldigit in the cluster (i>=0)");

    REGISTER_VARIABLE("eclcaldigitWeightByEnergyRank(i)", getWeightByEnergyRank,
                      "[calibration/eclChargedPIDExpert] Returns the weight of the i-th highest energy caldigit in the cluster (i>=0)");

    REGISTER_VARIABLE("eclcaldigitCellIdByEnergyRank(i)", getCellIdByEnergyRank,
                      "[calibration] Returns the cell id of the i-th highest energy caldigit in the cluster (i>=0)");

    REGISTER_VARIABLE("totalECLCalDigitMCEnergy", getTotalECLCalDigitMCEnergy,
                      "[calibration] Returns total deposited MC energy in all ECLCalDigits for the MC particle");

    REGISTER_VARIABLE("clusterTotalECLCalDigitMCEnergy", getClusterTotalECLCalDigitMCEnergy,
                      "[calibration] Returns total MC energy deposited in ECLCalDigits in the cluster by the related MC particle");

    REGISTER_VARIABLE("clusterECLCalDigitMCEnergy", getClusterECLCalDigitMCEnergy,
                      "[calibration] Returns total deposited MC energy in all ECLCalDigits for the MC particle that are used to calculate the cluster energy");

    REGISTER_VARIABLE("eclcaldigitPhiByEnergyRank(i)", getPhiByEnergyRank,
                      "Returns phi of the i-th highest energy caldigit in the cluster (i>=0)");

    REGISTER_VARIABLE("eclcaldigitThetaByEnergyRank(i)", getThetaByEnergyRank,
                      "Returns theta of the i-th highest energy caldigit in the cluster (i>=0)");

    REGISTER_VARIABLE("eclcaldigitRByEnergyRank(i)", getRByEnergyRank,
                      "Returns R of the i-th highest energy caldigit in the cluster (i>=0)");

<<<<<<< HEAD
    REGISTER_VARIABLE("eclcaldigitTwoComponentHadronEnergyFractionByEnergyRank(i[, b])",
                      getTwoComponentHadronEnergyFractionByEnergyRank,
                      "[eclChargedPIDExpert] Returns the hadron energy fraction of the i-th highest energy caldigit in the cluster (i>=0). If b is set to 1.0 only caldigits considered to have good quality PSD fits return PSD information.");
    REGISTER_VARIABLE("eclcaldigitFractionOfTotalShowerEnergyByEnergyRank(i)", getECLCalDigitFractionOfShowerEnergyByEnergyRank,
                      "[eclChargedPIDExpert] Returns the fraction of the total Shower energy in the i-th highest energy caldigit in the Shower (i>=0). Assumes a photon hypothesis.");
    REGISTER_VARIABLE("eclcaldigitPhiRelativeToShowerByEnergyRank(i)", getECLCalDigitPhiRelativeToShowerByEnergyRank,
                      "[eclChargedPIDExpert] Returns phi of the vector joining the i-th highest energy caldigit in the Shower (i>=0) to the Shower center.");
    REGISTER_VARIABLE("eclcaldigitThetaRelativeToShowerByEnergyRank(i)", getECLCalDigitThetaRelativeToShowerByEnergyRank,
                      "[eclChargedPIDExpert] Returns theta of the vector joining the i-th highest energy caldigit in the Shower (i>=0) to the Shower center.");
    REGISTER_VARIABLE("eclcaldigitCosThetaRelativeToShowerByEnergyRank(i)", getECLCalDigitCosThetaRelativeToShowerByEnergyRank,
                      "[eclChargedPIDExpert] Returns cos(theta) of the vector joining the i-th highest energy caldigit in the Shower (i>=0) to the Shower center.");
    REGISTER_VARIABLE("eclcaldigitRadiusRelativeToShowerByEnergyRank(i)", getECLCalDigitRadiusRelativeToShowerByEnergyRank,
                      "[eclChargedPIDExpert] Returns the magnitude of the vector joining the i-th highest energy caldigit in the Shower (i>=0) to the Shower center.");
  }
  // Create an empty module which allows basf2 to easily find the library and load it from the steering file
  class EnableECLCalDigitVariablesModule: public Module {}; // Register this module to create a .map lookup file.
  REG_MODULE(EnableECLCalDigitVariables); /**< register the empty module */
=======
//   // Create an empty module which allows basf2 to easily find the library and load it from the steering file
//   class EnableECLCalDigitVariablesModule: public Module {}; // Register this module to create a .map lookup file.
//   REG_MODULE(EnableECLCalDigitVariables); /**< register the empty module */
>>>>>>> e5388f62
}<|MERGE_RESOLUTION|>--- conflicted
+++ resolved
@@ -203,16 +203,8 @@
 
       if (int(std::lround(vars[0])) < 0)  B2FATAL("Index cannot be negative.");
 
-<<<<<<< HEAD
       const unsigned int indexIn = int(std::lround(vars[0]));
-
       const int varid = int(std::lround(vars[1]));
-=======
-            const auto caldigit = relatedDigits.object(iRel);
-            const auto weight = relatedDigits.weight(iRel);
-
-            energyToSort.emplace_back(caldigit->getEnergy()*weight, iRel);
->>>>>>> e5388f62
 
       bool onlyGoodQualityPSDFits = false;
       if (vars.size() == 3) {
@@ -239,57 +231,12 @@
       const auto weight = relatedDigits.weight(calDigitIndex);
       const auto digitEnergy = caldigitSelected->getEnergy() * weight;
 
-<<<<<<< HEAD
       // Mapping object for phi & theta
       StoreObjPtr<ECLCellIdMapping> mapping;
       if ((!mapping) and ((varid == varType::phi) or (varid == varType::theta))) {
         B2ERROR("Mapping not found, did you forget to run the eclFillCellIdMapping module?");
         return std::numeric_limits<double>::quiet_NaN();
       }
-=======
-        if (varid == varType::energy) {
-          return caldigitSelected->getEnergy();
-        } else if (varid == varType::time) {
-          return caldigitSelected->getTime();
-        } else if (varid == varType::twoComponentChi2) {
-          return caldigitSelected->getTwoComponentChi2();
-        } else if (varid == varType::twoComponentTotalEnergy) {
-          return caldigitSelected->getTwoComponentTotalEnergy();
-        } else if (varid == varType::twoComponentHadronEnergy) {
-          return caldigitSelected->getTwoComponentHadronEnergy();
-        } else if (varid == varType::twoComponentSavedChi2_PhotonHadron) {
-          return caldigitSelected->getTwoComponentSavedChi2(ECLDsp::photonHadron);
-        } else if (varid == varType::twoComponentSavedChi2_PileUpPhoton) {
-          return caldigitSelected->getTwoComponentSavedChi2(ECLDsp::photonHadronBackgroundPhoton);
-        } else if (varid == varType::twoComponentSavedChi2_PhotonDiode) {
-          return caldigitSelected->getTwoComponentSavedChi2(ECLDsp::photonDiodeCrossing);
-        } else if (varid == varType::twoComponentDiodeEnergy) {
-          return caldigitSelected->getTwoComponentDiodeEnergy();
-        } else if (varid == varType::twoComponentFitType) {
-          return int(caldigitSelected->getTwoComponentFitType());
-        } else if (varid == varType::cellId) {
-          return caldigitSelected->getCellId();
-        } else if (varid == varType::mcenergy) {
-          // loop over all related MCParticles
-          auto digitMCRelations = caldigitSelected->getRelationsTo<MCParticle>();
-          double edep = 0.0;
-          for (unsigned int i = 0; i < digitMCRelations.size(); ++i) {
-            edep += digitMCRelations.weight(i);
-          }
-          return edep;
-        } else if (varid == varType::weight) {
-          const auto weight = relatedDigits.weight(caldigitIndex);
-          return weight;
-        } else if (varid == varType::phi) {
-          return mapping->getCellIdToPhi(caldigitSelected->getCellId());
-        } else if (varid == varType::theta) {
-          return mapping->getCellIdToTheta(caldigitSelected->getCellId());
-        } else if (varid == varType::R_geom) {
-          return getCellIdMagnitude(caldigitSelected->getCellId());
-        } else {
-          B2FATAL("variable id not found.");
-        }
->>>>>>> e5388f62
 
       // veto bad fits for PSD info if requested
       if (onlyGoodQualityPSDFits && (!goodFit) && ((varid == varType::twoComponentChi2) ||
@@ -1394,8 +1341,6 @@
       return sum;
     }
 
-<<<<<<< HEAD
-=======
     double getClusterTotalECLCalDigitMCEnergy(const Particle* particle)
     {
       const ECLCluster* cluster = particle->getECLCluster();
@@ -1418,8 +1363,6 @@
       return sum;
 
     }
-
->>>>>>> e5388f62
 
     double getClusterECLCalDigitMCEnergy(const Particle* particle)
     {
@@ -1681,17 +1624,12 @@
     REGISTER_VARIABLE("eclcaldigitTimeByEnergyRank(i)", getECLCalDigitTimeByEnergyRank,
                       "[calibration] Returns the caldigit time of the i-th highest energy caldigit in the cluster (i>=0)");
 
-<<<<<<< HEAD
     REGISTER_VARIABLE("eclcaldigitTwoComponentFitTypeByEnergyRank(i[, b])", getTwoComponentFitTypeByEnergyRank,
                       "[calibration/eclChargedPIDExpert] Returns the offline fit type of the i-th highest energy caldigit in the cluster (i>=0). If b is set to 1.0 only caldigits considered to have good quality PSD fits return PSD information.");
-=======
+
     REGISTER_VARIABLE("eclcaldigitMCEnergyByEnergyRank(i)", getECLCalDigitMCEnergyByEnergyRank,
                       "[calibration] Returns the caldigit MC Energy of the i-th highest energy caldigit in the cluster (i>=0)");
 
-    REGISTER_VARIABLE("eclcaldigitTwoComponentFitTypeByEnergyRank(i)", getTwoComponentFitTypeByEnergyRank,
-                      "[calibration] Returns the offline fit type of the i-th highest energy caldigit in the cluster (i>=0)");
->>>>>>> e5388f62
-
     REGISTER_VARIABLE("eclcaldigitTwoComponentChi2ByEnergyRank(i[, b])", getTwoComponentChi2ByEnergyRank,
                       "[calibration/eclChargedPIDExpert] Returns the two component chi2 of the i-th highest energy caldigit in the cluster (i>=0). If b is set to 1.0 only caldigits considered to have good quality PSD fits return PSD information.");
 
@@ -1737,7 +1675,6 @@
     REGISTER_VARIABLE("eclcaldigitRByEnergyRank(i)", getRByEnergyRank,
                       "Returns R of the i-th highest energy caldigit in the cluster (i>=0)");
 
-<<<<<<< HEAD
     REGISTER_VARIABLE("eclcaldigitTwoComponentHadronEnergyFractionByEnergyRank(i[, b])",
                       getTwoComponentHadronEnergyFractionByEnergyRank,
                       "[eclChargedPIDExpert] Returns the hadron energy fraction of the i-th highest energy caldigit in the cluster (i>=0). If b is set to 1.0 only caldigits considered to have good quality PSD fits return PSD information.");
@@ -1752,12 +1689,7 @@
     REGISTER_VARIABLE("eclcaldigitRadiusRelativeToShowerByEnergyRank(i)", getECLCalDigitRadiusRelativeToShowerByEnergyRank,
                       "[eclChargedPIDExpert] Returns the magnitude of the vector joining the i-th highest energy caldigit in the Shower (i>=0) to the Shower center.");
   }
-  // Create an empty module which allows basf2 to easily find the library and load it from the steering file
-  class EnableECLCalDigitVariablesModule: public Module {}; // Register this module to create a .map lookup file.
-  REG_MODULE(EnableECLCalDigitVariables); /**< register the empty module */
-=======
 //   // Create an empty module which allows basf2 to easily find the library and load it from the steering file
 //   class EnableECLCalDigitVariablesModule: public Module {}; // Register this module to create a .map lookup file.
 //   REG_MODULE(EnableECLCalDigitVariables); /**< register the empty module */
->>>>>>> e5388f62
 }