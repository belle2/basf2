--- conflicted
+++ resolved
@@ -56,14 +56,11 @@
       thetaId = 23,
       cellId = 24,
       mcenergy = 25,
-<<<<<<< HEAD
+      usedforenergy = 26,
       phiOffset = 30,
       thetaOffset = 31,
       phiPointing = 32,
       thetaPointing = 33
-=======
-      usedforenergy = 26
->>>>>>> d98d9aca
     };
 
     // enum with available center types
@@ -1061,27 +1058,6 @@
 
     }
 
-<<<<<<< HEAD
-    double getExtFrontPositionPhiOffset(const Particle* particle)
-    {
-      return ECLCalDigitVariable::getExtCellExpert(particle, ECLCalDigitVariable::varType::phiOffset, true);
-    }
-
-    double getExtFrontPositionThetaOffset(const Particle* particle)
-    {
-      return ECLCalDigitVariable::getExtCellExpert(particle, ECLCalDigitVariable::varType::thetaOffset, true);
-    }
-
-    double getExtFrontPositionPhiPointing(const Particle* particle)
-    {
-      return ECLCalDigitVariable::getExtCellExpert(particle, ECLCalDigitVariable::varType::phiPointing, true);
-    }
-
-    double getExtFrontPositionThetaPointing(const Particle* particle)
-    {
-      return ECLCalDigitVariable::getExtCellExpert(particle, ECLCalDigitVariable::varType::thetaPointing, true);
-    }
-=======
     double getClusterECLCalDigitMCEnergy(const Particle* particle)
     {
       // get MCParticle (return if there is none)
@@ -1116,7 +1092,25 @@
 
     }
 
->>>>>>> d98d9aca
+    double getExtFrontPositionPhiOffset(const Particle* particle)
+    {
+      return ECLCalDigitVariable::getExtCellExpert(particle, ECLCalDigitVariable::varType::phiOffset, true);
+    }
+
+    double getExtFrontPositionThetaOffset(const Particle* particle)
+    {
+      return ECLCalDigitVariable::getExtCellExpert(particle, ECLCalDigitVariable::varType::thetaOffset, true);
+    }
+
+    double getExtFrontPositionPhiPointing(const Particle* particle)
+    {
+      return ECLCalDigitVariable::getExtCellExpert(particle, ECLCalDigitVariable::varType::phiPointing, true);
+    }
+
+    double getExtFrontPositionThetaPointing(const Particle* particle)
+    {
+      return ECLCalDigitVariable::getExtCellExpert(particle, ECLCalDigitVariable::varType::thetaPointing, true);
+    }
 
     double getExtBackPositionPhiOffset(const Particle* particle)
     {
