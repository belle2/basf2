/**************************************************************************
 * BASF2 (Belle Analysis Framework 2)                                     *
 * Copyright(C) 2015-2018 Belle II Collaboration                          *
 *                                                                        *
 * Author: The Belle II Collaboration                                     *
 * Contributors: Thomas Kuhr, Martin Ritter                               *
 *                                                                        *
 * This software is provided "as is" without any warranty.                *
 **************************************************************************/

#include <boost/python/def.hpp>
#include <boost/python/overloads.hpp>
#include <boost/python/docstring_options.hpp>
#include <boost/python/list.hpp>
#include <boost/python/dict.hpp>
#include <boost/python/extract.hpp>
#include <boost/python/return_value_policy.hpp>
#include <boost/python/manage_new_object.hpp>
#include <boost/python/raw_function.hpp>
#include <boost/algorithm/string.hpp>

#include <framework/database/Database.h>

#include <framework/dataobjects/EventMetaData.h>
#include <framework/logging/Logger.h>
#include <framework/utilities/FileSystem.h>
#include <framework/utilities/EnvironmentVariables.h>
#include <framework/database/LocalDatabase.h>
#include <framework/database/ConditionsDatabase.h>
#include <framework/database/DatabaseChain.h>
#include <framework/database/DBStore.h>
#include <framework/database/PayloadFile.h>

#include <framework/database/PayloadProvider.h>
#include <framework/database/MetadataProvider.h>
#include <framework/database/LocalMetadataProvider.h>
#include <framework/database/CentralMetadataProvider.h>
#include <framework/database/Configuration.h>

#include <TFile.h>

#include <cstdlib>
#include <iomanip>

<<<<<<< HEAD
#define CURRENT_DEFAULT_TAG "master_2019-04-10"

using namespace std;
using namespace Belle2;

std::unique_ptr<Database> Database::s_instance{nullptr};

std::string Database::getDefaultGlobalTags()
{
  return EnvironmentVariables::get("BELLE2_CONDB_GLOBALTAG", CURRENT_DEFAULT_TAG);
}

Database& Database::Instance()
{
  if (!s_instance) {
    DatabaseChain::createInstance(true);
    const std::vector<std::string> fallbacks = EnvironmentVariables::getList("BELLE2_CONDB_FALLBACK", {"/cvmfs/belle.cern.ch/conditions"});
    const std::vector<std::string> globalTags = EnvironmentVariables::getList("BELLE2_CONDB_GLOBALTAG", {CURRENT_DEFAULT_TAG});
    B2DEBUG(38, "Conditions database fallback options:");
    for (auto s : fallbacks) B2DEBUG(38, "  " << s);
    B2DEBUG(38, "Conditions database global tags:");
    for (auto s : globalTags) B2DEBUG(38, "  " << s);
    // OK, add fallback databases unless empty location is specified
    if (!fallbacks.empty()) {
      auto logLevel = LogConfig::c_Error;
      for (auto localdb : fallbacks) {
        if (FileSystem::isFile(FileSystem::findFile(localdb, true))) {
          // If a file name is given use it as local DB
          B2DEBUG(30, "Adding fallback database " << FileSystem::findFile(localdb));
          LocalDatabase::createInstance(FileSystem::findFile(localdb), "", true, logLevel);
        } else if (FileSystem::isDir(localdb)) {
          // If a directory is given append the database file name
          if (globalTags.empty()) {
            // Default name if no tags given: look for compile time tag.txt
            std::string fileName = FileSystem::findFile(localdb) + "/" CURRENT_DEFAULT_TAG ".txt";
            B2DEBUG(30, "Adding fallback database " << fileName);
            LocalDatabase::createInstance(fileName, "", true, logLevel);
          } else {
            // One local DB for each global tag
            for (auto tag : globalTags) {
              std::string fileName = localdb + "/" + tag + ".txt";
              if (FileSystem::isFile(fileName)) {
                B2DEBUG(30, "Adding fallback database " << fileName);
                LocalDatabase::createInstance(fileName, "", true, logLevel);
              }
            }
          }
        }
        logLevel = LogConfig::c_Debug;
      }
    }
    // and add access to the central database unless we have an empty global tag
    // in which case we disable access to the database
    if (!globalTags.empty()) {
      // add all global tags which are separated by whitespace as conditions database
      for (auto tag : globalTags) {
        B2DEBUG(30, "Adding central database for global tag " << tag);
        ConditionsDatabase::createDefaultInstance(tag, LogConfig::c_Warning);
      }
    }
    LocalDatabase::createInstance("localdb/database.txt", "", false, LogConfig::c_Warning, true);
=======
namespace Belle2 {

  Database& Database::Instance()
  {
    static Database instance;
    return instance;
>>>>>>> c516af45
  }

  Database::~Database() = default;

  void Database::reset(bool keepConfig)
  {
    DBStore::Instance().reset(true);
    Instance().m_metadataProvider.reset();
    Instance().m_payloadCreation.reset();
    if (not keepConfig)
      Conditions::Configuration::getInstance().reset();
  }

  ScopeGuard Database::createScopedUpdateSession()
  {
    // make sure we reread testing text files in case they got updated
    for (auto& testing : m_testingPayloads) {
      testing.reset();
    }
    // and return a downloader session guard for the downloader we use
    return Conditions::Downloader::getDefaultInstance().ensureSession();
  }

  std::pair<TObject*, IntervalOfValidity> Database::getData(const EventMetaData& event, const std::string& name)
  {
    DBStoreEntry entry(DBStoreEntry::c_Object, name, TObject::Class(), false, true);
    std::vector<DBQuery> query{DBQuery{name, true}};
    getData(event, query);
    entry.updatePayload(query[0].revision, query[0].iov, query[0].filename, query[0].checksum, event);
    return std::make_pair(entry.releaseObject(), query[0].iov);
  }

  bool Database::getData(const EventMetaData& event, std::vector<DBQuery>& query)
  {
    // initialize lazily ...
    if (!m_metadataProvider) initialize();
    // So first go over the requested payloads once, reset the info and check for any
    // testing payloads we might want to use
    const size_t testingPayloads = std::count_if(query.begin(), query.end(), [this, &event](auto & payload) {
      // make sure the queries are "reset" to invalid revision and no filename before we start looking
      payload.filename = "";
      payload.revision = 0;
      // and now look in all testing payload providers if any.
      for (auto& tmp : m_testingPayloads) {
        if (tmp.get(event, payload)) return true;
      }
      return false;
    });
    // if we already found all just return here
    if (testingPayloads == query.size()) return true;
    // nooow, lets look for proper payloads;
    try {
      m_metadataProvider->getPayloads(event.getExperiment(), event.getRun(), query);
    } catch (std::exception&) {
      // something went wrong with the metadata update ... so let's try next provider
      B2ERROR("Conditions data: Problem with payload metadata, trying to fall back to next provider ...");
      nextMetadataProvider();
      return getData(event, query);
    }
    // and if we could find the metadata lets also locate the payloads ...
    const size_t payloadsLocated = std::count_if(query.begin(), query.end(), [this](auto & payload) {
      // make sure we don't overwrite local payloads or otherwise already valid filenames;
      if (!payload.filename.empty()) return true;
      // but don't check for payloads we could not find. But this is only a
      // problem if they are required so report success for not required
      // payloads
      if (payload.revision == 0) return not payload.required;
      // and locate the payload.
      if (not m_payloadProvider->find(payload)) {
        // if that fails lets let the user know: Even for optional payloads, if
        // we know the metadata but cannot find the file something is fishy and
        // should be reported.
        auto loglevel = payload.required ? LogConfig::c_Error : LogConfig::c_Warning;
        B2LOG(loglevel, 0, "Conditions data: Could not find file for payload"
              << LogVar("name", payload.name) << LogVar("revision", payload.revision)
              << LogVar("checksum", payload.checksum) << LogVar("globaltag", payload.globaltag));
        return not payload.required;
      }
      return true;
    });
    // did we find all payloads?
    return payloadsLocated == query.size();
  }

  bool Database::storeData(std::list<DBImportQuery>& query)
  {
    return std::all_of(query.begin(), query.end(), [this](const auto & import) {
      return storeData(import.name, import.object, import.iov);
    });
  }

  bool Database::storeData(const std::string& name, TObject* obj, const IntervalOfValidity& iov)
  {
    if (!m_payloadCreation) initialize();
    auto result = m_payloadCreation->storeData(name, obj, iov);
    // we added payloads, make sure we reread testing files on next try
    if (result) {
      for (auto& testing : m_testingPayloads) {
        testing.reset();
      }
    }
    return result;
  }

  std::string Database::getGlobalTags()
  {
    return boost::algorithm::join(m_globalTags, ",");
  }

  void Database::nextMetadataProvider()
  {
    if (m_metadataConfigurations.empty()) {
      B2FATAL("Conditions data: No more metadata providers available");
    }
    auto provider = m_metadataConfigurations.back();
    m_metadataConfigurations.pop_back();
    bool remote{false};
    if (auto pos = provider.find("://"); pos != std::string::npos) {
      // found a protocol: if file remove, otherwise keep as is and set as remote ...
      auto protocol = provider.substr(0, pos);
      boost::algorithm::to_lower(protocol);
      if (protocol == "file") {
        provider = provider.substr(pos + 3);
      } else if (protocol == "http" or protocol == "https") {
        remote = true;
      } else {
        B2FATAL("Conditions data: Unknown metadata protocol, only supported protocols for payload metadata are file, http, https"
                << LogVar("protocol", protocol));
      }
    }
    try {
      if (remote) {
        m_metadataProvider = std::make_unique<Conditions::CentralMetadataProvider>(provider, m_usableTagStates);
      } else {
        m_metadataProvider = std::make_unique<Conditions::LocalMetadataProvider>(provider, m_usableTagStates);
      }
    } catch (std::exception& e) {
      B2WARNING("Conditions data: Metadata provider not usable, trying next one ..."
                << LogVar("provider", provider) << LogVar("error", e.what()));
      return nextMetadataProvider();
    }
    // and check the tags are useable
    if (!m_metadataProvider->setTags(m_globalTags)) {
      B2FATAL("Conditions data: Problems with globaltag configuration, cannot continue");
    }
  }

  void Database::initialize()
  {
    auto conf = Conditions::Configuration::getInstance();
    m_globalTags = conf.getFinalListOfTags();
    m_usableTagStates = conf.getUsableTagStates();
    m_metadataConfigurations = conf.getMetadataProviders();
    // reverse because we want to pop out elements when used
    std::reverse(m_metadataConfigurations.begin(), m_metadataConfigurations.end());
    // and setup the first working provider;
    if (m_metadataConfigurations.empty()) {
      m_metadataProvider = std::make_unique<Conditions::NullMetadataProvider>();
    } else {
      nextMetadataProvider();
    }
    if (!m_globalTags.empty()) {
      // Globaltags are useable so print out the final list we're gonna use
      if (m_globalTags.size() == 1) {
        B2INFO("Conditions data: configured globaltag is " << m_globalTags[0]);
      } else {
        B2INFO("Conditions data: configured globaltags (highest priority first) are " << boost::algorithm::join(m_globalTags, ", "));
      }
    }
    // Configure payload location/download
    m_payloadProvider = std::make_unique<Conditions::PayloadProvider>(
                          conf.getPayloadLocations(),
                          conf.getDownloadCacheDirectory(),
                          conf.getDownloadLockTimeout()
                        );
    // Also we need to be able to create payloads ...
    m_payloadCreation = std::make_unique<Conditions::TestingPayloadStorage>(conf.getNewPayloadLocation());
    // And maaaybe we want to use testing payloads
    m_testingPayloads.clear();
    for (const auto& path : conf.getTestingPayloadLocations()) {
      B2INFO("Conditions data: configured to use testing payloads" << LogVar("location", path));
      m_testingPayloads.emplace_back(path);
    }
    // If so, warn again ... because
    if (not m_testingPayloads.empty()) {
      B2WARNING(R"(Conditions data: configured to look for temporary tesing payloads from one or more local folders.

  This will lead to non-reproducible results and is strictly only for testing purposes.
  It is NOT ALLOWED for official productions or data analysis and any results obtained like this WILL NOT BE PUBLISHED.
)";);
    }
  }

// we know LocalDatabase/ConditionsDatabase/DatabaseChain are deprecated, we don't want the warnings when compiling the service itself ...
#ifdef __INTEL_COMPILER
#pragma warning (disable:1478) //[[deprecated]]
#pragma warning (disable:1786) //[[deprecated("message")]]
#else
#pragma GCC diagnostic ignored "-Wdeprecated-declarations"
#endif

  void Database::exposePythonAPI()
  {
    // to avoid confusion between std::arg and boost::python::arg we want a shorthand namespace as well
    namespace py = boost::python;
    // make sure the default instance is created
    Database::Instance();

    //don't show c++ signature in python doc to keep it simple
    py::docstring_options options(true, true, false);

    py::def("reset_database", &Database::reset, (py::arg("keep_config") = false),
        R"DOC(Reset the database setup to have no database sources

.. deprecated:: release-04-00-00
   Please use `basf2.conditions` for all configuration of the conditions database)DOC");
    py::def("use_database_chain", &DatabaseChain::createInstance,
        (py::arg("resetIoVs") = true, py::arg("loglevel") = LogConfig::c_Warning, py::arg("invertLogging") = false),
        R"DOCSTRING(
Use a database chain. This function used to be necessary to enable usage of
multiple globaltags but has been deprecated.

.. deprecated:: release-04-00-00
   This function is no longer needed and is just kept for compatibility.
   In its current state it does nothing and ignores all arguments.
   Please use `basf2.conditions` for all configuration of the conditions database
)DOCSTRING");
  py::def("use_local_database", &LocalDatabase::createInstance,
      (py::arg("filename"), py::arg("directory")="", py::arg("readonly")=false,
       py::arg("loglevel")=LogConfig::c_Warning, py::arg("invertLogging")=false),
      R"DOCSTRING(
Use a local database backend: a single file containing the payload information in plain text.

Parameters:
  filename (str): filename containing the payload information, defaults to
        "database.txt". This file needs to exist.
  directory (str): directory containing the payloads, defaults to the directory
        of the database filename. This parameter doesn't have any effect anymore:
        payloads **must** be in the same directory as the text file. If this parameter
        is not empty and doesn't point to the same directory a error is raised.
  readonly (bool): if True the database will refuse to create new payloads.
        This parameter doesn't have any effect anymore. Local databases are always readonly
  loglevel (LogLevel): The severity of messages from this backend when
        payloads cannot be found. This parameter doesn't have any effect anymore.
  invertLogging (bool): A flag to indicate whether logging of obtained
        payloads should be inverted. This parameter doesn't have any effect anymore.

.. deprecated:: release-04-00-00
   Most of the parameters don't have any effect anymore and are kept for compatibility
   Please use `basf2.conditions` for all configuration of the conditions database.
)DOCSTRING");
  {
  //use_central_database has different signatures so the docstring confuses sphinx. Handcraft one complete docstring.
  py::docstring_options subOptions(true, false, false);

  py::def("use_central_database", &ConditionsDatabase::createDefaultInstance,
      (py::arg("globalTag"), py::arg("loglevel")=LogConfig::c_Warning, py::arg("payloaddir")="centraldb"));
  py::def("use_central_database", &ConditionsDatabase::createInstance,
      (py::arg("globalTag"), py::arg("restBaseName"), py::arg("payloaddir"), py::arg("fileBaseLocal"),
       py::arg("loglevel")=LogConfig::c_Warning, py::arg("invertLogging")=false),
      R"DOCSTRING(use_central_database(globalTag, restBaseName=None, payloadDir="centraldb", fileBaseLocal=None, loglevel=LogLevel.WARNING, invertLogging=False)

Use the central database to obtain conditions data. Usually users should only
need to call this with one parameter which is the global tag to identify the
payloads.

>>> use_central_database("my_global_tag")

It might be useful to also specify the log level and invert the log messages
when adding an additional global tag for lookups

>>> use_central_database("my_additional_tag", loglevel=LogLevel.WARNING, invertLogging=True)

The ``payloaddir`` specifies a directory where payloads which needed to be
downloaded will be placed. This could be set to a common absolute directory for
all jobs to make sure the payloads only need to be downloaded once. The default
is to place payloads into a directory called :file:`centraldb` in the local
working directory.

Warning:
    For debugging purposes this function also allows to set the base URL for
    the REST api and the file server but these should generally not be
    modified.

Parameters:
  globalTag (str): name of the global tag to use for payload lookup
  restBaseName (str): base URL for the REST api. This parameter is no longer supported,
      any value other than an empty string will lead to an error.
  fileBaseName (str): base directory to look for payloads instead of
      downloading them. This parameter is no longer supported,
      any value other than an empty string will lead to an error.
  payloaddir (str): directory where to save downloaded payloads.
  loglevel (LogLevel): The LogLevel of messages from this backend when
      payloads cannot be found. This parameter is no longer supported and is ignored.
  invertLogging (bool): A flag to indicate whether logging of obtained
      payloads should be inverted. This parameter is no longer supported and is ignored.

.. deprecated:: release-04-00-00
   Most of the parameters don't have any effect anymore and are kept for compatibility
   Please use `basf2.conditions` for all configuration of the conditions database.
)DOCSTRING");
  }
    // and expose our shiny configuration object
    Conditions::Configuration::exposePythonAPI();
  }
}<|MERGE_RESOLUTION|>--- conflicted
+++ resolved
@@ -42,76 +42,12 @@
 #include <cstdlib>
 #include <iomanip>
 
-<<<<<<< HEAD
-#define CURRENT_DEFAULT_TAG "master_2019-04-10"
-
-using namespace std;
-using namespace Belle2;
-
-std::unique_ptr<Database> Database::s_instance{nullptr};
-
-std::string Database::getDefaultGlobalTags()
-{
-  return EnvironmentVariables::get("BELLE2_CONDB_GLOBALTAG", CURRENT_DEFAULT_TAG);
-}
-
-Database& Database::Instance()
-{
-  if (!s_instance) {
-    DatabaseChain::createInstance(true);
-    const std::vector<std::string> fallbacks = EnvironmentVariables::getList("BELLE2_CONDB_FALLBACK", {"/cvmfs/belle.cern.ch/conditions"});
-    const std::vector<std::string> globalTags = EnvironmentVariables::getList("BELLE2_CONDB_GLOBALTAG", {CURRENT_DEFAULT_TAG});
-    B2DEBUG(38, "Conditions database fallback options:");
-    for (auto s : fallbacks) B2DEBUG(38, "  " << s);
-    B2DEBUG(38, "Conditions database global tags:");
-    for (auto s : globalTags) B2DEBUG(38, "  " << s);
-    // OK, add fallback databases unless empty location is specified
-    if (!fallbacks.empty()) {
-      auto logLevel = LogConfig::c_Error;
-      for (auto localdb : fallbacks) {
-        if (FileSystem::isFile(FileSystem::findFile(localdb, true))) {
-          // If a file name is given use it as local DB
-          B2DEBUG(30, "Adding fallback database " << FileSystem::findFile(localdb));
-          LocalDatabase::createInstance(FileSystem::findFile(localdb), "", true, logLevel);
-        } else if (FileSystem::isDir(localdb)) {
-          // If a directory is given append the database file name
-          if (globalTags.empty()) {
-            // Default name if no tags given: look for compile time tag.txt
-            std::string fileName = FileSystem::findFile(localdb) + "/" CURRENT_DEFAULT_TAG ".txt";
-            B2DEBUG(30, "Adding fallback database " << fileName);
-            LocalDatabase::createInstance(fileName, "", true, logLevel);
-          } else {
-            // One local DB for each global tag
-            for (auto tag : globalTags) {
-              std::string fileName = localdb + "/" + tag + ".txt";
-              if (FileSystem::isFile(fileName)) {
-                B2DEBUG(30, "Adding fallback database " << fileName);
-                LocalDatabase::createInstance(fileName, "", true, logLevel);
-              }
-            }
-          }
-        }
-        logLevel = LogConfig::c_Debug;
-      }
-    }
-    // and add access to the central database unless we have an empty global tag
-    // in which case we disable access to the database
-    if (!globalTags.empty()) {
-      // add all global tags which are separated by whitespace as conditions database
-      for (auto tag : globalTags) {
-        B2DEBUG(30, "Adding central database for global tag " << tag);
-        ConditionsDatabase::createDefaultInstance(tag, LogConfig::c_Warning);
-      }
-    }
-    LocalDatabase::createInstance("localdb/database.txt", "", false, LogConfig::c_Warning, true);
-=======
 namespace Belle2 {
 
   Database& Database::Instance()
   {
     static Database instance;
     return instance;
->>>>>>> c516af45
   }
 
   Database::~Database() = default;
