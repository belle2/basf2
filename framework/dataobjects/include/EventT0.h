/**************************************************************************
 * BASF2 (Belle Analysis Framework 2)                                     *
 * Copyright(C) 2016 - Belle II Collaboration                             *
 *                                                                        *
 * Author: The Belle II Collaboration                                     *
 * Contributors: Nils Braun                                               *
 *                                                                        *
 * This software is provided "as is" without any warranty.                *
 **************************************************************************/
#pragma once

#include <framework/gearbox/Const.h>
#include <framework/logging/Logger.h>
#include <TObject.h>

#include <vector>
#include <utility>
#include <cmath>

namespace Belle2 {
  /**
   * Storage element for the eventwise T0 estimation.
   * It can store a double value with uncertainty together with the detector component.
   *
   * Additionally, it can store an arbitrary number of temporary event t0 estimations not to be used
   * for the final decision.
   * */
  class EventT0 : public TObject {

  public:
    /// Structure for storing the extracted event t0s together with its detector and its uncertainty.
    struct EventT0Component {
      /// Empty constructor for ROOT
      EventT0Component() = default;

      /// Convenience constructor.
      EventT0Component(double eventT0_, double eventT0Uncertainty_, Const::EDetector detector_) :
        eventT0(eventT0_), eventT0Uncertainty(eventT0Uncertainty_), detector(detector_) {}

      /// Storage of the T0 estimation.
      double eventT0 = NAN;
      /// Storage of the uncertainty of the T0 estimation.
      double eventT0Uncertainty = NAN;
      /// Storage of the detector, who has determined the event T0.
      Const::EDetector detector = Const::EDetector::invalidDetector;
    };

    // Final event t0
    /// Check if a final event t0 is set
    bool hasEventT0() const;

    /// Return the final event t0, if one is set. Else, return NAN.
    double getEventT0() const;

    /// Return the final event t0 uncertainty, if one is set. Else, return NAN.
    double getEventT0Uncertainty() const;

    /// Replace/set the final double T0 estimation
    void setEventT0(double eventT0, double eventT0Uncertainty, Const::EDetector detector);

    // Temporary event t0
    /// Check if one of the detectors in the given set has a temporary t0 estimation.
    bool hasTemporaryEventT0(const Const::DetectorSet& detectorSet = Const::allDetectors) const;

    /// Return the list of all temporary event t0 estimations.
    const std::vector<EventT0Component>& getTemporaryEventT0s() const;

    /// Get the detectors that have determined temporary event T0s.
    Const::DetectorSet getTemporaryDetectors() const;

    /// Return the number of stored event T0s
<<<<<<< HEAD
    unsigned long getNumberOfEventT0s() const
    {
      return m_eventT0List.size();
    }

    /// Return true if there are no stored event T0 estimations
    bool isEmpty() const
    {
      return m_eventT0List.empty();
    }

    /// Add another double T0 estimation. This will override an existing t0 estimation
    // of the same detector
    void addEventT0(double eventT0, double eventT0Uncertainty, Const::EDetector detector)
    {
      removeEventT0(detector);
      m_eventT0List.emplace_back(IntOrDouble(eventT0, eventT0Uncertainty * eventT0Uncertainty), detector);
    }

    /// Add another int T0 estimation. This will override an existing t0 estimation
    // of the same detector
    void addEventT0(int eventT0, Const::EDetector detector)
    {
      removeEventT0(detector);
      m_eventT0List.emplace_back(IntOrDouble(eventT0), detector);
    }

    /// Check if one of the detectors in the given set has a t0 estimation.
    bool hasEventT0(const Const::DetectorSet& detectorSet = Const::allDetectors) const;

    /// Check if one of the detectors in the given set has a double t0 estimation.
    bool hasDoubleEventT0(const Const::DetectorSet& detectorSet = Const::allDetectors) const;

    /// Check if one of the detectors in the given set has an integer t0 estimation.
    bool hasBinnedEventT0(const Const::DetectorSet& detectorSet = Const::allDetectors) const;

    /// Clear the list of extracted event T0 estimations
    void clear()
    {
      m_eventT0List.clear();
    }

    /// remove the t0 estimation of one sub-detector. Is useful when the estimate of one
    // detector gets updated with a refined method later in the reconstruction path.
    void removeEventT0(Const::EDetector detector)
    {
      const auto hasThisDetector = [detector](EventT0Component const & c) {return c.detector == detector;};
      m_eventT0List.erase(std::remove_if(m_eventT0List.begin(),
                                         m_eventT0List.end(), hasThisDetector),
                          m_eventT0List.end());
    }

  private:

    /// Internal storage of the event t0 list.
    std::vector<EventT0Component> m_eventT0List;
=======
    unsigned long getNumberOfTemporaryEventT0s() const;

    /// Add another temporary double T0 estimation, replacing the final event t0 or not
    void addTemporaryEventT0(double eventT0, double eventT0Uncertainty, Const::EDetector detector);

    /// Clear the list of temporary event T0 estimations
    void clearTemporaries();
>>>>>>> d91bfa4b

  private:
    /// Internal storage of the temporary event t0 list.
    std::vector<EventT0Component> m_temporaryEventT0List;
    /// Internal storage for the final event t0
    EventT0Component m_eventT0;
    /// Internal storage of the final eventT0 is set
    bool m_hasEventT0 = false;

    ClassDef(EventT0, 5) /**< Storage element for the eventwise T0 estimation. */
  };
}<|MERGE_RESOLUTION|>--- conflicted
+++ resolved
@@ -69,64 +69,6 @@
     Const::DetectorSet getTemporaryDetectors() const;
 
     /// Return the number of stored event T0s
-<<<<<<< HEAD
-    unsigned long getNumberOfEventT0s() const
-    {
-      return m_eventT0List.size();
-    }
-
-    /// Return true if there are no stored event T0 estimations
-    bool isEmpty() const
-    {
-      return m_eventT0List.empty();
-    }
-
-    /// Add another double T0 estimation. This will override an existing t0 estimation
-    // of the same detector
-    void addEventT0(double eventT0, double eventT0Uncertainty, Const::EDetector detector)
-    {
-      removeEventT0(detector);
-      m_eventT0List.emplace_back(IntOrDouble(eventT0, eventT0Uncertainty * eventT0Uncertainty), detector);
-    }
-
-    /// Add another int T0 estimation. This will override an existing t0 estimation
-    // of the same detector
-    void addEventT0(int eventT0, Const::EDetector detector)
-    {
-      removeEventT0(detector);
-      m_eventT0List.emplace_back(IntOrDouble(eventT0), detector);
-    }
-
-    /// Check if one of the detectors in the given set has a t0 estimation.
-    bool hasEventT0(const Const::DetectorSet& detectorSet = Const::allDetectors) const;
-
-    /// Check if one of the detectors in the given set has a double t0 estimation.
-    bool hasDoubleEventT0(const Const::DetectorSet& detectorSet = Const::allDetectors) const;
-
-    /// Check if one of the detectors in the given set has an integer t0 estimation.
-    bool hasBinnedEventT0(const Const::DetectorSet& detectorSet = Const::allDetectors) const;
-
-    /// Clear the list of extracted event T0 estimations
-    void clear()
-    {
-      m_eventT0List.clear();
-    }
-
-    /// remove the t0 estimation of one sub-detector. Is useful when the estimate of one
-    // detector gets updated with a refined method later in the reconstruction path.
-    void removeEventT0(Const::EDetector detector)
-    {
-      const auto hasThisDetector = [detector](EventT0Component const & c) {return c.detector == detector;};
-      m_eventT0List.erase(std::remove_if(m_eventT0List.begin(),
-                                         m_eventT0List.end(), hasThisDetector),
-                          m_eventT0List.end());
-    }
-
-  private:
-
-    /// Internal storage of the event t0 list.
-    std::vector<EventT0Component> m_eventT0List;
-=======
     unsigned long getNumberOfTemporaryEventT0s() const;
 
     /// Add another temporary double T0 estimation, replacing the final event t0 or not
@@ -134,7 +76,6 @@
 
     /// Clear the list of temporary event T0 estimations
     void clearTemporaries();
->>>>>>> d91bfa4b
 
   private:
     /// Internal storage of the temporary event t0 list.
