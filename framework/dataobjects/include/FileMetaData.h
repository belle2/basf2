--- conflicted
+++ resolved
@@ -283,10 +283,7 @@
     friend class RootInputModule;
     friend class RootOutputModule;
     friend class B2BIIMdstInputModule;
-<<<<<<< HEAD
-=======
     friend class BeamBkgHitRateMonitorModule;
->>>>>>> e3a24278
 
     ClassDefOverride(FileMetaData, 10); /**< Metadata information about a file. */
 
