--- conflicted
+++ resolved
@@ -4,10 +4,7 @@
 Conditions Database
 +++++++++++++++++++
 
-<<<<<<< HEAD
 * The format in which local database payloads are created has changed slightly, see :ref:`cdb_payload_creation`
-=======
->>>>>>> beee7cab
 * :ref:`b2conditionsdb` has been optimized to work with larger globaltags.
 * ``b2conditionsdb-diff`` and ``b2conditionsdb-iov`` by default don't show any database internal ids anymore but those can be reenabled with ``--show-ids``
 * ``b2conditionsdb-dump`` has learned a new argument to show the content of a payload valid for a given run in a given globaltag
@@ -19,11 +16,8 @@
 
 * Added support to escape newlines in all log messages by setting
   `logging.enable_escape_newlines <basf2.LogPythonInterface.enable_escape_newlines>`.
-<<<<<<< HEAD
 * Added support to supress messages if they repeated for a certain number of times.
-=======
 * Added support to suppress messages if they repeated for a certain number of times.
->>>>>>> beee7cab
   This is disabled by default but can be enabled with
   `logging.max_repetitions <basf2.LogPythonInterface.max_repetitions>`.
 
@@ -33,9 +27,5 @@
  * Added support for writing ``udst`` files as output from BGxN N>0 files in light releases (see :issue:`BII-3622`). This means skimming is fully supported with a light release.
  * Added support for b2bii in light releases. However, this comes at the cost of no longer being able to convert ExtHits and ECLHits.
  * The :b2:mod:`RootInput` will now by default skip events which have an error flag set. This can be changed with the ``discardErrorEvents`` parameter.
-<<<<<<< HEAD
  * Added the function `basf2.get_file_metadata` to quickly obtain the FileMetaData object of a given basf2 output file.
-=======
- * Added the function `basf2.get_file_metadata` to quickly obtain the FileMetaData object of a given basf2 output file.
- * Added the tools ``b2code-sphinx-build`` and ``b2code-sphinx-warnings`` to build the sphinx documentation or check for warnings when building the documentation.
->>>>>>> beee7cab
+ * Added the tools ``b2code-sphinx-build`` and ``b2code-sphinx-warnings`` to build the sphinx documentation or check for warnings when building the documentation.