--- conflicted
+++ resolved
@@ -96,13 +96,8 @@
 #if defined(__GNUC__) && defined(__x86_64__)
         __asm__("pushf\norl $0x40000,(%rsp)\npopf");
 #endif
-<<<<<<< HEAD
-        char* cptr = (char*) malloc(sizeof(int) + 1);
-        int* iptr = (int*)(cptr + 1);
-=======
         auto* cptr = (char*) malloc(sizeof(int) + 1);
         auto* iptr = (int*)(cptr + 1);
->>>>>>> c516af45
         *iptr = 42;
         free(cptr);
       }
