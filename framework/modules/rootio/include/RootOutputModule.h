/**************************************************************************
 * BASF2 (Belle Analysis Framework 2)                                     *
 * Copyright(C) 2010 - Belle II Collaboration                             *
 *                                                                        *
 * Author: The Belle II Collaboration                                     *
 * Contributors: Martin Heck, Thomas Kuhr                                 *
 *                                                                        *
 * This software is provided "as is" without any warranty.                *
 **************************************************************************/

#pragma once

#include <framework/core/Module.h>
#include <framework/core/Environment.h>
#include <framework/datastore/DataStore.h>

#include <TFile.h>
#include <TTree.h>

#include <string>
#include <vector>



namespace Belle2 {
  /** Write objects from DataStore into a ROOT file.
   *
   * You can use the RootInputModule to read the data back in.
   *
   *  @sa DataStore::EDurability
   */
  class RootOutputModule : public Module {

  public:

    /** Constructor.
     */
    RootOutputModule();

    /** Destructor.
     *
     *  Deletion of objects, that were created in the Constructor.
     */
    virtual ~RootOutputModule();

    /** Setting up of various stuff.
     *
     *  Opens a file and creates TTree(s)
     */
    virtual void initialize();

    /** Write data in c_Event DataStore maps.
     *
     *  Loops over all objects in event maps (in the first call of the function) and writes them to event-TTree.
     */
    virtual void event();

    /** Write data in the c_Persistent DataStore maps.
     *
     *  Loops over all objects in persistent maps and writes them to persistent-TTree.
     *  Finally the TTree(s) is/are written out.
     */
    virtual void terminate();

    /** Set the used output file, taking into account -o argument to basf2. */
    void setOutputFile()
    {
      if (m_ignoreCommandLineOverride)
        return;
      const std::string& outputFileArgument = Environment::Instance().getOutputFileOverride();
      if (!outputFileArgument.empty())
        m_outputFileName = outputFileArgument;
    }


  private:

    /** Fill TTree.
     *
     * Write the objects from the DataStore to the output TTree.
     *
     * @param durability Specifies map and tree to be used.
     */
    void fillTree(DataStore::EDurability durability);

    /** Create and fill FileMetaData object. */
    void fillFileMetaData();

    //first the steerable variables:

    /** Name for output file.
     *
     *  This string is steerable.
     *  Best practice: Let it end on .root
     */
    std::string m_outputFileName;

    /** Array for names of branches that should be written out.
     *
     *  Empty vectors result in all branches of the specific durability being written.
     *  These vectors can be configured in the steering file.
     */
    std::vector<std::string> m_branchNames[DataStore::c_NDurabilityTypes];

    /** Array of names of branches that should be written out although they are not flagged for writeout.
     *  And usually ignored, use to writeout RestOfEvent.
     */
    std::vector<std::string> m_additionalBranchNames[DataStore::c_NDurabilityTypes];

    /** Array for names of branches that should NOT be written out.
     *
     *  This takes precedence over m_branchNames, so if a branch is in both
     *  m_branchNames[d] and m_excludeBranchNames[d], it is not saved.
     */
    std::vector<std::string> m_excludeBranchNames[DataStore::c_NDurabilityTypes];

    /** TFile compression level.  */
    int m_compressionLevel;

    /** Branch split level.
     *
     *  Set the branch split level.
     */
    int m_splitLevel;

    /** Number of entries (if >0) or number of bytes (if <0) after which to flush all baskets to disk */
    int m_autoflush;

    /** Number of entries (if >0) or number of bytes (if <0) after which write the tree metadata to disk */
    int m_autosave;

    /** basket size for each branch in the file in bytes */
    int m_basketsize;

    /** Flag to enable or disable the update of the metadata catalog */
    bool m_updateFileCatalog;

    /** Ignore filename override from command line
     */
    bool m_ignoreCommandLineOverride;


    //then those for purely internal use:

    /** TFile for output. */
    TFile* m_file;

    /** TTree for output. */
    TTree* m_tree[DataStore::c_NDurabilityTypes];

    /** Vector of DataStore entries that are written to the output. */
    std::vector<DataStore::StoreEntry*> m_entries[DataStore::c_NDurabilityTypes];

    /** Vector of parent file LFNs. */
    std::vector<std::string> m_parentLfns;

    /** Map of additional metadata to be added to the output file */
    std::map<std::string, std::string> m_additionalDataDescription;

    /** Lowest experiment number.
     */
    unsigned long m_experimentLow;

    /** Lowest run number.
     */
    unsigned long m_runLow;

    /** Lowest event number in lowest run.
     */
    unsigned long m_eventLow;

    /** Highest experiment number.
     */
    unsigned long m_experimentHigh;

    /** Highest run number.
     */
    unsigned long m_runHigh;

    /** Highest event number in highest run.
     */
    unsigned long m_eventHigh;
<<<<<<< HEAD

    /** Whether or not we want to build an event index */
    bool m_buildIndex{true};
  };
} // end namespace Belle2
=======
>>>>>>> d484eaf4

    /** Whether or not we want to build an event index */
    bool m_buildIndex{true};

    /** Whether to keep parents same as that of input file */
    bool m_keepParents{false};
  };
} // end namespace Belle2<|MERGE_RESOLUTION|>--- conflicted
+++ resolved
@@ -180,14 +180,6 @@
     /** Highest event number in highest run.
      */
     unsigned long m_eventHigh;
-<<<<<<< HEAD
-
-    /** Whether or not we want to build an event index */
-    bool m_buildIndex{true};
-  };
-} // end namespace Belle2
-=======
->>>>>>> d484eaf4
 
     /** Whether or not we want to build an event index */
     bool m_buildIndex{true};
