--- conflicted
+++ resolved
@@ -94,11 +94,8 @@
            "name->value pairs to be added to the file metadata to describe the data",
            m_additionalDataDescription);
   addParam("buildIndex", m_buildIndex, "Build Event Index for faster finding of events by exp/run/event number", m_buildIndex);
-<<<<<<< HEAD
-=======
   addParam("keepParents", m_keepParents, "Keep parents files of input files, input files will not be added as output file's parents",
            m_keepParents);
->>>>>>> d484eaf4
 }
 
 
