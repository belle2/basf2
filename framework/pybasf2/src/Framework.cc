--- conflicted
+++ resolved
@@ -213,18 +213,17 @@
   }
 }
 
-<<<<<<< HEAD
 void Framework::setIsCosmics(const bool isCosmics)
 {
   Environment::Instance().setIsCosmics(isCosmics);
-=======
+}
+
 void Framework::writeSimulationSteps()
 {
   B2WARNING("basf2 will write the simulation steps of each event into output csv files. "
             "This is fine if you are producing events for the Belle II Virtual Reality application, "
             "otherwise this function should not be used since the exeuction time will significantly increase.");
   Environment::Instance().setWriteSimSteps(true);
->>>>>>> e9ef4a19
 }
 
 std::string Framework::findFile(const std::string& filename, const std::string& type, bool ignore_errors)
@@ -415,17 +414,14 @@
 
 Usually the realm does not have to be set explicitly. On the HLT or express reco it should be set to 'online' and for official productions to 'production'.
 )DOCSTRING", args("realm"));
-<<<<<<< HEAD
   def("declare_cosmics", &Framework::setIsCosmics, R"DOCSTRING(
 Set if the run is for cosmics data
 )DOCSTRING", args("isCosmics"));
-=======
   def("write_simulation_steps", &Framework::writeSimulationSteps, R"DOCSTRING(
 Allow basf2 to write the simulation steps of each event into csv files.
 
 This function should not be used in production jobs because the exeuction time will significantly increase.
 )DOCSTRING");
->>>>>>> e9ef4a19
   def("_process", &Framework::process, process_overloads(R"DOCSTRING(process(path, num_events=0)
 Processes up to max_events events by starting with the first module in the specified path.
 
