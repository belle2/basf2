#!/usr/bin/env python3
# -*- coding: utf-8 -*-

from string import Formatter
from pathlib import Path
import re
import json
from basf2 import B2ERROR


def string(some_string):
    """
    Used to escape user strings for LaTex.
        @param some_string which is escaped
        @return string escaped version of some_string
    """
    return some_string.replace('\\', r'\textbackslash').replace('_', r'\_').replace('^', r'\^{}')


def variable(variable_string):
    """
    Adds hyphenations after brackets, and for common variables.
        @param variable_string variable name
        @return string with hyphenation hints for latex
    """
    substitutes = {
        '=': r'=\allowbreak ',
        '_': r'\_\allowbreak ',
        ':': r':\allowbreak ',
        '(': r'(\allowbreak ',
        'extraInfo': r'ex\-tra\-In\-fo',
        'SignalProbability': r'Sig\-nal\-Prob\-a\-bil\-i\-ty',
        'cosAngleBetweenMomentumAndVertexVector': r'cosAngle\-Between\-Momentum\-And\-Vertex\-Vector'}
    for key, value in substitutes.items():
        variable_string = variable_string.replace(key, value)
    return variable_string


def decayDescriptor(decay_string):
    """
    Prettifies the given decay string by using latex-symbols instead of plain-text
        @param decay_string string containing a decay descriptor
        @return string latex version of the decay descriptor
    """
    decay_string = decay_string.replace(':generic', '')
    decay_string = decay_string.replace(':semileptonic', '$_{SL}$')
    decay_string = decay_string.replace(':FSP', '$_{FSP}$')
    decay_string = decay_string.replace(':V0', '$_{V0}$')
    # Note: these are applied from top to bottom, so if you have
    # both B0 and anti-B0, put anti-B0 first.
    substitutes = [
        ('==>', '$\\to$'),
        ('gamma', r'$\gamma$'),
        ('p+', r'$p$'),
        ('anti-p-', r'$\bar{p}$'),
        ('pi+', r'$\pi^+$'),
        ('pi-', r'$\pi^-$'),
        ('pi0', r'$\pi^0$'),
        ('K_S0', r'$K^0_S$'),
        ('K_L0', r'$K^0_L$'),
        ('mu+', r'$\mu^+$'),
        ('mu-', r'$\mu^-$'),
        ('tau+', r'$\tau^+$'),
        ('tau-', r'$\tau^-$'),
        ('nu', r'$\nu$'),
        ('K+', r'$K^+$'),
        ('K-', r'$K^-$'),
        ('e+', r'$e^+$'),
        ('e-', r'$e^-$'),
        ('J/psi', r'$J/\psi$'),
        ('anti-Lambda_c-', r'$\Lambda^{-}_{c}$'),
        ('anti-Sigma+', r'$\overline{\Sigma}^{+}$'),
        ('anti-Lambda0', r'$\overline{\Lambda}^{0}$'),
        ('anti-D0*', r'$\overline{D^{0*}}$'),
        ('anti-D*0', r'$\overline{D^{0*}}$'),
        ('anti-D0', r'$\overline{D^0}$'),
        ('anti-B0', r'$\overline{B^0}$'),
        ('Sigma+', r'$\Sigma^{+}$'),
        ('Lambda_c+', r'$\Lambda^{+}_{c}$'),
        ('Lambda0', r'$\Lambda^{0}$'),
        ('D+', r'$D^+$'),
        ('D-', r'$D^-$'),
        ('D0', r'$D^0$'),
        ('D*+', r'$D^{+*}$'),
        ('D*-', r'$D^{-*}$'),
        ('D*0', r'$D^{0*}$'),
        ('D_s+', r'$D^+_s$'),
        ('D_s-', r'$D^-_s$'),
        ('D_s*+', r'$D^{+*}_s$'),
        ('D_s*-', r'$D^{-*}_s$'),
        ('B+', r'$B^+$'),
        ('B-', r'$B^-$'),
        ('B0', r'$B^0$'), ]
    tex_string = decay_string
    for (key, value) in substitutes:
        tex_string = tex_string.replace(key, value)
    return '\\texorpdfstring{%s}{%s}' % (tex_string, string(decay_string))


def duration(seconds):
    """
    Converts a duration given in seconds into a nice latex-style duration string
        @param seconds duration in seconds
        @return string describing a duration in a natural format
    """
    minutes = int(seconds / 60)
    hours = int(minutes / 60)
    minutes %= 60
    ms = int(seconds * 1000) % 1000
    us = int(seconds * 1000 * 1000) % 1000
    seconds = int(seconds % 60)
    string = ''
    if hours != 0:
        string += "%dh" % (hours)
    if minutes != 0:
        string += "%dm" % (minutes)
    if seconds != 0 and hours == 0:
        string += "%ds" % (seconds)
    if ms != 0 and hours == 0 and minutes == 0 and seconds == 0:
        string += "%dms" % (ms)
    if us != 0 and hours == 0 and minutes == 0 and seconds == 0 and ms == 0:
        string += r"%d$\mu$s" % (us)

    if hours == 0 and minutes == 0 and seconds == 0 and ms == 0 and us == 0:
<<<<<<< HEAD
        string += '$<1\mu$s'
    return string


class AttrDict:
    """Simple wrapper class to allow accessing dictionary elements via
    attribute access"""

    def __init__(self, content):
        """Remember the dictionary"""
        #: Dictionary we want to access via attributes
        self.__content = content

    def __getattr__(self, key):
        """Return any dictionay element as attribute"""
        return self.__content[key]


class DefaultValueFormatter(Formatter):
    """Custom formatter class which allows to substitute a missing value with a
    default value"""

    def format_field(self, value, spec):
        """
        Format a single field:

        * if the field is None and we have a ``:=`` specification we replace
          the field with the default value and change the spec to 's'
        * if the value is None we replace it with an empty string

        then we just run the normal formatter ...
        """
        if spec.startswith("="):
            if value is None:
                value = spec[1:]
            spec = "s"
        if value is None:
            value = ""
            spec = ""
        return super().format_field(value, spec)

    def get_field(self, field_name, args, kwargs):
        """
        Try to get the field as usual but in case we cannot find it because it
        either doesn't exist or it doesn't have the correct attribute/item we
        just return None
        """
        try:
            return super().get_field(field_name, args, kwargs)
        except (KeyError, TypeError):
            return None, None


def format_filename(template, filename, metadata_json):
    """
    Format a file name as described in BELLE2-NOTE-TE-2017-012

    Parameters:
      template (str): the format string
      filename (str): the name of the file
      metadata_json (str): a string representation of the file metadata json

    Returns:
      a string with the formatted file name
    """
    filepath = Path(filename)
    metadata = json.loads(metadata_json)
    for key, value in metadata.items():
        if isinstance(value, dict):
            metadata[key] = AttrDict(value)
    formatter = DefaultValueFormatter()
    result = formatter.format(template, file=filepath, **metadata)
    result = re.sub(r'//+', "/", result)
    result = re.sub(r'\s+', '_', result)
    return result
=======
        string += r'$<1\mu$s'
    return string
>>>>>>> 00dc682b
<|MERGE_RESOLUTION|>--- conflicted
+++ resolved
@@ -122,8 +122,7 @@
         string += r"%d$\mu$s" % (us)
 
     if hours == 0 and minutes == 0 and seconds == 0 and ms == 0 and us == 0:
-<<<<<<< HEAD
-        string += '$<1\mu$s'
+        string += r'$<1\mu$s'
     return string
 
 
@@ -197,8 +196,4 @@
     result = formatter.format(template, file=filepath, **metadata)
     result = re.sub(r'//+', "/", result)
     result = re.sub(r'\s+', '_', result)
-    return result
-=======
-        string += r'$<1\mu$s'
-    return string
->>>>>>> 00dc682b
+    return result