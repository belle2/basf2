#!/usr/bin/env python3
# -*- coding: utf-8 -*-

"""
b2test_utils - Helper functions useful for test scripts
-------------------------------------------------------

This module contains functions which are commonly needed for tests like changing
log levels or switching to an empty working directory
"""

import sys
import os
import tempfile
from contextlib import contextmanager
from collections import OrderedDict
import multiprocessing
import basf2
import subprocess
<<<<<<< HEAD
import unittest
=======
>>>>>>> e3a24278
import re
from . import logfilter


def skip_test(reason, py_case=None):
    """Skip a test script with a given reason. This function will end the script
    and not return.

    This is intended for scripts to be run in :ref:`b2test-scripts
    <b2test-scripts>` and will flag the script as skipped with the given reason
    when tests are executed.

    Useful if the test depends on some external condition like a web service and
    missing this dependency should not fail the test run.
    """
    if py_case:
        py_case.skipTest(reason)
    else:
        print("TEST SKIPPED: %s" % reason, file=sys.stderr, flush=True)
    sys.exit(1)


def require_file(filename, data_type="", py_case=None):
    """Check for the existence of a test input file before attempting to open it.
    Skips the test if not found.

    Wraps `basf2.find_file` for use in test scripts run as
    :ref`b2test-scripts <b2test-scripts>`

    Parameters:
        filename (str): relative filename to look for, either in a central place or in the current working directory
<<<<<<< HEAD
        data_type (str): case insensitive data type to fine.  Either empty string or one of `""examples"`` or ``"validation"``.
=======
        data_type (str): case insensitive data type to find.  Either empty string or one of ``"examples"`` or ``"validation"``.
>>>>>>> e3a24278
        py_case (unittest.TestCase): if this is to be skipped within python's native unittest then pass the TestCase instance

    Returns:
        Full path to the test input file
    """
    try:
        fullpath = basf2.find_file(filename, data_type, silent=False)
    except FileNotFoundError as fnf:
        skip_test('Cannot find: %s' % fnf.filename, py_case)
    return fullpath


@contextmanager
def set_loglevel(loglevel):
    """
    temporarily set the log level to the specified `LogLevel`. This returns a
    context manager so it should be used in a ``with`` statement:

    >>> with set_log_level(LogLevel.ERROR):
    >>>     # during this block the log level is set to ERROR
    """
    old_loglevel = basf2.logging.log_level
    basf2.set_log_level(loglevel)
    try:
        yield
    finally:
        basf2.set_log_level(old_loglevel)


@contextmanager
def show_only_errors():
    """temporarily set the log level to `ERROR <LogLevel.ERROR>`. This returns a
    context manager so it should be used in a ``with`` statement

    >>> with show_only_errors():
    >>>     B2INFO("this will not be shown")
    >>> B2INFO("but this might")
    """
    with set_loglevel(basf2.LogLevel.ERROR):
        yield


def configure_logging_for_tests(user_replacements=None):
    """
    Change the log system to behave a bit more appropriately for testing scenarios:

    1. Simplify log message to be just ``[LEVEL] message``
    2. Disable error summary, just additional noise
    3. Intercept all log messages and replace
<<<<<<< HEAD
=======

>>>>>>> e3a24278
        * the current working directory in log messaged with ``${cwd}``
        * the current default globaltags with ``${default_globaltag}``
        * the contents of the following environment varibles with their name
          (or the listed replacement string):
<<<<<<< HEAD
=======

>>>>>>> e3a24278
            - :envvar:`BELLE2_TOOLS`
            - :envvar:`BELLE2_RELEASE_DIR` with ``BELLE2_SOFTWARE_DIR``
            - :envvar:`BELLE2_LOCAL_DIR` with ``BELLE2_SOFTWARE_DIR``
            - :envvar:`BELLE2_EXTERNALS_DIR`
            - :envvar:`BELLE2_VALIDATION_DATA_DIR`
            - :envvar:`BELLE2_EXAMPLES_DATA_DIR`
            - :envvar:`BELLE2_BACKGROUND_DIR`

    Parameters:
        user_replacements (dict(str, str)): Additional strings and their replacements to replace in the output

    Warning:
        This function should be called **after** switching directory to replace the correct directory name
<<<<<<< HEAD
=======

    .. versionadded:: release-04-00-00
>>>>>>> e3a24278
    """
    basf2.logging.reset()
    basf2.logging.enable_summary(False)
    basf2.logging.enable_python_logging = True
    basf2.logging.add_console()
    # clang prints namespaces differently so no function names. Also let's skip the line number,
    # we don't want failing tests just because we added a new line of code. In fact, let's just see the message
    for level in basf2.LogLevel.values.values():
        basf2.logging.set_info(level, basf2.LogInfo.LEVEL | basf2.LogInfo.MESSAGE)

    # now create dictionary of string replacements. Since each key can only be
    # present once oder is kind of important so the less portable ones like
    # current directory should go first and might be overridden if for example
    # the BELLE2_LOCAL_DIR is identical to the current working directory
    replacements = OrderedDict()
    replacements[",".join(basf2.conditions.default_globaltags)] = "${default_globaltag}"
    # Let's be lazy and take the environment variables from the docstring so we don't have to repeat them here
    for env_name, replacement in re.findall(":envvar:`(.*?)`(?:.*``(.*?)``)?", configure_logging_for_tests.__doc__):
        if not replacement:
            replacement = env_name
        if env_name in os.environ:
            replacements[os.environ[env_name]] = f"${{{replacement}}}"
    if user_replacements is not None:
        replacements.update(user_replacements)
    # add cwd only if it doesn't overwrite anything ...
    replacements.setdefault(os.getcwd(), "${cwd}")
    sys.stdout = logfilter.LogReplacementFilter(sys.__stdout__, replacements)


@contextmanager
def working_directory(path):
    """temprarily change the working directory to path

    >>> with working_directory("testing"):
    >>>     # now in subdirectory "./testing/"
    >>> # back to parent directory

    This function will not create the directory for you. If changing into the
    directory fails a `FileNotFoundError` will be raised.
    """
    dirname = os.getcwd()
    try:
        os.chdir(path)
        yield
    finally:
        os.chdir(dirname)


@contextmanager
def clean_working_directory():
    """Context manager to create a temporary directory and directly us it as
    current working directory. The directory will automatically be deleted after
    the with context is left.

    >>> with clean_working_directory() as dirname:
    >>>     # now we are in an empty directory, name is stored in dirname
    >>>     assert(os.listdir() == [])
    >>> # now we are back where we were before
    """
    with tempfile.TemporaryDirectory() as tempdir:
        with working_directory(tempdir):
            yield tempdir


@contextmanager
def local_software_directory():
    """Context manager to make sure we are executed in the top software
    directory by switching to $BELLE2_LOCAL_DIR.

    >>> with local_software_directory():
    >>>    assert(os.listdir().contains("analysis"))
    """
    try:
        directory = os.environ["BELLE2_LOCAL_DIR"]
    except KeyError:
        raise RuntimeError("Cannot find local Belle 2 software directory, "
                           "have you setup the software correctly?")

    with working_directory(directory):
        yield directory


def run_in_subprocess(*args, target, **kwargs):
    """Run the given ``target`` function in a child process using `multiprocessing.Process`

    This avoids side effects: anything done in the target function will not
    affect the current process. This is mostly useful for test scripts as
    ``target`` can emit a `FATAL <LogLevel.FATAL>` error without killing script execution.

    It will return the exitcode of the child process which should be 0 in case of no error
    """
    process = multiprocessing.Process(target=target, args=args, kwargs=kwargs)
    process.start()
    process.join()
    return process.exitcode


def safe_process(*args, **kwargs):
    """Run `basf2.process` with the given path in a child process using
    `multiprocessing.Process`

    This avoids side effects (`safe_process` can be safely called multiple times)
    and doesn't kill this script even if a segmentation violation or a `FATAL
    <LogLevel.FATAL>` error occurs during processing.

    It will return the exitcode of the child process which should be 0 in case of no error
    """
    return run_in_subprocess(target=basf2.process, *args, **kwargs)


def check_error_free(tool, toolname, package, filter=lambda x: False, toolopts=None):
    """Calls the `tool` with argument `package` and check that the output is
    error-free. Optionally `filter` the output in case of error messages that
    can be ignored.

    In case there is some output left, then prints the error message and exits
    (failing the test).

    The test is only executed for a full local checkout: If the ``BELLE2_RELEASE_DIR``
    environment variable is set or if ``BELLE2_LOCAL_DIR`` is unset the test is
    skipped: The program exits with an appropriate message.

    Warnings:
        If the test is skipped or the test contains errors this function does
        not return but will directly end the program.

    Arguments:
        tool(str): executable to call
        toolname(str): human readable name of the tool
        package(str): package to run over. Also the first argument to the tool
        filter: function which gets called for each line of output and
           if it returns True the line will be ignored.
        toolopts(list(str)): extra options to pass to the tool.
    """

    if "BELLE2_RELEASE_DIR" in os.environ:
        skip_test("Central release is setup")
    if "BELLE2_LOCAL_DIR" not in os.environ:
        skip_test("No local release is setup")

    with local_software_directory():
        try:
            output = subprocess.check_output(
                [tool] + toolopts + [package] if toolopts else [tool, package],
                encoding="utf8")
        except subprocess.CalledProcessError as error:
            print(error)
            output = error.output

    clean_log = [e for e in output.splitlines() if e and not filter(e)]
    if len(clean_log) > 0:
        print(f"""\
The {package} package has some {toolname} issues, which is now not allowed.
Please run:

  $ {tool} {package}

and fix any issues you have introduced. Here is what {toolname} found:\n""")
        print("\n".join(clean_log))
        sys.exit(1)


def get_streamer_checksums(objects):
    """
    Extract the version and streamer checksum of the C++ objects in the given list
    by writing them all to a TMemFile and getting back the streamer info list
    automatically created by ROOT afterwards.
    Please note, that this list also includes the streamer infos of all
    base objects of the objects you gave.

    Returns a dictionary object name -> (version, checksum).
    """
    import ROOT

    # Write out the objects to a mem file
    f = ROOT.TMemFile("test_mem_file", "RECREATE")
    f.cd()

    for o in objects:
        o.Write()
    f.Write()

    # Go through all streamer infos and extract checksum and version
    streamer_checksums = dict()
    for streamer_info in f.GetStreamerInfoList():
        if not isinstance(streamer_info, ROOT.TStreamerInfo):
            continue
        streamer_checksums[streamer_info.GetName()] = (streamer_info.GetClassVersion(), streamer_info.GetCheckSum())

    f.Close()
    return streamer_checksums


def get_object_with_name(object_name, root=None):
    """
    (Possibly) recursively get the object with the given name from the Belle2 namespace.

    If the object name includes a ".", the first part will be turned into an object (probably a module)
    and the function is continued with this object as the root and the rest of the name.

    If not, the object is extracted via a getattr call.
    """
    if root is None:
        from ROOT import Belle2
        root = Belle2

    if "." in object_name:
        namespace, object_name = object_name.split(".", 1)

        return get_object_with_name(object_name, get_object_with_name(namespace, root=root))

    return getattr(root, object_name)<|MERGE_RESOLUTION|>--- conflicted
+++ resolved
@@ -17,10 +17,6 @@
 import multiprocessing
 import basf2
 import subprocess
-<<<<<<< HEAD
-import unittest
-=======
->>>>>>> e3a24278
 import re
 from . import logfilter
 
@@ -52,11 +48,7 @@
 
     Parameters:
         filename (str): relative filename to look for, either in a central place or in the current working directory
-<<<<<<< HEAD
-        data_type (str): case insensitive data type to fine.  Either empty string or one of `""examples"`` or ``"validation"``.
-=======
         data_type (str): case insensitive data type to find.  Either empty string or one of ``"examples"`` or ``"validation"``.
->>>>>>> e3a24278
         py_case (unittest.TestCase): if this is to be skipped within python's native unittest then pass the TestCase instance
 
     Returns:
@@ -106,18 +98,12 @@
     1. Simplify log message to be just ``[LEVEL] message``
     2. Disable error summary, just additional noise
     3. Intercept all log messages and replace
-<<<<<<< HEAD
-=======
-
->>>>>>> e3a24278
+
         * the current working directory in log messaged with ``${cwd}``
         * the current default globaltags with ``${default_globaltag}``
         * the contents of the following environment varibles with their name
           (or the listed replacement string):
-<<<<<<< HEAD
-=======
-
->>>>>>> e3a24278
+
             - :envvar:`BELLE2_TOOLS`
             - :envvar:`BELLE2_RELEASE_DIR` with ``BELLE2_SOFTWARE_DIR``
             - :envvar:`BELLE2_LOCAL_DIR` with ``BELLE2_SOFTWARE_DIR``
@@ -131,11 +117,8 @@
 
     Warning:
         This function should be called **after** switching directory to replace the correct directory name
-<<<<<<< HEAD
-=======
 
     .. versionadded:: release-04-00-00
->>>>>>> e3a24278
     """
     basf2.logging.reset()
     basf2.logging.enable_summary(False)
