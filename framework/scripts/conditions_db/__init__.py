--- conflicted
+++ resolved
@@ -676,28 +676,6 @@
 
         Parameters:
           filename (str): filename of the testing payload storage file that should be uploaded
-<<<<<<< HEAD
-          normalize (bool/str): if True the payload root files will be normalized to have the same checksum for the same content,
-                                if normalize is a string in addition the file name in the root file metadata will be set to it
-          data (dict): a dictionary with the information provided by the user:
-            task: category of globaltag, either master, online, prompt, data, mc, or analysis
-            tag: the globaltage name
-            request: type of request, either Update, New, or Modification. The latter two imply task == master because
-              if new payload classes are introduced or payload classes are modified then they will first be included in
-              the master globaltag. Here a synchronization of code and payload changes has to be managed.
-              If new or modified payload classes should be included in other globaltags they must already be in a release.
-            pull-request: number of the pull request containing new or modified payload classes, only for request == New or Modified
-            backward-compatibility: description of what happens if the old payload is encountered by the updated code,
-              only for request == Modified
-            forward-compatibility: description of what happens if a new payload is encountered by the existing code,
-              only for request == Modified
-            release: the required release version
-            reason: the reason for the request
-            description: a detailed description for the globaltag manager
-            issue: identifier of an existing jira issue (optional)
-            user: name of the user
-            time: time stamp of the request
-=======
           normalize (bool/str): if True the payload root files will be
             normalized to have the same checksum for the same content, if
             normalize is a string in addition the file name in the root file
@@ -723,7 +701,6 @@
             * user: name of the user
             * time: time stamp of the request
 
->>>>>>> e3a24278
           password (str): the password for access to jira
 
         Returns:
