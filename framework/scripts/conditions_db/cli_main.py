--- conflicted
+++ resolved
@@ -578,11 +578,7 @@
             payloads.sort()
             if args.human_readable:
                 table = [["Name", "Rev", "IoV", "IovId", "PayloadId"]]
-<<<<<<< HEAD
-                table += [[p.name, p.rev, p.readable_iov(), p.iov_id, p.payload_id] for p in payloads]
-=======
-                table += [[p.name, p.revision, p.readable_iov(), p.payload_id, p.iov_id] for p in payloads]
->>>>>>> 5b223aee
+                table += [[p.name, p.revision, p.readable_iov(), p.iov_id, p.payload_id] for p in payloads]
                 columns = ["+", -8, -32, 6, 9]
                 # strip repeated names, revision, payloadid, to make it more readable
                 last_name = None
