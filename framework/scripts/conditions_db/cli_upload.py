--- conflicted
+++ resolved
@@ -33,12 +33,6 @@
         args.add_argument("payloadsfile", metavar="PAYLOADSFILE",
                           help="Testing payload storage file containing list of iovs")
         normalize_group = args.add_mutually_exclusive_group()
-<<<<<<< HEAD
-        normalize_group.add_argument('--no-normalize', dest="normalize", default=True, action="store_false",
-                                     help="Don't normalize")
-        normalize_group.add_argument('--normalize-name', type=str,
-                                     help="Set the file name in the root file metadata to the given value.")
-=======
         normalize_group.add_argument('--normalize', dest="normalize", default=False, action="store_true",
                                      help="Normalize the payload files to have reproducible checksums. "
                                      "This option should only be used if the payload files were created "
@@ -47,7 +41,6 @@
                                      help="Set the file name in the root file metadata to the given value. "
                                      "This implicitly enables ``--normalize`` and should only be used if "
                                      "the payload files were created with an older software version (before release-04)")
->>>>>>> e3a24278
         args.add_argument("-j", type=int, default=1, dest="nprocess",
                           help="Number of concurrent connections to use for database "
                           "connection (default: %(default)s)")
@@ -66,9 +59,5 @@
         logging.set_info(level, LogInfo.LEVEL | LogInfo.MESSAGE | LogInfo.TIMESTAMP)
 
     # do the upload
-<<<<<<< HEAD
-    normalize = args.normalize_name if hasattr(args, 'normalize_name') else args.normalize
-=======
     normalize = args.normalize_name if args.normalize_name is not None else args.normalize
->>>>>>> e3a24278
     return 0 if db.upload(args.payloadsfile, args.tag, normalize, args.ignore_existing, args.nprocess) else 1