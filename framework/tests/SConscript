--- conflicted
+++ resolved
@@ -1,18 +1,11 @@
 Import('env')
 
 env['LIBS'] = [
-<<<<<<< HEAD
     'framework', 'framework_io', 'framework_utilities_testhelpers',
-    '$ROOT_LIBS',
-    'boost_filesystem', 'boost_system',
-    '$XML_LIBS'
-=======
-    'framework', 'framework_io',
     '$ROOT_LIBS',
     'boost_filesystem', 'boost_system',
     '$XML_LIBS',
     '$SQLITE_LIBS',
->>>>>>> 0bf114ec
 ]
 
 Return('env')