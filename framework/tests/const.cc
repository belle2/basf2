--- conflicted
+++ resolved
@@ -114,7 +114,7 @@
     for (Const::ParticleType pdgIter = set.begin(); pdgIter != set.end(); ++pdgIter) {
       size++;
     }
-    EXPECT_EQ(11, size);
+    EXPECT_EQ(6, size);
 
     Const::ChargedStable c = Const::kaon;
     EXPECT_TRUE(Const::chargedStableSet.contains(c));
@@ -134,7 +134,7 @@
     for (Const::ParticleType pdgIter = set.begin(); pdgIter != set.end(); ++pdgIter) {
       size++;
     }
-    EXPECT_EQ(11, size);
+    EXPECT_EQ(6, size);
 
     const Const::ParticleSet kaonSet = Const::kaon + Const::Klong + Const::Kshort;
     size = 0;
@@ -148,11 +148,7 @@
     for (Const::ParticleType pdgIter = mergedSet.begin(); pdgIter != mergedSet.end(); ++pdgIter) {
       size++;
     }
-<<<<<<< HEAD
-    EXPECT_EQ(size, 13); //kaon should've not been double counted
-=======
     EXPECT_EQ(size, 8); //kaon should've not been double counted
->>>>>>> 3ffebda6
   }
 
   TEST(ConstTest, FindInParticleSet)
