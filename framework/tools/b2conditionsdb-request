#!/usr/bin/env python3
# -*- coding: utf-8 -*-

"""Tool to request an update of a global tag.

The tool will ask for the information required by the global tag manager
for the update or take them from the command line options.
"""

import sys
import os
import datetime
import argparse
import requests
import getpass
import readline  # wraps `input()` to have gnu readline functionality
import terminal_utils
from conditions_db import ConditionsDB


def ask_new(data):
    """Request information in case of new payload classes"""

    data['task'] = 'master'
    data['request'] = 'New'
    if input('\nIs the code for the new payload already in the master branch (y/n) [n]? ').lower() in ['n', '']:
        data['pull-request'] = input('\nPlease give the number of the pull request that contains the new payload classes: ')


def ask_modify(data):
    """Request information in case of modified payload classes"""

    data['task'] = 'master'
    data['request'] = 'Modification'
    data['pull-request'] = input('\nPlease give the number of the pull request that contains the modified payload classes: ')
    data['backward-compatibility'] = input('\nWhat happens if the old payload is encountered by the updated code? ')
    data['forward-compatibility'] = input('\nWhat happens if a new payload is encountered by the existing code? ')


def get_argument_parser():
    """
    Return an ArgumentParser with all defined arguments
    """

    # Specify the possible arguments
    parser = argparse.ArgumentParser(
        description=__doc__,
        formatter_class=argparse.RawDescriptionHelpFormatter
    )
    parser.add_argument('--task', type=str, default=None,
                        choices=['master', 'new', 'modify', 'validation', 'online', 'prompt', 'data', 'mc', 'analysis'],
                        help="""Type of global tag that should be updated.
                                Use new/modify if the request contains new/modified payload classes.""")
    normalize_group = parser.add_mutually_exclusive_group()
<<<<<<< HEAD
    normalize_group.add_argument('--no-normalize', dest="normalize", default=True, action="store_false",
                                 help="Don't normalize")
    normalize_group.add_argument('--normalize-name', type=str,
                                 help="Set the file name in the root file metadata to the given value.")
=======
    normalize_group.add_argument('--normalize', dest="normalize", default=False, action="store_true",
                                 help="Normalize the payload files to have reproducible checksums. "
                                 "This option should only be used if the payload files were created "
                                 "with an older software version (before release-04)")
    normalize_group.add_argument('--normalize-name', type=str,
                                 help="Set the file name in the root file metadata to the given value. "
                                 "This implicitly enables ``--normalize`` and should only be used if "
                                 "the payload files were created with an older software version (before release-04)")
>>>>>>> e3a24278
    parser.add_argument('--release', type=str,
                        help='Required release version')
    parser.add_argument('--reason', type=str,
                        help='Reason for the request')
    details_group = parser.add_mutually_exclusive_group()
    details_group.add_argument('--details', type=str,
                               help='Detailed instructions/information for the global tag manager')
    details_group.add_argument('--details-file', type=str,
                               help='File containing detailed instructions/information for the global tag manager')
    parser.add_argument('--issue', type=str, default=None,
                        help='Identifier of an existing jira issue for the request')
    parser.add_argument('--password', type=str,
                        help='Password to authenticate the request')
    parser.add_argument('--confirm', default=False, action='store_true',
                        help='Confirm that the given information is correct and that the payloads should be uploaded')
    parser.add_argument('payloads', help='Name of the testing payload storage file')
    return parser


if __name__ == "__main__":
    # parse arguments
    args = get_argument_parser().parse_args()
    payloadsFile = args.payloads

    # check whether the testing payload storage file exist
    if not os.path.isfile(payloadsFile):
        sys.stderr.write('ERROR: The testing payload storage file %s does not exist.\n' % (payloadsFile))
        sys.exit(1)

    # get testing payload storage content
    data = {}
    data['content'] = open(payloadsFile).read()
    if not args.confirm:
        print('The content of the testing payload storage file %s is:' % payloadsFile)
        print(data['content'])
        print('If you want to select a subset, quit now and create a new testing payload storage file with the desired subset of IoVs.')
        if input('- Continue (y/n) [y]? ').lower() not in ['y', '']:
            sys.exit(0)

    # normalize files?
<<<<<<< HEAD
    normalize = args.normalize_name if hasattr(args, 'normalize_name') else args.normalize
    if normalize is True and not args.confirm:
        normalize = input('\nShould the payload root files be normalized (y/n) [y]? ').lower() in ['y', '']
        if normalize:
            normalize_filename = input('\nEnter the file name in the payload root file metadata if that should be normalized or presse enter to not change it []? ')
=======
    normalize = args.normalize_name if args.normalize_name is not None else args.normalize
    if normalize is False and not args.confirm:
        normalize = input('\nShould the payload root files be normalized (y/n) [n]? ').lower() in ['y']
        if normalize:
            normalize_filename = input('\nEnter the file name in the payload root file metadata if that should be normalized or '
                                       'press enter to not change it []? ')
>>>>>>> e3a24278
            if normalize_filename:
                normalize = normalize_filename

    # type of global tag request
    if args.task:
        if args.task == 'new':
            ask_new(data)
        elif args.task == 'modify':
            ask_modify(data)
        else:
            data['task'] = args.task
            data['request'] = 'Update'
    else:
        if input('\nDoes the request contain new or modified payloads classes (y/n) [n]? ').lower() in ['n', '']:
            data['request'] = 'Update'
            print('\nFor which type of global tags is the request, mas[t]er, [v]alidation, [o]nline, [p]rompt, [d]ata, [m]c, or [a]nalysis?')
            while True:
                task = input('t/o/p/d/m/a: ').lower()
                if task in ['t', 'v', 'o', 'p', 'd', 'm', 'a']:
                    break
            data['task'] = {'t': 'master', 'v': 'validation', 'o': 'online', 'p': 'prompt', 'd': 'data', 'm': 'mc', 'a': 'analysis'}[task]
        else:
            if input('\nDo payloads of the given names already exist, but the class definition has changed (y/n) [n]? ').lower() in ['n', '']:
                ask_new(data)
            else:
                ask_modify(data)
            # if there are new or modified payloads they first have to go to master
            data['task'] = 'master'

    # release and reason
    data['release'] = args.release or input('\nThe new payloads require at least the following software release: ')
    data['reason'] = args.reason or input('\nPlease describe the reason for the request: ')

    # detailed instructions
    if args.details:
        data['details'] = args.details
    elif args.details_file:
        data['details'] = open(args.details_file).read()
    else:
        # For this multiline input, offer option to use temporary editor
        if input(f"\nUse editor (e) or command line (c) for entering detailed instructions for the global tag manager? [e] ").lower() != "c":
            input_editor = terminal_utils.InputEditor(commentlines_start_with="#")
            # define initial comment for the temporary input file to guide the user
            editor_help_comment = (
                "\n# Enter detailed instructions for the global tag manager.\n"
                "# Lines starting with `#` will be ignored.\n"
                f"# Currently in editor: {input_editor.get_editor_command()}.\n"
                "# When finished, save and quit."
            )
            if input_editor.editor_command_list[0] in ['vi', 'vim']:
                editor_help_comment += "#\nIf in vim: Use :wq to save and quit or :q! to discard changes."
            input_editor.initial_content = editor_help_comment
            data['details'] = input_editor.input()
        else:
            print("Input detailed instructions in command line and hit CTRL-D to finish")
            data['details'] = sys.stdin.readlines()

    # issue and time
    data['issue'] = args.issue
    if not args.confirm:
        data['issue'] = input('\nIdentifier of existing jira issue, leave empty to take default: ')
    data['time'] = datetime.datetime.utcnow().strftime('%Y%m%d-%H%M%S')

    # summarize request and ask for confirmation
    if not args.confirm:
        master_info = ""
        if data['request'] != 'Update':
            master_info = f"  -> {data['request']}: "
            master_info += f"PR #{data['pull-request']}" if 'pull-request' in data.keys() else "already in master"
        print(f"""\nSUMMARY:
Payloads file       : {payloadsFile}
Normalize payloads  : {normalize}
Type of global tag  : {data['task']}{master_info}
Required release    : {data['release']}
Request reason      : {data['reason']}
Details:""")
        print(''.join(data['details']))
        if data['issue']:
            print(f"Jira issue          : {data['issue']}")
        if input('\n- Is the above information correct (y/n) [n]? ').lower() != 'y':
            sys.exit(0)

    data['user'] = os.environ['BELLE2_USER']
    password = args.password
    if not password:
        while True:
            username = input('\nConfirm your DESY user name by pressing enter or type the correct one [%s]: ' % data['user'])
            if username != '':
                data['user'] = username
            password = getpass.getpass("\nPlease give your DESY password to authenticate the request: ")
            response = requests.get('https://software.belle2.org', auth=(data['user'], password))
            if response.status_code == 401:
                print('Authorization failed. Please try again.')
            else:
                break

    # upload to staging global tags and create/update jira issue
    db = ConditionsDB()
    db.set_authentication("commonDBUser", "Eil9ohphoo2quot")
    if not db.staging_request(payloadsFile, normalize, data, password):
        sys.exit(1)<|MERGE_RESOLUTION|>--- conflicted
+++ resolved
@@ -52,12 +52,6 @@
                         help="""Type of global tag that should be updated.
                                 Use new/modify if the request contains new/modified payload classes.""")
     normalize_group = parser.add_mutually_exclusive_group()
-<<<<<<< HEAD
-    normalize_group.add_argument('--no-normalize', dest="normalize", default=True, action="store_false",
-                                 help="Don't normalize")
-    normalize_group.add_argument('--normalize-name', type=str,
-                                 help="Set the file name in the root file metadata to the given value.")
-=======
     normalize_group.add_argument('--normalize', dest="normalize", default=False, action="store_true",
                                  help="Normalize the payload files to have reproducible checksums. "
                                  "This option should only be used if the payload files were created "
@@ -66,7 +60,6 @@
                                  help="Set the file name in the root file metadata to the given value. "
                                  "This implicitly enables ``--normalize`` and should only be used if "
                                  "the payload files were created with an older software version (before release-04)")
->>>>>>> e3a24278
     parser.add_argument('--release', type=str,
                         help='Required release version')
     parser.add_argument('--reason', type=str,
@@ -107,20 +100,12 @@
             sys.exit(0)
 
     # normalize files?
-<<<<<<< HEAD
-    normalize = args.normalize_name if hasattr(args, 'normalize_name') else args.normalize
-    if normalize is True and not args.confirm:
-        normalize = input('\nShould the payload root files be normalized (y/n) [y]? ').lower() in ['y', '']
-        if normalize:
-            normalize_filename = input('\nEnter the file name in the payload root file metadata if that should be normalized or presse enter to not change it []? ')
-=======
     normalize = args.normalize_name if args.normalize_name is not None else args.normalize
     if normalize is False and not args.confirm:
         normalize = input('\nShould the payload root files be normalized (y/n) [n]? ').lower() in ['y']
         if normalize:
             normalize_filename = input('\nEnter the file name in the payload root file metadata if that should be normalized or '
                                        'press enter to not change it []? ')
->>>>>>> e3a24278
             if normalize_filename:
                 normalize = normalize_filename
 
