/**************************************************************************
 * basf2 (Belle II Analysis Software Framework)                           *
 * Author: The Belle II Collaboration                                     *
 *                                                                        *
 * See git log for contributors and copyright holders.                    *
 * This file is licensed under LGPL-3.0, see LICENSE.md.                  *
 **************************************************************************/

#include <framework/gearbox/Unit.h>
#include <framework/gearbox/Const.h>
#include <framework/logging/Logger.h>
#include <framework/particledb/EvtGenDatabasePDG.h>
#include <framework/utilities/FileSystem.h>
#include <generators/evtgen/EvtGenInterface.h>
#include <mdst/dataobjects/MCParticleGraph.h>
#include <generators/evtgen/EvtGenModelRegister.h>

#include <memory>
#include <string>
#include <queue>

#include <EvtGenExternal/EvtExternalGenList.hh>
#include <EvtGenBase/EvtAbsRadCorr.hh>
#include <EvtGenBase/EvtCPUtil.hh>
#include <EvtGenBase/EvtDecayTable.hh>
#include <EvtGenBase/EvtDecayBase.hh>
#include <EvtGenBase/EvtParticleFactory.hh>
#include <EvtGenBase/EvtPDL.hh>
#include <EvtGenBase/EvtRandom.hh>

using namespace std;
using namespace Belle2;

EvtGenFwRandEngine EvtGenInterface::m_eng;

EvtGenInterface::~EvtGenInterface()
{
  EvtDecayTable* evtDecayTable = EvtDecayTable::getInstance();
  for (unsigned int i = 0; i < EvtPDL::entries(); ++i) {
    for (int j = 0; j < evtDecayTable->getNMode(i); ++j) {
      delete evtDecayTable->getDecay(i, j);
    }
  }
  if (m_Generator) delete m_Generator;
}

EvtGen* EvtGenInterface::createEvtGen(const std::string& DECFileName, const bool coherentMixing)
{
  // Tauola prints normal things to stderr.. oh well.
  IOIntercept::OutputToLogMessages initLogCapture("EvtGen", LogConfig::c_Info, LogConfig::c_Info);
  initLogCapture.setIndent("  ");
  initLogCapture.start();
  EvtRandom::setRandomEngine(&EvtGenInterface::m_eng);

  // Official BelleII models
  std::list<EvtDecayBase*> extraModels = EvtGenModelRegister::getModels();

  // Fill model list with pythia, photos etc.
  // The parameter 'false' means that Pythia codes must not be converted,
  // since the conversion is applied to all the decfiles since release-06.
  EvtExternalGenList genList{false};
  EvtAbsRadCorr* radCorrEngine = genList.getPhotosModel();
  list<EvtDecayBase*> modelList = genList.getListOfModels();
  extraModels.insert(extraModels.end(), modelList.begin(), modelList.end());

  FileSystem::TemporaryFile tmp;
  EvtGenDatabasePDG::Instance()->WriteEvtGenTable(tmp);

  auto mixingMode = EvtCPUtil::Incoherent;
  if (coherentMixing)
    mixingMode =  EvtCPUtil::Coherent;
  else {
    B2WARNING("Evtgen has been set to decay the B mesons incoherently. This is useful as a workaround only to generate Y(5S, 6S) -> BBar for QCD studies.");
    B2WARNING("If you are generating Y(4S) events, you _really_ must use the coherent decay mode.");
  }

  return new EvtGen(DECFileName.c_str(), tmp.getName().c_str(), &EvtGenInterface::m_eng,
                    radCorrEngine, &extraModels,  mixingMode);

  initLogCapture.finish();
}

int EvtGenInterface::setup(const std::string& DECFileName, const std::string& parentParticle,
                           const std::string& userFileName, const bool coherentMixing)
{
  B2DEBUG(20, "Begin initialisation of EvtGen Interface.");

  // Tauola prints normal things to stderr.. oh well.
  IOIntercept::OutputToLogMessages initLogCapture("EvtGen", LogConfig::c_Info, LogConfig::c_Info);
  initLogCapture.setIndent("  ");
  initLogCapture.start();
  if (!m_Generator) {
    m_Generator = createEvtGen(DECFileName, coherentMixing);
  }
  if (!userFileName.empty()) {
    m_Generator->readUDecay(userFileName.c_str());
  }

  // Setup Parent Particle in rest frame
  if (parentParticle != "") {
    m_ParentInitialized = true;
    m_ParentParticle = EvtPDL::getId(parentParticle);
  }
  initLogCapture.finish();

  B2DEBUG(20, "End initialisation of EvtGen Interface.");

  return 0;
}


<<<<<<< HEAD
int EvtGenInterface::simulateEvent(MCInitialParticles initial, int inclusiveType,
                                   const std::string& inclusiveParticle)
=======
int EvtGenInterface::simulateEvent(MCParticleGraph& graph, ROOT::Math::PxPyPzEVector pParentParticle,
                                   ROOT::Math::XYZVector pPrimaryVertex,
                                   int inclusiveType, const std::string& inclusiveParticle)
>>>>>>> f8cd7779
{
  EvtId inclusiveParticleID, inclusiveAntiParticleID;

  if (!m_ParentInitialized)
    B2FATAL("Parent particle is not initialized.");
  //Init evtgen

  ROOT::Math::PxPyPzEVector pParentParticle = initial.getHER() + initial.getLER();
  ROOT::Math::PxPyPzEVector herCMS = initial.getBoostedHER();
  ROOT::Math::XYZVector pPrimaryVertex = initial.getVertex();

  EvtVector4R pinit(pParentParticle.E(), pParentParticle.X(), pParentParticle.Y(), pParentParticle.Z());

  if (inclusiveType != 0) {
    inclusiveParticleID = EvtPDL::getId(inclusiveParticle);
    if (inclusiveParticleID.getId() < 0)
      B2FATAL("Incorrect inclusive particle " << inclusiveParticle);
    inclusiveAntiParticleID = EvtPDL::chargeConj(inclusiveParticleID);
    if (inclusiveAntiParticleID.getId() < 0) {
      B2FATAL("Cannot find the charge-conjugate particle for "
              << inclusiveParticle);
    }
  }

  bool we_got_inclusive_particle = false;
  do {
    m_logCaptureDebug.start();
    m_parent = EvtParticleFactory::particleFactory(m_ParentParticle, pinit);


    // spin-density matrix for Vector particle produced in e+e-
    EvtSpinDensity rho;
    //Set helicity +1 and -1 to 1.
    rho.setDiag(m_parent->getSpinStates());
    rho.set(1, 1, EvtComplex(0.0, 0.0));

    // set spin-density matrix, polarisation axis in CMS defined by alpha,beta Euler angles
    double alpha = herCMS.Phi(), beta = herCMS.Theta(), gamma = 0;
    m_parent->setSpinDensityForwardHelicityBasis(rho, alpha, beta, gamma);


    m_Generator->generateDecay(m_parent);
    m_logCaptureDebug.finish();

    if (inclusiveType != 0) {
      EvtParticle* p = m_parent;
      // following loop will go through generated event and check it for
      // presense of inclusive particle
      do {
        //for (int ii = 0; ii < iPart ; ii++) {
        //std::cout << p->getPDGId() << std::endl;
        if (p->getId() == inclusiveParticleID ||
            (inclusiveType == 2 && p->getId() == inclusiveAntiParticleID)) {
          we_got_inclusive_particle = true;
          break;
        }
        p = p->nextIter(m_parent);
      } while (p != 0);

      if (!we_got_inclusive_particle) {
        m_parent->deleteTree();
      }
    } else {
      // we don't do inclusive skimming so any generated event will do
      we_got_inclusive_particle = true;
    }
  } while (!we_got_inclusive_particle);

  //  B2INFO("after generate Decay.");
  MCParticleGraph graph;
  int iPart = addParticles2Graph(m_parent, graph, pPrimaryVertex, NULL);
  graph.generateList("", MCParticleGraph::c_setDecayInfo | MCParticleGraph::c_checkCyclic);

  m_parent->deleteTree();

  return iPart; //returns the number of generated particles from evtgen
}

int EvtGenInterface::simulateDecay(MCParticleGraph& graph,
                                   MCParticleGraph::GraphParticle& parent)
{
  int pdg;
  EvtId id;
  ROOT::Math::PxPyPzEVector momentum = parent.get4Vector();
<<<<<<< HEAD
  B2Vector3D vertex = parent.getVertex();
  EvtVector4R pinit(momentum.E(), momentum.X(), momentum.Y(), momentum.Z());
=======
  ROOT::Math::XYZVector vertex = parent.getVertex();
  m_pinit.set(momentum.E(), momentum.X(), momentum.Y(), momentum.Z());
>>>>>>> f8cd7779
  m_logCaptureDebug.start();
  // we want to decay the particle so the decay time in the tree needs to be lower
  // than whatever the daughters will get
  parent.setDecayTime(-std::numeric_limits<float>::infinity());
  pdg = parent.getPDG();
  id = EvtPDL::evtIdFromStdHep(pdg);
  m_parent = EvtParticleFactory::particleFactory(id, pinit);
  if (pdg == 10022) // Virtual photon
    m_parent->setVectorSpinDensity();
  else
    m_parent->setDiagonalSpinDensity();
  m_Generator->generateDecay(m_parent);
  m_logCaptureDebug.finish();
  int iPart = addParticles2Graph(m_parent, graph, vertex, &parent, parent.getProductionTime());
  m_parent->deleteTree();
  return iPart;
}

int EvtGenInterface::addParticles2Graph(EvtParticle* top, MCParticleGraph& graph, ROOT::Math::XYZVector pPrimaryVertex,
                                        MCParticleGraph::GraphParticle* parent, double timeOffset)
{
  //Fill top particle in the tree & starting the queue:
  const int existingParticles = graph.size();
  MCParticleGraph::GraphParticle* p;
  if (parent == NULL)
    p = &graph.addParticle();
  else
    p = parent;
  updateGraphParticle(top, p, pPrimaryVertex);

  typedef pair<MCParticleGraph::GraphParticle*, EvtParticle*> halfFamily;
  halfFamily currFamily;
  queue < halfFamily > heritancesQueue;

  for (uint idaughter = 0; idaughter < top->getNDaug(); idaughter++) {
    currFamily.first = p;
    currFamily.second = top->getDaug(idaughter);
    heritancesQueue.push(currFamily);
  }

  //now we can go through the queue:
  while (!heritancesQueue.empty()) {
    currFamily = heritancesQueue.front(); //get the first entry from the queue
    heritancesQueue.pop(); //remove the entry.

    MCParticleGraph::GraphParticle* currMother = currFamily.first;
    EvtParticle* currDaughter = currFamily.second;

    //putting the daughter in the graph:
    MCParticleGraph::GraphParticle* graphDaughter = &graph.addParticle();
    updateGraphParticle(currDaughter, graphDaughter, pPrimaryVertex, timeOffset);

    //add relation between mother and daughter to graph:
    currMother->decaysInto((*graphDaughter));

    int nGrandChildren = currDaughter->getNDaug();

    if (nGrandChildren == 0)
      graphDaughter->addStatus(MCParticle::c_StableInGenerator);
    else {
      for (int igrandchild = 0; igrandchild < nGrandChildren; igrandchild++) {
        currFamily.first = graphDaughter;
        currFamily.second = currDaughter->getDaug(igrandchild);
        heritancesQueue.push(currFamily);
      }
    }
  }

  return graph.size() - existingParticles;
}


void EvtGenInterface::updateGraphParticle(EvtParticle* eParticle, MCParticleGraph::GraphParticle* gParticle,
                                          ROOT::Math::XYZVector pPrimaryVertex, double timeOffset)
{
  //updating the GraphParticle information from the EvtParticle information

  gParticle->setStatus(MCParticle::c_PrimaryParticle);
  gParticle->setMass(eParticle->mass());
  gParticle->setPDG(EvtPDL::getStdHep(eParticle->getId()));

  EvtVector4R EvtP4 = eParticle->getP4Lab();
  ROOT::Math::PxPyPzEVector p4(EvtP4.get(1), EvtP4.get(2), EvtP4.get(3), EvtP4.get(0));
  gParticle->set4Vector(p4);

  EvtVector4R Evtpos = eParticle->get4Pos();

  ROOT::Math::XYZVector pVertex(Evtpos.get(1)*Unit::mm, Evtpos.get(2)*Unit::mm, Evtpos.get(3)*Unit::mm);
  pVertex = pVertex + pPrimaryVertex;

  gParticle->setProductionVertex(pVertex.x(), pVertex.y(), pVertex.z());
  gParticle->setProductionTime((Evtpos.get(0)*Unit::mm / Const::speedOfLight) + timeOffset);
  gParticle->setValidVertex(true);

  //add PHOTOS flag
  if (eParticle->getAttribute("FSR")) {
    gParticle->addStatus(MCParticle::c_IsPHOTOSPhoton);
  }

}<|MERGE_RESOLUTION|>--- conflicted
+++ resolved
@@ -109,14 +109,8 @@
 }
 
 
-<<<<<<< HEAD
 int EvtGenInterface::simulateEvent(MCInitialParticles initial, int inclusiveType,
                                    const std::string& inclusiveParticle)
-=======
-int EvtGenInterface::simulateEvent(MCParticleGraph& graph, ROOT::Math::PxPyPzEVector pParentParticle,
-                                   ROOT::Math::XYZVector pPrimaryVertex,
-                                   int inclusiveType, const std::string& inclusiveParticle)
->>>>>>> f8cd7779
 {
   EvtId inclusiveParticleID, inclusiveAntiParticleID;
 
@@ -201,13 +195,8 @@
   int pdg;
   EvtId id;
   ROOT::Math::PxPyPzEVector momentum = parent.get4Vector();
-<<<<<<< HEAD
-  B2Vector3D vertex = parent.getVertex();
+  ROOT::Math::XYZVector vertex = parent.getVertex();
   EvtVector4R pinit(momentum.E(), momentum.X(), momentum.Y(), momentum.Z());
-=======
-  ROOT::Math::XYZVector vertex = parent.getVertex();
-  m_pinit.set(momentum.E(), momentum.X(), momentum.Y(), momentum.Z());
->>>>>>> f8cd7779
   m_logCaptureDebug.start();
   // we want to decay the particle so the decay time in the tree needs to be lower
   // than whatever the daughters will get
