*/////////////////////////////////////////////////////////////////////////////////////
*//                                                                                 //
*//                                                                                 //
*//  =======================================================================        //
*//  =======================================================================        //
*//  =====================FERMION PAIR PRODUCTION===========================        //
*//  ===========QED INITIAL AND FINAL STATE EXPONENTIATION==================        //
*//  =======================================================================        //
*//  ==This program is the descendant of the YFS3 and KORALZ Monte Carlos===        //
*//  ===================YFS1 September 1987 ================================        //
*//  ===================YFS2 September 1988 ================================        //
*//  ===================YFS3 February  1993 ================================        //
*//  =================YFS3ff September 1997 ================================        //
*//  ===================KK2f June      1998 ================================        //
*//  ===================KK  4.00  Nov. 1998 ================================        //
*//  ===================KK  4.01  Feb. 1999 ================================        //
*//  ===================KK  4.02  Apr. 1999 ================================        //
*//  ===================KK  4.11  Sep. 1999 ================================        //
*//  ===================KK  4.12  Oct. 1999 ================================        //
*//  ===================KK  4.13  Jan. 2000 ================================        //
*//  ===================KK  4.14  Jun. 2000 ================================        //
*//  ===================KK  4.15  May. 2001 ================================        //
*//  ===================KK  4.18  Feb. 2002 ================================        //
*//  =======================================================================        //
*//                                                                                 //
*//  AUTHORS:                                                                       //
*//                        S. Jadach                                                //
*//     Address: Institute of Nuclear Physics, Cracow, Poland                       //
*//                       B.F.L. Ward                                               //
*//     Address: University of Tennessee,  Knoxville, Tennessee                     //
*//                         Z. Was                                                  //
*//     Address: Institute of Nuclear Physics, Cracow, Poland                       //
*//                                                                                 //
*//            (C) 1998 by S. Jadach, BFL Ward, Z. Was                              //
*//                                                                                 //
*/////////////////////////////////////////////////////////////////////////////////////


*/////////////////////////////////////////////////////////////////////////////////////
*//                                                                                 //
*//                                                                                 //
*//                       Pseudo-CLASS  KK2f                                        //
*//                                                                                 //
*//     Purpose:   KK 2-fermion generator, top level class                          //
*//                                                                                 //
*//                                                                                 //
*/////////////////////////////////////////////////////////////////////////////////////
*

      SUBROUTINE KK2f_ReaDataX(DiskFile,iReset,imax,xpar)
*/////////////////////////////////////////////////////////////////////////////////////
*//                                                                                 //
*//   DiskFile  = input file to read                                                //
*//   imax   = maximum index in xpar                                                //
*//   iReset = 1, resets xpar to 0d0                                                //
*//   iTalk=1,     prints echo into standard input                                  //
*//                                                                                 //
*//   Single data card is:    (a1,i4,d15.0,a60)                                     //
*//   First data card: BeginX                                                       //
*//   Last  data card: EndX                                                         //
*//   First character * defines comment card!                                       //
*//                                                                                 //
*/////////////////////////////////////////////////////////////////////////////////////
      IMPLICIT NONE
      CHARACTER*(*)     DiskFile
      DOUBLE PRECISION  xpar(*)
      CHARACTER*6       beg6
      CHARACTER*4       end4
      CHARACTER*1       mark1
      CHARACTER*60      comm60
      CHARACTER*80      comm80
      INTEGER           imax,iReset,iTalk
      INTEGER           ninp,i,line,index
      DOUBLE PRECISION  value
*////////////////////////////////////////
*//  Clear xpar and read default Umask //
*////////////////////////////////////////
      iTalk = 1
      IF(iReset .EQ. 1 ) THEN
         iTalk = 0
         DO i=1,imax
            xpar(i)=0d0
         ENDDO
      ENDIF
      ninp = 13
      OPEN(ninp,file=DiskFile,STATUS='old',ACTION='read')
      IF(iTalk .EQ. 1) THEN
         WRITE(  *,*) '****************************'
         WRITE(  *,*) '*    KK2f_ReaDataX Starts  *'
         WRITE(  *,*) '****************************'
      ENDIF
* Search for 'BeginX'
      DO line =1,100000
         READ(ninp,'(a6,a)') beg6,comm60
         IF(beg6 .EQ. 'BeginX') THEN
            IF(iTalk .EQ. 1)   WRITE( *,'(a6,a)') beg6,comm60
            GOTO 200
         ENDIF
      ENDDO
 200  CONTINUE
* Read data, 'EndX' terminates data, '*' marks comment
      DO line =1,100000
         READ(ninp,'(a)') mark1
         IF(mark1 .EQ. ' ') THEN
            BACKSPACE(ninp)
            READ(ninp,'(a1,i4,d15.0,a60)') mark1,index,value,comm60
            IF(iTalk .EQ. 1) 
     $           WRITE( *,'(a1,i4,g15.6,a60)') mark1,index,value,comm60
            IF( (index .LE. 0) .OR. (index .GE. imax)) GOTO 990
            xpar(index) = value
         ELSEIF(mark1 .EQ. 'E') THEN
            BACKSPACE(ninp)
            READ(  ninp,'(a4,a)') end4,comm60
            IF(iTalk .EQ. 1)   WRITE( *,'(a4,a)') end4,comm60
            IF(end4 .EQ. 'EndX') GOTO 300
            GOTO 991
         ELSEIF(mark1 .EQ. '*') THEN
            BACKSPACE(ninp)
            READ(  ninp,'(a)') comm80
            IF(iTalk .EQ. 1)    WRITE( *,'(a)') comm80
         ENDIF
      ENDDO
 300  CONTINUE
      IF(iTalk .EQ. 1)  THEN
         WRITE(  *,*) '**************************'
         WRITE(  *,*) '*   KK2f_ReaDataX Ends   *'
         WRITE(  *,*) '**************************'
      ENDIF
      CLOSE(ninp)
      RETURN
*-----------
 990  WRITE(    *,*) '+++ KK2f_ReaDataX: wrong index= ',index
      STOP
      RETURN
 991  WRITE(    *,*) '+++ KK2f_ReaDataX: wrong end of data '
      STOP
      END

      SUBROUTINE KK2f_fort_open(nout,fname)
*/////////////////////////////////////////////////////////////////////////////////////
*//   Interface used by c++ programs                                                //
*/////////////////////////////////////////////////////////////////////////////////////
      IMPLICIT NONE
      CHARACTER fname*(*)
      INTEGER nout,nout2
      nout2 = nout
      WRITE( *,*) 'KK2f_fort_open: nout = ',nout,'   fname= ',fname
      OPEN(nout2,file=fname)
      END

      SUBROUTINE KK2f_fort_close(nout)
*/////////////////////////////////////////////////////////////////////////////////////
*//   Interface used by c++ programs                                                //
*/////////////////////////////////////////////////////////////////////////////////////
      IMPLICIT NONE
      INTEGER nout,nout2
      CLOSE(nout2)
      END

      SUBROUTINE KK2f_Initialize(xpar)
*/////////////////////////////////////////////////////////////////////////////////////
*//                                                                                 //
*//   Initialize class KK2f_                                                        //
*//                                                                                 //
*/////////////////////////////////////////////////////////////////////////////////////
      IMPLICIT NONE
      INCLUDE 'KK2f.fi'
      INCLUDE 'BXformat.fi'
      DOUBLE PRECISION    xpar(*)
      INTEGER             IsGenerated, KF,j,kxp
      INTEGER             Nbranch, KFferm
      DOUBLE PRECISION    BornV_Integrated, BornV_Sig0nb
      DOUBLE PRECISION    BornV_GetMass, BornV_GetAuxPar, MinMas
      DOUBLE PRECISION    WtMax,  amferm, xcru
      DOUBLE PRECISION    WMlist(200), Xborn(200)  ! 200 should be class parameter!!!
      INTEGER             NBbranch,   KFlist(200), Nbin,kkk
      DOUBLE PRECISION    vvmin, pol1, pol2, PolBeam1(4), PolBeam2(4)
      INTEGER idspecial,ifspecial,normfact,normfmu,iddarkmother,iforce,iboson
      INTEGER ifpair,ifphotons
      DOUBLE PRECISION speciallife,mxx,gxx
      COMMON /IDSPECIAL/ IDSPECIAL
      COMMON /MGXX/     MXX,GXX
      INTEGER ITAUXPAR
      PARAMETER ( ITAUXPAR=2000)
      INTEGER IPAIRPHOTOS
      COMMON /IPAIRPHOTOS/ IPAIRPHOTOS
      DATA IPAIRPHOTOS /0/
      COMMON /IFSPECIAL/ IFSPECIAL
      INTEGER DPARITY
      DATA    DPARITY /0/
      COMMON /DPARITY/ DPARITY
*--------------------------------------------------------------------------
*     Initialization of the internal histogramming package
      CALL GLK_Initialize

      DO j=1,m_jlim
         m_xpar(j)=xpar(j)
      ENDDO
*
      m_out = m_xpar(4)
*
      WRITE(m_out,'(10x,a)')
     $' ',
     $'  *************************************************************',
     $'  *  ****   ****    ****  ****    ***       ***     ******    *',
     $'  *  ****   ****    ****  ****    ****     ****   **********  *',
     $'  *  ****   ****    ****  ****    *****   *****  *****   ***  *',
     $'  *  **********     *********     *************  ****         *',
     $'  *  *******        ******        *************  ****         *',
     $'  *  **********     ********      **** *** ****  *****   ***  *',
     $'  *  ****  *****    ****  ****    ****  *  ****   **********  *',
     $'  *  ****   *****   ****   ****   ****     ****     *******   *',
     $'  *************************************************************',
     $' '
*
      m_CMSene = m_xpar( 1)
      m_DelEne = m_xpar( 2)
      m_WTmax  = m_xpar( 9)
      m_KeyWgt = m_xpar(10)
      m_npmax  = m_xpar(19)
      m_Idyfs  = m_xpar(8)
      m_KeyISR = m_xpar(20)
      m_KeyFSR = m_xpar(21)
      m_KeyINT = m_xpar(27)
      m_KeyGPS = m_xpar(28)
      m_alfinv = m_xpar(30)
      m_vcut(1)= m_xpar(41)
      m_vcut(2)= m_xpar(42)
      m_vcut(3)= m_xpar(43)
      m_KeyHad = m_xpar(50)
      m_HadMin = m_xpar(51)
      m_KFini  = m_xpar(400)
      m_MasPhot= m_xpar(510)
      vvmin =xpar(16)
      m_Emin   = m_CMSene/2d0 * vvmin
      m_Xenph  = m_xpar(40)
      IF(m_KeyINT .EQ. 0)  m_Xenph  = 1D0
*
      DO j=1,3
         m_PolBeam1(j)=m_xpar(60+j)
         m_PolBeam2(j)=m_xpar(63+j)
      ENDDO
      m_PolBeam1(4)=1d0
      m_PolBeam2(4)=1d0

*
      WRITE(m_out,bxope)
      WRITE(m_out,bxtxt) '        KK Monte Carlo         '
      WRITE(m_out,bxl1v) 'Version ',      m_version,     m_date
      WRITE(m_out,bxl1f) m_CMSene,   'CMS energy average ','CMSene','a1'
      WRITE(m_out,bxl1f) m_DelEne,   'Beam energy spread ','DelEne','a2'
      WRITE(m_out,bxl1i) m_npmax,    'Max. photon mult.  ','npmax ','a3'
      WRITE(m_out,bxl1i) m_KeyWgt,   'wt-ed or wt=1 evts.','KeyWgt','a4'
      WRITE(m_out,bxl1i) m_KeyISR,   'ISR switch         ','KeyISR','a4'
      WRITE(m_out,bxl1i) m_KeyFSR,   'FSR switch         ','KeyFSR','a5'
      WRITE(m_out,bxl1i) m_KeyINT,   'ISR/FSR interferenc','KeyINT','a6'
      WRITE(m_out,bxl1i) m_KeyGPS,   'New exponentiation ','KeyGPS','a7'
      WRITE(m_out,bxl1i) m_KeyHad,   'Hadroniz.  switch  ','KeyHad','a7'
      WRITE(m_out,bxl1f) m_HadMin,   'Hadroniz. min. mass','HadMin','a9'
      WRITE(m_out,bxl1f) m_WTmax,    'Maximum weight     ','WTmax ','a10'
      WRITE(m_out,bxl1i) m_npmax,    'Max. photon mult.  ','npmax ','a11'
      WRITE(m_out,bxl1i) m_KFini,    'Beam ident         ','KFini ','a12'
      WRITE(m_out,bxl1f) m_Emin,     'Manimum phot. ener.','Ene   ','a13'
      WRITE(m_out,bxl1g) m_MasPhot,  'Phot.mass, IR regul','MasPho','a14'
      WRITE(m_out,bxl1g) m_Xenph  ,  'Phot. mult. enhanc.','Xenph ','a15'
      WRITE(m_out,bxl1g) m_Vcut(1),  'Vcut1              ','Vcut1 ','a16'
      WRITE(m_out,bxl1g) m_Vcut(2),  'Vcut2              ','Vcut2 ','a16'
      WRITE(m_out,bxl1g) m_Vcut(3),  'Vcut3              ','Vcut2 ','a16'
      WRITE(m_out,bxl1f) m_PolBeam1(1), 'PolBeam1(1)     ','Pol1x ','a17'
      WRITE(m_out,bxl1f) m_PolBeam1(2), 'PolBeam1(2)     ','Pol1y ','a18'
      WRITE(m_out,bxl1f) m_PolBeam1(3), 'PolBeam1(3)     ','Pol1z ','a19'
      WRITE(m_out,bxl1f) m_PolBeam2(1), 'PolBeam2(1)     ','Pol2x ','a20'
      WRITE(m_out,bxl1f) m_PolBeam2(2), 'PolBeam2(2)     ','Pol2y ','a21'
      WRITE(m_out,bxl1f) m_PolBeam2(3), 'PolBeam2(3)     ','Pol2z ','a22'
      WRITE(m_out,bxclo)

* Check on polarization vectors
      pol1 = SQRT( m_PolBeam1(1)**2+m_PolBeam1(2)**2+m_PolBeam1(3)**2 )
      pol2 = SQRT( m_PolBeam2(1)**2+m_PolBeam2(2)**2+m_PolBeam2(3)**2 )
      IF(       pol1 .GT. 1d0 .OR. pol2 .GT. 1d0 ) THEN
         WRITE(m_out,'(a)') ' ##### STOP in KK2f_Initialize: WRONG SPIN VECTORS '
         WRITE(    *,'(a)') ' ##### STOP in KK2f_Initialize: WRONG SPIN VECTORS '
         STOP
      ENDIF
* Note that getter KK2f_GetIsBeamPolarized exists!
      m_IsBeamPolarized = 1
      IF( (pol1+pol2) .LT. 1d-6 ) m_IsBeamPolarized = 0

      IF(m_KeyWgt.EQ.1 .AND. m_KeyHad.EQ.1 ) THEN
         WRITE(m_out,*) '+++WARNING: for WT=0 events NO hadronization!'
         WRITE(    *,*) '+++WARNING: for WT=0 events NO hadronization!'
      ENDIF
*
*= = = = = = = = = = = = = = = = = = = = = = = = = = = = = = = = = =
* Identificator for this generator
      m_idgen = 6
* Important 'signature histo' which remembers crude total x-section
      CALL GLK_Mbook(m_idgen   ,'KK2f signature  $', 1,m_WTmax)
* Tests
      CALL GLK_Mbook(m_Idyfs+40, 'KK2f: Photon raw multiplicity $',10, 0.1d0*m_xpar(19))
*= = = = = = = = = = = = = = = = = = = = = = = = = = = = = = = = = =
* Basic initialization of brancher, branches are defined in BornV_Initialize
      m_IdBra = m_Idyfs+100
      CALL MBrA_Initialize(m_out,m_IdBra,50,m_WTmax, 'MBrA: KK2f main weight$')
*     Add branch for each final fermion
      DO j=1,20
         IsGenerated = m_xpar(400+j)
         IF( IsGenerated .NE. 0) THEN
            kxp = 500+10*j
            KF    = m_xpar(kxp+1)
            WtMax = m_xpar(kxp+7)
            IF(m_KeyISR .EQ. 0) WtMax = 1d0
            Nbin = 5
            CALL MBrA_AddBranch(KF,Nbin,WTmax,'MBrA: next branch$')
         ENDIF
      ENDDO
*----------------------------------------------------------------------
   !   do kkk=1,10000
   !       WRITE(m_out,'(1x,a5,1x,i6,1x,e14.7)') 'brnV ',kkk,m_xpar(kkk)
  !    enddo  

      CALL  BornV_Initialize( m_xpar)
      CALL KarLud_Initialize(m_xpar,xcru)
      CALL KarFin_Initialize(m_xpar)
      CALL   QED3_Initialize(m_xpar)
      IF(m_KeyGPS .NE. 0 ) THEN
         CALL GPS_Initialize
         CALL GPS_Setb2
         IF( m_IsBeamPolarized .EQ. 1) THEN
            CALL KK2f_WignerIni(m_KFini,m_CMSene,m_PolBeam1,m_PolBeam2, PolBeam1,PolBeam2) 
            WRITE(m_out,bxope)
            WRITE(m_out,bxtxt) 'KK2f: Beam polarizations Wigner rotated '
            WRITE(m_out,bxl1f) PolBeam1(1), 'PolBeam1(1)     ','Pol1x ','=='
            WRITE(m_out,bxl1f) PolBeam1(2), 'PolBeam1(2)     ','Pol1y ','=='
            WRITE(m_out,bxl1f) PolBeam1(3), 'PolBeam1(3)     ','Pol1z ','=='
            WRITE(m_out,bxl1f) PolBeam2(1), 'PolBeam2(1)     ','Pol2x ','=='
            WRITE(m_out,bxl1f) PolBeam2(2), 'PolBeam2(2)     ','Pol2y ','=='
            WRITE(m_out,bxl1f) PolBeam2(3), 'PolBeam2(3)     ','Pol2z ','=='
            WRITE(m_out,bxclo)
         ENDIF
         CALL GPS_SetPolBeams(PolBeam1,PolBeam2)
      ENDIF
*----------------------------------------------------------------------
      WRITE(m_out,bxope)
      WRITE(m_out,bxtxt) 'KK2f: Initialization '
* Primary normalization in nanobarns
      m_Xcrunb = xcru * BornV_Sig0nb(m_CMSene)
      WRITE(m_out,bxl1g) m_Xcrunb,   'x-crude [nb]       ','Xcrunb','**'
* Note that m_Xborn initialized here is used for KF generation for KeyISR=0
*
* List of properties of generated channels, calculate Xborn list
      CALL MBrA_GetKFlist(Nbranch,KFList)
      CALL MBrA_GetWMList(Nbranch,WMList)
      WRITE(m_out,bxtxt) 'List of final fermions:                '
      DO j=1,Nbranch
         KF = KFList(j)
         Xborn(j)= BornV_Integrated(KF,m_CMSene**2)    !<-- Initialization for tests only
         amferm  = BornV_GetMass(KF)
         MinMas  = BornV_GetAuxPar(KF)
         WRITE(m_out,bxl1i) KF       ,'KF of final fermion','KFfin ','**'
         WRITE(m_out,bxl1g) amferm   ,'mass of final ferm.','amferm','**'
         WRITE(m_out,bxl1g) Xborn(j) ,'Xborn [R]          ','Xborn ','**'
         WRITE(m_out,bxl1g) WMlist(j),'WtMax sampling par.','WtMax ','**'
         WRITE(m_out,bxl1g) MinMas,   'Auxiliary Parameter','AuxPar','**'
      ENDDO
      WRITE(m_out,bxclo)

* set generation parameters
* This initialization is used in KeyISR=0 case !!!
      CALL MBrA_SetXSList(Xborn)
*----------------------------------------------------------------------
      IPAIRPHOTOS = INT(XPAR(ITAUXPAR+915))
      if (IPAIRPHOTOS.EQ.0)  THEN ! Do Nothing
         ifpair=0               ! general switch for pair emission
         ifspecial=0            ! to switch resonance decaying to lepton pair
         iforce=0               ! force action of photospp on every event
         normfact=0             ! enhance with respect to QED for electron pairs.
         normfmu=0              ! extra enhancement for muon pairs.
         ifphotons=0            ! photons brem is treated differently
         iddarkmother=23        ! PDGid of particle decaying with dark
         idspecial=0            ! dark PDG identifier
         mxx=0                  ! dark mass
         gxx=0                  ! dark width
         speciallife=0D0        ! dark lifetime
         iboson=1               ! switch if pair produced through state of spin 1
         dparity=0              ! Dark Parity: scalar=0;pseudoscalar=1 [Default:scalar]
       else if (IPAIRPHOTOS.EQ.1)  THEN ! RADIATE E-E+ PAIR
         ifpair=1               ! general switch for pair emission
         ifspecial=1            ! to switch resonance decaying to lepton pair
         iforce=1               ! force action of photospp on every event
         normfact=100           ! enhance with respect to QED for electron pairs.
         normfmu=0              ! extra enhancement for muon pairs.
         ifphotons=0            ! photons brem is treated differently
         iddarkmother=23        ! PDGid of particle decaying with dark
         idspecial=53            ! dark PDG identifier
         mxx = DBLE(XPAR(ITAUXPAR+916))       ! dark mass
<<<<<<< HEAD
         CALL DARKSCALARWIDTH   ! dark width
=======
         CALL DARKSCALARWIDTH                 ! dark width
>>>>>>> e3e20552
         speciallife=DBLE(XPAR(ITAUXPAR+917)) ! dark lifetime
         iboson=INT(XPAR(ITAUXPAR+918))       ! switch if pair produced through state of spin 1 [Default:scalar]
         dparity=INT(XPAR(ITAUXPAR+919))      ! Dark Parity: scalar=0;pseudoscalar=1 [Default:scalar]
      else if (IPAIRPHOTOS.EQ.2)  THEN ! RADIATE MU-MU+ PAIR
         ifpair=1               ! general switch for pair emission
         ifspecial=1            ! to switch resonance decaying to lepton pair
         iforce=1               ! force action of photospp on every event
         normfact=0             ! enhance with respect to QED for electron pairs.
         normfmu=100            ! extra enhancement for muon pairs.
         ifphotons=0            ! photons brem is treated differently
         iddarkmother=23        ! PDGid of particle decaying with dark
<<<<<<< HEAD
         mxx = DBLE(XPAR(ITAUXPAR+916))       ! dark mass
         speciallife=DBLE(XPAR(ITAUXPAR+917)) ! dark lifetime
         iboson=INT(XPAR(ITAUXPAR+918))       ! switch if pair produced through state of spin 1 [Default:scalar]
         if (iboson.eq.0) then
            CALL DARKSCALARWIDTH ! dark width
            idspecial=53         ! dark PDG identifier
         else if (iboson.eq.1) then
            CALL DARKVECTORWIDTH ! Z' width
            idspecial=26         ! PDG identifier
         endif
=======
         idspecial=53            ! dark PDG identifier
         mxx = DBLE(XPAR(ITAUXPAR+916))       ! dark mass
         CALL DARKSCALARWIDTH                 ! dark width
         speciallife=DBLE(XPAR(ITAUXPAR+917)) ! dark lifetime
         iboson=INT(XPAR(ITAUXPAR+918))       ! switch if pair produced through state of spin 1 [Default:scalar]
>>>>>>> e3e20552
         dparity=INT(XPAR(ITAUXPAR+919))      ! Dark Parity: scalar=0;pseudoscalar=1 [Default:scalar]
      else if (IPAIRPHOTOS.EQ.-1)  THEN ! RADIATE SM NONE/E-E+/MU-MU+ PAIR COCKTAIL
         ifpair=1               ! general switch for pair emission
         ifspecial=0            ! to switch resonance decaying to lepton pair
         iforce=0               ! force action of photospp on every event
         normfact=1             ! enhance with respect to QED for electron pairs.
         normfmu=1              ! extra enhancement for muon pairs.
         ifphotons=0            ! photons brem is treated differently
         iddarkmother=23        ! PDGid of particle decaying with dark
         idspecial=22           ! dark PDG identifier
         mxx=0                  ! dark mass
         gxx=0                  ! dark width
         speciallife=0D0        ! dark lifetime
         iboson=1               ! switch if pair produced through state of spin 1
         dparity=0              ! Dark Parity: scalar=0;pseudoscalar=1 [Default:scalar]
      else if (IPAIRPHOTOS.EQ.-2.OR.IPAIRPHOTOS.EQ.-3)  THEN ! RADIATE SM PHOTON
         ifpair=0               ! general switch for pair emission
         ifspecial=0            ! to switch resonance decaying to lepton pair
         iforce=0               ! force action of photospp on every event
         normfact=0             ! enhance with respect to QED for electron pairs.
         normfmu=0              ! extra enhancement for muon pairs.
         ifphotons=1            ! photons brem is treated differently
         iddarkmother=23        ! PDGid of particle decaying with dark
         idspecial=22           ! dark PDG identifier
         mxx=0                  ! dark mass
         gxx=0                  ! dark width
         speciallife=0D0        ! dark lifetime
         iboson=1               ! switch if pair produced through state of spin 1
         dparity=0              ! Dark Parity: scalar=0;pseudoscalar=1 [Default:scalar]
      endif

      WRITE(m_out,*) 'IFPAIR,IFSPECIAL,IFORCE,NORMFACT,NORMFMU,MXX,GXX,B,D = ',
     c                ifpair,ifspecial,IFORCE,normfact,normfmu,mxx,gxx,iboson,DPARITY      

      CALL DARK_INIT(idspecial,ifspecial,normfact,normfmu,speciallife,mxx,gxx,iddarkmother,iboson,iforce)
      CALL DARK_SET(0,iddarkmother,iforce,iboson)

      CALL PHOTOS_INIT(ifpair,ifphotons)   ! photospp initialization
      CALL TauPair_Initialize(m_xpar)
*----------------------------------------------------------------------
      IF( m_KeyFSR .NE. 0) CALL pyGive("MSTJ(41)=1;")
      CALL PyGive("MSTU(21)=1;") ! no stop due to errors !!!!
*----------------------------------------------------------------------
      m_nevgen=0
*----------------------------------------------------------------------
***** CALL GLK_ListPrint(6)     ! debug
      END                       !!! KK2f_Initialize !!!

      SUBROUTINE DARKSCALARWIDTH
C  >>>>>>>>>>>>>>>>>>>>>>>>>>>>>>>>>>>>>>>>>>>>>>>>>>>>>>>>>>>>>>>>>>>>>>
      IMPLICIT NONE
      INTEGER I, IFIRST, II
      REAL*8 M(36),W(36)
      DATA IFIRST/0/
      SAVE IFIRST, M, W
      DOUBLE PRECISION  MXX,GXX 
      COMMON /MGXX/     MXX,GXX
C     >>>>>>>>>>>>>>>>>>>>>>>>>>>>>>>>>>>>>>>>>>>>>>>>>>>>>>>>>>>>>>>>>>>>>>
      IF (IFIRST.EQ.0) THEN
C
C     Dark Scalar Mass
C
         M( 1) =   30.0D-3 ! GeV
         M( 2) =   40.0D-3 ! GeV
         M( 3) =   50.0D-3 ! GeV
         M( 4) =   60.0D-3 ! GeV
         M( 5) =   70.0D-3 ! GeV
         M( 6) =   80.0D-3 ! GeV
         M( 7) =   90.0D-3 ! GeV
         M( 8) =  100.0D-3 ! GeV
         M( 9) =  120.0D-3 ! GeV
         M(10) =  140.0D-3 ! GeV
         M(11) =  160.0D-3 ! GeV
         M(12) =  180.0D-3 ! GeV
         M(13) =  200.0D-3 ! GeV
         M(14) =  212.0D-3 ! GeV
         M(15) =  215.0D-3 ! GeV
         M(16) =  220.0D-3 ! GeV
         M(17) =  250.0D-3 ! GeV
         M(18) =  300.0D-3 ! GeV
         M(19) =  400.0D-3 ! GeV
         M(20) =  500.0D-3 ! GeV
         M(21) =  750.0D-3 ! GeV
         M(22) = 1000.0D-3 ! GeV
         M(23) = 1500.0D-3 ! GeV
         M(24) = 2000.0D-3 ! GeV
         M(25) = 2500.0D-3 ! GeV
         M(26) = 3000.0D-3 ! GeV
         M(27) = 3500.0D-3 ! GeV
         M(28) = 4000.0D-3 ! GeV
         M(29) = 4500.0D-3 ! GeV
         M(30) = 5000.0D-3 ! GeV
         M(31) = 5500.0D-3 ! GeV
         M(32) = 6000.0D-3 ! GeV
         M(33) = 6300.0D-3 ! GeV
         M(34) = 6500.0D-3 ! GeV
         M(35) = 6700.0D-3 ! GeV
         M(36) = 7000.0D-3 ! GeV
C
C     Width
C
         W( 1) =  0.06D-06 ! GeV
         W( 2) =  0.09D-06 ! GeV 
         W( 3) =  0.11D-06 ! GeV 
         W( 4) =  0.13D-06 ! GeV
         W( 5) =  0.15D-06 ! GeV
         W( 6) =  0.17D-06 ! GeV
         W( 7) =  0.20D-06 ! GeV
         W( 8) =  0.22D-06 ! GeV
         W( 9) =  0.26D-06 ! GeV 
         W(10) =  0.30D-06 ! GeV 
         W(11) =  0.35D-06 ! GeV
         W(12) =  0.39D-06 ! GeV
         W(13) =  0.43D-06 ! GeV
         W(14) =  0.46D-06 ! GeV
         W(15) =  0.47D-06 ! GeV
         W(16) =  0.48D-06 ! GeV
         W(17) =  0.53D-06 ! GeV
         W(18) =  0.64D-06 ! GeV
         W(19) =  0.86D-06 ! GeV
         W(20) =  1.08D-06 ! GeV
         W(21) =  1.62D-06 ! GeV
         W(22) =  2.18D-06 ! GeV 
         W(23) =  3.19D-06 ! GeV
         W(24) =  4.30D-06 ! GeV
         W(25) =  5.40D-06 ! GeV
         W(26) =  6.43D-06 ! GeV
         W(27) =  7.48D-06 ! GeV
         W(28) =  8.57D-06 ! GeV
         W(29) =  9.43D-06 ! GeV
         W(30) = 10.74D-06 ! GeV
         W(31) = 11.75D-06 ! GeV
         W(32) = 14.04D-06 ! GeV
         W(33) = 16.03D-06 ! GeV
         W(34) = 17.32D-06 ! GeV
         W(35) = 18.36D-06 ! GeV
         W(36) = 20.04D-06 ! GeV
C     
         IFIRST = 1
      ENDIF
      II=0
      DO I = 1,36
         IF (MXX.GT.M(I)) THEN
            II = I
         ELSE
            GO TO 100
         ENDIF
      ENDDO
 100  CONTINUE
      IF (II.EQ.0) THEN
         GXX = W(1)
      ELSE IF (II.GT.0.AND.II.LT.36) THEN
         GXX = W(II)+((MXX-M(II))/(M(II+1)-M(II)))*(W(II+1)-W(II))
      ELSE
         GXX = W(36)
      ENDIF
      RETURN
      END
<<<<<<< HEAD
      SUBROUTINE DARKVECTORWIDTH
C  >>>>>>>>>>>>>>>>>>>>>>>>>>>>>>>>>>>>>>>>>>>>>>>>>>>>>>>>>>>>>>>>>>>>>>
      IMPLICIT NONE
      INTEGER I, IFIRST, II
      REAL*8 M(21),W(21)
      DATA IFIRST/0/
      SAVE IFIRST, M, W
      DOUBLE PRECISION  MXX,GXX 
      COMMON /MGXX/     MXX,GXX
C     >>>>>>>>>>>>>>>>>>>>>>>>>>>>>>>>>>>>>>>>>>>>>>>>>>>>>>>>>>>>>>>>>>>>>>
      IF (IFIRST.EQ.0) THEN
C
C     Z' Mass
C
         M( 1) =  225.0D-3 ! GeV
         M( 2) =  250.0D-3 ! GeV
         M( 3) =  300.0D-3 ! GeV
         M( 4) =  400.0D-3 ! GeV
         M( 5) =  500.0D-3 ! GeV
         M( 6) =  750.0D-3 ! GeV
         M( 7) = 1000.0D-3 ! GeV
         M( 8) = 1500.0D-3 ! GeV
         M( 9) = 2000.0D-3 ! GeV
         M(10) = 2500.0D-3 ! GeV
         M(11) = 3000.0D-3 ! GeV
         M(12) = 3500.0D-3 ! GeV
         M(13) = 4000.0D-3 ! GeV
         M(14) = 4500.0D-3 ! GeV
         M(15) = 5000.0D-3 ! GeV
         M(16) = 5500.0D-3 ! GeV
         M(17) = 6000.0D-3 ! GeV
         M(18) = 6300.0D-3 ! GeV
         M(19) = 6500.0D-3 ! GeV
         M(20) = 6700.0D-3 ! GeV
         M(21) = 7000.0D-3 ! GeV
C
C     Width
C
         W( 1) =    0.48D-6 ! GeV
         W( 2) =    0.54D-6 ! GeV 
         W( 3) =    0.64D-6 ! GeV 
         W( 4) =    0.86D-6 ! GeV
         W( 5) =    1.07D-6 ! GeV
         W( 6) =    1.62D-6 ! GeV
         W( 7) =    2.11D-6 ! GeV
         W( 8) =    3.15D-6 ! GeV
         W( 9) =    4.33D-6 ! GeV 
         W(10) =    5.40D-6 ! GeV 
         W(11) =    6.37D-6 ! GeV
         W(12) =    7.50D-6 ! GeV
         W(13) =    8.60D-6 ! GeV
         W(14) =    9.53D-6 ! GeV
         W(15) =   10.81D-6 ! GeV
         W(16) =   11.68D-6 ! GeV
         W(17) =   12.76D-6 ! GeV
         W(18) =   13.36D-6 ! GeV
         W(19) =   13.95D-6 ! GeV
         W(20) =   14.31D-6 ! GeV
         W(21) =   14.93D-6 ! GeV
C     
         IFIRST = 1
      ENDIF
      II=0
      DO I = 1,21
         IF (MXX.GT.M(I)) THEN
            II = I
         ELSE
            GO TO 100
         ENDIF
      ENDDO
 100  CONTINUE
      IF (II.EQ.0) THEN
         GXX = W(1)
      ELSE IF (II.GT.0.AND.II.LT.21) THEN
         GXX = W(II)+((MXX-M(II))/(M(II+1)-M(II)))*(W(II+1)-W(II))
      ELSE
         GXX = W(21)
      ENDIF
      RETURN
      END
=======
>>>>>>> e3e20552
         
      SUBROUTINE KK2f_WignerIni(KFbeam,CMSene,PolBeam1,PolBeam2, Polar1,Polar2) 
*/////////////////////////////////////////////////////////////////////////////////////
*//                                                                                 //
*//   Purpose: Wigner rotation for spin polarizations vectors of beams.             //
*//                                                                                 //
*//   For the moment we assume that beam polarization vectors are defined           //
*//   in beam particle rest frames which are reached from CSM by simple             //
*//   z-boost without any rotation. Note that first beam is paralel to z-axis.      //
*//                                                                                 //
*//   Notes:                                                                        //
*//   - Initialization of class BornV and GPS required                              //
*//   - Externals from GPS and Kinlib classes                                       //
*//   - In order to facilitate external tests, KK2f.fi is not included (temporarily) //
*//                                                                                 //
*/////////////////////////////////////////////////////////////////////////////////////
      IMPLICIT NONE
*
*-------------------------------------------------------------------------------------
      INTEGER   KFbeam
      DOUBLE PRECISION     CMSene
      DOUBLE PRECISION     BornV_GetMass, Mbeam
      DOUBLE PRECISION     p1(4),p2(4)
      DOUBLE PRECISION     PolBeam1(4), PolBeam2(4), Polar1(4),Polar2(4)
      INTEGER   i,j,k
      DOUBLE PRECISION     pi,thet,phi,exe
*-------------------------------------------------------------------------------------
      WRITE(*,*) '=====================: KK2f_WignerIni: ============================'

      Mbeam   = BornV_GetMass(KFbeam)
      WRITE(*,*) 'Mbeam= ',Mbeam,CMSene

      CALL KinLib_DefPair(CMSene,Mbeam,Mbeam,p1,p2)

* Initialize GPS tralor
      CALL GPS_TralorPrepare(p1,1)
      CALL GPS_TralorPrepare(p2,2)

      WRITE(*,*) 'KK2f_WignerIni:================beam rest frame====================='
      CALL KinLib_VecPrint(6 ,'PolBeam1',PolBeam1)
      CALL KinLib_VecPrint(6 ,'PolBeam2',PolBeam2)

*/////////////////////////////////////////////////////////////////////////////////////
*//   These two transformations from beam particle frames to CMS define where       //
*//   'machine spin polarization vectors' are primarily defined.                    //
*//   In the present version the transformations are simple boosts along z-axis.    //
*//   To be changed apprioprietly, if we adopt another convention!!!!               //
*/////////////////////////////////////////////////////////////////////////////////////
      exe   = (p1(4)+p1(3))/Mbeam
      CALL KinLib_Boost(3,     exe,PolBeam1,PolBeam1) ! beam1_rest --> CMS
      CALL KinLib_Boost(3, 1d0/exe,PolBeam2,PolBeam2) ! beam2_rest --> CMS
*/////////////////////////////////////////////////////////////////////////////////////

      WRITE(*,*) 'KK2f_WignerIni:=================CMS==================='
      CALL KinLib_VecPrint(6 ,'PolBeam1',PolBeam1)
      CALL KinLib_VecPrint(6 ,'PolBeam2',PolBeam2)

*/////////////////////////////////////////////////////////////////////////////////////
*//   These transformations assures that for calculations with KS spinors we use    //
*//   beam spin polarization vectors in the proper GPS frames of the beam particles //
*/////////////////////////////////////////////////////////////////////////////////////
      CALL GPS_TralorUnDo(   1,PolBeam1,Polar1)     ! CMS --> beam1_rest GPS
      CALL GPS_TralorUnDo(   2,PolBeam2,Polar2)     ! CMS --> beam2_rest GPS

      WRITE(*,*) 'KK2f_WignerIni:=================GPS=================='
      CALL KinLib_VecPrint(6 ,'Polar1  ',Polar1)
      CALL KinLib_VecPrint(6 ,'Polar2  ',Polar2)

      Polar1(4)=1d0             ! in order to get rid of rounding errors
      Polar2(4)=1d0             ! in order to get rid of rounding errors
      END


      SUBROUTINE KK2f_Make
*/////////////////////////////////////////////////////////////////////////////////////
*//                                                                                 //
*//                                                                                 //
*//   Make one event ISR + FSR                                                      //
*//                                                                                 //
*//                                                                                 //
*/////////////////////////////////////////////////////////////////////////////////////
      IMPLICIT NONE
      INCLUDE 'KK2f.fi'
      INCLUDE 'BXformat.fi'
*
      DOUBLE PRECISION  xxf(4)
      REAL              rvec(10)
      INTEGER           i,j,k,izpos,indecay
      INTEGER           LevPri,Ie1Pri,Ie2Pri
      INTEGER           KFfin
      INTEGER           TauIsInitialized
      DOUBLE PRECISION  wt_fsr,wt_isr,WtScaled
      DOUBLE PRECISION  CMSE, vv, svar1, Exe, SvarQ
      DOUBLE PRECISION  charg2,amfi1,amfi2
      DOUBLE PRECISION  BornV_GetMass,BornV_GetCharge,BornV_GetAuxPar
      DOUBLE PRECISION  BornV_Differential
      DOUBLE PRECISION  WtSetNew(200), WtBest, WtBest1, WtBest2
      DOUBLE PRECISION  rn
      DOUBLE PRECISION  MminCEEX
      INTEGER iforce,iddarkmother,nhep,nhep0,nrep,nrepmax,IDSPECIAL,IBOSON,ifspecial
      LOGICAL PASS
      DOUBLE PRECISION MXX,GXX
      DOUBLE PRECISION MPAIR,Z
      COMMON /IDSPECIAL/ IDSPECIAL
      COMMON /MGXX/     MXX,GXX
      DATA   NREPMAX    /100/
      INTEGER IPAIRPHOTOS
      COMMON /IPAIRPHOTOS/ IPAIRPHOTOS
      COMMON /IFSPECIAL/ IFSPECIAL
*-----------------------------------------------------------
      m_nevgen   = m_nevgen +1
      m_ypar( 9) = m_nevgen
  100 CONTINUE
      m_WtCrud  = 1d0
      LevPri =m_xpar( 5)  !PrintOut Level 0,1,2,3
      Ie1Pri =m_xpar( 6)  !PrintOut Start point
      Ie2Pri =m_xpar( 7)  !PrintOut End   point
* WtSet reseting to zero
      DO j=1,m_lenwt
         m_WtSet(j)  =0d0
         m_WtList(j) =0d0
      ENDDO
* =============================================
*                   ISR
* =============================================
* define p1,2, xxf, xf1,2 and photons
* note that xf1,xf2 are not used anymore
* Different Final state masses supported (for W pair production)
      CALL KarLud_Make(xxf,wt_ISR)
      m_WtCrud  = m_WtCrud*wt_ISR

* Actual KFcode of final fermion
      CALL MBrA_GetKF(KFfin)
      m_ypar(400) = KFfin  ! temporary debug

*   Control printout
      IF(LevPri .GE. 2) CALL KarLud_Print(m_nevgen,Ie1Pri,Ie2Pri)
* =============================================
*                   FSR
* =============================================
* Generate FSR photons and final fermion momenta.
* xxf defines frame (Z-frame) of final fermions + FSR photons.
* (Fermion momenta from KarLud_Make are not used, even for pure ISR)
      IF(m_WtCrud .NE. 0d0) THEN
         charg2 =BornV_GetCharge(KFfin)**2
         amfi1  =BornV_GetMass(KFfin)
         amfi2  =BornV_GetMass(KFfin)
         CALL KarFin_Make(xxf,amfi1,amfi2,charg2,wt_FSR)
         m_WtCrud  = m_WtCrud*wt_FSR
      ENDIF
*   Control printout
      IF(LevPri .GE. 2) CALL KarFin_Print(m_nevgen,Ie1Pri,Ie2Pri)
* ==============================================================================
* Merging photons in CMS frame. The common list from merging
* is used in GPS package. It is not used in QED3. Merge is BEFORE ZBoostAll.
* ==============================================================================
      IF(m_WtCrud .NE. 0d0)  CALL KK2f_Merge
      IF(m_WtCrud .NE. 0d0)  CALL KK2f_MakePhelRand         !<-- Generate photon helicities
* Control printout ISR+FSR
      IF(LevPri .GE. 1) CALL KK2f_Print(Ie1Pri,Ie2Pri)
*/////////////////////////////////////////////////////////////////////////////////////
*//                                                                                 //
*// All four-momenta are constructed and recorded at this point.                    //
*//                                                                                 //
*// The generated distribution with the weight WtCrud represents the differential   //
*// distribution equal to phase space times all ISR S-factor times FSR S-factors    //
*// times 'Born(s*(1-v),cosheta)'                                                   //
*//                                                                                 //
*// The 'Born' angular distribution in xxf frame (in terms of Euler angles) is in   //
*// present version exactly flat (generated in KarFin).                             //
*// The distribution m_BornCru represents the above  'Born(s*(1-v),cosheta)'.       //
*// It is remodeled later on during calculation of the QED mat. elem. in QED3.      //
*//                                                                                 //
*// Memorizing m_BornCru makes sense because we  may freely manipulate in QED3      //
*// with input parameters like MZ, couplings etc. (recalculate weights for event)   //
*// This trick is not working for GPS where  BornCru is calculated internaly        //
*//                                                                                 //
*// The weight from QED3/GPS is not modifying Z position any more, see also KarLud  //
*/////////////////////////////////////////////////////////////////////////////////////
* =============================================================
*                    Model weight
* =============================================================
      m_WtMain  =m_WtCrud
      IF(m_WtCrud .NE. 0d0) THEN
         CALL BornV_GetVV(vv)
         CALL KarLud_GetXXXene(CMSE)            !<-- It is this realy OK, see above
         svar1     = CMSE**2*(1d0-vv)
         m_BornCru = 4d0/3d0*BornV_Differential(0,KFfin,svar1,0d0,0d0,0d0,0d0,0d0)
         CALL QED3_Make                         !<-- EEX
* WtSet from QED3 is filled in the range (1:200)
         CALL QED3_GetWtSet(WtBest,m_WtSet)     !<-- WtBest initialized
* New CEEX matrix element is now default for leptons and for quarks.
* Its use is controled by auxiliary parameter MinMassCEEX variable [GeV]
* CEEX is calculated twice, with ISR*FSR interference OFF and ON
         CALL  KarFin_GetSvarQ(SvarQ)
         MminCEEX = BornV_GetAuxPar(KFfin)
         IF( m_KeyGPS.NE.0 .AND. SvarQ.GT.MminCEEX**2 ) THEN
            CALL GPS_ZeroWtSet                 !<-- zeroing GPS weights
            CALL GPS_SetKeyINT( 0)             !<-- ISR*FSR interfer. OFF
            CALL GPS_Make                      !<-- CEEX    interfer. OFF
            IF( m_KeyINT .NE. 0 ) THEN
               CALL GPS_SetKeyINT( m_KeyINT)   !<-- ISR*FSR interfer. ON
               CALL GPS_Make                   !<-- CEEX    interfer. ON
            ENDIF
            CALL GPS_GetWtSet(WtBest,WtSetNew) !<-- WtBest redefined !!!
* m_WtSet appended with WtSetNew
            DO j=1,200
               m_WtSet(j+200) = WtSetNew(j)
            ENDDO
         ENDIF
         m_WtMain  = m_WtMain*WtBest
      ENDIF
*   Control printout
      IF(LevPri .GE. 2) THEN
         CALL  QED3_wtPrint(' KK2f ',m_out,m_nevgen,Ie1Pri,Ie2Pri,wt_ISR,wt_FSR,WtBest,m_WtSet) !
      ENDIF
*///////////////////////////////////////////////////////////////
*//                                                           //
*//     Optional rejection according to principal weight      //
*//                                                           //
*///////////////////////////////////////////////////////////////
      IF(m_KeyWgt .EQ. 0) THEN              !!! CONSTANT-WEIGHT events
         CALL PseuMar_MakeVec(rvec,1)
         rn = rvec(1)
         CALL GLK_Mfill(m_idgen, m_Xcrunb*m_WTmax, rn)
         CALL MBrA_Fill(m_WtMain   ,rn)
         WtScaled = m_WtMain/m_WTmax
         IF( WtScaled .GT. 1d0) THEN
            m_WtMain = WtScaled
         ELSE
            m_WtMain = 1.d0
         ENDIF
         IF(rn .GT. WtScaled) GOTO 100
         m_WtCrud=1d0
* collection of the weights for the advanced user
         DO j=1,m_lenwt
            m_WtList(j) = m_WtSet(j)/WtBest ! Division by zero impossible due to rejection
         ENDDO
      ELSE                                  !!! VARIABLE-WEIGHT events
         CALL GLK_Mfill(m_idgen   , m_Xcrunb, 0d0)
         CALL MBrA_Fill(m_WtMain,  0d0)
* collection of the weights for the advanced user
         DO j=1,m_lenwt
            m_WtList(j) = m_WtSet(j)*m_WtCrud
         ENDDO
      ENDIF
* =============================================================
* =============================================================
* Some test
      CALL GLK_Mfill(m_Idyfs+40, 1d0*m_nphot,   rn)
* =============================================================
      IF(m_KeyWgt .EQ. 0) THEN
* wt_ISR,2  weights are reset to one
         wt_ISR=1d0
         wt_FSR=1d0
      ENDIF
      m_ypar(1)=m_WtMain        ! Main Total Weight  ! debug
      m_ypar(2)=m_WtCrud        ! Total Crude weight ! debug
      m_ypar(3)=wt_ISR          ! reintroduction     ! debug
      m_ypar(4)=wt_FSR          !                      debug
*/////////////////////////////////////////////////////////////////////////////////////
*//         Fill standard HEP and/or LUND common blocks and HADRONIZE               //
*/////////////////////////////////////////////////////////////////////////////////////
      CALL KarLud_GetExe(Exe)
      CALL KK2f_ZBoostAll(  exe)
      CALL KarLud_ZBoostAll(exe)
      CALL KarFin_ZBoostAll(exe)
*
      IF( m_WtMain .NE. 0d0) CALL HepEvt_Fill
      IF( m_WtMain .NE. 0d0 .AND. m_KeyHad .EQ. 1 ) THEN
         CALL HepEvt_Hadronize(m_HadMin)   ! <-- PYexec  (and pyhepc(1) Pythia-->HepEvt ?????)
      ENDIF
* =================================================================
* Tau decays using tauola, all spin effects implemented!
      IF(m_WtCrud .NE. 0d0) THEN
         IF( ABS(KFfin) .EQ. 15) THEN
            CALL TauPair_GetIsInitialized(TauIsInitialized)
            IF( TauIsInitialized .NE. 0) THEN
               IF(m_KeyGPS .EQ. 0 ) THEN
                  WRITE(m_out,*) ' #### STOP in KK2f_Make: for tau decays GPS not activated !!!'
                  WRITE(    *,*) ' #### STOP in KK2f_Make: for tau decays GPS not activated !!!'
                  STOP
               ENDIF
               CALL TauPair_Make1        ! tau decay generation
               CALL TauPair_ImprintSpin  ! introduction of spin effects by rejection
               CALL TauPair_Make2        ! book-keeping, Photos, and pyhepc(2) HepEvt-->Pythia
C               IF (LevPri.EQ.-1) CALL KKDUMPHEP(m_nevgen,0,0)
            ENDIF
         ENDIF
         CALL IZPOZI(IZPOS,INDECAY)
         CALL DARK_SET(1,iddarkmother,iforce,IBOSON)
         CALL NHEPDIM(NHEP0,IDSPECIAL,MPAIR)
         NHEP=NHEP0
         NREP=0
 7       CONTINUE

         if(IZPOS.gt.0) THEN
            IF (IPAIRPHOTOS.EQ.-3) THEN
               CALL PHOTOS(IZPOS)
            ELSE
               CALL PHOTOS_PROCESS_PARTICLE(IZPOS) 
            ENDIF
         ENDIF

         NREP = NREP+1
         CALL NHEPDIM(NHEP,IDSPECIAL,MPAIR)
         Z = 0 
         IF (MPAIR.GT.0.0.AND.GXX.GT.0.0) Z = (MPAIR-MXX)/GXX
         PASS = ((NHEP.EQ.NHEP0+3).AND.(ABS(Z).LE.10))
         IF (IFORCE.EQ.1) THEN
            IF (.NOT.PASS) THEN
               IF (NREP.EQ.NREPMAX) GOTO 100
               GOTO 7
            ENDIF
         ENDIF

         IF (IFSPECIAL.EQ.1) THEN
            IF (NHEP.GT.NHEP0.AND.IFORCE.EQ.1.AND.IBOSON.NE.1) CALL DARK_FLIP
         ENDIF

         IF (NHEP.GT.NHEP0) CALL pyhepc(2) ! HepEvt-->Pythia must be repeated if lepton pair is added

         IF (LevPri.EQ.-1) THEN 
            CALL KKDUMPHEP(m_nevgen,0,0)
            IF (PASS) THEN
               WRITE (*,*),'NEV,NREP,NHEP,NHEP0,MPAIR,M,G,Z: ',
     C                      m_nevgen,NREP,NHEP,NHEP0,MPAIR,MXX,GXX,Z
            ENDIF
         ENDIF
      ENDIF
      END                       !!! end of KK2f_Make !!!
    
      SUBROUTINE DARK_FLIP
      INCLUDE 'HepEvt.fi'
      DOUBLE PRECISION R(4),PP(4),PM(4),XN(4),XN0(4),PBOOST(5),FI,TH,phoan1,phoan2
      PARAMETER (MAXSTA=10000)
      INTEGER STACK(MAXSTA),LAST,FIRST
      INTEGER DPARITY
      COMMON /DPARITY/ DPARITY


C -- preparation of transformation parameters
      DO K=1,NHEP
            IF (IDHEP(K).EQ.15) THEN
               ITM=K
               DO L=1,4
                  PM(L)=PHEP(L,K)
                  PBOOST(L)=PHEP(L,K)
               ENDDO
               PBOOST(5)=PHEP(5,K)
            ENDIF
            IF (IDHEP(K).EQ.-15) THEN
               ITP=K
               DO L=1,4
                  PP(L)=PHEP(L,K)
               ENDDO
            ENDIF
      ENDDO
      
      IF (DPARITY.EQ.0) THEN ! scalar
!        XN normal to reaction plane (x cordinate
         CALL PHOEPS (PP, PM, XN)  
      ELSE ! pseudoscalar
         CALL PHOEPS (PP, PM, XN0) ! (x cordinate
         CALL PHOEPS (XN0, PM, XN) ! (y cordinate
      ENDIF

      FI=PHOAN1(XN(1),XN(2))
      TH=PHOAN2(XN(3),SQRT(XN(1)**2+XN(2)**2))
      CALL PHORO3(-FI,XN(1))
      CALL PHORO2(-TH,XN(1))
      CALL BUST(1,PBOOST,PM)



C     --  we have to go over all daughters of tau, daughters-dauughers etc.
C     --  need improvement for cases when decendants may be separated from 
C     --  earlier parts of cascade by particles of other sub processes
        FIRST=JDAHEP(1,ITM)
        LAST=JDAHEP(2,ITM)
        IF ((LAST.EQ.0).OR.(LAST.LT.FIRST)) RETURN
        NSTACK=0
 20     DO 50 I=FIRST,LAST
                    
         DO L=1,4
            R(L)=PHEP(L,I)
         ENDDO
         CALL BUST( 1,PBOOST,R)
         CALL PHORO3(-FI,R(1))
         CALL PHORO2(-TH,R(1))
         R(1)=-R(1)
         R(2)=-R(2)
         CALL PHORO2( TH,R(1))
         CALL PHORO3( FI,R(1))        
         CALL BUST(-1,PBOOST,R)
         DO L=1,4
            PHEP(L,I)=R(L)
         ENDDO

      IF (JDAHEP(1,I).NE.0) THEN
         NSTACK=NSTACK+1
         STACK(NSTACK)=I
      ENDIF
 50   CONTINUE
      
      IF (NSTACK.NE.0) THEN
         FIRST=JDAHEP(1,STACK(NSTACK))
        LAST=JDAHEP(2,STACK(NSTACK))
        IP=STACK(NSTACK)
        NSTACK=NSTACK-1
        GOTO 20
      ENDIF
      RETURN
         
 !        write(*,*) "  "
 !        write(*,*) "  "
 !        write(*,*) "  "


<<<<<<< HEAD

      END
      SUBROUTINE BUST(IFI,PBOOS,PHEP)
      IMPLICIT NONE
      INTEGER IFI,J
      REAL*8 PHEP(4),PBOOS(5),BET1(3),BET2(3),GAM,PB
      DO 10 J=1,3
        BET1(J)=-PBOOS(J)/PBOOS(5)  
   10 BET2(J)=PBOOS(J)/PBOOS(5)
      GAM=PBOOS(4)/PBOOS( 5)

C--
C--   Boost vector to parent rest frame...
      IF (IFI.EQ.1) THEN
      PB=BET1(1)*PHEP(1)+BET1(2)*PHEP(2)+BET1(3)*PHEP(3)
      DO 30 J=1,3
 30      PHEP(J)=PHEP(J)+BET1(J)*(PHEP(4)+PB/(GAM+1.D0))
         PHEP(4)=GAM*PHEP(4)+PB
      ELSE
         
C--
C--    ...or boost back.
         PB=BET2(1)*PHEP(1)+BET2(2)*PHEP(2)+BET2(3)*PHEP(3)
         DO 40 J=1,3
   40    PHEP(J)=PHEP(J)+BET2(J)*(PHEP(4)+PB/(GAM+1.D0))
         PHEP(4)=GAM*PHEP(4)+PB
      ENDIF
      END

      SUBROUTINE IZPOZI(IZPOS,INDECAY)
      IMPLICIT NONE
      INTEGER IDDARKMOTHER,IFORCE,IBOSON,IZPOS,INDECAY,ISWHO,K
      INCLUDE 'HepEvt.fi'
      CALL DARK_SET(1,iddarkmother,iforce,IBOSON)
      IZPOS=0
      ISWHO=iddarkmother
        DO K=1,NHEP
          if (IDHEP(K).EQ.ISWHO.AND.JDAHEP(K,1).NE.0) IZPOS=K
        ENDDO
      INDECAY=0
C     WRITE (*,*) ISWHO, IDDARKMOTHER, IZPOS, INDECAY  
      RETURN
      END

=======

      END
      SUBROUTINE BUST(IFI,PBOOS,PHEP)
      IMPLICIT NONE
      INTEGER IFI,J
      REAL*8 PHEP(4),PBOOS(5),BET1(3),BET2(3),GAM,PB
      DO 10 J=1,3
        BET1(J)=-PBOOS(J)/PBOOS(5)  
   10 BET2(J)=PBOOS(J)/PBOOS(5)
      GAM=PBOOS(4)/PBOOS( 5)

C--
C--   Boost vector to parent rest frame...
      IF (IFI.EQ.1) THEN
      PB=BET1(1)*PHEP(1)+BET1(2)*PHEP(2)+BET1(3)*PHEP(3)
      DO 30 J=1,3
 30      PHEP(J)=PHEP(J)+BET1(J)*(PHEP(4)+PB/(GAM+1.D0))
         PHEP(4)=GAM*PHEP(4)+PB
      ELSE
         
C--
C--    ...or boost back.
         PB=BET2(1)*PHEP(1)+BET2(2)*PHEP(2)+BET2(3)*PHEP(3)
         DO 40 J=1,3
   40    PHEP(J)=PHEP(J)+BET2(J)*(PHEP(4)+PB/(GAM+1.D0))
         PHEP(4)=GAM*PHEP(4)+PB
      ENDIF
      END

      SUBROUTINE IZPOZI(IZPOS,INDECAY)
      IMPLICIT NONE
      INTEGER IDDARKMOTHER,IFORCE,IBOSON,IZPOS,INDECAY,ISWHO,K
      INCLUDE 'HepEvt.fi'
      CALL DARK_SET(1,iddarkmother,iforce,IBOSON)
      IZPOS=0
      ISWHO=iddarkmother
        DO K=1,NHEP
          if (IDHEP(K).EQ.ISWHO.AND.JDAHEP(K,1).NE.0) IZPOS=K
        ENDDO
      INDECAY=0
C     WRITE (*,*) ISWHO, IDDARKMOTHER, IZPOS, INDECAY  
      RETURN
      END

>>>>>>> e3e20552
      SUBROUTINE NHEPDIM(NHP,IDSPECIAL,MPAIR)
      INCLUDE 'HepEvt.fi'
      INTEGER          NHP, IDSPECIAL, I, IDAU1, IDAU2
      DOUBLE PRECISION MPAIR,PX,PY,PZ,EN
      NHP=NHEP
      PX = 0
      PY = 0
      PZ = 0
      EN = 0
      MPAIR = 0
      DO I=1,NHEP
         IF (IDHEP(I).EQ.IDSPECIAL.AND.ISTHEP(I).GT.1) THEN
            IDAU1 = JDAHEP(1,I)
            IDAU2 = JDAHEP(2,I)
            PX = PHEP(1,IDAU1) + PHEP(1,IDAU2)
            PY = PHEP(2,IDAU1) + PHEP(2,IDAU2)
            PZ = PHEP(3,IDAU1) + PHEP(3,IDAU2)
            EN = PHEP(4,IDAU1) + PHEP(4,IDAU2)
            MPAIR = SQRT(MAX(EN*EN - PX*PX - PY*PY - PZ*PZ,0.0D0))
!            WRITE (*,*),'NHEP,PX,PY,PZ,EN,MPAIR: ', nhep,px,py,pz,en,mpair
            GOTO 10
         ENDIF
      ENDDO
 10   CONTINUE
      END
      
      SUBROUTINE DARK_SET(MODE,iddarkmother,iforce,IBOSON)
      save i,j,k
      IF(MODE.EQ.0) THEN
       i=iddarkmother
       j=iforce
       k=IBOSON
      else
       iddarkmother=i
       iforce=j
       IBOSON=k
      endif
      
      END
      SUBROUTINE KK2f_ZBoostAll(exe)
*///////////////////////////////////////////////////////////////////////////////
*//                                                                           //
*//   performs z-boost on all momenta of the event                            //
*//   this z-boost corresponds to beamstrahlung or beamspread                 //
*//   and is done at the very end of generation, after m.el. calculation      //
*///////////////////////////////////////////////////////////////////////////////
      IMPLICIT NONE
      INCLUDE 'KK2f.fi'
      DOUBLE PRECISION  exe
      INTEGER           j,k
      DOUBLE PRECISION  ph(4)
*
      IF( exe.EQ. 1d0) RETURN
      CALL KinLib_Boost(3,exe,m_p1,m_p1)
      CALL KinLib_Boost(3,exe,m_p2,m_p2)
      CALL KinLib_Boost(3,exe,m_q1,m_q1)
      CALL KinLib_Boost(3,exe,m_q2,m_q2)
      DO j=1,m_nphot
         DO k=1,4
            ph(k) = m_sphot(j,k)
         ENDDO
         CALL KinLib_Boost(3,exe,ph,ph)
         DO k=1,4
            m_sphot(j,k) = ph(k)
         ENDDO
      ENDDO
      END

      SUBROUTINE KK2f_Finalize
*/////////////////////////////////////////////////////////////////////////////////////
*//                                                                                 //
*//   Final bookkeping and printouts                                                //
*//   Normalization available through getter KK2f_GetXsecMC(xSecPb, xErrPb)         //
*//                                                                                 //
*/////////////////////////////////////////////////////////////////////////////////////
      IMPLICIT NONE
      INCLUDE 'BXformat.fi'
      INCLUDE 'KK2f.fi'
*
      INTEGER     LevelPrint
      DOUBLE PRECISION       errela,averwt
      DOUBLE PRECISION       BornV_Integrated
      DOUBLE PRECISION       BornV_Sig0nb
      DOUBLE PRECISION       xkarl,error,erkarl,erabs
      DOUBLE PRECISION       xsmc,erel
      DOUBLE PRECISION       sig0pb,xBorPb
      DOUBLE PRECISION       avmlt,ermlt,upmlt
      DOUBLE PRECISION       WTsup, AvUnd, AvOve
      DOUBLE PRECISION       ROverf, RUnder
*-------------------------------------------------------------------
      LevelPrint=2
      sig0pb =  BornV_Sig0nb(m_CMSene)*1000

* Born xsec, just for orientation where we are...
      xBorPb =  BornV_Integrated(0,m_CMSene**2) * sig0pb

* Crude from karLud + printout
      CALL KarLud_Finalize(LevelPrint,xkarl,error)
      erkarl = 0d0

* Printout from Karfin
      CALL KarFin_Finalize(LevelPrint)

* Average of the main weight
      CALL GLK_MgetAve(m_idbra, AverWt, ErRela, WtSup)

* main X-section = crude * <WtMain>
      xsmc   =  xkarl*averwt
      erel   =  SQRT(erkarl**2+errela**2)
      erabs  =  xsmc*erel
*============================================================
* The final cross section exported to user
* through getter KK2f_GetXsecMC(xSecPb, xErrPb)
      m_xSecPb =  xsmc*sig0pb     ! MC xsection in picobarns
      m_xErrPb =  m_xSecPb*erel   ! Its error   in picobarns
*============================================================

* no printout for LevelPrint =1
      IF(LevelPrint .LE. 1) RETURN
*
* print photon multiplicity distribution
      CALL  GLK_Mprint(m_Idyfs+40)
*
      WRITE(m_out,bxope)
      WRITE(m_out,bxtxt) '  KK2f_Finalize  printouts '
      WRITE(m_out,bxl1f) m_cmsene,   'cms energy total   ','cmsene','a0'
      WRITE(m_out,bxl1i) m_nevgen,   'total no of events ','nevgen','a1'
      WRITE(m_out,bxtxt) '** principal info on x-section **'
      WRITE(m_out,bxl2f) xsmc,erabs, 'xs_tot MC R-units  ','xsmc  ','a1'
      WRITE(m_out,bxl1f) m_xSecPb,   'xs_tot    picob.   ','xSecPb','a3'
      WRITE(m_out,bxl1f) m_xErrPb,   'error     picob.   ','xErrPb','a4'
      WRITE(m_out,bxl1f) erel,       'relative error     ','erel  ','a5'
      WRITE(m_out,bxl1f) WTsup ,    'WTsup, largest WT  ','WTsup ','a10'
      WRITE(m_out,bxtxt) '** some auxiliary info **'
      WRITE(m_out,bxl1f) xBorPb,     'xs_born   picobarns','xborn','a11'
      CALL GLK_MgetAve(m_Idyfs+40, avmlt, ermlt, upmlt)
      WRITE(m_out,bxl1f) avmlt,      'Raw phot. multipl. ','     ','==='
      WRITE(m_out,bxl1f) upmlt,      'Highest phot. mult.','     ','==='
      WRITE(m_out,bxtxt) '  End of KK2f  Finalize  '
      WRITE(m_out,bxclo)

* Print more on the main weight
      CALL MBrA_Print0
* Print even more on the weight in each branch!
      CALL MBrA_Print1
*--------------------------------------------------------------------------------
      CALL TauPair_Finalize
      END



      SUBROUTINE  KK2f_DsigOverDtau(mout,Rho)
*/////////////////////////////////////////////////////////////////////////////////////
*//                                                                                 //
*//   !!! This routine is only for documentation and testing purposes !!!           //
*//                                                                                 //
*//   The distribution DsigOverDtau corresponding to WtCrud                         //
*//   Normalized with respect to dTau = Lorenz invariant phase space                //
*//                                                                                 //
*//   Photons attributed to ISR or FSR as in MC and interference ISR/FSR absent.    //
*//                                                                                 //
*//                                                                                 //
*/////////////////////////////////////////////////////////////////////////////////////
      IMPLICIT NONE
      INCLUDE 'KK2f.fi'
*
      DOUBLE PRECISION      Rho
      INTEGER    mout
*
      DOUBLE PRECISION     pi
      PARAMETER (pi =3.1415926535897932d0)
      INTEGER    i,j,k
      DOUBLE PRECISION      PP(4),PX(4),PQ(4),Pho(4)
      DOUBLE PRECISION      SfacIniProd, SfacIni
      DOUBLE PRECISION      SfacFinProd, SfacFin
      DOUBLE PRECISION      kp1, kp2, kq1, kq2
      DOUBLE PRECISION      alfQED, Jcur(4)
      DOUBLE PRECISION      svar, svarX, svarQ, Massf, Mas1, Mas2, Mbeam
      DOUBLE PRECISION      ChaIni, ChaFin, xBorn, betaf, fLLux
      DOUBLE PRECISION      vv, vx,vq
      INTEGER    KFfin
      DOUBLE PRECISION      BornV_GetMass, BornV_GetCharge, BornV_Simple
      DOUBLE PRECISION      YFSkonIni, YFS_IRini, YFSkonFin, YFS_IRfin, YFS_isr, YFS_fsr, Yisr, Yfsr
      DOUBLE PRECISION      BVR_SForFac
      DOUBLE PRECISION      alfpi, alfpini, alfpfin, e_QED
      DOUBLE PRECISION      SfaSpi
      DOUBLE COMPLEX  GPS_soft
      INTEGER    nout
*-----------------------------------------------
      INTEGER   Icont
      SAVE      Icont
      DATA      Icont /0/
*-----------------------------------------------
      IF(Icont .GE. 500 )  RETURN
      nout = mout
      alfQED  = 1d0/m_alfinv
      e_QED  = DSQRT( 4d0*pi*alfQED)
* Actual KFcode of final fermion
      CALL MBrA_GetKF(KFfin)
      Massf  = BornV_GetMass(KFfin)
      Mas1  = Massf
      Mas2  = Massf
      Mbeam = BornV_GetMass(m_KFini)
* Final/initial state charges, (-1 for electron)
      ChaFin = BornV_GetCharge(KFfin)
      ChaIni = BornV_GetCharge(m_KFini)
      alfpi   = alfQED/pi
      alfpini  = alfpi*ChaIni**2
      alfpfin  = alfpi*ChaFin**2
* Product of ISR factors
      DO k=1,4
         PP(k) = m_p1(k) +m_p2(k)
         PX(k) = m_p1(k) +m_p2(k)
         PQ(k) = m_q1(k) +m_q2(k)
      ENDDO
      svar  = PP(4)*PP(4) -PP(3)*PP(3) -PP(2)*PP(2) -PP(1)*PP(1)
      IF( svar .LE. (2*Massf)**2 ) GOTO 900
*   //////////////////////////////////////////
*   //            S-factors                 //
*   //////////////////////////////////////////
      SfacIniProd = 1d0
      DO i=1,m_nphot
         IF( m_isr(i) .EQ. 1 ) THEN   ! select ISR
            DO k=1,4
               Pho(k) = m_sphot(i,k)
               PX(k)  = PX(k) -Pho(k)
            ENDDO
            kp1 = m_p1(4)*Pho(4)-m_p1(3)*Pho(3)-m_p1(2)*Pho(2)-m_p1(1)*Pho(1)
            kp2 = m_p2(4)*Pho(4)-m_p2(3)*Pho(3)-m_p2(2)*Pho(2)-m_p2(1)*Pho(1)
            DO k=1,4
               Jcur(k)  = m_p1(k)/kp1 -m_p2(k)/kp2
            ENDDO
            SfacIni = -(ChaIni**2 *alfQED/(4*pi**2))*(Jcur(4)**2 -Jcur(3)**2-Jcur(2)**2-Jcur(1)**2)
            SfacIniProd = SfacIniProd *SfacIni
*///////////////////////////
***            SfaSpi = 1/2d0 *1d0/(2d0*pi)**3  *CDABS( e_QED *GPS_soft(1,Pho,m_p1,m_p2) )**2
***            SfaSpi = 2d0*SfaSpi       !! factor 2 for two +- photon helicities
***            WRITE(*,'(a,6e20.14)') '/// SfacIni,SfaSpi = ', SfacIni,SfaSpi/SfacIni
*///////////////////////////
         ENDIF
      ENDDO
* Product of FSR factors
      SfacFinProd = 1d0
      DO i=1,m_nphot
         IF( m_isr(i) .EQ. 0 ) THEN   ! select FSR
            DO k=1,4
               Pho(k) = m_sphot(i,k)
            ENDDO
            kq1 = m_q1(4)*Pho(4)-m_q1(3)*Pho(3)-m_q1(2)*Pho(2)-m_q1(1)*Pho(1)
            kq2 = m_q2(4)*Pho(4)-m_q2(3)*Pho(3)-m_q2(2)*Pho(2)-m_q2(1)*Pho(1)
            DO k=1,4
               Jcur(k)  = m_q1(k)/kq1 -m_q2(k)/kq2
            ENDDO
            SfacFin = -(ChaFin**2 *alfQED/(4*pi**2))*(Jcur(4)**2 -Jcur(3)**2-Jcur(2)**2-Jcur(1)**2)
            SfacFinProd = SfacFinProd *SfacFin
*///////////////////////////
***         SfaSpi =1/2d0 *1d0/(2d0*pi)**3 *(ChaFin*e_QED *CDABS(GPS_soft(1,Pho,m_q1,m_q2)))**2
***         SfaSpi = 2d0*SfaSpi        !! factor 2 for two +- photon helicities ?
***         WRITE(*,'(a,6e20.14)') '/// SfacFin,SfaSpi = ', SfacFin, SfaSpi/SfacFin
*///////////////////////////
         ENDIF
      ENDDO
      svarX = PX(4)*PX(4) -PX(3)*PX(3) -PX(2)*PX(2) -PX(1)*PX(1)
      svarQ = PQ(4)*PQ(4) -PQ(3)*PQ(3) -PQ(2)*PQ(2) -PQ(1)*PQ(1)
      CALL BornV_GetVV(vv)
      vx    = 1d0 -svarX/svar
      vq    = 1d0 -svarQ/svar
      IF( svarQ .LE. (2*Massf)**2 ) GOTO 900
*   //////////////////////////////////////////
*   //              Born                    //
*   //////////////////////////////////////////
      xBorn = BornV_Simple( m_KFini,KFfin,svarX, 0d0  ) *(svar/svarX) !!<- Born(svarX)*svar
      xBorn = xBorn/(4*pi)
*   //////////////////////////////////////////
*   //              FormFactors             //
*   //////////////////////////////////////////
* Finaly formfactors, provided common IR sphere in CMS
* Equivalent alternatives:  Yisr==YFS_isr  and  Yfsr==YFS_fsr
* YFSkon imported from BornV and KarFin(piatek), unused there, not included in WtCrude!
* YFS_IR is included in WtCrude (Karfin) and normalization (Karlud, BornV).
      CALL  BornV_GetYFS_IR( YFS_IRini )
      CALL  BornV_GetYFSkon( YFSkonIni )
      YFS_isr =  YFS_IRini*YFSkonIni
      CALL KarFin_GetYFS_IR( YFS_IRfin )
      CALL KarFin_GetYFSkon( YFSkonFin )
      YFS_fsr =  YFS_IRfin*YFSkonFin
      Yisr= BVR_SForFac(alfpini, m_p1,Mbeam, m_p2,Mbeam, m_Emin, m_MasPhot)
      Yfsr= BVR_SForFac(alfpfin, m_q1,Mas1,  m_q2,Mas2,  m_Emin, m_MasPhot)
*   //////////////////////////////////////////
*   //              Other                   //
*   //////////////////////////////////////////
      betaf = DSQRT( 1d0 - 4*Massf**2/svarQ )
      fLLux = (svarX/svarQ)
*   //////////////////////////////////////////
*   //              Total                   //
*   //////////////////////////////////////////
      Rho = SfacIniProd            !! product of ISR formfactors
     $     *SfacFinProd            !! product of FSR formfactors
     $     *xBorn                  !! Born x-section dependend on vv
     $     *2d0/betaf              !! 2-body phase space factor (inverse of it)
     $     *fLLux                  !! LL 'flux-factor'
     $     *Yisr                   !! YFS full formfactor, ISR part
     $     *Yfsr                   !! YFS full formfactor, FSR part
*/////////////////////////////////////////////////////////////////////////////////
*//                            X-Checks                                         //
*/////////////////////////////////////////////////////////////////////////////////
**      IF(vq  .LE. 0.3d0)  RETURN
**      IF(vq  .GE. 0.9d0)  RETURN
      WRITE(nout,'(a,5g20.12)') '////////////// KK2f_DsigOverDtau ///////////////'
      WRITE(nout,'(a,5g20.12)') '/// SfacIniProd*SfacFinProd  = ', SfacIniProd*SfacFinProd
      WRITE(nout,'(a,5g20.12)') '///   vx,vq = ',vx,vq, vv/vx, betaf
      WRITE(nout,'(a,5g20.12)') '///   Yisr  = ',Yisr,YFS_isr,Yisr/YFS_isr
      WRITE(nout,'(a,5g20.12)') '///   Yfsr  = ',Yfsr,YFS_fsr,Yfsr/YFS_fsr
      WRITE(nout,'(a,5g20.12)') '///   Rho   = ',Rho
      WRITE(nout,'(a,5g20.12)') '//////////////////////////////////////////////////'
*/////////////////////////////////////////////////////////////////////////////////
      Icont =Icont +1
      RETURN
 900  CONTINUE
      Rho = 0d0
      END                       !!! KK2f_DsigOverDtau !!!

      SUBROUTINE  KK2f_Merge
*/////////////////////////////////////////////////////////////////////////////////////
*//                                                                                 //
*//  Merging ISR and FSR photon momenta.                                            //
*//  Photons are ordered according to energy (in CMS)                               //
*//                                                                                 //
*/////////////////////////////////////////////////////////////////////////////////////
      IMPLICIT NONE
      INCLUDE 'KK2f.fi'
      INTEGER nphox,nphoy
      DOUBLE PRECISION   xphot(m_phmax,4),yphot(m_phmax,4),enex,eney
      INTEGER i,k,i1,i2
*-----------------------------------------------------------------------
      CALL KarLud_GetBeams(    m_p1, m_p2)
      CALL KarFin_GetFermions( m_q1, m_q2)
*
      CALL KarLud_GetPhotons(nphox,xphot)
      CALL KarFin_GetPhotons(nphoy,yphot)
*
      m_nphot  = nphox +nphoy
      i1=1
      i2=1
      DO i=1,m_nphot
         enex = 0d0
         eney = 0d0
* saveguard against Alex Read and Tiziano Camporesi effect (bug in old BHLUMI)
         IF(i1 .LE. nphox) enex = xphot(i1,4)
         IF(i2 .LE. nphoy) eney = yphot(i2,4)
         IF(enex .GT. eney) THEN
            DO k=1,4
               m_sphot( i,k) = xphot(i1,k)
            ENDDO
            m_isr(i) = 1        ! ISR origin
            i1=i1+1    
         ELSE
            DO k=1,4
               m_sphot( i,k) = yphot(i2,k) ! FSR
            ENDDO
            m_isr(i) = 0        ! FSR origin
            i2=i2+1    
         ENDIF
      ENDDO
      END


      SUBROUTINE KK2f_MakePhelRand
*///////////////////////////////////////////////////////////////////////////////
*//                                                                           //
*//   Generate photon helicities randomly                                     //
*//                                                                           //
*///////////////////////////////////////////////////////////////////////////////
      IMPLICIT NONE
      INCLUDE 'KK2f.fi'
      INTEGER   i
      REAL                 rvec(m_phmax)
*
      IF(m_nphot .LE. 0) RETURN
      CALL PseuMar_MakeVec(rvec,m_nphot)
      DO i=1,m_nphot
         IF( rvec(i) .GT. 0.5d0 ) THEN
            m_Phel(i)=0
         ELSE
            m_Phel(i)=1
         ENDIF
      ENDDO
      END


      SUBROUTINE  KK2f_Print(ie1,ie2)
*/////////////////////////////////////////////////////////////////////////////////////
*//                                                                                 //
*//  Prints out four momenta of Beams and Final state particles,                    //
*//  and the serial number of event m_nevgen on unit m_out                          //
*//                                                                                 //
*/////////////////////////////////////////////////////////////////////////////////////
      IMPLICIT NONE
      INCLUDE 'KK2f.fi'
*
      DOUBLE PRECISION   p1(4),p2(4),q1(4),q2(4),sphum(4)
      CHARACTER*8 txt
      DOUBLE PRECISION    sum(4),amf1,amf2,ams,amph
      INTEGER  i,k,KFfin,ie1,ie2
*-----------------------------------------------------------------
* Actual KFcode of final fermion
      CALL MBrA_GetKF(KFfin)
* Fermion momenta
      CALL KarLud_GetBeams(p1,p2)
      CALL KarFin_GetFermions(q1,q2)
*
      txt = ' KK2f '
      IF( (m_nevgen .GE. ie1) .AND. (m_nevgen .LE. ie2) ) THEN
         CALL  KK2f_Print1(m_out)
      ENDIF
      END


      SUBROUTINE  KK2f_Print1(nout)
*/////////////////////////////////////////////////////////////////////////////////////
*//                                                                                 //
*//  Prints out four momenta of Beams and Final state particles,                    //
*//  and the serial number of event m_nevgen on unit nout                           //
*//                                                                                 //
*/////////////////////////////////////////////////////////////////////////////////////
      IMPLICIT NONE
      INCLUDE 'KK2f.fi'
*
      INTEGER     nout
      CHARACTER*8 txt
      DOUBLE PRECISION    sum(4),amf1,amf2,ams,amph
      INTEGER  i,k,KFfin
*-----------------------------------------------------------------
* Actual KFcode of final fermion
      CALL MBrA_GetKF(KFfin)
*
      txt = ' KK2f '
      WRITE(nout,*) '================== ',txt,' ======================>',m_nevgen
*     
      amf1 = m_p1(4)**2-m_p1(3)**2-m_p1(2)**2-m_p1(1)**2
      amf1 = sqrt(abs(amf1))
      amf2 = m_p2(4)**2-m_p2(3)**2-m_p2(2)**2-m_p2(1)**2
      amf2 = sqrt(abs(amf2))
      WRITE(nout,3100) 'm_p1',(  m_p1(  k),k=1,4),amf1
      WRITE(nout,3100) 'm_p2',(  m_p2(  k),k=1,4),amf2
*     
      amf1 = m_q1(4)**2-m_q1(3)**2-m_q1(2)**2-m_q1(1)**2
      amf1 = sqrt(abs(amf1))
      amf2 = m_q2(4)**2-m_q2(3)**2-m_q2(2)**2-m_q2(1)**2
      amf2 = sqrt(abs(amf2))
      WRITE(nout,3100) 'm_q1',(  m_q1(  k),k=1,4),amf1,KFfin
      WRITE(nout,3100) 'm_q2',(  m_q2(  k),k=1,4),amf2,KFfin
*     
      DO i=1,m_nphot
         amph = m_sphot(i,4)**2-m_sphot(i,3)**2 -m_sphot(i,2)**2-m_sphot(i,1)**2
         amph = sqrt(abs(amph))
         WRITE(nout,3100) 'pho',(m_sphot(i,k),k=1,4),amph
      ENDDO
      DO k=1,4
         sum(k)=m_q1(k)+m_q2(k)
      ENDDO
      DO i=1,m_nphot
         DO k=1,4
            sum(k)=sum(k)+m_sphot(i,k)
         ENDDO
      ENDDO
      ams = sum(4)**2-sum(3)**2-sum(2)**2-sum(1)**2
      ams = sqrt(abs(ams))
      WRITE(nout,3100) 'sum',(  sum(  k),k=1,4),ams
 3100 FORMAT(1x,a3,1x,5f20.14,i5)
      END


      SUBROUTINE KK2f_GetOneY(j,y)
*/////////////////////////////////////////////////////////////////////////////////////
*//   obsolete                                                                      //
*/////////////////////////////////////////////////////////////////////////////////////
      IMPLICIT NONE
      INCLUDE 'KK2f.fi'
*
      DOUBLE PRECISION  y
      INTEGER j
*---------------------------------------------------------------
      y = m_ypar(j)
      END   ! KK2f_GetOneY


      SUBROUTINE KK2f_SetOneY(j,y)
*/////////////////////////////////////////////////////////////////////////////////////
*//   obsolete                                                                      //
*/////////////////////////////////////////////////////////////////////////////////////
      IMPLICIT NONE
      INCLUDE 'KK2f.fi'
*
      DOUBLE PRECISION  y
      INTEGER j
*---------------------------------------------------------------
      m_ypar(j) =y
      END   ! KK2f_GetOneY


      SUBROUTINE KK2f_GetWt(WtMain,WtCrud)
*/////////////////////////////////////////////////////////////////////////////////////
*//   Main weights                                                                  //
*/////////////////////////////////////////////////////////////////////////////////////
      IMPLICIT NONE
      INCLUDE 'KK2f.fi'
      DOUBLE PRECISION    WtMain,WtCrud
      WtMain = m_WtMain  ! the best total weight
      WtCrud = m_WtCrud  ! Crude weight (helps to avoid bad events)
      END ! KK2f_GetWt


      SUBROUTINE KK2f_GetWtCrud(WtCrud)
*/////////////////////////////////////////////////////////////////////////////////////
*//   Main weights                                                                  //
*/////////////////////////////////////////////////////////////////////////////////////
      IMPLICIT NONE
      INCLUDE 'KK2f.fi'
      DOUBLE PRECISION    WtCrud
      WtCrud = m_WtCrud  ! Crude weight (helps to avoid bad events)
      END ! KK2f_GetWtCrud


      SUBROUTINE KK2f_GetWtAll(WtMain,WtCrud,WtSet)
*/////////////////////////////////////////////////////////////////////////////////////
*//   Weights ALL                                                                   //
*/////////////////////////////////////////////////////////////////////////////////////
      IMPLICIT NONE
      INCLUDE 'KK2f.fi'
*
      INTEGER  j
      DOUBLE PRECISION    WtMain,WtCrud,WtSet(*)
      DOUBLE PRECISION    WtBest
*--------------------------------------------------------------
      WtMain = m_WtMain  ! the best total weight
      WtCrud = m_WtCrud  ! Crude weight (helps to avoid bad events)
      DO j=1,m_lenwt
         WtSet(j) = m_WtSet(j)
      ENDDO
      END ! KK2f_GetWtAll

      SUBROUTINE KK2f_GetWtList(WtMain,WtList)
*/////////////////////////////////////////////////////////////////////////////////////
*//   ALL Weights, also works for weighted eevents!!!!                              //
*/////////////////////////////////////////////////////////////////////////////////////
      IMPLICIT NONE
      INCLUDE 'KK2f.fi'
*
      INTEGER  j
      DOUBLE PRECISION    WtMain,WtList(*)
*--------------------------------------------------------------
      WtMain = m_WtMain  ! the best total weight
      DO j=1,m_lenwt
         WtList(j) = m_WtList(j)
      ENDDO
      END ! KK2f_GetWtAll

      SUBROUTINE KK2f_GetWtAlter(j,WtAlter)
*/////////////////////////////////////////////////////////////////////////////////////
*//   Get single alternative weight
*/////////////////////////////////////////////////////////////////////////////////////
      IMPLICIT NONE
      INCLUDE 'KK2f.fi'
*
      INTEGER  j
      DOUBLE PRECISION   WtAlter
*--------------------------------------------------------------
      IF(j.GE.0 .AND. j.LE.m_lenwt) THEN
         WtAlter = m_WtList(j)
      ELSE
         WRITE(*,*) "++++  KK2f_GetWtAlter wrong j =",j
         STOP
      ENDIF
      END ! KK2f_GetWtAlter


      SUBROUTINE KK2f_GetPhoton1(iphot,phot)
*///////////////////////////////////////////////////////////////////////////////
*//                                                                           //
*//   get i-th photon momentum                                                //
*//                                                                           //
*///////////////////////////////////////////////////////////////////////////////
      IMPLICIT NONE
      INCLUDE 'KK2f.fi'
      SAVE
      INTEGER iphot
      DOUBLE PRECISION   phot(4)
      INTEGER k
*
      DO k=1,4
         phot(k) = m_sphot(iphot,k)
      ENDDO
      END

      SUBROUTINE KK2f_GetPhotAll(NphAll,PhoAll)
*/////////////////////////////////////////////////////////////////////////////////////
*//                                                                                 //
*//   Get all photons, note that they are ordered in energy                         //
*//                                                                                 //
*/////////////////////////////////////////////////////////////////////////////////////
      IMPLICIT NONE
      INCLUDE 'KK2f.fi'
*
      INTEGER  NphAll
      DOUBLE PRECISION    PhoAll(m_phmax,4) ! Now we have m_phmax=100
      INTEGER  j,k
*------------------
      NphAll = m_nphot
      DO j=1,m_nphot
         DO k=1,4
            PhoAll(j,k) = m_sphot(j,k)
         ENDDO
      ENDDO
      END                       !!! KK2f_GetPhotAll !!!

      SUBROUTINE KK2f_GetNphot(Nphot)
*/////////////////////////////////////////////////////////////////////////////////////
*//                                                                                 //
*//   Get total photon multiplicity                                                 //
*//                                                                                 //
*/////////////////////////////////////////////////////////////////////////////////////
      IMPLICIT NONE
      INCLUDE 'KK2f.fi'
*
      INTEGER  Nphot
*------------------
      Nphot = m_nphot
      END                       !!! KK2f_GetNphot !!!

      SUBROUTINE KK2f_GetIsr(isr)
*/////////////////////////////////////////////////////////////////////////////////////
*//   ISR/FSR markers of all photons                                                //
*/////////////////////////////////////////////////////////////////////////////////////
      IMPLICIT NONE
      INCLUDE 'KK2f.fi'
      INTEGER  isr(*),j
*--------
      DO j=1,m_nphot
         isr(j) = m_isr(j)
      ENDDO
      END                       !!! KK2f_GetIsr !!!

      SUBROUTINE KK2f_GetPhel(Phel)
*/////////////////////////////////////////////////////////////////////////////////////
*//   ISR/FSR markers of all photons                                                //
*/////////////////////////////////////////////////////////////////////////////////////
      IMPLICIT NONE
      INCLUDE 'KK2f.fi'
      INTEGER  Phel(*),j
*--------
      DO j=1,m_nphot
         Phel(j) = m_Phel(j)
      ENDDO
      END                       !!! KK2f_GetPhel !!!

      SUBROUTINE KK2f_GetIsBeamPolarized(IsBeamPolarized)
*/////////////////////////////////////////////////////////////////////////////////////
*//   ISR/FSR markers of all photons                                                //
*/////////////////////////////////////////////////////////////////////////////////////
      IMPLICIT NONE
      INCLUDE 'KK2f.fi'
      INTEGER  IsBeamPolarized
*--------
      IsBeamPolarized = m_IsBeamPolarized
      END                       !!! KK2f_GetIsBeamPolarized !!!


      SUBROUTINE KK2f_GetBornCru(BornCru)
*/////////////////////////////////////////////////////////////////////////////////////
*//                                                                                 //
*// Memorizing m_BornCru makes sense because we  may freely manipulate in QED3      //
*// with input parameters like MZ, couplings etc. (recalculate weights for event)   //
*//                                                                                 //
*/////////////////////////////////////////////////////////////////////////////////////
      IMPLICIT NONE
      INCLUDE 'KK2f.fi'
      DOUBLE PRECISION  BornCru
*------------------
      BornCru = m_BornCru
      END

      SUBROUTINE KK2f_GetKeyISR(KeyISR)
*/////////////////////////////////////////////////////////////////////////////////////
*//   ISR switch                                                                    //
*/////////////////////////////////////////////////////////////////////////////////////
      IMPLICIT NONE
      INCLUDE 'KK2f.fi'
      INTEGER KeyISR
*
      KeyISR = m_KeyISR
      END

      SUBROUTINE KK2f_GetKeyFSR(KeyFSR)
*/////////////////////////////////////////////////////////////////////////////////////
*//   FSR switch                                                                    //
*//   called in BornV                                                               //
*/////////////////////////////////////////////////////////////////////////////////////
      IMPLICIT NONE
      INCLUDE 'KK2f.fi'
      INTEGER KeyFSR
*
      KeyFSR = m_KeyFSR
      END

      SUBROUTINE KK2f_GetKeyINT(KeyINT)
*/////////////////////////////////////////////////////////////////////////////////////
*//   ISR*FSR interference switch                                                   //
*/////////////////////////////////////////////////////////////////////////////////////
      IMPLICIT NONE
      INCLUDE 'KK2f.fi'
      INTEGER KeyINT
*
      KeyINT = m_KeyINT
      END

      SUBROUTINE KK2f_GetKeyGPS(KeyGPS)
*/////////////////////////////////////////////////////////////////////////////////////
*//   Get CEEX level switch                                                         //
*/////////////////////////////////////////////////////////////////////////////////////
      IMPLICIT NONE
      INCLUDE 'KK2f.fi'
      INTEGER KeyGPS
*
      KeyGPS = m_KeyGPS
      END


      SUBROUTINE KK2f_GetKeyWgt(KeyWgt)
*/////////////////////////////////////////////////////////////////////////////////////
*//   Get CEEX level switch                                                         //
*/////////////////////////////////////////////////////////////////////////////////////
      IMPLICIT NONE
      INCLUDE 'KK2f.fi'
      INTEGER KeyWgt
*
      KeyWgt = m_KeyWgt
      END

      SUBROUTINE KK2f_GetKFini(KFini)
*/////////////////////////////////////////////////////////////////////////////////////
*//   KF of beams                                                                   //
*/////////////////////////////////////////////////////////////////////////////////////
      IMPLICIT NONE
      INCLUDE 'KK2f.fi'
      INTEGER KFini
*
      KFini = m_KFini
      END

      SUBROUTINE KK2f_GetIdyfs(Idyfs)
*/////////////////////////////////////////////////////////////////////////////////////
*//   pointer for histograms                                                        //
*/////////////////////////////////////////////////////////////////////////////////////
      IMPLICIT NONE
      INCLUDE 'KK2f.fi'
      INTEGER Idyfs
*
      Idyfs = m_Idyfs
      END

      SUBROUTINE KK2f_GetBeams(p1,p2)
*/////////////////////////////////////////////////////////////////////////////////////
*//   Four-momenta of beams                                                         //
*/////////////////////////////////////////////////////////////////////////////////////
      IMPLICIT NONE
      INCLUDE 'KK2f.fi'
*
      DOUBLE PRECISION   p1(4),p2(4)
      INTEGER k
*
      DO k=1,4
         p1(k) = m_p1(k)
         p2(k) = m_p2(k)
      ENDDO
      END

      SUBROUTINE KK2f_GetFermions(q1,q2)
*/////////////////////////////////////////////////////////////////////////////////////
*//   final state fermion four-momenta                                              //
*/////////////////////////////////////////////////////////////////////////////////////
      IMPLICIT NONE
      INCLUDE 'KK2f.fi'
*
      DOUBLE PRECISION   q1(4),q2(4)
      INTEGER k
*
      DO k=1,4
         q1(k) = m_q1(k)
         q2(k) = m_q2(k)
      ENDDO
      END

      SUBROUTINE KK2f_GetVcut(Vcut)
*/////////////////////////////////////////////////////////////////////////////////////
*//   Technical cuts for consecutive beta's                                         //
*/////////////////////////////////////////////////////////////////////////////////////
      IMPLICIT NONE
      INCLUDE 'KK2f.fi'
*
      DOUBLE PRECISION   Vcut(3)
      INTEGER k
*
      DO k=1,3
         Vcut(k) = m_Vcut(k)
      ENDDO
      END

      SUBROUTINE KK2f_GetCMSene(CMSene)
*/////////////////////////////////////////////////////////////////////////////////////
*//   Photon minimum energy in LAB system                                           //
*/////////////////////////////////////////////////////////////////////////////////////
      IMPLICIT NONE
      INCLUDE 'KK2f.fi'
      DOUBLE PRECISION   CMSene
*
      CMSene = m_CMSene
      END

      SUBROUTINE KK2f_GetEmin(Emin)
*/////////////////////////////////////////////////////////////////////////////////////
*//   Photon minimum energy in LAB system                                           //
*/////////////////////////////////////////////////////////////////////////////////////
      IMPLICIT NONE
      INCLUDE 'KK2f.fi'
      DOUBLE PRECISION   Emin
*
      Emin = m_Emin
      END

      SUBROUTINE KK2f_GetMasPhot(MasPhot)
*/////////////////////////////////////////////////////////////////////////////////////
*//   Photon mass for virtual corrections                                           //
*/////////////////////////////////////////////////////////////////////////////////////
      IMPLICIT NONE
      INCLUDE 'KK2f.fi'
      DOUBLE PRECISION   MasPhot
*
      MasPhot = m_MasPhot
      END

      SUBROUTINE KK2f_GetXenph(Xenph)
*/////////////////////////////////////////////////////////////////////////////////////
*//   Enhancement factor in crude photon multiplicity                               //
*/////////////////////////////////////////////////////////////////////////////////////
      IMPLICIT NONE
      INCLUDE 'KK2f.fi'
      DOUBLE PRECISION   Xenph
*
      Xenph = m_Xenph
      END

      SUBROUTINE KK2f_GetPolBeam1(PolBeam1)
*/////////////////////////////////////////////////////////////////////////////////////
*//   FIRST beam spin polarization                                                  //
*/////////////////////////////////////////////////////////////////////////////////////
      IMPLICIT NONE
      INCLUDE 'KK2f.fi'
      DOUBLE PRECISION   PolBeam1(4)
      INTEGER j
*
      DO j=1,4
         PolBeam1(j) = m_PolBeam1(j)
      ENDDO
      END

      SUBROUTINE KK2f_GetPolBeam2(PolBeam2)
*/////////////////////////////////////////////////////////////////////////////////////
*//   SECOND beam spin polarization                                                 //
*/////////////////////////////////////////////////////////////////////////////////////
      IMPLICIT NONE
      INCLUDE 'KK2f.fi'
      DOUBLE PRECISION   PolBeam2(4)
      INTEGER j
*
      DO j=1,4
         PolBeam2(j) = m_PolBeam2(j)
      ENDDO
      END

      SUBROUTINE KK2f_GetXsecMC(xSecPb, xErrPb)
*/////////////////////////////////////////////////////////////////////////////////////
*//   Photon minimum energy in LAB system                                           //
*/////////////////////////////////////////////////////////////////////////////////////
      IMPLICIT NONE
      INCLUDE 'KK2f.fi'
      DOUBLE PRECISION   xSecPb, xErrPb
*
      xSecPb = m_xSecPb
      xErrPb = m_xErrPb
      END

      SUBROUTINE KK2f_GetVersion(Version)
*/////////////////////////////////////////////////////////////////////////////////////
*//   Get VERSION number of the program                                             //
*/////////////////////////////////////////////////////////////////////////////////////
      IMPLICIT NONE
      INCLUDE 'KK2f.fi'
      DOUBLE PRECISION   Version
*
      Version = m_Version
      END

      SUBROUTINE KK2f_GetDate(Date)
*/////////////////////////////////////////////////////////////////////////////////////
*//   Get VERSION date of the program                                             //
*/////////////////////////////////////////////////////////////////////////////////////
      IMPLICIT NONE
      INCLUDE 'KK2f.fi'
      CHARACTER*14   Date
*
      Date = m_Date
      END

      SUBROUTINE KK2f_GetPrimaNorma(XsPrim,NevPrim)
*/////////////////////////////////////////////////////////////////////////////////////
*//   Get Primary Xsection for normalization NANOBARNS
*/////////////////////////////////////////////////////////////////////////////////////
      IMPLICIT NONE
      INCLUDE 'KK2f.fi'
      DOUBLE PRECISION   XsPrim,ERela,WtSup
      INTEGER            NevPrim
*
      CALL GLK_MgetNtot(m_IdGen,NevPrim)
      CALL GLK_MgetAve( m_IdGen,XsPrim,ERela,WtSup)
      END


      SUBROUTINE KK2f_GetXsNormPb(XsNormPb,XsErroPb)
*/////////////////////////////////////////////////////////////////////////////////////
*//   UNIVERSAL Xsection normalization PICOBARNS for wt=1 and wted events
*//   To be called AFTER CALL KK2f_Finalize !!!!!!
*/////////////////////////////////////////////////////////////////////////////////////
      IMPLICIT NONE
      INCLUDE 'KK2f.fi'
      DOUBLE PRECISION   XsNormPb,XsErroPb
*
      IF(m_KeyWgt .EQ. 0) THEN  !!! CONSTANT-WEIGHT events
         XsNormPb = m_xSecPb    ! MC xsection in picobarns
         XsErroPb = m_xErrPb    ! Its error   in picobarns
      ELSE
         XsNormPb = m_Xcrunb*1000
         XsErroPb = 0d0
      ENDIF
      END

*/////////////////////////////////////////////////////////////////////////////////////
*//                                                                                 //
*//                                                                                 //
*//                      End of Class  KK2f                                         //
*//                                                                                 //
*/////////////////////////////////////////////////////////////////////////////////////<|MERGE_RESOLUTION|>--- conflicted
+++ resolved
@@ -394,11 +394,7 @@
          iddarkmother=23        ! PDGid of particle decaying with dark
          idspecial=53            ! dark PDG identifier
          mxx = DBLE(XPAR(ITAUXPAR+916))       ! dark mass
-<<<<<<< HEAD
-         CALL DARKSCALARWIDTH   ! dark width
-=======
          CALL DARKSCALARWIDTH                 ! dark width
->>>>>>> e3e20552
          speciallife=DBLE(XPAR(ITAUXPAR+917)) ! dark lifetime
          iboson=INT(XPAR(ITAUXPAR+918))       ! switch if pair produced through state of spin 1 [Default:scalar]
          dparity=INT(XPAR(ITAUXPAR+919))      ! Dark Parity: scalar=0;pseudoscalar=1 [Default:scalar]
@@ -410,7 +406,6 @@
          normfmu=100            ! extra enhancement for muon pairs.
          ifphotons=0            ! photons brem is treated differently
          iddarkmother=23        ! PDGid of particle decaying with dark
-<<<<<<< HEAD
          mxx = DBLE(XPAR(ITAUXPAR+916))       ! dark mass
          speciallife=DBLE(XPAR(ITAUXPAR+917)) ! dark lifetime
          iboson=INT(XPAR(ITAUXPAR+918))       ! switch if pair produced through state of spin 1 [Default:scalar]
@@ -421,13 +416,6 @@
             CALL DARKVECTORWIDTH ! Z' width
             idspecial=26         ! PDG identifier
          endif
-=======
-         idspecial=53            ! dark PDG identifier
-         mxx = DBLE(XPAR(ITAUXPAR+916))       ! dark mass
-         CALL DARKSCALARWIDTH                 ! dark width
-         speciallife=DBLE(XPAR(ITAUXPAR+917)) ! dark lifetime
-         iboson=INT(XPAR(ITAUXPAR+918))       ! switch if pair produced through state of spin 1 [Default:scalar]
->>>>>>> e3e20552
          dparity=INT(XPAR(ITAUXPAR+919))      ! Dark Parity: scalar=0;pseudoscalar=1 [Default:scalar]
       else if (IPAIRPHOTOS.EQ.-1)  THEN ! RADIATE SM NONE/E-E+/MU-MU+ PAIR COCKTAIL
          ifpair=1               ! general switch for pair emission
@@ -586,7 +574,6 @@
       ENDIF
       RETURN
       END
-<<<<<<< HEAD
       SUBROUTINE DARKVECTORWIDTH
 C  >>>>>>>>>>>>>>>>>>>>>>>>>>>>>>>>>>>>>>>>>>>>>>>>>>>>>>>>>>>>>>>>>>>>>>
       IMPLICIT NONE
@@ -667,8 +654,6 @@
       ENDIF
       RETURN
       END
-=======
->>>>>>> e3e20552
          
       SUBROUTINE KK2f_WignerIni(KFbeam,CMSene,PolBeam1,PolBeam2, Polar1,Polar2) 
 */////////////////////////////////////////////////////////////////////////////////////
@@ -1088,8 +1073,6 @@
  !        write(*,*) "  "
 
 
-<<<<<<< HEAD
-
       END
       SUBROUTINE BUST(IFI,PBOOS,PHEP)
       IMPLICIT NONE
@@ -1133,52 +1116,6 @@
       RETURN
       END
 
-=======
-
-      END
-      SUBROUTINE BUST(IFI,PBOOS,PHEP)
-      IMPLICIT NONE
-      INTEGER IFI,J
-      REAL*8 PHEP(4),PBOOS(5),BET1(3),BET2(3),GAM,PB
-      DO 10 J=1,3
-        BET1(J)=-PBOOS(J)/PBOOS(5)  
-   10 BET2(J)=PBOOS(J)/PBOOS(5)
-      GAM=PBOOS(4)/PBOOS( 5)
-
-C--
-C--   Boost vector to parent rest frame...
-      IF (IFI.EQ.1) THEN
-      PB=BET1(1)*PHEP(1)+BET1(2)*PHEP(2)+BET1(3)*PHEP(3)
-      DO 30 J=1,3
- 30      PHEP(J)=PHEP(J)+BET1(J)*(PHEP(4)+PB/(GAM+1.D0))
-         PHEP(4)=GAM*PHEP(4)+PB
-      ELSE
-         
-C--
-C--    ...or boost back.
-         PB=BET2(1)*PHEP(1)+BET2(2)*PHEP(2)+BET2(3)*PHEP(3)
-         DO 40 J=1,3
-   40    PHEP(J)=PHEP(J)+BET2(J)*(PHEP(4)+PB/(GAM+1.D0))
-         PHEP(4)=GAM*PHEP(4)+PB
-      ENDIF
-      END
-
-      SUBROUTINE IZPOZI(IZPOS,INDECAY)
-      IMPLICIT NONE
-      INTEGER IDDARKMOTHER,IFORCE,IBOSON,IZPOS,INDECAY,ISWHO,K
-      INCLUDE 'HepEvt.fi'
-      CALL DARK_SET(1,iddarkmother,iforce,IBOSON)
-      IZPOS=0
-      ISWHO=iddarkmother
-        DO K=1,NHEP
-          if (IDHEP(K).EQ.ISWHO.AND.JDAHEP(K,1).NE.0) IZPOS=K
-        ENDDO
-      INDECAY=0
-C     WRITE (*,*) ISWHO, IDDARKMOTHER, IZPOS, INDECAY  
-      RETURN
-      END
-
->>>>>>> e3e20552
       SUBROUTINE NHEPDIM(NHP,IDSPECIAL,MPAIR)
       INCLUDE 'HepEvt.fi'
       INTEGER          NHP, IDSPECIAL, I, IDAU1, IDAU2
