--- conflicted
+++ resolved
@@ -160,9 +160,7 @@
       IFCURR4PI = XPAR(ITAUXPAR+905)
       LAMDEC    = XPAR(ITAUXPAR+906)
       CHCONJUGATE= XPAR(ITAUXPAR+909)
-<<<<<<< HEAD
       TauToElOrMu= XPAR(ITAUXPAR+910)
-=======
 C
       DO IUSER = 1,100
          USERACTIVE(IUSER) = 0
@@ -172,7 +170,6 @@
             USERACTIVE(IUSER) = XPAR(ITAUXPAR+1000+IUSER)
          ENDDO
       ENDIF
->>>>>>> e0c62e24
       
 C     Print functional flags
       WRITE(iout,*) 'FF2PIRHO, IRCHL3PI, IFKPIPI, IFCURR4PI, CHCONJUGATE, TauToElOrMu = ',
