/**************************************************************************
 * basf2 (Belle II Analysis Software Framework)                           *
 * Author: The Belle II Collaboration                                     *
 *                                                                        *
 * See git log for contributors and copyright holders.                    *
 * This file is licensed under LGPL-3.0, see LICENSE.md.                  *
 **************************************************************************/

/* Own header. */
#include <generators/modules/evtgeninput/EvtGenInputModule.h>

/* Generators headers. */
#include <generators/evtgen/EvtGenInterface.h>
#include <generators/evtgen/EvtGenUtilities.h>

/* Basf2 headers. */
#include <framework/utilities/FileSystem.h>
#include <framework/datastore/StoreArray.h>
#include <mdst/dataobjects/MCParticleGraph.h>

using namespace std;
using namespace Belle2;

//-----------------------------------------------------------------
//                 Register the Module
//-----------------------------------------------------------------
REG_MODULE(EvtGenInput);

//-----------------------------------------------------------------
//                 Implementation
//-----------------------------------------------------------------

EvtGenInputModule::EvtGenInputModule() : Module(),
  m_initial(BeamParameters::c_smearALL)
{
  //Set module properties
  setDescription("EvtGenInput module. The module is served as an interface for EvtGen Event Generator so that the EvtGen generator can store the generated particles into MCParticles. The users need to provide their own decay mode based on the standard DECAY.DEC.");
  setPropertyFlags(c_Input);

  //Parameter definition
  addParam("userDECFile", m_userDECFileName, "user DECfile name", string(""));
  addParam("DECFile", m_DECFileName, "global DECfile to be used",
           FileSystem::findFile("decfiles/dec/DECAY_BELLE2.DEC", true));
  addParam("ParentParticle", m_parentParticle, "Parent Particle Name", string("Upsilon(4S)"));
  addParam("InclusiveType", m_inclusiveType, "inclusive decay type (0: generic, 1: inclusive, 2: inclusive (charge conjugate)", 0);
  addParam("CoherentMixing", m_coherentMixing, "decay the neutral B meson pairs coherently or non-coherently", true);
  addParam("InclusiveParticle", m_inclusiveParticle, "Inclusive Particle Name", string(""));
  addParam("maxTries", m_maxTries, "Number of tries to generate a parent "
           "particle from the beam energies which fits inside the mass window "
           "before giving up", 100000);
<<<<<<< HEAD
=======

>>>>>>> 58cd7fa5
}


void EvtGenInputModule::initialize()
{
  StoreArray<MCParticle> mcparticle;
  mcparticle.registerInDataStore();
  generators::checkEvtGenDecayFile(m_DECFileName);
  // Initial particle for beam parameters.
  m_initial.initialize();
}


void EvtGenInputModule::beginRun()
{

}

MCInitialParticles  EvtGenInputModule::createBeamParticle(double minMass, double maxMass)
{
  // try to generate the 4 momentum a m_maxTries amount of times before we give up
  for (int i = 0; i < m_maxTries; ++i) {
    const MCInitialParticles initial = m_initial.generate();

    // check if we fullfill the mass window
<<<<<<< HEAD
    if (initial.getMass() >= minMass && initial.getMass() < maxMass) {
      return initial;
    }
=======
    if (minMass <= initial.getMass() && initial.getMass() < maxMass)
      return initial;
>>>>>>> 58cd7fa5
  }

  //Apparently the beam energies don't match the particle mass we want to generate
  B2FATAL("Could not create parent particle within mass window: "
          << "minMass=" << minMass << " GeV, "
          << "maxMass=" << maxMass << " GeV");

<<<<<<< HEAD
  //This will never be reached, only used to avoid warning
  return m_initial.generate();
=======
  //This will never be reached so return empty to avoid warning
  return MCInitialParticles();
>>>>>>> 58cd7fa5
}


// Add colliding electron/positron to the event graph
static void addInitialParticle(MCParticleGraph& mpg, int pdg, ROOT::Math::PxPyPzEVector p4)
{
  MCParticleGraph::GraphParticle& part = mpg.addParticle();

  part.setStatus(MCParticle::c_PrimaryParticle | MCParticle::c_StableInGenerator | MCParticle::c_Initial);
  part.setMass(Const::electronMass);
  part.setPDG(pdg);

  part.set4Vector(p4);

  part.setProductionVertex(0, 0, 0);
  part.setProductionTime(0);
  part.setValidVertex(false);
}





void EvtGenInputModule::event()
{
  B2DEBUG(10, "Starting event generation");

  // Check if the BeamParameters have changed (if they do, abort the job! otherwise cross section calculation will be a nightmare.)
  if (m_beamParams.hasChanged()) {
    if (!m_initialized) {
      initializeGenerator();
    } else {
      B2FATAL("EvtGenInputModule::event(): BeamParameters have changed within a job, this is not supported for EvtGen!");
    }
  }

  MCInitialParticles initial;

  //Initialize the beam energy for each event separatly
  if (EvtPDL::getStdHep(m_parentId) == 10022) {
    //virtual photon (vpho), no mass window, we accept everything
    initial = createBeamParticle();
  } else {
    //everything else needs to be in the mass window
    initial = createBeamParticle(EvtPDL::getMinMass(m_parentId),
                                 EvtPDL::getMaxMass(m_parentId));
  }

  ROOT::Math::PxPyPzEVector pParentParticle = initial.getLER() + initial.getHER();
  ROOT::Math::XYZVector primaryVertex = initial.getVertex();

  //end initialization

<<<<<<< HEAD
  //clear existing MCParticles
  mpg.clear();

  // add colliding electron & positron to the event list
  addInitialParticle(mpg, 11, initial.getHER());
  addInitialParticle(mpg, -11, initial.getLER());

  //generate event.
  int nPart =  m_Ievtgen.simulateEvent(mpg, pParentParticle, primaryVertex,
                                       m_inclusiveType, m_inclusiveParticle);
=======
  //generate event.
  int nPart =  m_Ievtgen.simulateEvent(initial, m_inclusiveType, m_inclusiveParticle);
>>>>>>> 58cd7fa5

  B2DEBUG(10, "EvtGen: generated event with " << nPart << " particles.");
}

void EvtGenInputModule::initializeGenerator()
{

  //setup the DECAY files:
  m_Ievtgen.setup(m_DECFileName, m_parentParticle, m_userDECFileName, m_coherentMixing);

  if (m_inclusiveType == 0) m_inclusiveParticle = "";
  if (m_inclusiveType != 0 && EvtPDL::getId(m_inclusiveParticle).getId() == -1) {
    B2ERROR("User Specified Inclusive Particle '" << m_inclusiveParticle
            << "' does not exist");
  }
  m_parentId = EvtPDL::getId(m_parentParticle);
  if (m_parentId.getId() == -1) {
    B2ERROR("User specified parent particle '" << m_parentParticle
            << "' does not exist");
  }

  m_initialized = true;

}<|MERGE_RESOLUTION|>--- conflicted
+++ resolved
@@ -48,10 +48,6 @@
   addParam("maxTries", m_maxTries, "Number of tries to generate a parent "
            "particle from the beam energies which fits inside the mass window "
            "before giving up", 100000);
-<<<<<<< HEAD
-=======
-
->>>>>>> 58cd7fa5
 }
 
 
@@ -77,14 +73,8 @@
     const MCInitialParticles initial = m_initial.generate();
 
     // check if we fullfill the mass window
-<<<<<<< HEAD
-    if (initial.getMass() >= minMass && initial.getMass() < maxMass) {
-      return initial;
-    }
-=======
     if (minMass <= initial.getMass() && initial.getMass() < maxMass)
       return initial;
->>>>>>> 58cd7fa5
   }
 
   //Apparently the beam energies don't match the particle mass we want to generate
@@ -92,30 +82,8 @@
           << "minMass=" << minMass << " GeV, "
           << "maxMass=" << maxMass << " GeV");
 
-<<<<<<< HEAD
-  //This will never be reached, only used to avoid warning
-  return m_initial.generate();
-=======
   //This will never be reached so return empty to avoid warning
   return MCInitialParticles();
->>>>>>> 58cd7fa5
-}
-
-
-// Add colliding electron/positron to the event graph
-static void addInitialParticle(MCParticleGraph& mpg, int pdg, ROOT::Math::PxPyPzEVector p4)
-{
-  MCParticleGraph::GraphParticle& part = mpg.addParticle();
-
-  part.setStatus(MCParticle::c_PrimaryParticle | MCParticle::c_StableInGenerator | MCParticle::c_Initial);
-  part.setMass(Const::electronMass);
-  part.setPDG(pdg);
-
-  part.set4Vector(p4);
-
-  part.setProductionVertex(0, 0, 0);
-  part.setProductionTime(0);
-  part.setValidVertex(false);
 }
 
 
@@ -147,26 +115,11 @@
                                  EvtPDL::getMaxMass(m_parentId));
   }
 
-  ROOT::Math::PxPyPzEVector pParentParticle = initial.getLER() + initial.getHER();
-  ROOT::Math::XYZVector primaryVertex = initial.getVertex();
-
   //end initialization
 
-<<<<<<< HEAD
-  //clear existing MCParticles
-  mpg.clear();
-
-  // add colliding electron & positron to the event list
-  addInitialParticle(mpg, 11, initial.getHER());
-  addInitialParticle(mpg, -11, initial.getLER());
 
   //generate event.
-  int nPart =  m_Ievtgen.simulateEvent(mpg, pParentParticle, primaryVertex,
-                                       m_inclusiveType, m_inclusiveParticle);
-=======
-  //generate event.
   int nPart =  m_Ievtgen.simulateEvent(initial, m_inclusiveType, m_inclusiveParticle);
->>>>>>> 58cd7fa5
 
   B2DEBUG(10, "EvtGen: generated event with " << nPart << " particles.");
 }
