--- conflicted
+++ resolved
@@ -58,13 +58,8 @@
      * @param maxMass maximum mass for the beam particle to be accepted
      * @return lorentzvector of the compound beam particle
      */
-<<<<<<< HEAD
     MCInitialParticles  createBeamParticle(double minMass = 0.0,
                                            double maxMass = std::numeric_limits<double>::infinity());
-=======
-    MCInitialParticles   createBeamParticle(double minMass = 0.0,
-                                            double maxMass = std::numeric_limits<double>::infinity());
->>>>>>> 58cd7fa5
 
     EvtGenInterface m_Ievtgen;  /**< An instance of the EvtGen Interface. */
     std::string m_userDECFileName; /**<  Standard input user decay file. */
