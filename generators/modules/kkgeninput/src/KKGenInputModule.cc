/**************************************************************************
 * basf2 (Belle II Analysis Software Framework)                           *
 * Author: The Belle II Collaboration                                     *
 *                                                                        *
 * See git log for contributors and copyright holders.                    *
 * This file is licensed under LGPL-3.0, see LICENSE.md.                  *
 **************************************************************************/

#include <generators/kkmc/KKGenInterface.h>
#include <generators/modules/kkgeninput/KKGenInputModule.h>
#include <framework/utilities/ConditionalGaussGenerator.h>
#include <mdst/dataobjects/MCParticleGraph.h>
#include <framework/utilities/FileSystem.h>

#include <framework/datastore/DataStore.h>
#include <framework/datastore/StoreArray.h>
#include <framework/dataobjects/EventMetaData.h>
#include <framework/datastore/StoreObjPtr.h>

#include <framework/logging/Logger.h>
#include <framework/utilities/IOIntercept.h>

#include <boost/filesystem.hpp>
#include <Math/Vector3D.h>

#include <stdio.h>

using namespace std;
using namespace Belle2;

//-----------------------------------------------------------------
//                 Register the Module
//-----------------------------------------------------------------
REG_MODULE(KKGenInput);

//-----------------------------------------------------------------
//                 Implementation
//-----------------------------------------------------------------

KKGenInputModule::KKGenInputModule() : Module(), m_initial(BeamParameters::c_smearVertex)
{
  //Set module properties
  setDescription("KKGenInput module. This an interface for KK2f Event Generator for basf2. The generated events are stored into MCParticles. You can find an expample of its decay file (tau_decaytable.dat) for tau-pair events at ${BELLE2_RELEASE_DIR}/data/generators/kkmc. On the other hand, when you like to generate mu-pair events, ${BELLE2_RELEASE_DIR}/data/generators/kkmc/mu.input.dat should be set to tauinputFile in your steering file.");
  setPropertyFlags(c_Input);

  //Parameter definition
  addParam("KKdefaultFile", m_KKdefaultFileName, "default KKMC setting filename",
           FileSystem::findFile("/data/generators/kkmc/KK2f_defaults.dat"));
  addParam("tauinputFile", m_tauinputFileName, "user-defined tau/mu/q-pairs generation setting",
           FileSystem::findFile("/data/generators/kkmc/KK2f_defaults.dat"));
  addParam("taudecaytableFile", m_taudecaytableFileName, "tau-decay-table file name",
           FileSystem::findFile("/data/generators/kkmc/tau.input.dat"));
  addParam("kkmcoutputfilename", m_KKMCOutputFileName, "KKMC output filename", string(""));
}


void KKGenInputModule::initialize()
{
  //Initialize MCParticle collection
  StoreArray<MCParticle> mcparticle;
  mcparticle.registerInDataStore();

  //Initialize initial particle for beam parameters.
  m_initial.initialize();

}

void KKGenInputModule::beginRun()
{

}

void KKGenInputModule::event()
{

  // Check if the BeamParameters have changed (if they do, abort the job! otherwise cross section calculation will be a nightmare.)
  if (m_beamParams.hasChanged()) {
    if (!m_initialized) {
      initializeGenerator();
    } else {
      B2FATAL("KKGenInputModule::event(): BeamParameters have changed within a job, this is not supported for KKMC!");
    }
  }

  StoreObjPtr<EventMetaData> eventMetaDataPtr("EventMetaData", DataStore::c_Event);

  //generate an MCInitialEvent (for vertex smearing)
<<<<<<< HEAD
  ROOT::Math::XYZVector vertex = m_initial.getVertexConditional();

  const ConditionalGaussGenerator& lorentzGenerator = m_initial.getLorentzGenerator();
=======
  const MCInitialParticles& initial = m_initial.generate();
  ROOT::Math::XYZVector vertex = initial.getVertex();
>>>>>>> 4ff48040

  mpg.clear();
  int nPart =  m_Ikkgen.simulateEvent(mpg, lorentzGenerator, vertex);

  // to check surely generated events are received or not
  for (int i = 0; i < nPart; ++i) {
    MCParticleGraph::GraphParticle* p = &mpg[i];
    int moID = 0;
    char buf[200];
    sprintf(buf, "IntC: %3d %4u %8d %4d %4d %4d %9.4f %9.4f %9.4f %9.4f",
            p->getIndex(), p->getStatus(), p->getPDG(), moID,
            p->getFirstDaughter(), p->getLastDaughter(),
            p->get4Vector().Px(), p->get4Vector().Py(),
            p->get4Vector().Pz(), p->get4Vector().E());
    B2DEBUG(100, buf);
  }

  B2DEBUG(150, "Generated event " << eventMetaDataPtr->getEvent() << " with " << nPart << " particles.");
}

void KKGenInputModule::terminate()
{
  m_Ikkgen.term();
}


void KKGenInputModule::initializeGenerator()
{

  FILE* fp;

  if (m_KKMCOutputFileName.empty()) {
    m_KKMCOutputFileName = boost::filesystem::unique_path("KKMC-%%%%%%%%%%.txt").native();
    B2DEBUG(150, "Using KKMC output file " << m_KKMCOutputFileName);
  }
  if (FileSystem::fileExists(m_KKMCOutputFileName)) {
    auto uniqueOutputFileName = boost::filesystem::unique_path(m_KKMCOutputFileName + "-%%%%%%%%%%").native();
    B2WARNING("The KKMC output file " << m_KKMCOutputFileName << " already exists. Using " << uniqueOutputFileName << " instead.");
    m_KKMCOutputFileName = uniqueOutputFileName;
  }
  fp = fopen(m_KKMCOutputFileName.c_str(), "w");
  if (fp) {
    fclose(fp);
    remove(m_KKMCOutputFileName.c_str());
  } else {
    B2FATAL("KKGenInputModule::initializeGenerator(): Failed to open KKMC output file!");
  }

  B2DEBUG(150, "m_KKdefaultFileName: " << m_KKdefaultFileName);
  B2DEBUG(150, "m_tauinputFileName: " << m_tauinputFileName);
  B2DEBUG(150, "m_taudecaytableFileName: " << m_taudecaytableFileName);
  B2DEBUG(150, "m_KKMCOutputFileName: " << m_KKMCOutputFileName);

  // Ensure that files provided by user exists
  if (!m_tauinputFileName.empty() && !FileSystem::fileExists(m_tauinputFileName)) {
    B2FATAL("KKGenInputModule::initializeGenerator(): " << m_tauinputFileName << " not found!");
  }
  if (!m_taudecaytableFileName.empty() && !FileSystem::fileExists(m_taudecaytableFileName)) {
    B2FATAL("KKGenInputModule::initializeGenerator(): " << m_taudecaytableFileName << " not found!");
  }



  //m_initial.initialize();
  m_initial.getVertexConditional();
  double E0cms       = m_initial.getNominalEcms();
  double E0cmsSpread = m_initial.getNominalEcmsSpread();



  IOIntercept::OutputToLogMessages initLogCapture("EvtGen", LogConfig::c_Debug, LogConfig::c_Info, 100, 100);
  initLogCapture.start();
  m_Ikkgen.setup(m_KKdefaultFileName, m_tauinputFileName,
                 m_taudecaytableFileName, m_KKMCOutputFileName);



  //set the beam parameters, ignoring beam energy spread for the moment
  m_Ikkgen.set_beam_info(E0cms, E0cmsSpread);
  initLogCapture.finish();

  m_initialized = true;

  B2DEBUG(150, "KKGenInputModule::initializeGenerator(): Finished initialising the KKGen Input Module. ");

}<|MERGE_RESOLUTION|>--- conflicted
+++ resolved
@@ -85,14 +85,9 @@
   StoreObjPtr<EventMetaData> eventMetaDataPtr("EventMetaData", DataStore::c_Event);
 
   //generate an MCInitialEvent (for vertex smearing)
-<<<<<<< HEAD
   ROOT::Math::XYZVector vertex = m_initial.getVertexConditional();
 
   const ConditionalGaussGenerator& lorentzGenerator = m_initial.getLorentzGenerator();
-=======
-  const MCInitialParticles& initial = m_initial.generate();
-  ROOT::Math::XYZVector vertex = initial.getVertex();
->>>>>>> 4ff48040
 
   mpg.clear();
   int nPart =  m_Ikkgen.simulateEvent(mpg, lorentzGenerator, vertex);
