--- conflicted
+++ resolved
@@ -70,18 +70,13 @@
 
   addParam("MinInvMassHadronsGamma", m_MinInvMassHadronsGamma, "Minimal hadrons/muons-gamma invariant mass squared [GeV^2]", 0.0);
   addParam("MinInvMassHadrons", m_MinInvMassHadrons, "Minimal hadrons/muons invariant mass squared [GeV^2]", 0.2);
-<<<<<<< HEAD
   addParam("ForceMinInvMassHadronsCut", m_ForceMinInvMassHadronsCut,
            "Force application of the MinInvMassHadrons cut "
            "It is ignored by PHOKHARA with LO = 1, NLO = 1.",
            false);
-  addParam("MaxInvMassHadrons", m_MaxInvMassHadrons, "Maximal hadrons/muons invariant mass squared [GeV^2]", 0.5);
-  addParam("MinEnergyGamma", m_MinEnergyGamma, "Minimal photon energy/missing energy, >0.01 CMS energy [GeV]", 5.0);
-=======
   addParam("MaxInvMassHadrons", m_MaxInvMassHadrons, "Maximal hadrons/muons invariant mass squared [GeV^2]", 112.0);
   addParam("MinEnergyGamma", m_MinEnergyGamma, "Minimal photon energy/missing energy, must be greater than 0.0098 * CMS energy [GeV]",
            0.15);
->>>>>>> 79047635
 
   addParam("ParameterFile", m_ParameterFile, "File that contain particle properties",
            FileSystem::findFile("/data/generators/phokhara/const_and_model_paramall9.1.dat"));
