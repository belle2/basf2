--- conflicted
+++ resolved
@@ -49,17 +49,10 @@
            "and final electron or positron momenta. Negative means no cut.",
            -1.0);
   addParam("MaximalAbsCosTheta", m_maximalAbsCosTheta,
-<<<<<<< HEAD
-           "Maximal abs[cos(theta)], where theta is the final-state particle "
-           "polar angle.", 1.01);
-  addParam("ApplyCosThetaCutCharged", m_applyCosThetaCutCharged,
-           "Whether to apply cut on abs[cos(theta)] for charged particles only.",
-=======
            "Maximal :math:`|\\cos(\\theta)|`, where :math:`\\theta` is the final-state particle "
            "polar angle.", 1.01);
   addParam("ApplyCosThetaCutCharged", m_applyCosThetaCutCharged,
            "Whether to apply cut on :math:`|cos(theta)|` for charged particles only.",
->>>>>>> c70f270c
            true);
   addParam("MinimalTransverseMomentum", m_minimalTransverseMomentum,
            "Minimal transverse momentum of the final-state particles.", 0.0);
