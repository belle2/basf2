--- conflicted
+++ resolved
@@ -3,14 +3,10 @@
 Import('env')
 
 env['SUBLIB'] = True
-<<<<<<< HEAD
-env['LIBS'] = ['$ROOT_LIBS', 'mdst_dataobjects', 'framework', 'eemmgisr', 'eemmgisrfsr', 'eemmg5', 'qcdloop1', 'gfortran']
-=======
 env['LIBS'] = ['$ROOT_LIBS', 'mdst_dataobjects', 'framework',
-               'eemmgisr', 'eemmgisrfsr', 'eemmg5', 'gfortran']
+               'eemmgisr', 'eemmgisrfsr', 'eemmg5', 'qcdloop1', 'gfortran']
 
 env['ADDITIONAL_SOURCES'] = ['belle2_phokhara_interface.f90']
 env.Depends(target = 'phokhara_10.0.f', dependency = 'belle2_phokhara_interface.f90')
->>>>>>> b11713c4
 
 Return('env')