"""
This module contains convenience functions to setup most commonly used physics
generators correctly with their default settings. More information can be found
in `BELLE2-NOTE-PH-2015-006`_

Contact: Torben Ferber (ferber@physics.ubc.ca)

.. _BELLE2-NOTE-PH-2015-006: https://docs.belle2.org/record/282
"""

from basf2 import *
from ROOT import Belle2
import os


def get_default_decayfile():
    """Return the default DECAY.dec for Belle2"""
    return Belle2.FileSystem.findFile("generators/evtgen/decayfiles/DECAY_BELLE2.DEC")


def add_aafh_generator(path, finalstate='', preselection=False, minmass=0.5, subweights=[], maxsubweight=1, maxfinalweight=3.0):
    """
    Add the default two photon generator for four fermion final states

    Parameters:
        path (basf2.Path): path where the generator should be added
        finalstate (str): either "e+e-e+e-" or "e+e-mu+mu-"
        preselection (bool): if True, select events with at least one medium pt particle in the CDC acceptance
    """

    aafh = register_module('AafhInput')
    aafh_mode = 5
    if not subweights:  # default subweights are for minmass=0.5
        aafh_subgeneratorWeights = [1.0, 7.986e+01, 5.798e+04, 3.898e+05, 1.0, 1.664e+00, 2.812e+00, 7.321e-01]
    else:
        aafh_subgeneratorWeights = subweights
    aafh_maxSubgeneratorWeight = maxsubweight
    aafh_maxFinalWeight = maxfinalweight

    if abs(minmass - 0.5) > 0.01 and not subweights:
        B2WARNING("add_aafh_generator: non default invariant mass cut without updated subweights requested!")

    if finalstate == 'e+e-e+e-':
        pass
    elif finalstate == 'e+e-mu+mu-':
        aafh_mode = 3
        if not subweights:
            aafh_subgeneratorWeights = [1.000e+00, 1.520e+01, 3.106e+03, 6.374e+03, 1.000e+00, 1.778e+00, 6.075e+00, 6.512e+00]
        else:
            aafh_subgeneratorWeights = subweights
    else:
        B2FATAL("add_aafh_generator final state not supported: {}".format(finalstate))

    aafh = path.add_module(
        'AafhInput',
        mode=aafh_mode,
        rejection=2,
        maxSubgeneratorWeight=aafh_maxSubgeneratorWeight,
        maxFinalWeight=aafh_maxFinalWeight,
        subgeneratorWeights=aafh_subgeneratorWeights,
        suppressionLimits=[1e100] * 4,
        minMass=minmass
    )

    if preselection:
        generatorpreselection = path.add_module(
            'GeneratorPreselection',
            nChargedMin=1,
            MinChargedPt=0.1,
            MinChargedTheta=17.0,
            MaxChargedTheta=150.0
        )

        generator_emptypath = create_path()
        generatorpreselection.if_value('!=11', generator_emptypath)


def add_kkmc_generator(path, finalstate=''):
    """
    Add the default muon pair and tau pair generator KKMC

    Parameters:
        path (basf2.Path): path where the generator should be added
        finalstate(str): either "mu+mu-" or "tau+tau-"
    """

    #: kkmc input file
    kkmc_inputfile = Belle2.FileSystem.findFile('data/generators/kkmc/tau.input.dat')

    #: kkmc file that will hold cross section and other information
    kkmc_logfile = 'kkmc_tautau.txt'

    #: kkmc configuration file, should be fine as is
    kkmc_config = Belle2.FileSystem.findFile('data/generators/kkmc/KK2f_defaults.dat')

    #: tau config file (empty for mu+mu-)
    kkmc_tauconfigfile = Belle2.FileSystem.findFile('data/generators/kkmc/tau_decaytable.dat')

    if finalstate == 'tau+tau-':
        pass
    elif finalstate == 'mu+mu-':
        kkmc_inputfile = Belle2.FileSystem.findFile('data/generators/kkmc/mu.input.dat')
        kkmc_logfile = 'kkmc_mumu.txt'
        kkmc_tauconfigfile = ''
    else:
        B2FATAL("add_kkmc_generator final state not supported: {}".format(finalstate))

    # use KKMC to generate lepton pairs
    kkgeninput = path.add_module(
        'KKGenInput',
        tauinputFile=kkmc_inputfile,
        KKdefaultFile=kkmc_config,
        taudecaytableFile=kkmc_tauconfigfile,
        kkmcoutputfilename=kkmc_logfile,
    )


def add_evtgen_generator(path, finalstate='', signaldecfile=None):
    """
    Add EvtGen for mixed and charged BB

<<<<<<< HEAD
    :param finalstate: charged, mixed, signal
    :param signaldecfile: decfile to be used if finalstate 'signal' is specified
=======
    Parameters:
        path (basf2.Path): path where the generator should be added
        finalstate (str): Either "charged" for B+/B- or "mixed" for B0/anti-B0
>>>>>>> da5a1956
    """
    evtgen_userdecfile = Belle2.FileSystem.findFile('data/generators/evtgen/charged.dec')

    if finalstate == 'charged':
        pass
    elif finalstate == 'mixed':
        evtgen_userdecfile = Belle2.FileSystem.findFile('data/generators/evtgen/mixed.dec')
    elif finalstate == 'signal':
        evtgen_userdecfile = signaldecfile
    else:
        B2FATAL("add_evtgen_generator final state not supported: {}".format(finalstate))

    if signaldecfile and finalstate in ['charged', 'mixed']:
        B2WARNING("ignoring decfile: {}".format(signaldecfile))

    # use EvtGen
    evtgen = path.add_module(
        'EvtGenInput',
        userDECFile=evtgen_userdecfile
    )


def add_continuum_generator(path, finalstate, userdecfile='', useevtgenparticledata=0, *, skip_on_failure=True):
    """
    Add the default continuum generators KKMC + PYTHIA including their default decfiles and PYTHIA settings

    See Also:
        `add_inclusive_continuum_generator()` to add continuum generation with preselected particles

    Parameters:
        path (basf2.Path): path where the generator should be added
        finalstate (str): uubar, ddbar, ssbar, ccbar
        userdecfile (str): EvtGen decfile used for particle decays
        useevtgenparticledata (bool): Experimental feature to use a consistent
            set of particle properties between EvtGen and PYTHIA
        skip_on_failure (bool): If True stop event processing right after
            fragmentation fails. Otherwise continue normally
    """

    #: kkmc input file, one for each qqbar mode
    kkmc_inputfile = Belle2.FileSystem.findFile('data/generators/kkmc/uubar_nohadronization.input.dat')

    #: kkmc file that will hold cross section and other information
    kkmc_logfile = 'kkmc_uubar.txt'

    #: pythia configuration, different for ccbar
    pythia_config = Belle2.FileSystem.findFile('data/generators/modules/fragmentation/pythia_belle2.dat')

    #: user decay file
    decay_user = Belle2.FileSystem.findFile('data/generators/modules/fragmentation/dec_belle2_qqbar.dec')
    if userdecfile == '':
        pass
    else:
        B2INFO('Replacing default user decfile: {}'.format(userdecfile))
        decay_user = userdecfile

    #: kkmc configuration file, should be fine as is
    kkmc_config = Belle2.FileSystem.findFile('data/generators/kkmc/KK2f_defaults.dat')

    #: global decay file
    decay_file = get_default_decayfile()

    if finalstate == 'uubar':
        pass
    elif finalstate == 'ddbar':
        kkmc_inputfile = Belle2.FileSystem.findFile('data/generators/kkmc/ddbar_nohadronization.input.dat')
        kkmc_logfile = 'kkmc_ddbar.txt'
    elif finalstate == 'ssbar':
        kkmc_inputfile = Belle2.FileSystem.findFile('data/generators/kkmc/ssbar_nohadronization.input.dat')
        kkmc_logfile = 'kkmc_ssbar.txt'
    elif finalstate == 'ccbar':
        kkmc_inputfile = Belle2.FileSystem.findFile('data/generators/kkmc/ccbar_nohadronization.input.dat')
        pythia_config = Belle2.FileSystem.findFile('data/generators/modules/fragmentation/pythia_belle2_charm.dat')
        kkmc_logfile = 'kkmc_ccbar.txt'
    else:
        B2FATAL("add_continuum_generator final state not supported: {}".format(finalstate))

    # use KKMC to generate qqbar events (no fragmentation at this stage)
    kkgeninput = path.add_module(
        'KKGenInput',
        tauinputFile=kkmc_inputfile,
        KKdefaultFile=kkmc_config,
        taudecaytableFile='',
        kkmcoutputfilename=kkmc_logfile,
    )

    # add the fragmentation module to fragment the generated quarks into hadrons
    # using PYTHIA8
    fragmentation = path.add_module(
        'Fragmentation',
        ParameterFile=pythia_config,
        ListPYTHIAEvent=0,
        UseEvtGen=1,
        DecFile=decay_file,
        UserDecFile=decay_user,
        useEvtGenParticleData=useevtgenparticledata
    )

    if skip_on_failure:
        # branch to an empty path if PYTHIA failed, this will change the number of events
        # but the file meta data will contain the total number of generated events
        generator_emptypath = create_path()
        fragmentation.if_value('<1', generator_emptypath)


def add_inclusive_continuum_generator(path, finalstate, particles, userdecfile='',
                                      useevtgenparticledata=0, *, include_conjugates=True, max_iterations=100000):
    """
    Add continuum generation but require at least one of the given particles be
    present in the event.

    For example to only generate ccbar events which contain a "D*+" or an
    electron one could would use

    >>> add_inclusive_continuum_generator(path, "ccbar", ["D*+", 11])

    If you are unsure how the particles are named in Belle II please have a look
    at the ``b2help-particles`` executable or the `pdg` python module.

    See Also:
        `add_continuum_generator()` to add continuum generation without preselection

    Parameters:
        finalstate (str): uubar, ddbar, ssbar, ccbar
        particles (list): A list of particle names or pdg codes. An event is
           only accepted if at lease one of those particles appears in the event.
        userdecfile (str): EvtGen decfile used for particle decays
        useevtgenparticledata (bool): Experimental feature to use a consistent
            set of particle properties between EvtGen and PYTHIA
        include_conjugates (bool): If True (default) accept the event also if a
            charge conjugate of the given particles is found
        max_iterations (int): maximum tries per event to generate the requested
            particle. If exceeded processing will be stopped with a
            `FATAL <LogLevel.FATAL>` error so for rare particles one might need a
            larger number.
    """
    loop_path = create_path()
    # we might run this more than once so make sure we remove any particles
    # before generating new ones
    loop_path.add_module("PruneDataStore", keepMatchedEntries=False, matchEntries=["MCParticles"])
    # add the generator but make sure it doesn't stop processing on
    # fragmentation failure as is this currently not supported by do_while
    add_continuum_generator(loop_path, finalstate, userdecfile, useevtgenparticledata, skip_on_failure=False)
    # check for the particles we want
    loop_path.add_module("InclusiveParticleChecker", particles=particles)
    # Done, add this to the path and iterate it until we found our particle
    path.do_while(loop_path, max_iterations=max_iterations)


def add_bhwide_generator(path, minangle=0.5):
    """
    Add the high precision QED generator BHWIDE to the path. Settings are the default L1/HLT study settings
    with a cross section of about 124000 nb (!)

    Parameters:
        path (basf2.Path): path where the generator should be added
        minangle (float): minimum angle of the outgoing electron/positron in the CMS in degrees
    """

    if minangle < 0.0 or minangle > 180.0:
        B2FATAL("add_bhwide_generator minimum angle too small (<0.0) or too large (>180): {}".format(minangle))

    bhwide = path.add_module("BHWideInput")
    bhwide.param('ScatteringAngleRangePositron', [minangle, 180.0 - minangle])
    bhwide.param('ScatteringAngleRangeElectron', [minangle, 180.0 - minangle])
    bhwide.param('MaxAcollinearity', 180.0)
    bhwide.param('MinEnergy', 0.10)
    bhwide.param('VacuumPolarization', 'burkhardt')
    bhwide.param('WeakCorrections', True)
    bhwide.param('WtMax', 3.0)


def add_babayaganlo_generator(path, finalstate='', minenergy=0.15, minangle=10.0):
    """
    Add the high precision QED generator BABAYAGA.NLO to the path. Settings correspond to cross sections in BELLE2-NOTE-PH-2015-006

    Parameters:
        path (basf2.Path): path where the generator should be added
        finalstate (str): ee or gg
        minenergy (float): minimum particle energy in GeV
        minangle (float): angular range from minangle to 180-minangle for primary particles (in degrees)
    """

    babayaganlo = path.add_module("BabayagaNLOInput")

    if finalstate == 'ee':
        babayaganlo.param('FinalState', 'ee')
        babayaganlo.param('ScatteringAngleRange', [minangle, 180.0 - minangle])
        babayaganlo.param('MinEnergy', minenergy)
        babayaganlo.param('FMax', 1.e5)

    elif finalstate == 'gg':
        babayaganlo.param('FinalState', 'gg')
        babayaganlo.param('ScatteringAngleRange', [minangle, 180.0 - minangle])
        babayaganlo.param('MinEnergy', minenergy)
        babayaganlo.param('FMax', 1.e4)

    else:
        B2FATAL("add_babayaganlo_generator final state not supported: {}".format(finalstate))


def add_phokhara_generator(path, finalstate=''):
    """
    Add the high precision QED generator PHOKHARA to the path. Almost full
    acceptance settings for photons and hadrons/muons.

    Parameters:
        path (basf2.Path): path where the generator should be added
        finalstate (str): One of the possible final state "mu+mu-", "pi+pi-", "pi+pi-pi0"
    """

    phokhara = path.add_module('PhokharaInput')

    if finalstate == 'mu+mu-':
        phokhara.param('FinalState', 0)
        phokhara.param('LO', 0)  # force ISR production, no non-radiative production
        phokhara.param('NLO', 1)  # use full two loop corrections
        phokhara.param('QED', 0)  # use ISR only, no FSR, no interference

    elif finalstate == 'pi+pi-':
        phokhara.param('FinalState', 1)
        phokhara.param('LO', 0)  # force ISR production, no non-radiative production
        phokhara.param('NLO', 1)  # use full two loop corrections
        phokhara.param('QED', 0)  # use ISR only, no FSR, no interference

    elif finalstate == 'pi+pi-pi0':
        phokhara.param('FinalState', 8)
        phokhara.param('LO', 0)  # force ISR production, no non-radiative production
        phokhara.param('NLO', 0)  # no two loop corrections
        phokhara.param('QED', 0)  # use ISR only, no FSR, no interference
    else:
        B2FATAL("add_phokhara_generator final state not supported: {}".format(finalstate))


def add_cosmics_generator(path, components=None,
                          global_box_size=None, accept_box=None, keep_box=None,
                          geometry_xml_file='geometry/GCR_Summer2017.xml',
                          cosmics_data_dir='data/generators/modules/cryinput/',
                          setup_file='generators/scripts/cry.setup',
                          data_taking_period='gcr2017', top_in_counter=False):
    """
    Add the cosmics generator CRY with the default parameters to the path.

    Warning:
        Please remember to also change the reconstruction accordingly, if you
        set "special" parameters here!

    Parameters:
        path (basf2.Path): path where the generator should be added
        components (list(str)): list of geometry components to add in the
            geometry module, or None for all components.
        global_box_size (tuple(float, float, float)): sets global length, width
            and height (in meters) in which to generate.
            Default is ``[100, 100, 100]``
        accept_box (tuple(float, float, float)): sets the size of the accept box in meter.
            As a default it is set to ``[8.0, 8.0, 8.0]`` (the Belle II detector size).
        keep_box (tuple(float, float, float)): sets the size of the keep box (keep box >= accept box).
        geometry_xml_file (str): Name of the xml file to use for the geometry.
        cosmics_data_dir (str): parameter CosmicDataDir for the cry module (absolute or relative to the basf2 repo).
        setup_file (str): location of the cry.setup file (absolute or relative to the basf2 repo)
        data_taking_period (str): The cosmics generation will be added using the
            parameters, that where used in this period of data taking. The
            periods can be found in ``cdc/cr/__init__.py``.
        top_in_counter (bool): time of propagation from the hit point to the PMT in the trigger counter is subtracted
            (assuming PMT is put at -z of the counter).
    """
    import cdc.cr as cosmics_setup

    if global_box_size is None:
        global_box_size = [100, 100, 100]
    if accept_box is None:
        accept_box = [8, 8, 8]
    if keep_box is None:
        keep_box = [8, 8, 8]

    cosmics_setup.set_cdc_cr_parameters(data_taking_period)

    if cosmics_setup.cosmics_period == "201607":
        B2FATAL("The data taking period 201607 is very special (geometry setup, PMTs etc). This is not handled "
                "by this script! Please ask the CDC group, if you want to simulate this.")

    if 'Gearbox' not in path:
        override = [("/Global/length", str(global_box_size[0]), "m"),
                    ("/Global/width", str(global_box_size[1]), "m"),
                    ("/Global/height", str(global_box_size[2]), "m")]

        if cosmics_setup.globalPhi:
            override += [("/DetectorComponent[@name='CDC']//GlobalPhiRotation", str(cosmics_setup.globalPhi), "deg")]

        path.add_module('Gearbox', override=override, fileName=geometry_xml_file,)

    # detector geometry
    if 'Geometry' not in path:
        geometry = path.add_module('Geometry')
        if components:
            geometry.param('components', components)

    cry = path.add_module('CRYInput')

    # cosmic data input
    cry.param('CosmicDataDir', Belle2.FileSystem.findFile(cosmics_data_dir))

    # user input file
    cry.param('SetupFile', Belle2.FileSystem.findFile(setup_file))

    # acceptance half-lengths - at least one particle has to enter that box to use that event
    cry.param('acceptLength', accept_box[0])
    cry.param('acceptWidth', accept_box[1])
    cry.param('acceptHeight', accept_box[2])
    cry.param('maxTrials', 100000)

    # keep half-lengths - all particles that do not enter the box are removed (keep box >= accept box)
    # default was 6.0
    cry.param('keepLength', keep_box[0])
    cry.param('keepWidth', keep_box[1])
    cry.param('keepHeight', keep_box[2])

    # minimal kinetic energy - all particles below that energy are ignored
    cry.param('kineticEnergyThreshold', 0.01)

    # TODO: I still do not fully understand, when the cosmics selector is needed and when not
    if cosmics_setup.cosmics_period not in ["normal", "gcr2017"]:
        # Selector module.
        cosmics_selector = register_module('CDCCosmicSelector',
                                           lOfCounter=cosmics_setup.lengthOfCounter,
                                           wOfCounter=cosmics_setup.widthOfCounter,
                                           xOfCounter=cosmics_setup.triggerPos[0],
                                           yOfCounter=cosmics_setup.triggerPos[1],
                                           zOfCounter=cosmics_setup.triggerPos[2],
                                           phiOfCounter=0.,
                                           TOP=top_in_counter,
                                           propSpeed=cosmics_setup.lightPropSpeed,
                                           TOF=1,
                                           cryGenerator=True
                                           )

        path.add_module(cosmics_selector)

        empty_path = create_path()
        cosmics_selector.if_false(empty_path)<|MERGE_RESOLUTION|>--- conflicted
+++ resolved
@@ -119,14 +119,9 @@
     """
     Add EvtGen for mixed and charged BB
 
-<<<<<<< HEAD
-    :param finalstate: charged, mixed, signal
-    :param signaldecfile: decfile to be used if finalstate 'signal' is specified
-=======
     Parameters:
         path (basf2.Path): path where the generator should be added
         finalstate (str): Either "charged" for B+/B- or "mixed" for B0/anti-B0
->>>>>>> da5a1956
     """
     evtgen_userdecfile = Belle2.FileSystem.findFile('data/generators/evtgen/charged.dec')
 
