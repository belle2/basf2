--- conflicted
+++ resolved
@@ -79,12 +79,8 @@
      * @param cov covariance of the vertex position
      * @param gen multivariate normal generator to be used
      */
-<<<<<<< HEAD
     ROOT::Math::XYZVector generateVertex(const ROOT::Math::XYZVector& initial, const TMatrixDSym& cov,
-                                         MultivariateNormalGenerator& gen);
-=======
-    TVector3 generateVertex(const TVector3& initial, const TMatrixDSym& cov, MultivariateNormalGenerator& gen) const;
->>>>>>> c6f81a7f
+                                         MultivariateNormalGenerator& gen) const;
     /** generate 4 vector for one beam
      * @param initial beam
      * @param cov covariance of the beam momentum (E, theta_x, theta_y)
