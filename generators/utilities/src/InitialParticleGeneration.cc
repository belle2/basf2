/**************************************************************************
 * basf2 (Belle II Analysis Software Framework)                           *
 * Author: The Belle II Collaboration                                     *
 *                                                                        *
 * See git log for contributors and copyright holders.                    *
 * This file is licensed under LGPL-3.0, see LICENSE.md.                  *
 **************************************************************************/

#include <generators/utilities/InitialParticleGeneration.h>
#include <framework/logging/Logger.h>


namespace Belle2 {

  void InitialParticleGeneration::initialize()
  {
    m_event.registerInDataStore();
  }

<<<<<<< HEAD
  ROOT::Math::XYZVector InitialParticleGeneration::generateVertex(const ROOT::Math::XYZVector& initial, const TMatrixDSym& cov,
      MultivariateNormalGenerator& gen)
=======
  TVector3 InitialParticleGeneration::generateVertex(const TVector3& initial, const TMatrixDSym& cov,
                                                     MultivariateNormalGenerator& gen) const
>>>>>>> c6f81a7f
  {
    if (m_event->hasGenerationFlags(BeamParameters::c_smearVertex)) {
      if (!gen.size()) gen.setMeanCov(initial, cov);
      return ROOT::Math::XYZVector(gen.generateVec3());
    }
    return initial;
  }

  ROOT::Math::PxPyPzEVector InitialParticleGeneration::generateBeam(const ROOT::Math::PxPyPzEVector& initial, const TMatrixDSym& cov,
      MultivariateNormalGenerator& gen) const
  {
    //no smearing, nothing to do
    if (!(m_event->getGenerationFlags() & BeamParameters::c_smearBeam))
      return initial;


    //Calculate initial parameters of the beam before smearing
    double E0   = initial.E();
    double thX0 = atan(initial.Px() / initial.Pz());
    double thY0 = atan(initial.Py() / initial.Pz());

    //init random generator if there is a change in beam parameters or at the beginning
    if (gen.size() != 3) gen.setMeanCov(TVector3(E0, thX0, thY0), cov);

    //generate the actual smeared vector (E, thX, thY)
    Eigen::VectorXd p = gen.generate();

    //if we don't smear beam energy set the E to initial value
    if (!m_event->hasGenerationFlags(BeamParameters::c_smearBeamEnergy))
      p[0] = E0;

    //if we don't smear beam direction set thX and thY to initial values
    if (!m_event->hasGenerationFlags(BeamParameters::c_smearBeamDirection)) {
      p[1] = thX0;
      p[2] = thY0;
    }

    //store smeared values
    double E   = p[0];
    double thX = p[1];
    double thY = p[2];

    //Convert values back to 4-vector
    bool isHER = initial.Pz() > 0;
    return BeamParameters::getFourVector(E, thX, thY, isHER);
  }

  MCInitialParticles& InitialParticleGeneration::generate()
  {
    return generate(m_allowedFlags);
  }

  MCInitialParticles& InitialParticleGeneration::generate(int allowedFlags)
  {
    if (!m_event) {
      m_event.create();
    }
    if (!m_beamParams.isValid()) {
      B2FATAL("Cannot generate beam without valid BeamParameters");
    }
    if (m_beamParams.hasChanged()) {
      m_generateHER.reset();
      m_generateLER.reset();
      m_generateVertex.reset();
    }
    m_event->setGenerationFlags(m_beamParams->getGenerationFlags() & allowedFlags);
    ROOT::Math::PxPyPzEVector her = generateBeam(m_beamParams->getHER(), m_beamParams->getCovHER(), m_generateHER);
    ROOT::Math::PxPyPzEVector ler = generateBeam(m_beamParams->getLER(), m_beamParams->getCovLER(), m_generateLER);
    ROOT::Math::XYZVector vtx = generateVertex(m_beamParams->getVertex(), m_beamParams->getCovVertex(), m_generateVertex);
    m_event->set(her, ler, vtx);
    //Check if we want to go to CMS, if so boost both
    if (m_beamParams->hasGenerationFlags(BeamParameters::c_generateCMS)) {
      m_event->setGenerationFlags(0);
      her = m_event->getLabToCMS() * her;
      ler = m_event->getLabToCMS() * ler;
      m_event->set(her, ler, vtx);
      m_event->setGenerationFlags(m_beamParams->getGenerationFlags() & allowedFlags);
    }
    return *m_event;
  }

  ROOT::Math::XYZVector InitialParticleGeneration::updateVertex(bool force)
  {
    if (!m_beamParams.isValid()) {
      B2FATAL("Cannot generate beam without valid BeamParameters");
    }
    if (!m_event) {
      // generate a new mc initial particle without smearing except for the vertex
      generate(BeamParameters::c_smearVertex);
      return m_event->getVertex();
    }
    if (!m_beamParams->hasGenerationFlags(BeamParameters::c_smearVertex) or
        (m_event->hasGenerationFlags(BeamParameters::c_smearVertex) and not force)) {
      // already has a smeared vertex or smearing disallowed. nothing to do
      return {0, 0, 0};
    }
    // Ok, now we need to just update the vertex, make sure the parameters are up to date ...
    if (m_beamParams.hasChanged()) {
      m_generateHER.reset();
      m_generateLER.reset();
      m_generateVertex.reset();
    }
    // Add the smear vertex flag
    m_event->setGenerationFlags(m_event->getGenerationFlags() | BeamParameters::c_smearVertex);
    // And generate a vertex ...
    auto previous = m_event->getVertex();
    auto vtx = generateVertex(m_beamParams->getVertex(), m_beamParams->getCovVertex(), m_generateVertex);
    m_event->setVertex(vtx);
    // Everything done
    return vtx - previous;
  }
} //Belle2 namespace<|MERGE_RESOLUTION|>--- conflicted
+++ resolved
@@ -17,13 +17,8 @@
     m_event.registerInDataStore();
   }
 
-<<<<<<< HEAD
   ROOT::Math::XYZVector InitialParticleGeneration::generateVertex(const ROOT::Math::XYZVector& initial, const TMatrixDSym& cov,
-      MultivariateNormalGenerator& gen)
-=======
-  TVector3 InitialParticleGeneration::generateVertex(const TVector3& initial, const TMatrixDSym& cov,
-                                                     MultivariateNormalGenerator& gen) const
->>>>>>> c6f81a7f
+      MultivariateNormalGenerator& gen) const
   {
     if (m_event->hasGenerationFlags(BeamParameters::c_smearVertex)) {
       if (!gen.size()) gen.setMeanCov(initial, cov);
@@ -42,11 +37,11 @@
 
     //Calculate initial parameters of the beam before smearing
     double E0   = initial.E();
-    double thX0 = atan(initial.Px() / initial.Pz());
-    double thY0 = atan(initial.Py() / initial.Pz());
+    double thX0 = atan(initial.X() / initial.Z());
+    double thY0 = atan(initial.Y() / initial.Z());
 
     //init random generator if there is a change in beam parameters or at the beginning
-    if (gen.size() != 3) gen.setMeanCov(TVector3(E0, thX0, thY0), cov);
+    if (gen.size() != 3) gen.setMeanCov(ROOT::Math::XYZVector(E0, thX0, thY0), cov);
 
     //generate the actual smeared vector (E, thX, thY)
     Eigen::VectorXd p = gen.generate();
@@ -67,7 +62,7 @@
     double thY = p[2];
 
     //Convert values back to 4-vector
-    bool isHER = initial.Pz() > 0;
+    bool isHER = initial.Z() > 0;
     return BeamParameters::getFourVector(E, thX, thY, isHER);
   }
 
