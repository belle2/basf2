/**************************************************************************
 * BASF2 (Belle Analysis Framework 2)                                     *
 * Copyright(C) 2010-20XX  Belle II Collaboration                         *
 *                                                                        *
 * Author: The Belle II Collaboration                                     *
 *                                                                        *
 * This software is provided "as is" without any warranty.                *
 **************************************************************************/

#include <geometry/bfieldmap/BFieldComponent3d.h>

#include <framework/utilities/FileSystem.h>
#include <framework/logging/Logger.h>

#include <boost/iostreams/filtering_stream.hpp>
#include <boost/iostreams/device/file.hpp>
#include <boost/iostreams/filter/gzip.hpp>

#include <cmath>

using namespace std;
using namespace Belle2;
namespace io = boost::iostreams;

void BFieldComponent3d::initialize()
{

  // Input field map
  if (m_mapFilename.empty()) {
    B2ERROR("The filename for the 3d magnetic field component is empty !");
    return;
  }
  string fullPath = FileSystem::findFile("/data/" + m_mapFilename);
  if (!FileSystem::fileExists(fullPath)) {
    B2ERROR("The 3d magnetic field map file '" << m_mapFilename << "' could not be found !");
    return;
  }

  // Options to reduce 3D to 2D
  if (m_mapEnable != "rphiz" && m_mapEnable != "rphi" && m_mapEnable != "phiz" && m_mapEnable != "rz") {
    B2ERROR("BField3d:: enabled coordinates must be \"rphiz\", \"rphi\", \"phiz\" or \"rz\"");
    return;
  }

  // Excluded region
  m_exRegion = true;
  if ((m_exRegionR[0] == m_exRegionR[1]) || (m_exRegionZ[0] == m_exRegionZ[1])) m_exRegion = false;

  // Print initial input parameters
  B2INFO("BField3d:: initial input parameters");
  B2INFO(Form("   map filename:          %s",                   m_mapFilename.c_str()));
  B2INFO(Form("   map dimension:         %s",                   m_mapEnable.c_str()));
  if (m_interpolate) { B2INFO(Form("   map interpolation:     on")); }
  else               { B2INFO(Form("   map interpolation:     off")); }
  B2INFO(Form("   map r pitch & range:   %.2e [%.2e, %.2e] cm", m_gridPitch[0], m_mapRegionR[0], m_mapRegionR[1]));
  B2INFO(Form("   map phi pitch:         %.2e deg",             m_gridPitch[1] * 180 / M_PI));
  B2INFO(Form("   map z pitch & range:   %.2e [%.2e, %.2e] cm", m_gridPitch[2], m_mapRegionZ[0], m_mapRegionZ[1]));
  if (m_exRegion) {
    B2INFO(Form("   map r excluded region: [%.2e, %.2e] cm",    m_exRegionR[0], m_exRegionR[1]));
    B2INFO(Form("   map z excluded region: [%.2e, %.2e] cm",    m_exRegionZ[0], m_exRegionZ[1]));
  }

  m_bmap.reserve(m_mapSize[0]*m_mapSize[1]*m_mapSize[2]);
  // Load B-field map file
  io::filtering_istream fieldMapFile;
  fieldMapFile.push(io::gzip_decompressor());
  fieldMapFile.push(io::file_source(fullPath));

  char tmp[256];
  for (int k = 0; k < m_mapSize[2]; k++) { // z
    for (int i = 0; i < m_mapSize[0]; i++) { // r
      for (int j = 0;  j < m_mapSize[1]; j++) { // phi
        double Br, Bz, Bphi;
        //r[m]  phi[deg]  z[m]  Br[T]  Bphi[T]  Bz[T]
        fieldMapFile.getline(tmp, 256);
        // sscanf(tmp+33,"%lf %lf %lf",&Br,&Bphi,&Bz);
        char* next;
        Br   = strtod(tmp + 33, &next);
        Bphi = strtod(next, &next);
        Bz   = strtod(next, NULL);
        m_bmap.push_back({ -Br, -Bphi, -Bz});
      }
    }
  }

  // Introduce error on B field
  if (m_errRegionR[0] != m_errRegionR[1]) {
    auto it = m_bmap.begin();
    for (int k = 0; k < m_mapSize[2]; k++) { // z
      double r = m_mapRegionR[0];
      for (int i = 0; i < m_mapSize[0]; i++, r += m_gridPitch[0]) { // r
        if (!(r >= m_errRegionR[0] && r < m_errRegionR[1])) { it += m_mapSize[1];  continue;}
        for (int j = 0;  j < m_mapSize[1]; j++) { // phi
          vector3_t& B = *it;
          B.x *= m_errB[0];
          B.y *= m_errB[1];
          B.z *= m_errB[2];
        }
      }
    }
  }

  m_igridPitch[0] = 1 / m_gridPitch[0];
  m_igridPitch[1] = 1 / m_gridPitch[1];
  m_igridPitch[2] = 1 / m_gridPitch[2];

  B2INFO(Form("BField3d:: final map region & pitch: r [%.2e,%.2e] %.2e, phi %.2e, z [%.2e,%.2e] %.2e",
              m_mapRegionR[0], m_mapRegionR[1], m_gridPitch[0], m_gridPitch[1],
              m_mapRegionZ[0], m_mapRegionZ[1], m_gridPitch[2]));
  B2INFO("Memory consumption: " << m_bmap.size()*sizeof(vector3_t) / (1024 * 1024.) << " Mb");
}

namespace {
  /** Fast quadrant based atan2 (arctangent of y/x in -pi to pi) approximation
   * using minimax approximation in different orders.  The maximum absolute
   * errors are
   *
   * - order 1: 0.07 radians (4 degree)
   * - order 2: 0.0038 radians (0.22 degree)
   * - order 3: 0.0015 radians (0.086 degree)
   * - order 4: 2.57e-05 radians (0.0015 degree)
   * - order 5: 7.57e-06 radians (0.00043 degree)
   * - order 6: 4.65e-07 radians (2.67e-05 degree)
   *
   * @tparam ORDER order of the minmax polynomial (1 to 6)
   * @param y Value representing the proportion of the y-coordinate.
   * @param x Value representing the proportion of the x-coordinate.
   */
  template<int ORDER = 4> /* in c++14: constexpr */ double fast_atan2_minimax(double y, double x)
  {
    static_assert(ORDER >= 1 && ORDER <= 6, "fast_atan2_minimax: Only orders 1-6 are supported");
    constexpr double pi4 = M_PI / 4, pi2 = M_PI / 2;
    const double ax = std::abs(x), ay = std::abs(y);
    const double z = (ax - ay) / (ay + ax);
    const double v = std::abs(z), v2 = v * v;
    double p0{0}, p1{0};
    if (ORDER == 2) {
      p0 = 0.273;
    } else if (ORDER == 3) {
      p0 = 0.2447;
      p1 = 0.0663;
    } else if (ORDER == 4) {
      // 4th order polynomial minimax approximation
      // max error <=2.57373e-05 rad (0.00147464 deg)
      constexpr double c4[] = {
        +0.2132675884368258,
        +0.23481662556227,
        -0.2121597649928347,
        +0.0485854027042442
      };
      p0 = c4[0] + v2 * c4[2];
      p1 = c4[1] + v2 * c4[3];
    } else if (ORDER == 5) {
      // 5th order polynomial minimax approximation
      // max error <=7.57429e-06 rad (0.000433975 deg)
      constexpr double c5[] = {
        +0.2141439315495107,
        +0.2227491783659812,
        -0.1628994411740733,
        -0.02778537455524869,
        +0.03962954416153075
      };
      p0 = c5[0] + v2 * (c5[2] + v2 * c5[4]);
      p1 = c5[1] + v2 * (c5[3]);
    } else if (ORDER == 6) {
      // 6th order polynomial minimax approximation
      // max error <=4.65134e-07 rad (2.66502e-05 deg)
      constexpr double c6[] = {
        +0.2145843590230225,
        +0.2146820003230985,
        -0.116250549812964,
        -0.1428509550362758,
        +0.1660612278047719,
        -0.05086851503449636
      };
      p0 = c6[0] + v2 * (c6[2] + v2 * (c6[4]));
      p1 = c6[1] + v2 * (c6[3] + v2 * (c6[5]));
    }
    double phi = (z + 1) * pi4  - (z * (v - 1)) * (p0 + v * p1);
    phi = pi2 - copysign(phi, x);
    return copysign(phi, y);
  }

  int getPhiIndexWeight(double y, double x, double r, double& w, double& s, double& c)
  {
    double phi = fast_atan2_minimax<4>(y, x);
    double ir = 1 / r;
    s = y * ir, c = x * ir;
    w = phi * (90 / M_PI);
    int i = w;
    w -= i;
    return i;
  }
}

TVector3 BFieldComponent3d::calculate(const TVector3& point) const
{
<<<<<<< HEAD
  TVector3 B(0, 0, 0);

  double z = point.z();
=======
  // If both '3d' and 'Beamline' components are defined in xml file,
  // '3d' component returns zero field where 'Beamline' component is defined.
  // If no 'Beamline' component is defined in xml file, the following function will never be called.
  if (BFieldComponentBeamline::isInRange(point)) {
    B2DEBUG(100, "'3d' magnetic field component returns zero value, because we use 'Beamline' magnetic field instead.");
    return TVector3(0.0, 0.0, 0.0);
  }

  // Get the r, phi and z component
  double r = point.Perp();
  double phi_rad = point.Phi();
  double phi = phi_rad * 180. / M_PI;
  if (phi < 0.) phi = 360. + phi;
  if (!(phi < 360.)) phi = 0.;
  double z = point.Z();

>>>>>>> 0888029b
  // Check if the point lies inside the magnetic field boundaries
  if (z <= m_mapRegionZ[0] || z >= m_mapRegionZ[1]) return B;

  double r2 = point.Perp2();
  // Check if the point lies inside the magnetic field boundaries
  if (r2 < m_mapRegionR[0]*m_mapRegionR[0] || r2 >= m_mapRegionR[1]*m_mapRegionR[1]) return B;
  // Check if the point lies in the exclude region
  if (m_exRegion && (z >= m_exRegionZ[0]) && (z < m_exRegionZ[1]) &&
      (r2 >= m_exRegionR[0]*m_exRegionR[0]) && (r2 < m_exRegionR[1]*m_exRegionR[1])) return B;

  if (r2 > 0) {
    double r = sqrt(r2);

    // Calculate the lower index of the point in the grid
    double wr   = (r - m_mapRegionR[0]) * m_igridPitch[0];
    double wz   = (m_mapRegionZ[1] - z) * m_igridPitch[2];

    double wphi, s, c;
    unsigned int ir   = static_cast<int>(wr);
    unsigned int iphi = getPhiIndexWeight(std::abs(point.y()), point.x(), r, wphi, s, c);
    unsigned int iz   = static_cast<int>(wz);

    wr -= ir;
    wz -= iz;

    // Get B-field values from map
    vector3_t b = interpolate(ir, iphi, iz, wr, wphi, wz); // in cylindrical system
    vector3_t bc = { -(b.x * c - b.y * s), -(b.x * s + b.y * c), b.z}; // in cartesian system
    if (point.y() < 0) bc.y = -bc.y;
    B.SetXYZ(bc.x, bc.y, bc.z);
  } else {
    double wz   = (m_mapRegionZ[1] - z) * m_igridPitch[2];
    unsigned int iz   = static_cast<int>(wz);
    if (iz + 1 >= (unsigned int)(m_mapSize[2])) return B;
    wz   -= iz;

    // Get B-field values from map
    vector3_t b = interpolate(0, 0, iz, 0, 0, wz); // in cylindrical system
    vector3_t bc = {b.x, b.y, b.z}; // in cartesian system
    B.SetXYZ(bc.x, bc.y, bc.z);
  }

  return B;
}

void BFieldComponent3d::terminate()
{
}

inline BFieldComponent3d::vector3_t operator*(const BFieldComponent3d::vector3_t& v, double a)
{
  return {v.x * a, v.y * a, v.z * a};
}

inline BFieldComponent3d::vector3_t operator+(const BFieldComponent3d::vector3_t& v, const BFieldComponent3d::vector3_t& u)
{
  return {v.x + u.x, v.y + u.y, v.z + u.z};
}

BFieldComponent3d::vector3_t BFieldComponent3d::interpolate(unsigned int ir, unsigned int iphi, unsigned int iz,
                                                            double wr1, double wphi1, double wz1) const
{
  const unsigned int strideZ = m_mapSize[0] * m_mapSize[1];
  const unsigned int strideR = m_mapSize[1];

  double wz0 = 1 - wz1, wr0 = 1 - wr1, wphi0 = 1 - wphi1;
  unsigned int j000 = iz * strideZ + ir * strideR + iphi;
  unsigned int j001 = j000 + 1;
  unsigned int j010 = j000 + strideR;
  unsigned int j011 = j001 + strideR;
  unsigned int j100 = j000 + strideZ;
  unsigned int j101 = j001 + strideZ;
  unsigned int j110 = j010 + strideZ;
  unsigned int j111 = j011 + strideZ;
  double w00 = wphi0 * wr0, w10 = wphi0 * wr1, w01 = wphi1 * wr0, w11 = wphi1 * wr1;
  const vector<vector3_t>& B = m_bmap;
  vector3_t b =
    (B[j000] * w00 + B[j001] * w01 + B[j010] * w10 + B[j011] * w11) * wz0 +
    (B[j100] * w00 + B[j101] * w01 + B[j110] * w10 + B[j111] * w11) * wz1;
  return b;
}<|MERGE_RESOLUTION|>--- conflicted
+++ resolved
@@ -8,6 +8,7 @@
  **************************************************************************/
 
 #include <geometry/bfieldmap/BFieldComponent3d.h>
+#include <geometry/bfieldmap/BFieldComponentBeamline.h>
 
 #include <framework/utilities/FileSystem.h>
 #include <framework/logging/Logger.h>
@@ -195,11 +196,8 @@
 
 TVector3 BFieldComponent3d::calculate(const TVector3& point) const
 {
-<<<<<<< HEAD
   TVector3 B(0, 0, 0);
 
-  double z = point.z();
-=======
   // If both '3d' and 'Beamline' components are defined in xml file,
   // '3d' component returns zero field where 'Beamline' component is defined.
   // If no 'Beamline' component is defined in xml file, the following function will never be called.
@@ -208,15 +206,7 @@
     return TVector3(0.0, 0.0, 0.0);
   }
 
-  // Get the r, phi and z component
-  double r = point.Perp();
-  double phi_rad = point.Phi();
-  double phi = phi_rad * 180. / M_PI;
-  if (phi < 0.) phi = 360. + phi;
-  if (!(phi < 360.)) phi = 0.;
-  double z = point.Z();
-
->>>>>>> 0888029b
+  double z = point.z();
   // Check if the point lies inside the magnetic field boundaries
   if (z <= m_mapRegionZ[0] || z >= m_mapRegionZ[1]) return B;
 
