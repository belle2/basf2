/**************************************************************************
 * BASF2 (Belle Analysis Framework 2)                                     *
 * Copyright(C) 2010-20XX  Belle II Collaboration                         *
 *                                                                        *
 * Author: The Belle II Collaboration                                     *
 *                                                                        *
 * This software is provided "as is" without any warranty.                *
 **************************************************************************/

#include <geometry/bfieldmap/BFieldComponent3d.h>
#include <geometry/bfieldmap/BFieldComponentBeamline.h>

#include <framework/utilities/FileSystem.h>
#include <framework/logging/Logger.h>

#include <boost/iostreams/filtering_stream.hpp>
#include <boost/iostreams/device/file.hpp>
#include <boost/iostreams/filter/gzip.hpp>

#include <cmath>

using namespace std;
using namespace Belle2;
namespace io = boost::iostreams;

void BFieldComponent3d::initialize()
{

  // Input field map
  if (m_mapFilename.empty()) {
    B2ERROR("The filename for the 3d magnetic field component is empty !");
    return;
  }
  string fullPath = FileSystem::findFile("/data/" + m_mapFilename);
  if (!FileSystem::fileExists(fullPath)) {
    B2ERROR("The 3d magnetic field map file '" << m_mapFilename << "' could not be found !");
    return;
  }

  // Options to reduce 3D to 2D
  if (m_mapEnable != "rphiz" && m_mapEnable != "rphi" && m_mapEnable != "phiz" && m_mapEnable != "rz") {
    B2ERROR("BField3d:: enabled coordinates must be \"rphiz\", \"rphi\", \"phiz\" or \"rz\"");
    return;
  }

  // Excluded region
  m_exRegion = true;
  if ((m_exRegionR[0] == m_exRegionR[1]) || (m_exRegionZ[0] == m_exRegionZ[1])) m_exRegion = false;

  // Print initial input parameters
  B2INFO("BField3d:: initial input parameters");
  B2INFO(Form("   map filename:          %s",                   m_mapFilename.c_str()));
  B2INFO(Form("   map dimension:         %s",                   m_mapEnable.c_str()));
  if (m_interpolate) { B2INFO(Form("   map interpolation:     on")); }
  else               { B2INFO(Form("   map interpolation:     off")); }
  B2INFO(Form("   map r pitch & range:   %.2e [%.2e, %.2e] cm", m_gridPitch[0], m_mapRegionR[0], m_mapRegionR[1]));
  B2INFO(Form("   map phi pitch:         %.2e deg",             m_gridPitch[1] * 180 / M_PI));
  B2INFO(Form("   map z pitch & range:   %.2e [%.2e, %.2e] cm", m_gridPitch[2], m_mapRegionZ[0], m_mapRegionZ[1]));
  if (m_exRegion) {
    B2INFO(Form("   map r excluded region: [%.2e, %.2e] cm",    m_exRegionR[0], m_exRegionR[1]));
    B2INFO(Form("   map z excluded region: [%.2e, %.2e] cm",    m_exRegionZ[0], m_exRegionZ[1]));
  }

  m_bmap.reserve(m_mapSize[0]*m_mapSize[1]*m_mapSize[2]);
  // Load B-field map file
  io::filtering_istream fieldMapFile;
  fieldMapFile.push(io::gzip_decompressor());
  fieldMapFile.push(io::file_source(fullPath));

  char tmp[256];
  for (int k = 0; k < m_mapSize[2]; k++) { // z
    for (int i = 0; i < m_mapSize[0]; i++) { // r
      for (int j = 0;  j < m_mapSize[1]; j++) { // phi
        double Br, Bz, Bphi;
        //r[m]  phi[deg]  z[m]  Br[T]  Bphi[T]  Bz[T]
        fieldMapFile.getline(tmp, 256);
        // sscanf(tmp+33,"%lf %lf %lf",&Br,&Bphi,&Bz);
        char* next;
        Br   = strtod(tmp + 33, &next);
        Bphi = strtod(next, &next);
        Bz   = strtod(next, NULL);
        m_bmap.push_back({ -Br, -Bphi, -Bz});
      }
    }
  }

  // Introduce error on B field
  if (m_errRegionR[0] != m_errRegionR[1]) {
    auto it = m_bmap.begin();
    for (int k = 0; k < m_mapSize[2]; k++) { // z
      double r = m_mapRegionR[0];
      for (int i = 0; i < m_mapSize[0]; i++, r += m_gridPitch[0]) { // r
        if (!(r >= m_errRegionR[0] && r < m_errRegionR[1])) { it += m_mapSize[1];  continue;}
        for (int j = 0;  j < m_mapSize[1]; j++) { // phi
          vector3_t& B = *it;
          B.x *= m_errB[0];
          B.y *= m_errB[1];
          B.z *= m_errB[2];
        }
      }
    }
  }

  m_igridPitch[0] = 1 / m_gridPitch[0];
  m_igridPitch[1] = 1 / m_gridPitch[1];
  m_igridPitch[2] = 1 / m_gridPitch[2];

  B2INFO(Form("BField3d:: final map region & pitch: r [%.2e,%.2e] %.2e, phi %.2e, z [%.2e,%.2e] %.2e",
              m_mapRegionR[0], m_mapRegionR[1], m_gridPitch[0], m_gridPitch[1],
              m_mapRegionZ[0], m_mapRegionZ[1], m_gridPitch[2]));
  B2INFO("Memory consumption: " << m_bmap.size()*sizeof(vector3_t) / (1024 * 1024.) << " Mb");
}

namespace {
  /** Fast quadrant based atan2 (arctangent of y/x in -pi to pi) approximation
   * using minimax approximation in different orders.  The maximum absolute
   * errors are
   *
   * - order 1: 0.07 radians (4 degree)
   * - order 2: 0.0038 radians (0.22 degree)
   * - order 3: 0.0015 radians (0.086 degree)
   * - order 4: 2.57e-05 radians (0.0015 degree)
   * - order 5: 7.57e-06 radians (0.00043 degree)
   * - order 6: 4.65e-07 radians (2.67e-05 degree)
   *
   * @tparam ORDER order of the minmax polynomial (1 to 6)
   * @param y Value representing the proportion of the y-coordinate.
   * @param x Value representing the proportion of the x-coordinate.
   */
  template<int ORDER = 4> /* in c++14: constexpr */ double fast_atan2_minimax(double y, double x)
  {
    static_assert(ORDER >= 1 && ORDER <= 6, "fast_atan2_minimax: Only orders 1-6 are supported");
    constexpr double pi4 = M_PI / 4, pi2 = M_PI / 2;
    const double ax = std::abs(x), ay = std::abs(y);
    const double z = (ax - ay) / (ay + ax);
    const double v = std::abs(z), v2 = v * v;
    double p0{0}, p1{0};
    if (ORDER == 2) {
      p0 = 0.273;
    } else if (ORDER == 3) {
      p0 = 0.2447;
      p1 = 0.0663;
    } else if (ORDER == 4) {
      // 4th order polynomial minimax approximation
      // max error <=2.57373e-05 rad (0.00147464 deg)
      constexpr double c4[] = {
        +0.2132675884368258,
        +0.23481662556227,
        -0.2121597649928347,
        +0.0485854027042442
      };
      p0 = c4[0] + v2 * c4[2];
      p1 = c4[1] + v2 * c4[3];
    } else if (ORDER == 5) {
      // 5th order polynomial minimax approximation
      // max error <=7.57429e-06 rad (0.000433975 deg)
      constexpr double c5[] = {
        +0.2141439315495107,
        +0.2227491783659812,
        -0.1628994411740733,
        -0.02778537455524869,
        +0.03962954416153075
      };
      p0 = c5[0] + v2 * (c5[2] + v2 * c5[4]);
      p1 = c5[1] + v2 * (c5[3]);
    } else if (ORDER == 6) {
      // 6th order polynomial minimax approximation
      // max error <=4.65134e-07 rad (2.66502e-05 deg)
      constexpr double c6[] = {
        +0.2145843590230225,
        +0.2146820003230985,
        -0.116250549812964,
        -0.1428509550362758,
        +0.1660612278047719,
        -0.05086851503449636
      };
      p0 = c6[0] + v2 * (c6[2] + v2 * (c6[4]));
      p1 = c6[1] + v2 * (c6[3] + v2 * (c6[5]));
    }
    double phi = (z + 1) * pi4  - (z * (v - 1)) * (p0 + v * p1);
    phi = pi2 - copysign(phi, x);
    return copysign(phi, y);
  }
}

TVector3 BFieldComponent3d::calculate(const TVector3& point) const
{
  auto getPhiIndexWeight = [this](double y, double x, double & wphi) -> unsigned int {
    double phi = fast_atan2_minimax<4>(y, x);
    wphi = phi * m_igridPitch[1];
    unsigned int iphi = static_cast<unsigned int>(wphi);
    iphi = min(iphi, static_cast<unsigned int>(m_mapSize[1] - 2));
    wphi -= iphi;
    return iphi;
  };

  TVector3 B(0, 0, 0);

  // If both '3d' and 'Beamline' components are defined in xml file,
  // '3d' component returns zero field where 'Beamline' component is defined.
  // If no 'Beamline' component is defined in xml file, the following function will never be called.
<<<<<<< HEAD
  if (BFieldComponentBeamline::Instance().isInRange(point)) {
    B2DEBUG(100, "'3d' magnetic field component returns zero value, because we use 'Beamline' magnetic field instead.");
    return TVector3(0.0, 0.0, 0.0);
=======
  if (BFieldComponentBeamline::isInRange(point)) {
    return B;
>>>>>>> 03fcf672
  }

  double z = point.z();
  // Check if the point lies inside the magnetic field boundaries
  if (z < m_mapRegionZ[0] || z > m_mapRegionZ[1]) return B;

  double r2 = point.Perp2();
  // Check if the point lies inside the magnetic field boundaries
  if (r2 < m_mapRegionR[0]*m_mapRegionR[0] || r2 >= m_mapRegionR[1]*m_mapRegionR[1]) return B;
  // Check if the point lies in the exclude region
  if (m_exRegion && (z >= m_exRegionZ[0]) && (z < m_exRegionZ[1]) &&
      (r2 >= m_exRegionR[0]*m_exRegionR[0]) && (r2 < m_exRegionR[1]*m_exRegionR[1])) return B;

  // Calculate the lower index of the point in the Z grid
  // Note that z coordinate is inverted to match ANSYS frame
  double wz = (m_mapRegionZ[1] - z) * m_igridPitch[2];
  unsigned int iz = static_cast<int>(wz);
  iz = min(iz, static_cast<unsigned int>(m_mapSize[2] - 2));
  wz -= iz;

  if (r2 > 0) {
    double r = sqrt(r2);

    // Calculate the lower index of the point in the R grid
    double wr = (r - m_mapRegionR[0]) * m_igridPitch[0];
    unsigned int ir = static_cast<unsigned int>(wr);
    ir = min(ir, static_cast<unsigned int>(m_mapSize[0] - 2));
    wr -= ir;

    // Calculate the lower index of the point in the Phi grid
    double ay = std::abs(point.y());
    double wphi;
    unsigned int iphi = getPhiIndexWeight(ay, point.x(), wphi);

    // Get B-field values from map
    vector3_t b = interpolate(ir, iphi, iz, wr, wphi, wz); // in cylindrical system
    double norm = 1 / r;
    double s = ay * norm, c = point.x() * norm;
    vector3_t bc = { -(b.x * c - b.y * s), -(b.x * s + b.y * c), b.z}; // in cartesian system
    if (point.y() < 0) bc.y = -bc.y;
    B.SetXYZ(bc.x, bc.y, bc.z);
  } else {
    // Get B-field values from map
    vector3_t b = interpolate(0, 0, iz, 0, 0, wz); // in cylindrical system
    B.SetXYZ(b.x, b.y, b.z);// in cartesian system assuming phi=0, so Bx = Br and By = Bphi
  }

  return B;
}

void BFieldComponent3d::terminate()
{
}

inline BFieldComponent3d::vector3_t operator*(const BFieldComponent3d::vector3_t& v, double a)
{
  return {v.x * a, v.y * a, v.z * a};
}

inline BFieldComponent3d::vector3_t operator+(const BFieldComponent3d::vector3_t& v, const BFieldComponent3d::vector3_t& u)
{
  return {v.x + u.x, v.y + u.y, v.z + u.z};
}

BFieldComponent3d::vector3_t BFieldComponent3d::interpolate(unsigned int ir, unsigned int iphi, unsigned int iz,
                                                            double wr1, double wphi1, double wz1) const
{
  const unsigned int strideZ = m_mapSize[0] * m_mapSize[1];
  const unsigned int strideR = m_mapSize[1];

  double wz0 = 1 - wz1, wr0 = 1 - wr1, wphi0 = 1 - wphi1;
  unsigned int j000 = iz * strideZ + ir * strideR + iphi;
  unsigned int j001 = j000 + 1;
  unsigned int j010 = j000 + strideR;
  unsigned int j011 = j001 + strideR;
  unsigned int j100 = j000 + strideZ;
  unsigned int j101 = j001 + strideZ;
  unsigned int j110 = j010 + strideZ;
  unsigned int j111 = j011 + strideZ;
  double w00 = wphi0 * wr0, w10 = wphi0 * wr1, w01 = wphi1 * wr0, w11 = wphi1 * wr1;
  const vector<vector3_t>& B = m_bmap;
  vector3_t b =
    (B[j000] * w00 + B[j001] * w01 + B[j010] * w10 + B[j011] * w11) * wz0 +
    (B[j100] * w00 + B[j101] * w01 + B[j110] * w10 + B[j111] * w11) * wz1;
  return b;
}<|MERGE_RESOLUTION|>--- conflicted
+++ resolved
@@ -199,14 +199,8 @@
   // If both '3d' and 'Beamline' components are defined in xml file,
   // '3d' component returns zero field where 'Beamline' component is defined.
   // If no 'Beamline' component is defined in xml file, the following function will never be called.
-<<<<<<< HEAD
   if (BFieldComponentBeamline::Instance().isInRange(point)) {
-    B2DEBUG(100, "'3d' magnetic field component returns zero value, because we use 'Beamline' magnetic field instead.");
-    return TVector3(0.0, 0.0, 0.0);
-=======
-  if (BFieldComponentBeamline::isInRange(point)) {
     return B;
->>>>>>> 03fcf672
   }
 
   double z = point.z();
