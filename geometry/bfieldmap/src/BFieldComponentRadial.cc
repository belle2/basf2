/**************************************************************************
 * BASF2 (Belle Analysis Framework 2)                                     *
 * Copyright(C) 2010-2011  Belle II Collaboration                         *
 *                                                                        *
 * Author: The Belle II Collaboration                                     *
 * Contributors: Andreas Moll, Hiroyuki Nakayama                          *
 *                                                                        *
 * This software is provided "as is" without any warranty.                *
 **************************************************************************/

#include <geometry/bfieldmap/BFieldComponentRadial.h>
#include <geometry/bfieldmap/BFieldComponentBeamline.h>

#include <framework/utilities/FileSystem.h>
#include <framework/logging/Logger.h>
#include <framework/gearbox/Unit.h>

#include <boost/iostreams/filtering_stream.hpp>
#include <boost/iostreams/device/file.hpp>
#include <boost/iostreams/filter/gzip.hpp>

#include <cmath>

using namespace std;
using namespace Belle2;
namespace io = boost::iostreams;

void BFieldComponentRadial::initialize()
{
  if (m_mapFilename.empty()) {
    B2ERROR("The filename for the radial magnetic field component is empty !");
    return;
  }

  string fullPath = FileSystem::findFile("/data/" + m_mapFilename);

  if (!FileSystem::fileExists(fullPath)) {
    B2ERROR("The radial magnetic field map file '" << m_mapFilename << "' could not be found !");
    return;
  }

  //Load the map file
  io::filtering_istream fieldMapFile;
  fieldMapFile.push(io::gzip_decompressor());
  fieldMapFile.push(io::file_source(fullPath));

  //Create the magnetic field map [r,z] and read the data from the file
  B2DEBUG(10, "Loading the radial magnetic field from file '" << m_mapFilename << "' in to the memory...");
  m_mapBuffer = new BFieldPoint*[m_mapSize[0]];
  for (int i = 0; i < m_mapSize[0]; ++i)
    m_mapBuffer[i] = new BFieldPoint[m_mapSize[1]];

  double r, z, Br, Bz;
  for (int i = 0; i < m_mapSize[0]; ++i) {
    for (int j = 0; j < m_mapSize[1]; j++) {
      fieldMapFile >> r >> z >> Br >> Bz;

      //Since the accelerator group defines zero as the Belle center, move the
      //magnetic field to the IP.
      z += m_mapOffset;

      //Store the values
      m_mapBuffer[i][j].r = Br;
      m_mapBuffer[i][j].z = Bz;
    }
  }

  B2DEBUG(10, "... loaded " << m_mapSize[0] << "x" << m_mapSize[1] << " (r,z) elements.");
}


TVector3 BFieldComponentRadial::calculate(const TVector3& point) const
{
<<<<<<< HEAD
  // When BFieldComponentBeamline return finit field, it return zero field;
  if (BFieldComponentBeamline::Instance().isInRange(point)) {
=======
  // If both 'Radial' and 'Beamline' components are defined in xml file,
  // '3d' component returns zero field where 'Beamline' component is defined.
  // If no 'Beamline' component is defined in xml file, the following function will never be called.
  if (BFieldComponentBeamline::isInRange(point)) {
    B2DEBUG(100, "'Radial' magnetic field component returns zero value, because we use 'Beamline' magnetic field instead.");
>>>>>>> 0888029b
    return TVector3(0.0, 0.0, 0.0);
  }

  //Get the r and z component
  double r = point.Perp();
  double z = point.Z();

  //Check if the point lies inside the magnetic field boundaries
  if ((r < m_mapRegionR[0]) || (r > m_mapRegionR[1]) ||
      (z < m_mapRegionZ[0]) || (z > m_mapRegionZ[1])) {
    return TVector3(0.0, 0.0, 0.0);
  }

  //Calculate the lower index of the point in the grid
  int ir = static_cast<int>(floor((r - m_mapRegionR[0]) / m_gridPitchR));
  int iz = static_cast<int>(floor((z - m_mapRegionZ[0]) / m_gridPitchZ));

  //Check if the index values are within the range
  if (((ir + 1) >= m_mapSize[0]) || ((iz + 1) >= m_mapSize[1])) {
    B2ERROR("The index values for the radial magnetic field map are out of bounds !");
    return TVector3(0.0, 0.0, 0.0);
  }

  //Calculate the distance to the lower grid point
  double dr = r - floor(r / m_gridPitchR) * m_gridPitchR;
  double dz = z - floor(z / m_gridPitchZ) * m_gridPitchZ;

  // special treatment into the EKLM region
  // iron gap
  double dz_eklm = fabs(z - m_mapOffset) - (m_endyokeZMin - m_gapHeight);

  if (r > m_slotRMin && dz_eklm > 0 && dz != 0. && dz != m_gridPitchZ) {
    double dLayer(m_gapHeight + m_ironPlateThickness);
    int layer = static_cast<int>(floor(dz_eklm / dLayer));
    if (layer <= 14) {
      double ddz = dz_eklm - dLayer * layer;

      if (r - m_slotRMin < m_gridPitchR && ddz < m_gapHeight) dr = m_gridPitchR;

      if (ddz < m_gridPitchZ || (ddz >= m_gapHeight && ddz - m_gapHeight < m_gridPitchZ)) {
        if (z > 0)
          dz = m_gridPitchZ;
        else
          dz = 0.;
      } else if (dLayer - ddz < m_gridPitchZ || (ddz < m_gapHeight && m_gapHeight - ddz < m_gridPitchZ)) {
        if (z < 0)
          dz = m_gridPitchZ;
        else
          dz = 0.;
      }
    }
  }


  //Calculate the linear approx. of the magnetic field vector
  double Br1 = m_mapBuffer[ir][iz].r;
  double Br2 = m_mapBuffer[ir][iz + 1].r;
  double Br3 = m_mapBuffer[ir + 1][iz].r;
  double Br4 = m_mapBuffer[ir + 1][iz + 1].r;
  double Br = ((Br1 * (m_gridPitchZ - dz) + Br2 * dz) * (m_gridPitchR - dr) + (Br3 * (m_gridPitchZ - dz) + Br4 * dz) * dr) /
              m_gridPitchZ / m_gridPitchR;

  double Bz1 = m_mapBuffer[ir][iz].z;
  double Bz2 = m_mapBuffer[ir][iz + 1].z;
  double Bz3 = m_mapBuffer[ir + 1][iz].z;
  double Bz4 = m_mapBuffer[ir + 1][iz + 1].z;
  double Bz = ((Bz1 * (m_gridPitchZ - dz) + Bz2 * dz) * (m_gridPitchR - dr) + (Bz3 * (m_gridPitchZ - dz) + Bz4 * dz) * dr) /
              m_gridPitchZ / m_gridPitchR;;

  double Bx = (r > 0.0) ? Br * point.X() / r : 0.0;
  double By = (r > 0.0) ? Br * point.Y() / r : 0.0;

  //Near-axis approximation
  if (false) {
    //if (true) {
    Br = - (m_mapBuffer[0][iz + 1].z - m_mapBuffer[0][iz].z) / m_gridPitchZ * r / 2;
    Bz = (m_mapBuffer[0][iz].z * (m_gridPitchZ - dz) + m_mapBuffer[0][iz + 1].z * dz) / m_gridPitchZ;
    Bx = (r > 0.0) ? Br * point.X() / r : 0.0;
    By = (r > 0.0) ? Br * point.Y() / r : 0.0;
  }

  //Treatment for unrealistic QC2 iron shape used for 2D-map calculation
  if (false) {
    if (((250 < z) && (z < 320)) or ((-220 < z) && (z < -160))) {
      double angle_crossing = 0.0830;

      double angle_HER = - angle_crossing / 2.;
      TVector3 pHER(point.X(), point.Y(), point.Z()); pHER.RotateY(angle_HER); pHER.RotateX(M_PI);
      double rHER = pHER.Perp();

      double angle_LER =  angle_crossing / 2.;
      TVector3 pLER(point.X(), point.Y(), point.Z()); pLER.RotateY(angle_LER); pLER.RotateX(M_PI);
      double rLER = pLER.Perp();

      Bz = (m_mapBuffer[0][iz].z * (m_gridPitchZ - dz) + m_mapBuffer[0][iz + 1].z * dz) / m_gridPitchZ;
      if (point.X()*point.Z() > 0) {
        Br = - (m_mapBuffer[0][iz + 1].z - m_mapBuffer[0][iz].z) / m_gridPitchZ * rHER / 2;
        Bx = (rHER > 0.0) ? Br * pHER.X() / rHER : 0.0;
        By = (rHER > 0.0) ? Br * pHER.Y() / rHER : 0.0;
      } else {
        Br = - (m_mapBuffer[0][iz + 1].z - m_mapBuffer[0][iz].z) / m_gridPitchZ * rLER / 2;
        Bx = (rLER > 0.0) ? Br * pLER.X() / rLER : 0.0;
        By = (rLER > 0.0) ? Br * pLER.Y() / rLER : 0.0;
      }
    }
  }

  //B2DEBUG(20, "B Radial field is calculated: z= " << z/Unit::m <<"[m] By= "<< By <<"[Tesla].")

  return TVector3(Bx, By, Bz);
}

void BFieldComponentRadial::terminate()
{
  B2DEBUG(10, "De-allocating the memory for the radial magnetic field map loaded from the file '" << m_mapFilename << "'");

  //De-Allocate memory to prevent memory leak
  for (int i = 0; i < m_mapSize[0]; ++i)
    delete [] m_mapBuffer[i];
  delete [] m_mapBuffer;
}<|MERGE_RESOLUTION|>--- conflicted
+++ resolved
@@ -71,16 +71,10 @@
 
 TVector3 BFieldComponentRadial::calculate(const TVector3& point) const
 {
-<<<<<<< HEAD
-  // When BFieldComponentBeamline return finit field, it return zero field;
-  if (BFieldComponentBeamline::Instance().isInRange(point)) {
-=======
   // If both 'Radial' and 'Beamline' components are defined in xml file,
   // '3d' component returns zero field where 'Beamline' component is defined.
   // If no 'Beamline' component is defined in xml file, the following function will never be called.
-  if (BFieldComponentBeamline::isInRange(point)) {
-    B2DEBUG(100, "'Radial' magnetic field component returns zero value, because we use 'Beamline' magnetic field instead.");
->>>>>>> 0888029b
+  if (BFieldComponentBeamline::Instance().isInRange(point)) {
     return TVector3(0.0, 0.0, 0.0);
   }
 
