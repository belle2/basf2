/**************************************************************************
 * BASF2 (Belle Analysis Framework 2)                                     *
 * Copyright(C) 2010-2011  Belle II Collaboration                         *
 *                                                                        *
 * Author: The Belle II Collaboration                                     *
 * Contributors: Andreas Moll, Hiroyuki Nakayama                          *
 *                                                                        *
 * This software is provided "as is" without any warranty.                *
 **************************************************************************/

#include <geometry/bfieldmap/BFieldComponentRadial.h>
#include <geometry/bfieldmap/BFieldComponentBeamline.h>

#include <framework/utilities/FileSystem.h>
#include <framework/logging/Logger.h>

#include <boost/iostreams/filtering_stream.hpp>
#include <boost/iostreams/device/file.hpp>
#include <boost/iostreams/filter/gzip.hpp>

#include <cmath>

using namespace std;
using namespace Belle2;
namespace io = boost::iostreams;

void BFieldComponentRadial::initialize()
{
  if (m_mapFilename.empty()) {
    B2ERROR("The filename for the radial magnetic field component is empty !");
    return;
  }

  string fullPath = FileSystem::findFile("/data/" + m_mapFilename);

  if (!FileSystem::fileExists(fullPath)) {
    B2ERROR("The radial magnetic field map file '" << m_mapFilename << "' could not be found !");
    return;
  }

  //Load the map file
  io::filtering_istream fieldMapFile;
  fieldMapFile.push(io::gzip_decompressor());
  fieldMapFile.push(io::file_source(fullPath));

  //Create the magnetic field map [r,z] and read the data from the file
  B2DEBUG(10, "Loading the radial magnetic field from file '" << m_mapFilename << "' in to the memory...");
  m_mapBuffer.clear();
  m_mapBuffer.reserve(m_mapSize[0]*m_mapSize[1]);

  double r, z, Br, Bz;
  for (int i = 0; i < m_mapSize[0]; ++i) {
    for (int j = 0; j < m_mapSize[1]; j++) {
      fieldMapFile >> r >> z >> Br >> Bz;
      //Store the values
      m_mapBuffer.push_back({Br, Bz});
    }
  }

  m_igridPitchR = 1 / m_gridPitchR;
  m_igridPitchZ = 1 / m_gridPitchZ;
  m_Layer = m_gapHeight + m_ironPlateThickness;
  m_iLayer = 1 / m_Layer;

  B2DEBUG(10, "... loaded " << m_mapSize[0] << "x" << m_mapSize[1] << " (r,z) elements.");
}

inline BFieldComponentRadial::BFieldPoint operator*(const BFieldComponentRadial::BFieldPoint& v, double a)
{
  return {v.r * a, v.z * a};
}

inline BFieldComponentRadial::BFieldPoint operator+(const BFieldComponentRadial::BFieldPoint& u,
                                                    const BFieldComponentRadial::BFieldPoint& v)
{
  return {u.r + v.r, u.z + v.z};
}

B2Vector3D BFieldComponentRadial::calculate(const B2Vector3D& point) const
{
  TVector3 B;
  // If both 'Radial' and 'Beamline' components are defined in xml file,
  // '3d' component returns zero field where 'Beamline' component is defined.
  // If no 'Beamline' component is defined in xml file, the following function will never be called.
<<<<<<< HEAD
  if (BFieldComponentBeamline::Instance().isInRange(point)) return B;
=======
  if (BFieldComponentBeamline::Instance().isInRange(point)) {
    return B2Vector3D(0.0, 0.0, 0.0);
  }
>>>>>>> 33736166

  //Get the z component
  double z = point.Z();
  //Check if the point lies inside the magnetic field boundaries
  if ((z < m_mapRegionZ[0]) || (z > m_mapRegionZ[1])) return B;

  //Get the r component
  double r2 = point.Perp2();
  //Check if the point lies inside the magnetic field boundaries
<<<<<<< HEAD
  if ((r2 < m_mapRegionR[0]*m_mapRegionR[0]) || (r2 > m_mapRegionR[1]*m_mapRegionR[1])) return B;
=======
  if ((r < m_mapRegionR[0]) || (r > m_mapRegionR[1]) ||
      (z < m_mapRegionZ[0]) || (z > m_mapRegionZ[1])) {
    return B2Vector3D(0.0, 0.0, 0.0);
  }
>>>>>>> 33736166

  double r = sqrt(r2);
  //Calculate the distance to the lower grid point
  double wr = (r - m_mapRegionR[0]) * m_igridPitchR;
  double wz = (z - m_mapRegionZ[0]) * m_igridPitchZ;
  //Calculate the lower index of the point in the grid
<<<<<<< HEAD
  int ir = static_cast<int>(wr);
  int iz = static_cast<int>(wz);

#define NEWEKLMINTERPOLATION
#ifdef NEWEKLMINTERPOLATION
  double za = z - m_mapOffset;
  double dz_eklm = abs(za) - (m_endyokeZMin - m_gapHeight);
  if (dz_eklm > 0 && r > m_slotRMin) {
    double wl = dz_eklm * m_iLayer;
    int il = static_cast<int>(wl);
    if (il <= 16) {
      double L = m_Layer * il;
      double l = dz_eklm - L;
      int ingap = l < m_gapHeight;
      ir += ingap & (r < m_slotRMin + m_gridPitchR);

      double zlg = L + m_endyokeZMin, zl0 = zlg - m_gapHeight, zl1 = zlg + m_ironPlateThickness;
      if (za < 0) {
        zl0 = -zl0;
        zlg = -zlg;
        zl1 = -zl1;
      }
      double zoff = m_mapOffset - m_mapRegionZ[0];
      int izl0 = static_cast<int>((zl0 + zoff) * m_igridPitchZ);
      int izlg = static_cast<int>((zlg + zoff) * m_igridPitchZ);
      int izl1 = static_cast<int>((zl1 + zoff) * m_igridPitchZ);
      int ig = izlg == iz;
      int idz = (izl0 == iz) - (izl1 == iz) + (ingap ? -ig : ig);
      iz += (za > 0) ? idz : -idz;
    }
=======
  int ir = static_cast<int>(floor((r - m_mapRegionR[0]) / m_gridPitchR));
  int iz = static_cast<int>(floor((z - m_mapRegionZ[0]) / m_gridPitchZ));

  //Check if the index values are within the range
  if (((ir + 1) >= m_mapSize[0]) || ((iz + 1) >= m_mapSize[1])) {
    B2ERROR("The index values for the radial magnetic field map are out of bounds !");
    return B2Vector3D(0.0, 0.0, 0.0);
>>>>>>> 33736166
  }
#endif

  //Bring the index values within the range
  ir = min(m_mapSize[0] - 2, ir);
  iz = min(m_mapSize[1] - 2, iz);

  wr -= ir;
  wz -= iz;

#ifndef NEWEKLMINTERPOLATION
  double za = z - m_mapOffset;
  double dz_eklm = abs(za) - (m_endyokeZMin - m_gapHeight);
  if (r > m_slotRMin && dz_eklm > 0 && wz != 0 && wz != 1) {
    int layer = static_cast<int>(dz_eklm * m_iLayer);
    if (layer <= 14) {
      double ddz = dz_eklm - m_Layer * layer;
      if (r - m_slotRMin < m_gridPitchR && ddz < m_gapHeight) wr = 1;
      if (ddz < m_gridPitchZ || (ddz >= m_gapHeight && ddz - m_gapHeight < m_gridPitchZ)) {
        wz = z > 0;
      } else if (m_Layer - ddz < m_gridPitchZ || (ddz < m_gapHeight && m_gapHeight - ddz < m_gridPitchZ)) {
        wz = z < 0;
      }
    }
  }
#endif

  double wz0 = 1 - wz, wr0 = 1 - wr;
  //Calculate the linear approx. of the magnetic field vector
  const unsigned int strideZ = m_mapSize[1];
  const unsigned int i00 = ir * strideZ + iz, i01 = i00 + 1, i10 = i00 + strideZ, i11 = i01 + strideZ;
  const BFieldPoint* H = m_mapBuffer.data();
  double w00 = wz0 * wr0, w01 = wz * wr0, w10 = wz0 * wr, w11 = wz * wr;
  BFieldPoint Brz = H[i00] * w00 + H[i01] * w01 + H[i10] * w10 + H[i11] * w11;

  if (r > 0.0) {
    double norm = Brz.r / r;
    B.SetXYZ(point.X()*norm, point.Y()*norm, Brz.z);
  } else {
    B.SetZ(Brz.z);
  }

<<<<<<< HEAD
  return B;
=======
  //Treatment for unrealistic QC2 iron shape used for 2D-map calculation
  if (false) {
    if (((250 < z) && (z < 320)) or ((-220 < z) && (z < -160))) {
      double angle_crossing = 0.0830;

      double angle_HER = - angle_crossing / 2.;
      B2Vector3D pHER(point); pHER.RotateY(angle_HER); pHER.RotateX(M_PI);
      double rHER = pHER.Perp();

      double angle_LER =  angle_crossing / 2.;
      B2Vector3D pLER(point); pLER.RotateY(angle_LER); pLER.RotateX(M_PI);
      double rLER = pLER.Perp();

      Bz = (m_mapBuffer[0][iz].z * (m_gridPitchZ - dz) + m_mapBuffer[0][iz + 1].z * dz) / m_gridPitchZ;
      if (point.X()*point.Z() > 0) {
        Br = - (m_mapBuffer[0][iz + 1].z - m_mapBuffer[0][iz].z) / m_gridPitchZ * rHER / 2;
        Bx = (rHER > 0.0) ? Br * pHER.X() / rHER : 0.0;
        By = (rHER > 0.0) ? Br * pHER.Y() / rHER : 0.0;
      } else {
        Br = - (m_mapBuffer[0][iz + 1].z - m_mapBuffer[0][iz].z) / m_gridPitchZ * rLER / 2;
        Bx = (rLER > 0.0) ? Br * pLER.X() / rLER : 0.0;
        By = (rLER > 0.0) ? Br * pLER.Y() / rLER : 0.0;
      }
    }
  }

  //B2DEBUG(20, "B Radial field is calculated: z= " << z/Unit::m <<"[m] By= "<< By <<"[Tesla].")

  return B2Vector3D(Bx, By, Bz);
>>>>>>> 33736166
}

void BFieldComponentRadial::terminate()
{
}<|MERGE_RESOLUTION|>--- conflicted
+++ resolved
@@ -78,17 +78,11 @@
 
 B2Vector3D BFieldComponentRadial::calculate(const B2Vector3D& point) const
 {
-  TVector3 B;
+  B2Vector3D B;
   // If both 'Radial' and 'Beamline' components are defined in xml file,
   // '3d' component returns zero field where 'Beamline' component is defined.
   // If no 'Beamline' component is defined in xml file, the following function will never be called.
-<<<<<<< HEAD
   if (BFieldComponentBeamline::Instance().isInRange(point)) return B;
-=======
-  if (BFieldComponentBeamline::Instance().isInRange(point)) {
-    return B2Vector3D(0.0, 0.0, 0.0);
-  }
->>>>>>> 33736166
 
   //Get the z component
   double z = point.Z();
@@ -98,21 +92,13 @@
   //Get the r component
   double r2 = point.Perp2();
   //Check if the point lies inside the magnetic field boundaries
-<<<<<<< HEAD
   if ((r2 < m_mapRegionR[0]*m_mapRegionR[0]) || (r2 > m_mapRegionR[1]*m_mapRegionR[1])) return B;
-=======
-  if ((r < m_mapRegionR[0]) || (r > m_mapRegionR[1]) ||
-      (z < m_mapRegionZ[0]) || (z > m_mapRegionZ[1])) {
-    return B2Vector3D(0.0, 0.0, 0.0);
-  }
->>>>>>> 33736166
 
   double r = sqrt(r2);
   //Calculate the distance to the lower grid point
   double wr = (r - m_mapRegionR[0]) * m_igridPitchR;
   double wz = (z - m_mapRegionZ[0]) * m_igridPitchZ;
   //Calculate the lower index of the point in the grid
-<<<<<<< HEAD
   int ir = static_cast<int>(wr);
   int iz = static_cast<int>(wz);
 
@@ -143,15 +129,6 @@
       int idz = (izl0 == iz) - (izl1 == iz) + (ingap ? -ig : ig);
       iz += (za > 0) ? idz : -idz;
     }
-=======
-  int ir = static_cast<int>(floor((r - m_mapRegionR[0]) / m_gridPitchR));
-  int iz = static_cast<int>(floor((z - m_mapRegionZ[0]) / m_gridPitchZ));
-
-  //Check if the index values are within the range
-  if (((ir + 1) >= m_mapSize[0]) || ((iz + 1) >= m_mapSize[1])) {
-    B2ERROR("The index values for the radial magnetic field map are out of bounds !");
-    return B2Vector3D(0.0, 0.0, 0.0);
->>>>>>> 33736166
   }
 #endif
 
@@ -194,39 +171,7 @@
     B.SetZ(Brz.z);
   }
 
-<<<<<<< HEAD
   return B;
-=======
-  //Treatment for unrealistic QC2 iron shape used for 2D-map calculation
-  if (false) {
-    if (((250 < z) && (z < 320)) or ((-220 < z) && (z < -160))) {
-      double angle_crossing = 0.0830;
-
-      double angle_HER = - angle_crossing / 2.;
-      B2Vector3D pHER(point); pHER.RotateY(angle_HER); pHER.RotateX(M_PI);
-      double rHER = pHER.Perp();
-
-      double angle_LER =  angle_crossing / 2.;
-      B2Vector3D pLER(point); pLER.RotateY(angle_LER); pLER.RotateX(M_PI);
-      double rLER = pLER.Perp();
-
-      Bz = (m_mapBuffer[0][iz].z * (m_gridPitchZ - dz) + m_mapBuffer[0][iz + 1].z * dz) / m_gridPitchZ;
-      if (point.X()*point.Z() > 0) {
-        Br = - (m_mapBuffer[0][iz + 1].z - m_mapBuffer[0][iz].z) / m_gridPitchZ * rHER / 2;
-        Bx = (rHER > 0.0) ? Br * pHER.X() / rHER : 0.0;
-        By = (rHER > 0.0) ? Br * pHER.Y() / rHER : 0.0;
-      } else {
-        Br = - (m_mapBuffer[0][iz + 1].z - m_mapBuffer[0][iz].z) / m_gridPitchZ * rLER / 2;
-        Bx = (rLER > 0.0) ? Br * pLER.X() / rLER : 0.0;
-        By = (rLER > 0.0) ? Br * pLER.Y() / rLER : 0.0;
-      }
-    }
-  }
-
-  //B2DEBUG(20, "B Radial field is calculated: z= " << z/Unit::m <<"[m] By= "<< By <<"[Tesla].")
-
-  return B2Vector3D(Bx, By, Bz);
->>>>>>> 33736166
 }
 
 void BFieldComponentRadial::terminate()
