--- conflicted
+++ resolved
@@ -134,7 +134,6 @@
     <xi:include href="../beast/claws/CLAWS3.xml" xpointer="xpointer(/DetectorComponent/*)" />
   </DetectorComponent>
 
-<<<<<<< HEAD
   <!-- Vertex detector upgrade specific subdetectors -->
   <DetectorComponent name="VTX-CMOS-5layer" isDefault="false">
     <xi:include href="../vtx/VTX-CMOS5.xml" xpointer="xpointer(/DetectorComponent/*)" />
@@ -169,13 +168,11 @@
   <DetectorComponent name="VTX-CMOS-testbeam-2020-03-12" isDefault="false">
     <xi:include href="../vtx/VTX-testbeam-2020-03-12.xml" xpointer="xpointer(/DetectorComponent/*)" />
   </DetectorComponent>
-=======
+
   <!-- CDC without SL0 -->
   <DetectorComponent name="CDCReduced" isDefault="false">
     <xi:include href="../cdc/CDCReduced.xml" xpointer="xpointer(/DetectorComponent/*)" />
   </DetectorComponent>
-
->>>>>>> 218fec2c
 
   <!-- MUID muon identification -->
   <Muid>
