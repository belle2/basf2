/**************************************************************************
 * BASF2 (Belle Analysis Framework 2)                                     *
 * Copyright(C) 2019 - Belle II Collaboration                             *
 *                                                                        *
 * Author: The Belle II Collaboration                                     *
 * Contributors: Chris Hearty, Nils Braun                                 *
 *                                                                        *
 * This software is provided "as is" without any warranty.                *
 **************************************************************************/
#include <hlt/softwaretrigger/calculations/FilterCalculator.h>
#include <hlt/softwaretrigger/calculations/utilities.h>

#include <TLorentzVector.h>

#include <mdst/dataobjects/TrackFitResult.h>
#include <mdst/dataobjects/HitPatternCDC.h>

using namespace Belle2;
using namespace SoftwareTrigger;

/// Temporary data structure holding the track(s) with the maximum pT
struct MaximumPtTrack {
  /// the pT of the track
  double pT = NAN;
  /// the track
  const Track* track = nullptr;
  /// the sum of related cluster energies in CMS system
  double clusterEnergySumCMS = 0;
  /// the sum of related cluster energies in lab system
  double clusterEnergySumLab = 0;
  /// the momentum magnitude in CMS system
  double pCMS = NAN;
  /// the momentum magnitude in lab system
  double pLab = NAN;
  /// the 4 momentum in CMS system
  TLorentzVector p4CMS;
  /// the 4 momentum in lab system
  TLorentzVector p4Lab;
};

/// Temporary data structure holding the ECL clusters used for this analysis
struct SelectedECLCluster {
  /// The ECL cluster
  const ECLCluster* cluster = nullptr;
  /// the energy in CMS system
  double energyCMS = NAN;
  /// the energy in Lab system
  double energyLab = NAN;
  /// the 4 momentum in CMS system
  TLorentzVector p4CMS;
  /// the 4 momentum in lab system
  TLorentzVector p4Lab;
  /// is this ECL cluster likely from a track (or a photon) = is it charged?
  bool isTrack = false;
  /// the time of the cluster
  double clusterTime = NAN;
};

/// the boundaries for the eeFlatXX cuts
const double flatBoundaries[10] = {0., 19., 22., 25., 30., 35., 45., 60., 90., 180.};

void FilterCalculator::requireStoreArrays()
{
  m_tracks.isRequired();
  m_eclClusters.isRequired();
  m_l1Trigger.isOptional();
}

void FilterCalculator::doCalculation(SoftwareTriggerObject& calculationResult)
{
  calculationResult["nTrkLoose"] = 0; /**< number of loose tracks */
  calculationResult["nTrkTight"] = 0; /**< number of tight tracks */
  calculationResult["ee2leg"] = 0; /**< Bhabha, 2 tracks with accompanying ECL info */
  calculationResult["nEmedium"] = 0; /**< number of clusters with E*>m_Emedium (higher threshold) */
  calculationResult["nElow"] = 0; /**< number of clusters with E*>m_Elow (lower threshold) */
  calculationResult["nEhigh"] = 0; /**< number of clusters with E*>m_Ehigh (2 GeV) */
  calculationResult["netChargeLoose"] = 0; /**< net charge of loose tracks */
  calculationResult["maximumPCMS"] = NAN; /**< maximum p* of loose tracks (GeV/c) */
  calculationResult["eexx"] = 0;
  calculationResult["ee1leg1trk"] = 0; /**< Bhabha, 2 tracks, at least 1 of which has ECL info */
  calculationResult["nEhighLowAng"] = 0; /**< number of clusters with E*>m_Ehigh, low angles */
  calculationResult["nEsingleClust"] = 0; /**< clusters with E*> m_EsinglePhoton (1 GeV) */
  calculationResult["nEsinglePhotonBarrel"] = 0; /**< neutral clusters with E*> 1 GeV in [45,115] */
  calculationResult["nEsinglePhotonExtendedBarrel"] = 0; /**< neutral clusters with E*> 1 GeV in [32,130] */
  calculationResult["nEsinglePhotonEndcap"] = 0; /**< neutral clusters with E*> 1 GeV, not barrel or low */
  calculationResult["nEsingleElectronBarrel"] = 0; /**< charged clusters with E*> 1 GeV in [45,115] */
  calculationResult["nEsingleElectronExtendedBarrel"] = 0; /**< charged clusters with E*> 1 GeV in [32,130] */
  calculationResult["nReducedEsinglePhotonReducedBarrel"] = 0; /**< charged clusters with E*> 0.5 GeV in [44,98] */
  calculationResult["nVetoClust"] = 0; /**< clusters with E>m_Emedium and |t|/dt99 < 10 */
  calculationResult["singleTagLowMass"] = 0;
  calculationResult["singleTagHighMass"] = 0;
  calculationResult["n2GeVNeutBarrel"] = 0;
  calculationResult["n2GeVNeutEndcap"] = 0;
  calculationResult["n2GeVChrg"] = 0;
  calculationResult["n2GeVPhotonBarrel"] = 0;
  calculationResult["n2GeVPhotonEndcap"] = 0;
  calculationResult["ee1leg"] = 0; /**< track + ECL info consistent with Bhabha */
  calculationResult["ee1leg1clst"] = 0; /**< Bhabha, 2 ECL clusters, one of which is charged */
  calculationResult["ee1leg1e"] = 0; /**< Bhabha, 1 track has high energy cluster, other is electron */
  calculationResult["ee2clst"] = 0; /**< Bhabha, 2 ECL clusters */
  calculationResult["gg2clst"] = 0; /**< gg veto, 2 ECL clusters */
  calculationResult["eeee"] = 0;
  calculationResult["eemm"] = 0;
  calculationResult["eexxSelect"] = 0;
  calculationResult["radBhabha"] = 0;
  calculationResult["eeBrem"] = 0;
  calculationResult["isrRadBhabha"] = 0;
  calculationResult["muonPairECL"] = 0;
  calculationResult["selectee1leg1trk"] = 0;
  calculationResult["selectee1leg1clst"] = 0;
  calculationResult["selectee"] = 0;
  calculationResult["ggBarrelVL"] = 0;
  calculationResult["ggBarrelLoose"] = 0;
  calculationResult["ggBarrelTight"] = 0;
  calculationResult["ggEndcapVL"] = 0;
  calculationResult["ggEndcapLoose"] = 0;
  calculationResult["ggEndcapTight"] = 0;
  calculationResult["muonPairV"] = 0;
  calculationResult["selectmumu"] = 0;
  calculationResult["singleMuon"] = 0;
  calculationResult["cosmic"] = 0;
  calculationResult["eeFlat0"] = 0;
  calculationResult["eeFlat1"] = 0;
  calculationResult["eeFlat2"] = 0;
  calculationResult["eeFlat3"] = 0;
  calculationResult["eeFlat4"] = 0;
  calculationResult["eeFlat5"] = 0;
  calculationResult["eeFlat6"] = 0;
  calculationResult["eeFlat7"] = 0;
  calculationResult["eeFlat8"] = 0;
  // Passed on L1 information
  if (m_l1Trigger.isValid()) {
    calculationResult["l1_trigger_random"] = m_l1Trigger->getTimType() == TRGSummary::ETimingType::TTYP_RAND;
    calculationResult["l1_trigger_delayed_bhabha"] = m_l1Trigger->getTimType() == TRGSummary::ETimingType::TTYP_DPHY;
  } else {
    calculationResult["l1_trigger_random"] = -1;
    calculationResult["l1_trigger_delayed_bhabha"] = -1;
  }

  calculationResult["true"] = 1;
  calculationResult["false"] = 0;

  // Some utilities
  // TODO: into constructor
  ClusterUtils cUtil;
  const TVector3 clustervertex = cUtil.GetIPPosition();
  PCmsLabTransform boostrotate;
  TLorentzVector p4ofCOM;
  p4ofCOM.SetPxPyPzE(0, 0, 0, boostrotate.getCMSEnergy());

  // Pointers to the two tracks with the maximum pt
  std::map<short, std::optional<MaximumPtTrack>> maximumPtTracks = {
    { -1, {}}, {1,  {}}
  };

  // Pointer to the two tracks with maximum pt without a cut applied on z0 (used for cosmic trigger)
  std::map<short, std::optional<MaximumPtTrack>> maximumPtTracksWithoutZCut = {
    { -1, {}}, {1, {}}
  };

  // --- Track variables -- //
  for (const Track& track : m_tracks) {
    const TrackFitResult* trackFitResult = track.getTrackFitResultWithClosestMass(Const::pion);
    if (not trackFitResult) {
      // Hu? No track fit result for pion? Ok, lets skip this track
      continue;
    }

    // TODO: Temporary cut on number of CDC hits
    if (trackFitResult->getHitPatternCDC().getNHits() == 0) {
      continue;
    }

    // Count loose and tight tracks
    const double z0 = trackFitResult->getZ0();
    if (std::abs(z0) < m_tightTrkZ0) {
      calculationResult["nTrkTight"] += 1;
    }

    // From here on use only tracks with defined charge
    const short charge = trackFitResult->getChargeSign();
    if (charge == 0) {
      continue;
    }

    const TLorentzVector& momentumLab = trackFitResult->get4Momentum();
    const TLorentzVector momentumCMS = boostrotate.rotateLabToCms() * momentumLab;
    double pCMS = momentumCMS.Rho();

    // Find the maximum pt negative [0] and positive [1] tracks without z0 cut
    const double pT = trackFitResult->getTransverseMomentum();
    const auto& currentMaximum = maximumPtTracksWithoutZCut.at(charge);
    if (not currentMaximum or pT > currentMaximum->pT) {
      MaximumPtTrack newMaximum;
      newMaximum.pT = pT;
      newMaximum.track = &track;
      newMaximum.pCMS = pCMS;
      newMaximum.pLab = momentumLab.Rho();
      newMaximum.p4CMS = momentumCMS;
      newMaximum.p4Lab = momentumLab;
      maximumPtTracksWithoutZCut[charge] = newMaximum;
    }

    // Loose tracks
    if (std::abs(z0) < m_looseTrkZ0) {
      calculationResult["nTrkLoose"] += 1;
      calculationResult["netChargeLoose"] += charge;

      if (std::isnan(calculationResult["maximumPCMS"]) or pCMS > calculationResult["maximumPCMS"]) {
        calculationResult["maximumPCMS"] = pCMS;
      }

      // Find the maximum pt negative [0] and positive [1] tracks
      const double pTLoose = trackFitResult->getTransverseMomentum();
      const auto& currentMaximumLoose = maximumPtTracks.at(charge);
      if (not currentMaximumLoose or pTLoose > currentMaximumLoose->pT) {
        MaximumPtTrack newMaximum;
        newMaximum.pT = pTLoose;
        newMaximum.track = &track;
        newMaximum.pCMS = pCMS;
        newMaximum.pLab = momentumLab.Rho();
        newMaximum.p4CMS = momentumCMS;
        newMaximum.p4Lab = momentumLab;
        maximumPtTracks[charge] = newMaximum;
      }
    }
  }

  // -- Cluster variables -- //
  std::vector<SelectedECLCluster> selectedClusters;
  for (const ECLCluster& cluster : m_eclClusters) {
    // Use the photon hypothesis, and only look at clusters with times < 200 ns
    const double time = cluster.getTime();
    if (not cluster.hasHypothesis(Belle2::ECLCluster::EHypothesisBit::c_nPhotons) or
        std::abs(time) > 200 or
        cluster.getEnergy(Belle2::ECLCluster::EHypothesisBit::c_nPhotons) < 0.1) {
      continue;
    }

    const double dt99 = cluster.getDeltaTime99();

    // Store infos if above the single photon threshold
    SelectedECLCluster selectedCluster;
    selectedCluster.p4Lab = cUtil.Get4MomentumFromCluster(&cluster, clustervertex,
                                                          Belle2::ECLCluster::EHypothesisBit::c_nPhotons);
    selectedCluster.p4CMS = boostrotate.rotateLabToCms() * selectedCluster.p4Lab; // was clustp4COM
    selectedCluster.cluster = &cluster;
    selectedCluster.clusterTime = time / dt99; // was clustT
    selectedCluster.energyLab = selectedCluster.p4Lab.E();
    selectedCluster.energyCMS = selectedCluster.p4CMS.E(); // was first of ECOMPair
    selectedCluster.isTrack = cluster.isTrack(); // was tempCharge

    selectedClusters.push_back(selectedCluster);

    if (selectedCluster.energyCMS > m_E2min) {
      calculationResult["nElow"] += 1;
    }
    if (selectedCluster.energyCMS > m_E0min) {
      calculationResult["nEmedium"] += 1;
    }
    if (selectedCluster.energyCMS > m_Ehigh) {
      calculationResult["nEhigh"] += 1;
    }

    if (selectedCluster.energyCMS > m_E0min and std::abs(selectedCluster.clusterTime) < 10) {
      calculationResult["nVetoClust"] += 1;
    }

    //..Single cluster trigger objects use charge, Zernike moment, and thetaLab
    const double thetaLab = selectedCluster.p4Lab.Theta() * TMath::RadToDeg();
    const double zmva = cluster.getZernikeMVA();
    const bool photon = zmva > 0.5 and not selectedCluster.isTrack;
    const bool electron = zmva > 0.5 and selectedCluster.isTrack;

    if (selectedCluster.energyCMS > m_EsinglePhoton) {
      calculationResult["nEsingleClust"] += 1;

      const bool barrelRegion = thetaLab > 45 and thetaLab < 115;
      const bool extendedBarrelRegion = thetaLab > 30 and thetaLab < 130;
      const bool endcapRegion = (thetaLab > 22 and thetaLab < 45) or (thetaLab > 115 and thetaLab < 145);

      if (photon and barrelRegion) {
        calculationResult["nEsinglePhotonBarrel"] += 1;
      }

      if (photon and extendedBarrelRegion) {
        calculationResult["nEsinglePhotonExtendedBarrel"] += 1;
      }

      if (electron and barrelRegion) {
        calculationResult["nEsingleElectronBarrel"] += 1;
      }

      if (electron and extendedBarrelRegion) {
        calculationResult["nEsingleElectronExtendedBarrel"] += 1;
      }

      if (photon and endcapRegion) {
        calculationResult["nEsinglePhotonEndcap"] += 1;
      }
    }

    if (selectedCluster.energyCMS > m_reducedEsinglePhoton) {
      const bool reducedBarrelRegion = thetaLab > 44 and thetaLab < 98;

      if (photon and reducedBarrelRegion) {
        calculationResult["nReducedEsinglePhotonReducedBarrel"] += 1;
      }
    }

    if (selectedCluster.energyCMS > m_Ehigh) {
      // TODO: different definition!
      const bool barrelRegion = thetaLab > 32 and thetaLab < 130;
      const bool endcapRegion = (thetaLab > 22 and thetaLab < 32) or (thetaLab > 130 and thetaLab < 145);
      const bool lowAngleRegion = thetaLab < 22 or thetaLab > 145;

      if (not selectedCluster.isTrack and barrelRegion) {
        calculationResult["n2GeVNeutBarrel"] += 1;
      }
      if (not selectedCluster.isTrack and endcapRegion) {
        calculationResult["n2GeVNeutEndcap"] += 1;
      }
      if (selectedCluster.isTrack and not lowAngleRegion) {
        calculationResult["n2GeVChrg"] += 1;
      }
      if (lowAngleRegion) {
        calculationResult["nEhighLowAng"] += 1;
      }
      if (photon and barrelRegion) {
        calculationResult["n2GeVPhotonBarrel"] += 1;
      }
      if (photon and endcapRegion) {
        calculationResult["n2GeVPhotonEndcap"] += 1;
      }
    }
  }
  std::sort(selectedClusters.begin(), selectedClusters.end(), [](const auto & lhs, const auto & rhs) {
    return lhs.energyCMS > rhs.energyCMS;
  });

  // -- Bhabha and two-photon lepton preparation -- //
  for (short charge : { -1, 1}) {
    auto& maximumPtTrack = maximumPtTracks.at(charge);
    if (not maximumPtTrack) {
      continue;
    }

    // Prep max two tracks for Bhabha and two-photon lepton selections
    // Track / cluster matching
    for (auto& cluster : maximumPtTrack->track->getRelationsTo<ECLCluster>()) {
      if (cluster.hasHypothesis(Belle2::ECLCluster::EHypothesisBit::c_nPhotons)) {
        maximumPtTrack->clusterEnergySumLab += cluster.getEnergy(Belle2::ECLCluster::EHypothesisBit::c_nPhotons);
      }
    }
    maximumPtTrack->clusterEnergySumCMS =
      maximumPtTrack->clusterEnergySumLab * maximumPtTrack->pCMS / maximumPtTrack->pLab;

    // Single leg Bhabha selections
    if (maximumPtTrack->clusterEnergySumCMS > 4.5) {
      calculationResult["ee1leg"] = 1;
    }

    // single muon
    if (maximumPtTrack->pCMS > 3 and maximumPtTrack->clusterEnergySumLab > 0. and maximumPtTrack->clusterEnergySumLab < 1.) {
      calculationResult["singleMuon"] = 1;
    }
  }

  // Bhabha selections using two tracks
  if (maximumPtTracks.at(-1) and maximumPtTracks.at(1)) {
    const MaximumPtTrack& negativeTrack = *maximumPtTracks.at(-1);
    const MaximumPtTrack& positiveTrack = *maximumPtTracks.at(1);

    double dphi = std::abs(negativeTrack.p4CMS.Phi() - positiveTrack.p4CMS.Phi()) * TMath::RadToDeg();
    if (dphi > 180) {
      dphi = 360 - dphi;
    }

    const double negativeClusterSum = negativeTrack.clusterEnergySumCMS;
    const double negativeClusterSumLab = negativeTrack.clusterEnergySumLab;
    const double negativeP = negativeTrack.pCMS;
    const double positiveClusterSum = positiveTrack.clusterEnergySumCMS;
    const double positiveClusterSumLab = positiveTrack.clusterEnergySumLab;
    const double positiveP = positiveTrack.pCMS;

    // two leg Bhabha
    const double thetaSum = (negativeTrack.p4CMS.Theta() + positiveTrack.p4CMS.Theta()) * TMath::RadToDeg();
    const double dthetaSum = std::abs(thetaSum - 180);
    const auto back2back = dphi > 175 and dthetaSum < 15;
    if (back2back and negativeClusterSum > 3 and positiveClusterSum > 3 and
        (negativeClusterSum > 4.5 or positiveClusterSum > 4.5)) {
      calculationResult["ee2leg"] = 1;
    }

    // one leg one track Bhabha
    if (back2back and ((negativeClusterSum > 4.5 and positiveP > 3) or (positiveClusterSum > 4.5 and negativeP > 3))) {
      calculationResult["ee1leg1trk"] = 1;
    }


    // one leg plus one electron
    if ((negativeClusterSum > 4.5 and positiveClusterSum > 0.8 * positiveP) or
        (positiveClusterSum > 4.5 and negativeClusterSum > 0.8 * negativeP)) {
      calculationResult["ee1leg1e"] = 1;
    }

    // eeee, eemm, mu mu, and radiative Bhabha selection
    const TLorentzVector p4Miss = p4ofCOM - negativeTrack.p4CMS - positiveTrack.p4CMS;
    const double pmissTheta = p4Miss.Theta() * TMath::RadToDeg();
    const double pmissp = p4Miss.Rho();
    const double relMissAngle0 = negativeTrack.p4CMS.Angle(p4Miss.Vect()) * TMath::RadToDeg();
    const double relMissAngle1 = positiveTrack.p4CMS.Angle(p4Miss.Vect()) * TMath::RadToDeg();

    const bool electronEP = positiveClusterSum > 0.8 * positiveP or negativeClusterSum > 0.8 * negativeP;
    const bool notMuonPair = negativeClusterSumLab > 1 or positiveClusterSumLab > 1;
    const double highp = std::max(negativeP, positiveP);
    const double lowp = std::min(negativeP, positiveP);
    const bool lowEdep = negativeClusterSumLab < 0.5 and positiveClusterSumLab < 0.5;


    if (calculationResult["maximumPCMS"] < 2 and dphi > 160 and (pmissTheta < 25. or pmissTheta > 155.)) {
      calculationResult["eexxSelect"] = 1;
      if (electronEP) {
        // TODO: The same??
        calculationResult["eeee"] = 1;
        calculationResult["eemm"] = 1;
      }
    }
    if (negativeP > 1. and positiveP > 1. and calculationResult["nTrkLoose"] == 2 and
        calculationResult["nTrkTight"] >= 1 and dphi < 170. and
        pmissTheta > 10. and pmissTheta < 170. and pmissp > 1. and electronEP) {
      calculationResult["radBhabha"] = 1;
    }

    if (negativeP > 2. and positiveP > 2. and calculationResult["nTrkLoose"] == 2 and
        calculationResult["nTrkTight"] >= 1 and dphi > 175. and
        pmissTheta > 10. and (pmissTheta < 5. or pmissTheta > 175.) and electronEP) {
      calculationResult["isrRadBhabha"] = 1;
    }
    if ((pmissTheta < 20. or pmissTheta > 160.) and
        ((calculationResult["maximumPCMS"] < 1.2 and dphi > 150.) or
         (calculationResult["maximumPCMS"] < 2. and dphi > 175.))) {
      calculationResult["eexx"] = 1;
    }
    if (calculationResult["nTrkLoose"] == 2 and highp > 4.5 and notMuonPair and pmissp > 1. and
        (relMissAngle0 < 5. or relMissAngle1 < 5.)) {
      calculationResult["eeBrem"] = 1;
    }

    if (calculationResult["nTrkLoose"] == 2 and highp > 4.5 and lowEdep and dphi > 175. and thetaSum > 175. and
        thetaSum < 185.) {
      calculationResult["muonPairV"] = 1;
    }
    if (highp > 3. and lowp > 2.5 and dphi > 165. and
        ((negativeClusterSumLab > 0. and negativeClusterSumLab < 1.) or
         (positiveClusterSumLab > 0. and positiveClusterSumLab < 1.))) {
      calculationResult["selectmumu"] = 1;
    }
  }

  if (selectedClusters.size() >= 2) {
    const SelectedECLCluster& firstCluster = selectedClusters[0];
    const SelectedECLCluster& secondCluster = selectedClusters[1];

    // Bhabha / gg vetoes using max two clusters
    double dphi = std::abs(firstCluster.p4CMS.Phi() - secondCluster.p4CMS.Phi()) * TMath::RadToDeg();
    if (dphi > 180) {
      dphi = 360 - dphi;
    }
    double thetaSum = (firstCluster.p4CMS.Theta() + secondCluster.p4CMS.Theta()) * TMath::RadToDeg();
    double dthetaSum = std::abs(thetaSum - 180);

    const double firstEnergy = firstCluster.p4CMS.E();
    const double secondEnergy = secondCluster.p4CMS.E();

    const bool highEnergetic = firstEnergy > 3 and secondEnergy > 3 and (firstEnergy > 4.5 or secondEnergy > 4.5);

    if (dphi > 160 and dphi < 178 and dthetaSum < 15 and highEnergetic) {
      calculationResult["ee2clst"] = 1;
    }

    if (dphi > 178 and dthetaSum < 15 and highEnergetic) {
      calculationResult["gg2clst"] = 1;
    }

    if ((calculationResult["ee2clst"] == 1 or calculationResult["gg2clst"] == 1) and
        calculationResult["ee1leg"] == 1) {
      calculationResult["ee1leg1clst"] = 1;
    }

    const double Elab0 = firstCluster.p4Lab.E();
    const double Elab1 = secondCluster.p4Lab.E();

    // gg and mumu accept triggers using ECL
    if (firstEnergy > 2 and secondEnergy > 2) {
      const double thetaLab0 = firstCluster.p4Lab.Theta() * TMath::RadToDeg();
      const double thetaLab1 = secondCluster.p4Lab.Theta() * TMath::RadToDeg();

      const bool barrel0 = thetaLab0 > 32. and thetaLab0 < 130.;
      const bool barrel1 = thetaLab1 > 32. and thetaLab1 < 130.;
      const bool oneClustersAbove4 = firstEnergy > 4 or secondEnergy > 4;
      const bool oneIsNeutral = not firstCluster.isTrack or not secondCluster.isTrack;
      const bool bothAreNeutral = not firstCluster.isTrack and not secondCluster.isTrack;
      const bool oneIsBarrel = barrel0 or barrel1;
      const bool dphiCutExtraLoose = dphi > 175;
      const bool dphiCutLoose = dphi > 177;
      const bool dphiCutTight = dphi > 177.5;

      if (dphiCutExtraLoose and oneIsNeutral and oneIsBarrel) {
        calculationResult["ggBarrelVL"] = 1;
      }
      if (oneClustersAbove4 and dphiCutLoose and oneIsNeutral and oneIsBarrel) {
        calculationResult["ggBarrelLoose"] = 1;
      }
      if (oneClustersAbove4 and dphiCutTight and bothAreNeutral and oneIsBarrel) {
        calculationResult["ggBarrelTight"] = 1;
      }
      if (dphiCutExtraLoose and oneIsNeutral and not oneIsBarrel) {
        calculationResult["ggEndcapVL"] = 1;
      }
      if (oneClustersAbove4 and dphiCutLoose and oneIsNeutral and not oneIsBarrel) {
        calculationResult["ggEndcapLoose"] = 1;
      }
      if (oneClustersAbove4 and dphiCutTight and bothAreNeutral and not oneIsBarrel) {
        calculationResult["ggEndcapTight"] = 1;
      }
    }

    const double minEnergy = std::min(Elab0, Elab1);
    const double maxEnergy = std::max(Elab0, Elab1);
    if (dphi > 155 and thetaSum > 165 and thetaSum < 195 and minEnergy > 0.15 and minEnergy < 0.5 and
        maxEnergy > 0.15 and maxEnergy < 0.5) {
      calculationResult["muonPairECL"] = 1;
    }

  }

  // Bhabha accept triggers.
  // Use theta_lab of negative track if available; otherwise cluster.
  double thetaFlatten = 0;

  // One leg, one cluster.
  for (short charge : { -1, 1}) {
    const auto& maximumPtTrack = maximumPtTracks.at(charge);
    if (not maximumPtTrack) {
      continue;
    }

    if (maximumPtTrack->clusterEnergySumCMS > 1.5) {
      double invMass = 0.;
      double tempFlatten = 0.;
      for (const SelectedECLCluster& cluster : selectedClusters) {
        double tempInvMass = (maximumPtTrack->p4Lab + cluster.p4Lab).M();
        if (tempInvMass > invMass) {
          invMass = tempInvMass;
          if (charge == 1) {
            tempFlatten = cluster.p4Lab.Theta() * TMath::RadToDeg();
          }
        }
      }
      if (charge == -1) {
        tempFlatten = maximumPtTrack->p4Lab.Theta() * TMath::RadToDeg();
      }
      if (invMass > 5.29) {
        calculationResult["selectee1leg1clst"] = 1;
        thetaFlatten = tempFlatten;
      }
    }
  }

  // Two legs
  if (maximumPtTracks.at(-1) and maximumPtTracks.at(1)) {
    const MaximumPtTrack& negativeTrack = *maximumPtTracks.at(-1);
    const MaximumPtTrack& positiveTrack = *maximumPtTracks.at(1);
    const double invMass = (negativeTrack.p4Lab + positiveTrack.p4Lab).M();
    if (invMass > 5.29 and (negativeTrack.clusterEnergySumCMS > 1.5 or positiveTrack.clusterEnergySumCMS > 1.5)) {
      calculationResult["selectee1leg1trk"] = 1;
    }

    thetaFlatten = negativeTrack.p4Lab.Theta() * TMath::RadToDeg();
  }

  if (calculationResult["selectee1leg1trk"] == 1 or calculationResult["selectee1leg1clst"] == 1) {
    for (int iflat = 0; iflat < 9; iflat++) {
      const std::string& eeFlatName = "eeFlat" + std::to_string(iflat);
      calculationResult[eeFlatName] =
        thetaFlatten > flatBoundaries[iflat] and thetaFlatten < flatBoundaries[iflat + 1];
      if (calculationResult[eeFlatName]) {
        calculationResult["selectee"] = 1;
      }
    }
  }

<<<<<<< HEAD
  // Single tag pi0 / eta dedicated lines
  if (calculationResult["nTrkLoose"] == 1 and calculationResult["maximumPCMS"] > 0.8 and selectedClusters.size() >= 2) {

    decltype(selectedClusters) selectedSingleTagClusters(selectedClusters.size());
    auto lastItem = std::copy_if(selectedClusters.begin(), selectedClusters.end(), selectedSingleTagClusters.begin(),
    [](auto & cluster) {
      const bool isNeutralCluster = not cluster.isTrack;
      const bool hasEnoughEnergy = cluster.energyLab > 0.1;
      const double clusterThetaLab = cluster.p4Lab.Theta() * TMath::RadToDeg();
      const bool isInAcceptance = 17 < clusterThetaLab and clusterThetaLab < 150.;
      return isNeutralCluster and hasEnoughEnergy and isInAcceptance;
    });
    selectedSingleTagClusters.resize(std::distance(selectedSingleTagClusters.begin(), lastItem));

    if (selectedSingleTagClusters.size() >= 2) {  // One track and at least two clusters are found

      const auto& track = maximumPtTracks.at(-1) ? *maximumPtTracks.at(-1) : *maximumPtTracks.at(1);
      // in real signal, the pi0 decay daughters are always the two most-energetic neutral clusters.
      const auto& firstCluster = selectedSingleTagClusters[0];
      const auto& secondCluster = selectedSingleTagClusters[1];

      const TLorentzVector trackP4CMS = track.p4CMS;
      const TLorentzVector pi0P4CMS = firstCluster.p4CMS + secondCluster.p4CMS;

      const bool passPi0ECMS = pi0P4CMS.E() > 1. and pi0P4CMS.E() < 0.525 * p4ofCOM.M();
      const double thetaSumCMS = (pi0P4CMS.Theta() + trackP4CMS.Theta()) * TMath::RadToDeg();
      const bool passThetaSum = thetaSumCMS < 170. or thetaSumCMS > 190.;

      double dphiCMS = std::abs(trackP4CMS.Phi() - pi0P4CMS.Phi()) * TMath::RadToDeg();
      if (dphiCMS > 180) {
        dphiCMS = 360 - dphiCMS;
      }
      const bool passdPhi = dphiCMS > 160.;

      if (passPi0ECMS and passThetaSum and passdPhi and pi0P4CMS.M() < 0.7) {
        calculationResult["singleTagLowMass"] = 1;
      } else if (passPi0ECMS and passThetaSum and passdPhi and pi0P4CMS.M() > 0.7) {
        calculationResult["singleTagHighMass"] = 1;
=======
  // Cosmic selection
  if (calculationResult["nTrkLoose"] <= 2) {

    const auto negTrack = maximumPtTracksWithoutZCut.at(-1);
    const auto posTrack = maximumPtTracksWithoutZCut.at(1);

    if (negTrack and posTrack) {

      const double maxNegpT = negTrack->pT;
      const double maxPospT = posTrack->pT;

      auto accumulatePhotonEnergy = [](double result, const auto & cluster) {
        return result + (cluster.hasHypothesis(Belle2::ECLCluster::EHypothesisBit::c_nPhotons) ? cluster.getEnergy(
                           Belle2::ECLCluster::EHypothesisBit::c_nPhotons) : 0);
      };

      const auto& clustersOfNegTrack = negTrack->track->getRelationsTo<ECLCluster>();
      const auto& clustersOfPosTrack = posTrack->track->getRelationsTo<ECLCluster>();

      const double maxClusterENeg = std::accumulate(clustersOfNegTrack.begin(), clustersOfNegTrack.end(), 0.0, accumulatePhotonEnergy);
      const double maxClusterEPos = std::accumulate(clustersOfPosTrack.begin(), clustersOfPosTrack.end(), 0.0, accumulatePhotonEnergy);

      const TLorentzVector& momentumLabNeg(negTrack->p4Lab);
      const TLorentzVector& momentumLabPos(posTrack->p4Lab);

      // Select cosmic using these tracks
      if (maxNegpT > m_cosmicMinPt and maxPospT > m_cosmicMinPt and maxClusterENeg < m_cosmicMaxClusterEnergy
          and maxClusterEPos < m_cosmicMaxClusterEnergy) {
        double dphiLab = std::abs(momentumLabNeg.Phi() - momentumLabPos.Phi()) * TMath::RadToDeg();
        if (dphiLab > 180) {
          dphiLab = 360 - dphiLab;
        }

        const double thetaSumLab = (momentumLabNeg.Theta() + momentumLabPos.Theta()) * TMath::RadToDeg();

        constexpr double phiBackToBackTolerance = 2.;
        constexpr double thetaBackToBackTolerance = 2.;
        if ((180 - dphiLab) < phiBackToBackTolerance and std::abs(180 - thetaSumLab) < thetaBackToBackTolerance) {
          calculationResult["cosmic"] = 1;
        }
>>>>>>> 3a0adc8f
      }
    }
  }

}<|MERGE_RESOLUTION|>--- conflicted
+++ resolved
@@ -591,7 +591,6 @@
     }
   }
 
-<<<<<<< HEAD
   // Single tag pi0 / eta dedicated lines
   if (calculationResult["nTrkLoose"] == 1 and calculationResult["maximumPCMS"] > 0.8 and selectedClusters.size() >= 2) {
 
@@ -630,7 +629,10 @@
         calculationResult["singleTagLowMass"] = 1;
       } else if (passPi0ECMS and passThetaSum and passdPhi and pi0P4CMS.M() > 0.7) {
         calculationResult["singleTagHighMass"] = 1;
-=======
+      }
+    }
+  }
+
   // Cosmic selection
   if (calculationResult["nTrkLoose"] <= 2) {
 
@@ -671,7 +673,6 @@
         if ((180 - dphiLab) < phiBackToBackTolerance and std::abs(180 - thetaSumLab) < thetaBackToBackTolerance) {
           calculationResult["cosmic"] = 1;
         }
->>>>>>> 3a0adc8f
       }
     }
   }
