/**************************************************************************
 * BASF2 (Belle Analysis Framework 2)                                     *
 * Copyright(C) 2019 - Belle II Collaboration                             *
 *                                                                        *
 * Author: The Belle II Collaboration                                     *
 * Contributors: Nils Braun                                               *
 *                                                                        *
 * This software is provided "as is" without any warranty.                *
 **************************************************************************/

#include <hlt/softwaretrigger/modules/basics/SoftwareTriggerResultPrinterModule.h>
#include <hlt/softwaretrigger/core/FinalTriggerDecisionCalculator.h>
#include <mdst/dbobjects/DBRepresentationOfSoftwareTriggerCut.h>
<<<<<<< HEAD
=======
#include <framework/database/DBObjPtr.h>
>>>>>>> e3a24278

#include <TFile.h>
#include <TTree.h>

#include <boost/algorithm/string/replace.hpp>
#include <memory>

using namespace Belle2;
using namespace SoftwareTrigger;

REG_MODULE(SoftwareTriggerResultPrinter)


SoftwareTriggerResultPrinterModule::SoftwareTriggerResultPrinterModule()
  : Module()
{
  setDescription("Write out the software trigger results in an easily accessible summary table to disk.");

  addParam("outputFileName", m_param_outputFileName, "File path and name of the ROOT "
           "file, in which the results of the calculation are stored. Please note that already present files will be overridden. ",
           m_param_outputFileName);
}

void SoftwareTriggerResultPrinterModule::initialize()
{
  m_resultStoreObjectPointer.isRequired();
  m_l1Result.isRequired();
}

void SoftwareTriggerResultPrinterModule::terminate()
{

  auto debugOutputFile = std::unique_ptr<TFile>(TFile::Open(m_param_outputFileName.c_str(), "RECREATE"));
  if (not debugOutputFile) {
    B2FATAL("Could not open debug output file. Aborting.");
  }
  auto debugTTree = std::make_unique<TTree>("software_trigger_results", "software_trigger_results");
  if (not debugTTree) {
    B2FATAL("Could not create debug output tree. Aborting.");
  }

  bool prescaled;
  bool accepted;
  bool cut;

  debugTTree->Branch("cut", &cut);
  debugTTree->Branch("prescaled", &prescaled);
  debugTTree->Branch("accept_or_reject", &accepted);
  debugTTree->Branch("total_events", &m_numberOfEvents);
  std::vector<double> value(m_passedEventsPerTrigger.size());

  cut = true;
  prescaled = true;
  accepted = true;
  unsigned int counter = 0;
  for (auto& cutResult : m_passedEventsPerTrigger) {
    std::string cutName = cutResult.first;
    boost::replace_all(cutName, "&", "_");
    debugTTree->Branch(cutName.c_str(), &value.at(counter));

    value[counter] = static_cast<double>(cutResult.second[SoftwareTriggerCutResult::c_accept]);
    counter++;
  }
  debugTTree->Fill();

<<<<<<< HEAD
  cut = true;
  prescaled = true;
  accepted = false;
  counter = 0;
  for (auto& cutResult : m_passedEventsPerTrigger) {
    // cppcheck-suppress unreadVariable // the variable is used in the Fill() method below
=======
  // cppcheck-suppress redundantAssignment; the variable is used in the Fill() method below
  cut = true;
  // cppcheck-suppress redundantAssignment; the variable is used in the Fill() method below
  prescaled = true;
  // cppcheck-suppress redundantAssignment; the variable is used in the Fill() method below
  accepted = false;
  counter = 0;
  for (auto& cutResult : m_passedEventsPerTrigger) {
>>>>>>> e3a24278
    value[counter] = static_cast<double>(cutResult.second[SoftwareTriggerCutResult::c_reject]);
    counter++;
  }
  debugTTree->Fill();

<<<<<<< HEAD
  cut = true;
  prescaled = false;
=======
  // cppcheck-suppress redundantAssignment; the variable is used in the Fill() method below
  cut = true;
  // cppcheck-suppress redundantAssignment; the variable is used in the Fill() method below
  prescaled = false;
  // cppcheck-suppress redundantAssignment; the variable is used in the Fill() method below
>>>>>>> e3a24278
  accepted = true;
  counter = 0;
  for (auto& cutResult : m_passedEventsPerTrigger) {
    const auto& cutName = cutResult.first;
    if (m_passedEventsPerTriggerNonPrescaled.find(cutName) == m_passedEventsPerTriggerNonPrescaled.end()) {
      value[counter] = NAN;
    } else {
      value[counter] = static_cast<double>(m_passedEventsPerTriggerNonPrescaled[cutName][SoftwareTriggerCutResult::c_accept]);
<<<<<<< HEAD
=======
    }
    counter++;
  }
  debugTTree->Fill();

  // cppcheck-suppress redundantAssignment; the variable is used in the Fill() method below
  cut = true;
  // cppcheck-suppress redundantAssignment; the variable is used in the Fill() method below
  prescaled = false;
  // cppcheck-suppress redundantAssignment; the variable is used in the Fill() method below
  accepted = false;
  counter = 0;
  for (auto& cutResult : m_passedEventsPerTrigger) {
    const auto& cutName = cutResult.first;
    if (m_passedEventsPerTriggerNonPrescaled.find(cutName) == m_passedEventsPerTriggerNonPrescaled.end()) {
      value[counter] = NAN;
    } else {
      value[counter] = static_cast<double>(m_passedEventsPerTriggerNonPrescaled[cutName][SoftwareTriggerCutResult::c_reject]);
>>>>>>> e3a24278
    }
    counter++;
  }
  debugTTree->Fill();

<<<<<<< HEAD
  cut = true;
  prescaled = false;
  accepted = false;
  counter = 0;
  for (auto& cutResult : m_passedEventsPerTrigger) {
    const auto& cutName = cutResult.first;
    if (m_passedEventsPerTriggerNonPrescaled.find(cutName) == m_passedEventsPerTriggerNonPrescaled.end()) {
      value[counter] = NAN;
    } else {
      value[counter] = static_cast<double>(m_passedEventsPerTriggerNonPrescaled[cutName][SoftwareTriggerCutResult::c_reject]);
    }
    counter++;
  }
  debugTTree->Fill();

  cut = false;
  prescaled = false;
=======
  // cppcheck-suppress redundantAssignment; the variable is used in the Fill() method below
  cut = false;
  // cppcheck-suppress redundantAssignment; the variable is used in the Fill() method below
  prescaled = false;
  // cppcheck-suppress redundantAssignment; the variable is used in the Fill() method below
>>>>>>> e3a24278
  accepted = false;
  counter = 0;
  for (auto& cutResult : m_passedEventsPerTrigger) {
    const auto& cutName = cutResult.first;
    if (m_prescales.find(cutName) == m_prescales.end()) {
      value[counter] = NAN;
    } else {
      value[counter] = static_cast<double>(m_prescales[cutName]);
    }
    counter++;
  }
  debugTTree->Fill();

  debugOutputFile->cd();
  debugOutputFile->Write();
  debugTTree.reset();
  debugOutputFile.reset();
}

void SoftwareTriggerResultPrinterModule::event()
{
  m_numberOfEvents++;

  for (const auto& [cutName, cutResults] : m_resultStoreObjectPointer->getResultPairs()) {
    m_passedEventsPerTrigger[cutName][static_cast<SoftwareTriggerCutResult >(cutResults.first)]++;

    // This does only make sense for non-total results (as they are prescaled)
    if (cutName.find("total_result") == std::string::npos) {
      m_passedEventsPerTriggerNonPrescaled[cutName][static_cast<SoftwareTriggerCutResult >(cutResults.second)]++;

      DBObjPtr<DBRepresentationOfSoftwareTriggerCut> downloadedCut(cutName);
      if (downloadedCut) {
        m_prescales[cutName] = downloadedCut->getPreScaleFactor();
      }
    }
  }

  const bool eventAccepted = FinalTriggerDecisionCalculator::getFinalTriggerDecision(*m_resultStoreObjectPointer);
  if (eventAccepted) {
    m_passedEventsPerTrigger["final_decision"][SoftwareTriggerCutResult::c_accept]++;
  } else {
    m_passedEventsPerTrigger["final_decision"][SoftwareTriggerCutResult::c_reject]++;
  }

  const bool l1Accepted = m_l1Result->test();
  if (l1Accepted) {
    m_passedEventsPerTrigger["l1_decision"][SoftwareTriggerCutResult::c_accept]++;
  } else {
    m_passedEventsPerTrigger["l1_decision"][SoftwareTriggerCutResult::c_reject]++;
  }
}<|MERGE_RESOLUTION|>--- conflicted
+++ resolved
@@ -11,10 +11,7 @@
 #include <hlt/softwaretrigger/modules/basics/SoftwareTriggerResultPrinterModule.h>
 #include <hlt/softwaretrigger/core/FinalTriggerDecisionCalculator.h>
 #include <mdst/dbobjects/DBRepresentationOfSoftwareTriggerCut.h>
-<<<<<<< HEAD
-=======
 #include <framework/database/DBObjPtr.h>
->>>>>>> e3a24278
 
 #include <TFile.h>
 #include <TTree.h>
@@ -80,14 +77,6 @@
   }
   debugTTree->Fill();
 
-<<<<<<< HEAD
-  cut = true;
-  prescaled = true;
-  accepted = false;
-  counter = 0;
-  for (auto& cutResult : m_passedEventsPerTrigger) {
-    // cppcheck-suppress unreadVariable // the variable is used in the Fill() method below
-=======
   // cppcheck-suppress redundantAssignment; the variable is used in the Fill() method below
   cut = true;
   // cppcheck-suppress redundantAssignment; the variable is used in the Fill() method below
@@ -96,22 +85,16 @@
   accepted = false;
   counter = 0;
   for (auto& cutResult : m_passedEventsPerTrigger) {
->>>>>>> e3a24278
     value[counter] = static_cast<double>(cutResult.second[SoftwareTriggerCutResult::c_reject]);
     counter++;
   }
   debugTTree->Fill();
 
-<<<<<<< HEAD
-  cut = true;
-  prescaled = false;
-=======
   // cppcheck-suppress redundantAssignment; the variable is used in the Fill() method below
   cut = true;
   // cppcheck-suppress redundantAssignment; the variable is used in the Fill() method below
   prescaled = false;
   // cppcheck-suppress redundantAssignment; the variable is used in the Fill() method below
->>>>>>> e3a24278
   accepted = true;
   counter = 0;
   for (auto& cutResult : m_passedEventsPerTrigger) {
@@ -120,8 +103,6 @@
       value[counter] = NAN;
     } else {
       value[counter] = static_cast<double>(m_passedEventsPerTriggerNonPrescaled[cutName][SoftwareTriggerCutResult::c_accept]);
-<<<<<<< HEAD
-=======
     }
     counter++;
   }
@@ -140,37 +121,16 @@
       value[counter] = NAN;
     } else {
       value[counter] = static_cast<double>(m_passedEventsPerTriggerNonPrescaled[cutName][SoftwareTriggerCutResult::c_reject]);
->>>>>>> e3a24278
     }
     counter++;
   }
   debugTTree->Fill();
 
-<<<<<<< HEAD
-  cut = true;
-  prescaled = false;
-  accepted = false;
-  counter = 0;
-  for (auto& cutResult : m_passedEventsPerTrigger) {
-    const auto& cutName = cutResult.first;
-    if (m_passedEventsPerTriggerNonPrescaled.find(cutName) == m_passedEventsPerTriggerNonPrescaled.end()) {
-      value[counter] = NAN;
-    } else {
-      value[counter] = static_cast<double>(m_passedEventsPerTriggerNonPrescaled[cutName][SoftwareTriggerCutResult::c_reject]);
-    }
-    counter++;
-  }
-  debugTTree->Fill();
-
-  cut = false;
-  prescaled = false;
-=======
   // cppcheck-suppress redundantAssignment; the variable is used in the Fill() method below
   cut = false;
   // cppcheck-suppress redundantAssignment; the variable is used in the Fill() method below
   prescaled = false;
   // cppcheck-suppress redundantAssignment; the variable is used in the Fill() method below
->>>>>>> e3a24278
   accepted = false;
   counter = 0;
   for (auto& cutResult : m_passedEventsPerTrigger) {
