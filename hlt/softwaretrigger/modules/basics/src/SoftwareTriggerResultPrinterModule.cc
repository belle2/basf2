--- conflicted
+++ resolved
@@ -88,14 +88,6 @@
   }
   debugTTree->Fill();
 
-<<<<<<< HEAD
-    accepted = false;
-    counter = 0;
-    for (auto& cutResult : m_passedEventsPerTrigger) {
-      // cppcheck-suppress unreadVariable // the variable is used in the Fill() method below
-      numberOfEvents[counter] = static_cast<double>(cutResult.second[SoftwareTriggerCutResult::c_reject]);
-      counter++;
-=======
   cut = true;
   prescaled = false;
   accepted = true;
@@ -106,7 +98,6 @@
       value[counter] = NAN;
     } else {
       value[counter] = static_cast<double>(m_passedEventsPerTriggerNonPrescaled[cutName][SoftwareTriggerCutResult::c_accept]);
->>>>>>> c516af45
     }
     counter++;
   }
