from enum import Enum


class RunTypes(Enum):
    """Enum of possible run types"""
    #: beam (thank you documentation check)
    beam = "beam"
    #: cosmics (thank you documentation check)
    cosmic = "cosmic"


class SoftwareTriggerModes(Enum):
    """Enum of possible software trigger modes"""
    #: monitor (thank you documentation check)
    monitor = "monitor"
    #: filter (thank you documentation check)
    filter = "filter"


class Location(Enum):
    """Enum of possible run locations"""
    #: hlt (thank you documentation check)
    hlt = "hlt"
    #: expressreco (thank you documentation check)
    expressreco = "expressreco"


class DQMModes(Enum):
    """Split between DQM modules that need to run on all events and on the filtered ones"""
    #: DQM modules which should run on dismissed and non_dismissed events
    all_events = "all_events"
<<<<<<< HEAD
    # DQM modules which should run before the HLT filter
    before_filter = "before_filter"
    # DQM modules which should only run on the filtered ones
=======
    #: DQM modules which should run before every reconstruction
    before_reco = "before_reco"
    #: DQM modules which should only run on the filtered ones
>>>>>>> e9711114
    filtered = "filtered"
    #: If not in HLT, just all all DQM modules
    dont_care = "dont_care"


#: Always store those objects
ALWAYS_SAVE_OBJECTS = ["EventMetaData", "SoftwareTriggerResult", "TRGSummary", "ROIpayload", "SoftwareTriggerVariables"]
#: Objects to be left on output
RAWDATA_OBJECTS = ["RawCDCs", "RawSVDs", "RawPXDs", "RawTOPs", "RawARICHs", "RawKLMs", "RawECLs", "RawFTSWs", "RawTRGs",
                   "ROIs"]
#: Objects which will be kept after the ExpressReconstruction, for example for the Event Display
PROCESSED_OBJECTS = ['Tracks', 'TrackFitResults',
                     'SVDClusters', 'PXDClusters',
                     'CDCHits', 'TOPDigits', 'ARICHHits',
                     'ECLClusters',
                     'BKLMHit1ds', 'BKLMHit2ds',
                     'EKLMHit1ds', 'EKLMHit2ds',
                     'SoftwareTriggerResult']

#: list of DataStore names that are present when data enters the HLT.
HLT_INPUT_OBJECTS = RAWDATA_OBJECTS + ["EventMetaData"]
HLT_INPUT_OBJECTS.remove("ROIs")

#: list of DataStore names that are present when data enters the expressreco
EXPRESSRECO_INPUT_OBJECTS = RAWDATA_OBJECTS + ALWAYS_SAVE_OBJECTS

# Detectors to be included in hlt
DEFAULT_HLT_COMPONENTS = ["CDC", "SVD", "ECL", "TOP", "ARICH", "KLM", "TRG"]
# Detectors to be included in expressreco
DEFAULT_EXPRESSRECO_COMPONENTS = DEFAULT_HLT_COMPONENTS + ["PXD"]

#: Location of the database in the online system
DEFAULT_DB_FILE_LOCATION = "/dev/shm/localdb/database.txt"<|MERGE_RESOLUTION|>--- conflicted
+++ resolved
@@ -29,15 +29,9 @@
     """Split between DQM modules that need to run on all events and on the filtered ones"""
     #: DQM modules which should run on dismissed and non_dismissed events
     all_events = "all_events"
-<<<<<<< HEAD
-    # DQM modules which should run before the HLT filter
+    #: DQM modules which should run before the HLT filter
     before_filter = "before_filter"
-    # DQM modules which should only run on the filtered ones
-=======
-    #: DQM modules which should run before every reconstruction
-    before_reco = "before_reco"
     #: DQM modules which should only run on the filtered ones
->>>>>>> e9711114
     filtered = "filtered"
     #: If not in HLT, just all all DQM modules
     dont_care = "dont_care"
