--- conflicted
+++ resolved
@@ -144,12 +144,7 @@
             pruneTracks=False,
             add_trigger_calculation=False,
             components=components,
-<<<<<<< HEAD
-=======
-            nCDCHitsMax=constants.DOOM_NCDCHITSMAX,
-            nSVDShaperDigitsMax=constants.DOOM_NSVDSHAPERDIGITSMAX,
             abort_path=abort_path,
->>>>>>> bcac31b2
             **kwargs)
 
         add_filter_software_trigger(path, store_array_debug_prescale=1)
