--- conflicted
+++ resolved
@@ -172,11 +172,7 @@
 
     script_dir = find_file(f"hlt/operation/{phase}/global/{location.name}/evp_scripts/")
     run_at_least_one = False
-<<<<<<< HEAD
-    for script_location in glob(os.path.join(script_dir, f"run_{run_type.name}_*.py")):
-=======
     for script_location in glob(os.path.join(script_dir, f"run_{run_type.name}*.py")):
->>>>>>> c516af45
         run_at_least_one = True
         test_script(script_location, input_file_name=output_file_name, temp_dir=temp_dir)
 
