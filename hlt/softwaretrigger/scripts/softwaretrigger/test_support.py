##########################################################################
# basf2 (Belle II Analysis Software Framework)                           #
# Author: The Belle II Collaboration                                     #
#                                                                        #
# See git log for contributors and copyright holders.                    #
# This file is licensed under LGPL-3.0, see LICENSE.md.                  #
##########################################################################

import os
import random
import shutil
import subprocess
import sys
from glob import glob

import b2test_utils
import basf2
import generators
from simulation import add_simulation
from rawdata import add_packers
from softwaretrigger import constants
from softwaretrigger.constants import DEFAULT_EXPRESSRECO_COMPONENTS, RAWDATA_OBJECTS, DEFAULT_HLT_COMPONENTS
from ROOT import Belle2


class CheckForCorrectHLTResults(basf2.Module):
    """Test module for assuring correct data store content"""

    def event(self):
        """reimplementation of Module::event()."""
        sft_trigger = Belle2.PyStoreObj("SoftwareTriggerResult")

        if not sft_trigger.isValid():
            basf2.B2FATAL("SoftwareTriggerResult object not created")
        elif len(sft_trigger.getResults()) == 0:
            basf2.B2FATAL("SoftwareTriggerResult exists but has no entries")

        if not Belle2.PyStoreArray("ROIs").isValid():
            basf2.B2FATAL("ROIs are not present")


def get_file_name(base_path, run_type, location, passthrough, simulate_events_of_doom_buster):
    mode = ""
    if passthrough:
        mode += "_passthrough"
    if simulate_events_of_doom_buster:
        mode += "_eodb"
    return os.path.join(base_path, f"{location.name}_{run_type.name}{mode}.root")


def generate_input_file(run_type, location, output_file_name, exp_number, passthrough,
                        simulate_events_of_doom_buster):
    """
    Generate an input file for usage in the test.
    Simulate uubar for "beam" and two muons for "cosmic" setting.

    Only raw data will be stored to the given output file.
    :param run_type: Whether to simulate cosmic or beam
    :param location: Whether to simulate expressreco (with ROIs) or hlt (no PXD)
    :param output_file_name: where to store the result file
    :param exp_number: which experiment number to simulate
    :param passthrough: if true don't generate a trigger result in the input file
    :param simulate_events_of_doom_buster: if true, simulate the effect of the
      EventsOfDoomBuster module by inflating the number of CDC hits
    """
    if os.path.exists(output_file_name):
        return 1

    basf2.set_random_seed(12345)

    path = basf2.Path()
    path.add_module('EventInfoSetter', evtNumList=[4], expList=[exp_number])

    if run_type == constants.RunTypes.beam:
        generators.add_continuum_generator(path, finalstate="uubar")
    elif run_type == constants.RunTypes.cosmic:
        # add something which looks a tiny bit like a cosmic generator. We
        # cannot use the normal cosmic generator as that needs a bigger
        # simulation top volume than the default geometry from the database.
        path.add_module("ParticleGun", pdgCodes=[-13, 13], momentumParams=[10, 200])

    add_simulation(path, usePXDDataReduction=(location == constants.Location.expressreco))

    # inflate the number of CDC hits in order to later simulate the effect of the
    # EventsOfDoomBuster module
    if simulate_events_of_doom_buster:

        class InflateCDCHits(basf2.Module):
            """Artificially inflate the number of CDC hits."""

            def initialize(self):
                """Initialize."""
                self.cdc_hits = Belle2.PyStoreArray("CDCHits")
                self.cdc_hits.isRequired()
                eodb_parameters = Belle2.PyDBObj("EventsOfDoomParameters")
                if not eodb_parameters.isValid():
                    basf2.B2FATAL("EventsOfDoomParameters is not valid")
                self.cdc_hits_threshold = eodb_parameters.getNCDCHitsMax() + 1

            def event(self):
                """Event"""
                if self.cdc_hits.isValid():
                    # Let's simply append a (default) CDC hit multiple times
                    for i in range(self.cdc_hits_threshold):
                        self.cdc_hits.appendNew()

        path.add_module(InflateCDCHits())

    if location == constants.Location.hlt:
        components = DEFAULT_HLT_COMPONENTS
    elif location == constants.Location.expressreco:
        components = DEFAULT_EXPRESSRECO_COMPONENTS
    else:
        basf2.B2FATAL(f"Location {location.name} for test is not supported")

    components.append("TRG")

    add_packers(path, components=components)

    # express reco expects to have an HLT results, so lets add a fake one
    if location == constants.Location.expressreco and not passthrough:
        class FakeHLTResult(basf2.Module):
            def initialize(self):
                self.results = Belle2.PyStoreObj(Belle2.SoftwareTriggerResult.Class(), "SoftwareTriggerResult")
                self.results.registerInDataStore()

                self.EventMetaData = Belle2.PyStoreObj("EventMetaData")

            def event(self):
                self.results.create()
                # First event: Add all the results that are used on express reco just to test all paths
                if (self.EventMetaData.obj().getEvent() == 1):
                    self.results.addResult("software_trigger_cut&all&total_result", 1)
                    self.results.addResult("software_trigger_cut&skim&accept_mumutight", 1)
                    self.results.addResult("software_trigger_cut&skim&accept_dstar_1", 1)
                    self.results.addResult("software_trigger_cut&filter&L1_trigger", 1)
                # Second event: No skim lines to replicate a HLT discarded event with filter ON
                elif (self.EventMetaData.obj().getEvent() == 2):
                    self.results.addResult("software_trigger_cut&all&total_result", 1)
                    self.results.addResult("software_trigger_cut&filter&L1_trigger", 1)
                # Third event: Does not pass through L1 passthrough
                elif (self.EventMetaData.obj().getEvent() == 3):
                    self.results.addResult("software_trigger_cut&all&total_result", 1)
                    self.results.addResult("software_trigger_cut&skim&accept_mumutight", 1)
                    self.results.addResult("software_trigger_cut&skim&accept_dstar_1", 1)
                    self.results.addResult("software_trigger_cut&filter&L1_trigger", 0)
                # Fourth event: HLT discarded but passes HLT skims (possible in HLT filter OFF mode)
                elif (self.EventMetaData.obj().getEvent() == 4):
                    self.results.addResult("software_trigger_cut&all&total_result", 0)
                    self.results.addResult("software_trigger_cut&skim&accept_mumutight", 1)
                    self.results.addResult("software_trigger_cut&skim&accept_dstar_1", 1)
                    self.results.addResult("software_trigger_cut&filter&L1_trigger", 0)

        path.add_module(FakeHLTResult())

    # remove everything but HLT input raw objects
    branch_names = RAWDATA_OBJECTS + ["EventMetaData", "TRGSummary"]
    if not passthrough:
        branch_names += ["SoftwareTriggerResult"]
    if location == constants.Location.hlt:
        branch_names.remove("RawPXDs")
        branch_names.remove("ROIs")

    # There is no packer for the following objects :(
    branch_names.remove("RawTRGs")

    path.add_module("RootOutput", outputFileName=output_file_name, branchNames=branch_names)

    basf2.process(path)

    return 0


def test_script(script_location, input_file_name, temp_dir):
    """
    Test a script with the given file path using the given input file.
    Raises an exception if the execution fails or if the needed output is not in
    the output file.
    The results are stored in the temporary directory location.

    :param script_location: the script to test
    :param input_file_name: the file path of the input file
    :param temp_dir: where to store and run
    """
    input_buffer = "UNUSED"   # unused
    output_buffer = "UNUSED"  # unused
    histo_port = 6666         # unused

    random_seed = "".join(random.choices("abcdef", k=4))

    histos_file_name = f"{random_seed}_histos.root"
    output_file_name = os.path.join(temp_dir, f"{random_seed}_output.root")
    globaltags = list(basf2.conditions.default_globaltags)
    num_processes = 1

    # Because the script name is hard-coded in the run control GUI,
    # we must jump into the script directory
    cwd = os.getcwd()
    os.chdir(os.path.dirname(script_location))
    cmd1 = [sys.executable, script_location, "--central-db-tag"] + globaltags + [
        "--input-file", os.path.abspath(input_file_name),
        "--histo-output-file", os.path.join(temp_dir, f"{histos_file_name}"),
        "--output-file", os.path.abspath(output_file_name),
        "--number-processes", str(num_processes),
        input_buffer, output_buffer, str(histo_port)
    ]
    subprocess.check_call(cmd1)

    # Move the output file with DQM histograms under the expected location:
    # for reasons we don't want to know, they are saved under the current directory
    # even if a valid and existing working directory is specified
    final_histos_file_name = os.path.join(temp_dir, histos_file_name)
    if os.path.exists(histos_file_name):
        shutil.copy(histos_file_name, os.path.join(temp_dir, final_histos_file_name))
        os.unlink(histos_file_name)

    # Go back to the original directory for safety
    os.chdir(cwd)

<<<<<<< HEAD
    if "beam_reco" in script_location:

        if "expressreco" not in script_location and "beam_reco" in script_location:
            # Check the integrity of HLT result
            test_path = basf2.Path()
            test_path.add_module("RootInput", inputFileName=output_file_name)
            test_path.add_module(CheckForCorrectHLTResults())
            assert (b2test_utils.safe_process(test_path) == 0)

=======
    if "expressreco" not in script_location and "beam_reco" in script_location:
        # Check the integrity of HLT result
        test_path = basf2.Path()
        test_path.add_module("RootInput", inputFileName=output_file_name)
        test_path.add_module(CheckForCorrectHLTResults())
        assert (b2test_utils.safe_process(test_path) == 0)
>>>>>>> f0011704
        # Check the size of DQM histograms
        cmd2 = ["hlt-check-dqm-size", final_histos_file_name]
        subprocess.check_call(cmd2)


def test_folder(location, run_type, exp_number, phase, passthrough=False,
                simulate_events_of_doom_buster=False):
    """
    Run all hlt operation scripts in a given folder
    and test the outputs of the files.

    Will call the test_script function on all files in the folder given
    by the location after having created a suitable input file with the given
    experiment number.

    :param location: hlt or expressreco, depending on which operation files to run
                     and which input to simulate
    :param run_type: cosmic or beam, depending on which operation files to run
                     and which input to simulate
    :param exp_number: which experiment number to simulate
    :param phase:    where to look for the operation files (will search in the folder
                     hlt/operation/{phase}/global/{location}/evp_scripts/)
    :param passthrough: only relevant for express reco: If true don't create a
                     software trigger result in the input file to test running
                     express reco if hlt is in passthrough mode
    :param simulate_events_of_doom_buster: if true, simulate the effect of the
                     EventsOfDoomBuster module by inflating the number of CDC hits
    """

    # The test is already run in a clean, temporary directory
    temp_dir = os.getcwd()
    prepare_path = os.environ["BELLE2_PREPARE_PATH"]
    input_file_name = get_file_name(
        prepare_path, run_type, location, passthrough, simulate_events_of_doom_buster)

    script_dir = basf2.find_file(f"hlt/operation/{phase}/global/{location.name}/evp_scripts/")
    run_at_least_one = False
    for script_location in glob(os.path.join(script_dir, f"run_{run_type.name}*.py")):
        run_at_least_one = True
        test_script(script_location, input_file_name=input_file_name, temp_dir=temp_dir)

    assert run_at_least_one<|MERGE_RESOLUTION|>--- conflicted
+++ resolved
@@ -217,24 +217,15 @@
     # Go back to the original directory for safety
     os.chdir(cwd)
 
-<<<<<<< HEAD
     if "beam_reco" in script_location:
 
-        if "expressreco" not in script_location and "beam_reco" in script_location:
+        if "expressreco" not in script_location:
             # Check the integrity of HLT result
             test_path = basf2.Path()
             test_path.add_module("RootInput", inputFileName=output_file_name)
             test_path.add_module(CheckForCorrectHLTResults())
             assert (b2test_utils.safe_process(test_path) == 0)
 
-=======
-    if "expressreco" not in script_location and "beam_reco" in script_location:
-        # Check the integrity of HLT result
-        test_path = basf2.Path()
-        test_path.add_module("RootInput", inputFileName=output_file_name)
-        test_path.add_module(CheckForCorrectHLTResults())
-        assert (b2test_utils.safe_process(test_path) == 0)
->>>>>>> f0011704
         # Check the size of DQM histograms
         cmd2 = ["hlt-check-dqm-size", final_histos_file_name]
         subprocess.check_call(cmd2)
