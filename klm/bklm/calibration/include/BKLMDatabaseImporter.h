/**************************************************************************
 * BASF2 (Belle Analysis Framework 2)                                     *
 * Copyright(C) 2015 - Belle II Collaboration                             *
 *                                                                        *
 * Author: The Belle II Collaboration                                     *
 * Contributors: Yinghui GUAN, VIPIN GAUR, Z. S. Stottler                 *
 *                                                                        *
 * This software is provided "as is" without any warranty.                *
 **************************************************************************/

#pragma once

// ROOT include
#include <TObject.h>

#include <stdio.h>
#include <string>
#include <vector>
#include <map>
#include <fstream>
#include <iostream>

#include <klm/bklm/dbobjects/BKLMADCThreshold.h>
#include <klm/bklm/dbobjects/BKLMElectronicsMap.h>
#include <framework/database/DBImportObjPtr.h>

namespace Belle2 {

//! BKLM database importer.

  /*!
   This module writes BKLM data to database
  */
  class BKLMDatabaseImporter {
  public:

    /**
    * Constructor
    */
    BKLMDatabaseImporter();

    /**
    * Destructor
    */
    virtual ~BKLMDatabaseImporter() {};

    /**
     * Load default electronics mapping.
     */
    void loadDefaultBklmElectronicMapping();

    /**
     * Set non-default lane.
     * @param[in] section Section.
     * @param[in] sector  Sector.
     * @param[in] leyar   Layer.
     * @param[in] lane    Lane.
     */
    void setElectronicMappingLane(
      int section, int sector, int layer, int lane);

    /**
     * Import BKLM electronics mapping in the database.
     */
    void importBklmElectronicMapping();

    //! Import BKLM geometry parameters into the database
    void importBklmGeometryPar();

    //! Import BKLM simulation parameters into the database
    void importBklmSimulationPar(int expStart, int runStart, int expStop, int runStop);

<<<<<<< HEAD
    //! Import BKLM Misalignment parameters into the database
    void importBklmMisAlignment();
=======
    //! Export BKLM simulation parameters from the database
    void exportBklmSimulationPar();
>>>>>>> e3997706

    //! Import BKLM Alignment parameters into the database
    void importBklmAlignment();

    //! Import BKLM displaced-geometry parameters into the database
    void importBklmDisplacement();

    //! Import BKLM scintillator digitization parameters in database
    void importBklmDigitizationParams();

    //! Import BKLM scintillator ADC parameters in database
    void importBklmADCThreshold(BKLMADCThreshold* threshold);

    //! Import BKLM time window cut
    void importBklmTimeWindow();

  private:

    /** Electronics mapping. */
    std::vector< std::pair<uint16_t, BKLMElectronicsChannel> > m_ElectronicsChannels;

    /** Class version. */
    ClassDef(BKLMDatabaseImporter, 1);

  };
}<|MERGE_RESOLUTION|>--- conflicted
+++ resolved
@@ -70,14 +70,6 @@
     //! Import BKLM simulation parameters into the database
     void importBklmSimulationPar(int expStart, int runStart, int expStop, int runStop);
 
-<<<<<<< HEAD
-    //! Import BKLM Misalignment parameters into the database
-    void importBklmMisAlignment();
-=======
-    //! Export BKLM simulation parameters from the database
-    void exportBklmSimulationPar();
->>>>>>> e3997706
-
     //! Import BKLM Alignment parameters into the database
     void importBklmAlignment();
 
