--- conflicted
+++ resolved
@@ -64,25 +64,10 @@
      */
     void importGeometryPar();
 
-<<<<<<< HEAD
-    //! Import BKLM scintillator digitization parameters in database
-    void importBklmDigitizationParams();
-=======
     /**
      * Import BKLM simulation parameters into the database
      */
     void importSimulationPar();
-
-    /**
-     * Import BKLM Alignment parameters into the database
-     */
-    void importAlignment();
-
-    /**
-     * Import BKLM displaced-geometry parameters into the database
-     */
-    void importDisplacement();
->>>>>>> f24e2868
 
     /**
      * Import BKLM scintillator ADC parameters into the database
