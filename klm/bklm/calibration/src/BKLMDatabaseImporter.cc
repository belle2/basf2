--- conflicted
+++ resolved
@@ -197,45 +197,6 @@
   Database::Instance().storeData("BKLMSimulationPar", &bklmSimulationPar, iov);
 }
 
-<<<<<<< HEAD
-void BKLMDatabaseImporter::importBklmMisAlignment()
-{
-
-  DBImportObjPtr<BKLMMisAlignment> mal;
-  mal.construct();
-  for (int i = 0; i < 2; i++) {
-    for (int j = 0; j < 8; j++) {
-      for (int k = 0; k < 15; k++) {
-        BKLMElementID bklmid(i, j, k);
-        mal->set(bklmid, 1, 0.);
-        mal->set(bklmid, 2, 0.);
-        mal->set(bklmid, 3, 0.);
-        mal->set(bklmid, 4, 0.);
-        mal->set(bklmid, 5, 0.);
-        mal->set(bklmid, 6, 0.);
-      }
-    }
-  }
-
-  IntervalOfValidity Iov(0, 0, -1, -1);
-  mal.import(Iov);
-=======
-void BKLMDatabaseImporter::exportBklmSimulationPar()
-{
-
-  DBObjPtr<BKLMSimulationPar> element("BKLMSimulationPar");
-
-  B2INFO("HitTimeMax: " << element->getHitTimeMax());
-  B2INFO("weight table: ");
-  for (int ii = 0; ii < element->getNPhiDivision(); ii++) {
-    for (int jj = 1; jj <= element->getNPhiMultiplicity(ii); jj++) {
-      B2INFO(ii << ", " << jj << ", :" << element->getPhiWeight(ii, jj) << endl);
-    }
-  }
-
->>>>>>> e3997706
-}
-
 void BKLMDatabaseImporter::importBklmAlignment()
 {
 
