# -*- coding: utf-8 -*-

"""Custom calibration strategy for KLM strip efficiency."""

import collections
import os

import basf2
from ROOT import Belle2

from caf.utils import ExpRun, IoV, AlgResult
from caf.utils import runs_overlapping_iov, runs_from_vector
from caf.utils import split_runs_by_exp
from caf.strategies import AlgorithmStrategy
from caf.state_machines import AlgorithmMachine
from ROOT.Belle2 import KLMStripEfficiencyAlgorithm
<<<<<<< HEAD


def calibration_result_string(result):
    """
    Convert calibration result to text message.
    """
    if (result == 0):
        res = 'successful'
    elif (result == 1):
        res = 'iteration is necessary'
    elif (result == 2):
        res = 'not enough data'
    elif (result == 3):
        res = 'failure'
    elif (result == 4):
        res = 'undefined'
    return res
=======
from klm_strategies_common import get_lowest_exprun, get_highest_exprun, \
                                  calibration_result_string
>>>>>>> 1eaae271


class KLMStripEfficiency(AlgorithmStrategy):
    """
    Custom strategy for executing the KLM strip efficiency. Requires complex
    run merging rules.

    This uses a `caf.state_machines.AlgorithmMachine` to actually execute
    the various steps rather than operating on a CalibrationAlgorithm
    C++ class directly.
    """

    #: The parameters of Algorithm object which this Strategy would use.
    #: Just here for documentation reasons.
    usable_params = {'iov_coverage': IoV}

    def __init__(self, algorithm):
        """
        """
        super().__init__(algorithm)
        #: :py:class:`caf.state_machines.AlgorithmMachine` used to help
        #: set up and execute CalibrationAlgorithm. It gets set up properly
        #: in :py:func:`run`.
        self.machine = AlgorithmMachine(self.algorithm)
        #: Flag for the first execution of this AlgorithmStrategy
        self.first_execution = True

    def run(self, iov, iteration, queue):
        """
        Runs the algorithm machine over the collected data and
        fills the results.
        """
        if not self.is_valid():
            raise StrategyError('The strategy KLMStripEfficiency was not '
                                'set up correctly.')
        #: The multiprocessing queue used to pass back results one at a time.
        self.queue = queue

        basf2.B2INFO(f'Setting up {self.__class__.__name__} strategy '
                     f'for {self.algorithm.name}')
        # Add all the necessary parameters for a strategy to run.
        machine_params = {}
        machine_params['database_chain'] = self.database_chain
        machine_params['dependent_databases'] = self.dependent_databases
        machine_params['output_dir'] = self.output_dir
        machine_params['output_database_dir'] = self.output_database_dir
        machine_params['input_files'] = self.input_files
        machine_params['ignored_runs'] = self.ignored_runs
        self.machine.setup_from_dict(machine_params)
        # Start moving through machine states.
        basf2.B2INFO(f'Starting AlgorithmMachine of {self.algorithm.name}')
        self.algorithm.algorithm.setCalibrationStage(
            KLMStripEfficiencyAlgorithm.c_EfficiencyMeasurement)
        # This sets up the logging and database chain and assigns all
        # input files from collector jobs.
        self.machine.setup_algorithm(iteration=iteration)
        # After this point, the logging is in the stdout of the algorithm.
        basf2.B2INFO(f'Beginning execution of {self.algorithm.name} using '
                     f'strategy {self.__class__.__name__}')

        # Select of runs for calibration.
        runs = self.algorithm.algorithm.getRunListFromAllData()
        all_runs_collected = set(runs_from_vector(runs))
        # Select runs overlapping with the calibration IOV if it is specified.
        if iov:
            runs_to_execute = runs_overlapping_iov(iov, all_runs_collected)
        else:
            runs_to_execute = all_runs_collected
        # Remove the ignored runs.
        if self.ignored_runs:
            basf2.B2INFO(f'Removing the ignored_runs from the runs '
                         f'to execute for {self.algorithm.name}')
            runs_to_execute.difference_update(set(self.ignored_runs))

        # Creation of sorted run list split by experiment.
        runs_to_execute = sorted(runs_to_execute)
        runs_to_execute = split_runs_by_exp(runs_to_execute)

        # Get IOV coverage,
        iov_coverage = None
        if 'iov_coverage' in self.algorithm.params:
            iov_coverage = self.algorithm.params['iov_coverage']

        # Iterate over experiment run lists.
        number_of_experiments = len(runs_to_execute)
        for i_exp, run_list in enumerate(runs_to_execute, start=1):
<<<<<<< HEAD

            # Set the lowest experiment and run numbers.
            if iov_coverage and i_exp == 1:
                lowest_exprun = ExpRun(iov_coverage.exp_low,
                                       iov_coverage.run_low)
                if lowest_exprun > run_list[0]:
                    basf2.B2WARNING(
                        f'The lowest run {run_list[0]} of input data is '
                        f'smaller than the lowest run {lowest_exprun} of '
                        'the requested IOV coverage. The IOV coverage is '
                        'extended.')
                    lowest_exprun = run_list[0]
            else:
                lowest_exprun = run_list[0]
                # Start from the beginning of experiments except the first one.
                if (i_exp > 1):
                    lowest_exprun.run = 0

            # Set the highest experiment and run numbers.
            if iov_coverage and i_exp == number_of_experiments:
                highest_exprun = ExpRun(iov_coverage.exp_high,
                                        iov_coverage.run_high)
                if (highest_exprun < run_list[-1] and
                    not ((iov_coverage.exp_high == -1) or
                         (iov_coverage.exp_high == run_list[-1].exp and
                          iov_coverage.run_high == -1))):
                    basf2.B2WARNING(
                        f'The highest run {run_list[-1]} of input data is '
                        f'larger than the highest run {highest_exprun} of '
                        'the requested IOV coverage. The IOV coverage is '
                        'extended.')
                    highest_exprun = run_list[-1]
            else:
                highest_exprun = run_list[-1]
                # Extend the IOV to the end of experiments except the last one.
                if (i_exp < number_of_experiments):
                    highest_exprun.run = -1

=======
            lowest_exprun = get_lowest_exprun(number_of_experiments, i_exp,
                                              run_list, iov_coverage)
            highest_exprun = get_highest_exprun(number_of_experiments, i_exp,
                                                run_list, iov_coverage)
>>>>>>> 1eaae271
            self.process_experiment(run_list[0].exp, run_list, iteration,
                                    lowest_exprun, highest_exprun)

        # Send final state and result to CAF.
        self.send_result(self.machine.result)
        if (self.machine.result.result == AlgResult.ok.value) or \
           (self.machine.result.result == AlgResult.iterate.value):
            self.send_final_state(self.COMPLETED)
        else:
            self.send_final_state(self.FAILED)

    def execute_over_run_list(self, run_list, iteration, forced_calibration,
                              calibration_stage, output_file):
        """
        Execute over run list.
        """
        if not self.first_execution:
            self.machine.setup_algorithm()
        else:
            self.first_execution = False
        self.machine.algorithm.algorithm.setForcedCalibration(
            forced_calibration)
        self.machine.algorithm.algorithm.setCalibrationStage(calibration_stage)
        if (output_file is not None):
            self.machine.algorithm.algorithm.setOutputFileName(output_file)
        self.machine.execute_runs(runs=run_list, iteration=iteration,
                                  apply_iov=None)
        if (self.machine.result.result == AlgResult.ok.value) or \
           (self.machine.result.result == AlgResult.iterate.value):
            self.machine.complete()
        else:
            self.machine.fail()

    def process_experiment(self, experiment, experiment_runs, iteration,
                           lowest_exprun, highest_exprun):
        """
        Process runs from experiment.
        """
        # Run lists. They have the following format: run number,
        # calibration result code, ExpRun, algorithm results,
        # merge information, payload.
        run_data = []

        # Initial run.
        for exp_run in experiment_runs:
            self.execute_over_run_list(
                [exp_run], iteration, False,
                KLMStripEfficiencyAlgorithm.c_MeasurablePlaneCheck, None)
            result = self.machine.result.result
            algorithm_results = KLMStripEfficiencyAlgorithm.Results(
                self.machine.algorithm.algorithm.getResults())
            # If number of hits is 0, then KLM is excluded. Such runs
            # can be ignored safely.
            if (algorithm_results.getExtHits() > 0):
                run_data.append([exp_run.run, result, [exp_run],
                                 algorithm_results, '', None])
            result_str = calibration_result_string(result)
            basf2.B2INFO('Run %d: %s.' % (exp_run.run, result_str))

        # Sort by run number.
        run_data.sort(key=lambda x: x[0])

        # Create list of runs that do not have enough data.
        run_ranges = []
        i = 0
        while (i < len(run_data)):
            if (run_data[i][1] == 2):
                j = i
                while (run_data[j][1] == 2):
                    j += 1
                    if (j >= len(run_data)):
                        break
                run_ranges.append([i, j])
                i = j
            else:
                i += 1

        # Determine whether the runs with insufficient data can be merged to
        # the next or previous normal run.
        def can_merge(run_data, run_not_enough_data, run_normal):
            return run_data[run_not_enough_data][3].newExtHitsPlanes(
                       run_data[run_normal][3].getExtHitsPlane()) == 0

        for run_range in run_ranges:
            next_run = run_range[1]
            # To mark as 'none' at the end if there are no normal runs.
            j = run_range[0]
            i = next_run - 1
            if (next_run < len(run_data)):
                while (i >= run_range[0]):
                    if (can_merge(run_data, i, next_run)):
                        basf2.B2INFO('Run %d (not enough data) can be merged '
                                     'into the next normal run %d.' %
                                     (run_data[i][0], run_data[next_run][0]))
                        run_data[i][4] = 'next'
                    else:
                        basf2.B2INFO('Run %d (not enough data) cannot be '
                                     'merged into the next normal run %d, '
                                     'will try the previous one.' %
                                     (run_data[i][0], run_data[next_run][0]))
                        break
                    i -= 1
                if (i < run_range[0]):
                    continue
            previous_run = run_range[0] - 1
            if (previous_run >= 0):
                while (j <= i):
                    if (can_merge(run_data, j, previous_run)):
                        basf2.B2INFO('Run %d (not enough data) can be merged '
                                     'into the previous normal run %d.' %
                                     (run_data[j][0],
                                      run_data[previous_run][0]))
                        run_data[j][4] = 'previous'
                    else:
                        basf2.B2INFO('Run %d (not enough data) cannot be '
                                     'merged into the previous normal run %d.' %
                                     (run_data[j][0],
                                      run_data[previous_run][0]))
                        break
                    j += 1
                if (j > i):
                    continue
            basf2.B2INFO('A range of runs with not enough data is found '
                         'that cannot be merged into neither previous nor '
                         'next normal run: from %d to %d.' %
                         (run_data[j][0], run_data[i][0]))
            while (j <= i):
                run_data[j][4] = 'none'
                j += 1

        # Merge runs that do not have enough data. If both this and next
        # run do not have enough data, then merge the collected data.
        i = 0
        j = 0
        while (i < len(run_data) - 1):
            while ((run_data[i][1] == 2) and (run_data[i + 1][1] == 2)):
                if (run_data[i][4] != run_data[i + 1][4]):
                    break
                basf2.B2INFO('Merging run %d (not enough data) into '
                             'run %d (not enough data).' %
                             (run_data[i + 1][0], run_data[i][0]))
                run_data[i][2].extend(run_data[i + 1][2])
                del run_data[i + 1]
                self.execute_over_run_list(
                    run_data[i][2], iteration, False,
                    KLMStripEfficiencyAlgorithm.c_MeasurablePlaneCheck, None)
                run_data[i][1] = self.machine.result.result
                run_data[i][3] = KLMStripEfficiencyAlgorithm.Results(
                    self.machine.algorithm.algorithm.getResults())
                result_str = calibration_result_string(run_data[i][1])
                basf2.B2INFO('Run %d: %s.' % (run_data[i][0], result_str))
                if (i >= len(run_data) - 1):
                    break
            i += 1

        # Merge runs that do not have enough data into normal runs.
        def merge_runs(run_data, run_not_enough_data, run_normal, forced):
            basf2.B2INFO('Merging run %d (not enough data) into '
                         'run %d (normal).' %
                         (run_data[run_not_enough_data][0],
                          run_data[run_normal][0]))
            run_data[run_normal][2].extend(run_data[run_not_enough_data][2])
            self.execute_over_run_list(
                run_data[run_normal][2], iteration, forced,
                KLMStripEfficiencyAlgorithm.c_MeasurablePlaneCheck, None)
            run_data[run_normal][1] = self.machine.result.result
            run_data[run_normal][3] = KLMStripEfficiencyAlgorithm.Results(
                self.machine.algorithm.algorithm.getResults())
            result_str = calibration_result_string(run_data[run_normal][1])
            basf2.B2INFO('Run %d: %s.' % (run_data[run_normal][0], result_str))
            if (run_data[run_normal][1] != 0):
                basf2.B2FATAL('Merging run %d into run %d failed.' %
                              (run_data[run_not_enough_data][0],
                               run_data[run_normal][0]))
            del run_data[run_not_enough_data]

        i = 0
        while (i < len(run_data)):
            if (run_data[i][1] == 2):
                if (run_data[i][4] == 'next'):
                    merge_runs(run_data, i, i + 1, False)
                elif (run_data[i][4] == 'previous'):
                    merge_runs(run_data, i, i - 1, False)
                else:
                    i += 1
            else:
                i += 1
        i = 0
        while (i < len(run_data)):
            if (run_data[i][1] == 2 and run_data[i][4] == 'none'):
                new_planes_previous = -1
                new_planes_next = -1
                if (i < len(run_data) - 1):
                    new_planes_next = run_data[i][3].newExtHitsPlanes(
                        run_data[i + 1][3].getExtHitsPlane())
                    basf2.B2INFO('There are %d new active modules in run %d '
                                 'relatively to run %d.' %
                                 (new_planes_next, run_data[i][0],
                                  run_data[i + 1][0]))
                if (i > 0):
                    new_planes_previous = run_data[i][3].newExtHitsPlanes(
                        run_data[i - 1][3].getExtHitsPlane())
                    basf2.B2INFO('There are %d new active modules in run %d '
                                 'relatively to run %d.' %
                                 (new_planes_previous,
                                  run_data[i][0], run_data[i - 1][0]))
                run_for_merging = -1
                # If a forced merge of the normal run with another run from
                # a different range of runs with not enough data has already
                # been performed, then the list of active modules may change
                # and there would be 0 new modules. Consequently, the number
                # of modules is checked to be greater or equal than 0. However,
                # there is no guarantee that the same added module would be
                # calibrated normally. Thus, a forced merge is performed anyway.
                if (new_planes_previous >= 0 and new_planes_next < 0):
                    run_for_merging = i - 1
                elif (new_planes_previous < 0 and new_planes_next >= 0):
                    run_for_merging = i + 1
                elif (new_planes_previous >= 0 and new_planes_next >= 0):
                    if (new_planes_previous < new_planes_next):
                        run_for_merging = i - 1
                    else:
                        run_for_merging = i + 1
                else:
                    basf2.B2INFO('Cannot determine run for merging for run %d, '
                                 'performing its forced calibration.' %
                                 (run_data[i][0]))
                    self.execute_over_run_list(
                        run_data[i][2], iteration, True,
                        KLMStripEfficiencyAlgorithm.c_MeasurablePlaneCheck,
                        None)
                    run_data[i][1] = self.machine.result.result
                    run_data[i][3] = KLMStripEfficiencyAlgorithm.Results(
                        self.machine.algorithm.algorithm.getResults())
                    result_str = calibration_result_string(run_data[i][1])
                    basf2.B2INFO('Run %d: %s.' % (run_data[i][0], result_str))
                    if (run_data[i][1] != 0):
                        basf2.B2FATAL('Forced calibration of run %d failed.' %
                                      (run_data[i][0]))
                if (run_for_merging >= 0):
                    merge_runs(run_data, i, run_for_merging, True)
            else:
                i += 1

        # Stage 2: determination of maximal run ranges.
        # The set of calibrated planes should be the same for all small
        # run ranges within the large run range.
        run_ranges.clear()
        i = 0
        while (i < len(run_data)):
            j = i + 1
            while (j < len(run_data)):
                planes_differ = False
                if (run_data[j][3].newMeasuredPlanes(
                        run_data[i][3].getEfficiency()) != 0):
                    planes_differ = True
                if (run_data[i][3].newMeasuredPlanes(
                        run_data[j][3].getEfficiency()) != 0):
                    planes_differ = True
                if (planes_differ):
                    basf2.B2INFO('Run %d: the set of planes is different '
                                 'from run %d.'
                                 % (run_data[j][0], run_data[i][0]))
                    break
                else:
                    basf2.B2INFO('Run %d: the set of planes is the same '
                                 'as for run %d.'
                                 % (run_data[j][0], run_data[i][0]))
                    j = j + 1
            run_ranges.append([i, j])
            i = j

        # Stage 3: final calibration.

        # Output directory.
        if (not os.path.isdir('efficiency')):
            os.mkdir('efficiency')

        # Merge runs.
        def merge_runs_2(run_data, run_1, run_2, forced):
            basf2.B2INFO('Merging run %d into run %d.' %
                         (run_data[run_2][0], run_data[run_1][0]))
            run_data[run_1][2].extend(run_data[run_2][2])
            output_file = 'efficiency/efficiency_%d_%d.root' % \
                          (run_data[run_1][2][0].exp, run_data[run_1][2][0].run)
            self.execute_over_run_list(
                run_data[run_1][2], iteration, forced,
                KLMStripEfficiencyAlgorithm.c_EfficiencyMeasurement,
                output_file)
            run_data[run_1][1] = self.machine.result.result
            run_data[run_1][3] = KLMStripEfficiencyAlgorithm.Results(
                self.machine.algorithm.algorithm.getResults())
            run_data[run_1][5] = \
                self.machine.algorithm.algorithm.getPayloadValues()
            result_str = calibration_result_string(run_data[run_1][1])
            basf2.B2INFO('Run %d: %s; requested precision %f, achieved '
                         'precision %f.' %
                         (run_data[run_1][0], result_str, 0.02,
                          # run_data[run_1][3].getRequestedPrecision(),
                          run_data[run_1][3].getAchievedPrecision()))

        for run_range in run_ranges:
            i = run_range[0]
            while (i < run_range[1]):
                output_file = 'efficiency/efficiency_%d_%d.root' % \
                              (run_data[i][2][0].exp, run_data[i][2][0].run)
                # Force calibration if there are no more runs in the range.
                if (i == run_range[1] - 1):
                    forced_calibration = True
                else:
                    forced_calibration = False
                self.execute_over_run_list(
                    run_data[i][2], iteration, forced_calibration,
                    KLMStripEfficiencyAlgorithm.c_EfficiencyMeasurement,
                    output_file)
                run_data[i][1] = self.machine.result.result
                run_data[i][3] = KLMStripEfficiencyAlgorithm.Results(
                    self.machine.algorithm.algorithm.getResults())
                run_data[i][5] = \
                    self.machine.algorithm.algorithm.getPayloadValues()
                result_str = calibration_result_string(run_data[i][1])
                basf2.B2INFO('Run %d: %s; requested precision %f, achieved '
                             'precision %f.' %
                             (run_data[i][0], result_str, 0.02,
                              # run_data[i][3].getRequestedPrecision(),
                              run_data[i][3].getAchievedPrecision()))
                if (run_data[i][1] == 2):
                    j = i + 1
                    while (j < run_range[1]):
                        # Force calibration if there are no more runs
                        # in the range.
                        if (j == run_range[1] - 1):
                            forced_calibration = True
                        else:
                            forced_calibration = False
                        merge_runs_2(run_data, i, j, forced_calibration)
                        run_data[j][1] = -1
                        j = j + 1
                        if (run_data[i][1] == 0):
                            break
                    i = j
                else:
                    i = i + 1

        i = 0
        while (i < len(run_data)):
            if (run_data[i][1] == -1):
                del run_data[i]
            else:
                i = i + 1

        # Stage 4: write the results to the database.
        def commit_payload(run_data, run):
            basf2.B2INFO('Writing run %d.' % (run_data[run][0]))
            self.machine.algorithm.algorithm.commit(run_data[run][5])

        for i in range(0, len(run_data)):
            # Get first run again due to possible mergings.
            run_data[i][2].sort(key=lambda x: x.run)
            first_run = run_data[i][2][0].run
            # Set IOV for the current run.
            # The last run will be overwritten when writing the result.
            run_data[i][5].front().iov = \
                Belle2.IntervalOfValidity(experiment, first_run, experiment, -1)
            # Write the previous run.
            if (i > 0):
                iov = run_data[previous_run][5].front().iov
                if (previous_run == 0):
                    run_data[previous_run][5].front().iov = \
                        Belle2.IntervalOfValidity(
                            lowest_exprun.exp, lowest_exprun.run,
                            experiment, first_run - 1)
                else:
                    run_data[previous_run][5].front().iov = \
                        Belle2.IntervalOfValidity(experiment, iov.getRunLow(),
                                                  experiment, first_run - 1)
                commit_payload(run_data, previous_run)
                previous_run = i
            if (i == 0):
                previous_run = 0
            # Write the current run if it is the last run.
            if (i == len(run_data) - 1):
                iov = run_data[i][5].front().iov
                run_data[i][5].front().iov = \
                    Belle2.IntervalOfValidity(
                        experiment, iov.getRunLow(),
                        highest_exprun.exp, highest_exprun.run)
                commit_payload(run_data, i)<|MERGE_RESOLUTION|>--- conflicted
+++ resolved
@@ -14,28 +14,8 @@
 from caf.strategies import AlgorithmStrategy
 from caf.state_machines import AlgorithmMachine
 from ROOT.Belle2 import KLMStripEfficiencyAlgorithm
-<<<<<<< HEAD
-
-
-def calibration_result_string(result):
-    """
-    Convert calibration result to text message.
-    """
-    if (result == 0):
-        res = 'successful'
-    elif (result == 1):
-        res = 'iteration is necessary'
-    elif (result == 2):
-        res = 'not enough data'
-    elif (result == 3):
-        res = 'failure'
-    elif (result == 4):
-        res = 'undefined'
-    return res
-=======
 from klm_strategies_common import get_lowest_exprun, get_highest_exprun, \
                                   calibration_result_string
->>>>>>> 1eaae271
 
 
 class KLMStripEfficiency(AlgorithmStrategy):
@@ -122,51 +102,10 @@
         # Iterate over experiment run lists.
         number_of_experiments = len(runs_to_execute)
         for i_exp, run_list in enumerate(runs_to_execute, start=1):
-<<<<<<< HEAD
-
-            # Set the lowest experiment and run numbers.
-            if iov_coverage and i_exp == 1:
-                lowest_exprun = ExpRun(iov_coverage.exp_low,
-                                       iov_coverage.run_low)
-                if lowest_exprun > run_list[0]:
-                    basf2.B2WARNING(
-                        f'The lowest run {run_list[0]} of input data is '
-                        f'smaller than the lowest run {lowest_exprun} of '
-                        'the requested IOV coverage. The IOV coverage is '
-                        'extended.')
-                    lowest_exprun = run_list[0]
-            else:
-                lowest_exprun = run_list[0]
-                # Start from the beginning of experiments except the first one.
-                if (i_exp > 1):
-                    lowest_exprun.run = 0
-
-            # Set the highest experiment and run numbers.
-            if iov_coverage and i_exp == number_of_experiments:
-                highest_exprun = ExpRun(iov_coverage.exp_high,
-                                        iov_coverage.run_high)
-                if (highest_exprun < run_list[-1] and
-                    not ((iov_coverage.exp_high == -1) or
-                         (iov_coverage.exp_high == run_list[-1].exp and
-                          iov_coverage.run_high == -1))):
-                    basf2.B2WARNING(
-                        f'The highest run {run_list[-1]} of input data is '
-                        f'larger than the highest run {highest_exprun} of '
-                        'the requested IOV coverage. The IOV coverage is '
-                        'extended.')
-                    highest_exprun = run_list[-1]
-            else:
-                highest_exprun = run_list[-1]
-                # Extend the IOV to the end of experiments except the last one.
-                if (i_exp < number_of_experiments):
-                    highest_exprun.run = -1
-
-=======
             lowest_exprun = get_lowest_exprun(number_of_experiments, i_exp,
                                               run_list, iov_coverage)
             highest_exprun = get_highest_exprun(number_of_experiments, i_exp,
                                                 run_list, iov_coverage)
->>>>>>> 1eaae271
             self.process_experiment(run_list[0].exp, run_list, iteration,
                                     lowest_exprun, highest_exprun)
 
