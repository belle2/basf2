Import('env')

<<<<<<< HEAD
env['LIBS'] = ['eklm_dataobjects', 'bklm_dataobjects', 'framework',
=======
env['LIBS'] = ['klm_eklm_dataobjects', 'klm_bklm_dataobjects', 'framework',
>>>>>>> c516af45
               '$ROOT_LIBS']

Return('env')<|MERGE_RESOLUTION|>--- conflicted
+++ resolved
@@ -1,10 +1,6 @@
 Import('env')
 
-<<<<<<< HEAD
-env['LIBS'] = ['eklm_dataobjects', 'bklm_dataobjects', 'framework',
-=======
 env['LIBS'] = ['klm_eklm_dataobjects', 'klm_bklm_dataobjects', 'framework',
->>>>>>> c516af45
                '$ROOT_LIBS']
 
 Return('env')