--- conflicted
+++ resolved
@@ -34,10 +34,7 @@
       m_nRPCHits(0),
       m_nSciHits(0),
       m_nOutOfRangeHits(0),
-<<<<<<< HEAD
-=======
       m_Revo9TriggerWord(0),
->>>>>>> c516af45
       m_UserWord(0)
     {
     };
@@ -55,10 +52,7 @@
       m_nRPCHits(0),
       m_nSciHits(0),
       m_nOutOfRangeHits(0),
-<<<<<<< HEAD
-=======
       m_Revo9TriggerWord(0),
->>>>>>> c516af45
       m_UserWord(0)
     {
     }
@@ -163,7 +157,6 @@
 
     /**
      * Increase by 1 the number of RPC hits in the event.
-<<<<<<< HEAD
      */
     void increaseRPCHits()
     {
@@ -173,17 +166,6 @@
     /**
      * Increase by 'hits' the number of RPC hits in the event.
      */
-=======
-     */
-    void increaseRPCHits()
-    {
-      m_nRPCHits++;
-    }
-
-    /**
-     * Increase by 'hits' the number of RPC hits in the event.
-     */
->>>>>>> c516af45
     void increaseRPCHits(int hits)
     {
       m_nRPCHits += hits;
@@ -240,10 +222,6 @@
     }
 
     /**
-<<<<<<< HEAD
-     * Get user word (from data concentrators).
-     * @return User word.
-=======
      * Get revo9 trigger word (from DCs).
      * @return Revo9 trigger word (from DCs).
      */
@@ -264,7 +242,6 @@
     /**
      * Get user word (from DCs).
      * @return User word (from DCs).
->>>>>>> c516af45
      */
     unsigned int getUserWord() const
     {
@@ -303,21 +280,14 @@
     /** Out-of-range hits (skipped hits with layer > 14 for BKLM). */
     int m_nOutOfRangeHits;
 
-<<<<<<< HEAD
-=======
     /** Revo9 trigger word (from DCs). */
     unsigned int m_Revo9TriggerWord;
 
->>>>>>> c516af45
     /** User word (from DCs) */
     unsigned int m_UserWord;
 
     /** Class version. */
-<<<<<<< HEAD
-    ClassDef(KLMDigitEventInfo, 4);
-=======
     ClassDef(KLMDigitEventInfo, 5);
->>>>>>> c516af45
 
   };
 
