--- conflicted
+++ resolved
@@ -137,9 +137,6 @@
   return module;
 }
 
-<<<<<<< HEAD
-uint16_t KLMElementNumbers::sectorNumberBKLM(int section, int sector) const
-=======
 void KLMElementNumbers::moduleNumberToElementNumbers(
   uint16_t module, int* subdetector, int* section, int* sector,
   int* layer) const
@@ -162,8 +159,7 @@
   }
 }
 
-uint16_t KLMElementNumbers::sectorNumberBKLM(int forward, int sector) const
->>>>>>> 01d37456
+uint16_t KLMElementNumbers::sectorNumberBKLM(int section, int sector) const
 {
   uint16_t sect;
   sect = BKLMElementNumbers::sectorNumber(section, sector);
