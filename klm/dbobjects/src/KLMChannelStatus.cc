/**************************************************************************
 * BASF2 (Belle Analysis Framework 2)                                     *
 * Copyright(C) 2019  Belle II Collaboration                              *
 *                                                                        *
 * Author: The Belle II Collaboration                                     *
 * Contributors: Kirill Chilikin                                          *
 *                                                                        *
 * This software is provided "as is" without any warranty.                *
 **************************************************************************/

<<<<<<< HEAD
/* Belle2 headers. */
#include <klm/bklm/dataobjects/BKLMElementNumbers.h>
#include <klm/eklm/dataobjects/ElementNumbersSingleton.h>
#include <klm/dataobjects/KLMChannelIndex.h>
#include <klm/dataobjects/KLMElementNumbers.h>
=======
/* Own header. */
>>>>>>> e3a24278
#include <klm/dbobjects/KLMChannelStatus.h>

/* KLM headers. */
#include <klm/bklm/dataobjects/BKLMElementNumbers.h>
#include <klm/eklm/dataobjects/ElementNumbersSingleton.h>
#include <klm/dataobjects/KLMChannelIndex.h>
#include <klm/dataobjects/KLMElementNumbers.h>

/* Belle 2 headers. */
#include <framework/logging/Logger.h>

using namespace Belle2;

KLMChannelStatus::KLMChannelStatus()
{
}

KLMChannelStatus::~KLMChannelStatus()
{
}

enum KLMChannelStatus::ChannelStatus
KLMChannelStatus::getChannelStatus(uint16_t channel) const {
  std::map<uint16_t, enum ChannelStatus>::const_iterator it;
  it = m_ChannelStatus.find(channel);
  if (it == m_ChannelStatus.end())
    return c_Unknown;
  return it->second;
}

void KLMChannelStatus::setChannelStatus(uint16_t channel,
                                        enum ChannelStatus status)
{
  std::map<uint16_t, enum ChannelStatus>::iterator it;
  it = m_ChannelStatus.find(channel);
  if (it == m_ChannelStatus.end()) {
    m_ChannelStatus.insert(
      std::pair<uint16_t, enum ChannelStatus>(channel, status));
  } else {
    it->second = status;
  }
}

void KLMChannelStatus::setStatusAllChannels(enum ChannelStatus status)
{
  KLMChannelIndex klmChannels;
  for (KLMChannelIndex& klmChannel : klmChannels)
    setChannelStatus(klmChannel.getKLMChannelNumber(), status);
}

int KLMChannelStatus::getActiveStripsEKLMSector(int sectorGlobal) const
{
  int active;
  int nPlanes, nStrips;
  int section, layer, sector, plane, strip;
  const EKLM::ElementNumbersSingleton* eklmElementNumbers =
    &(EKLM::ElementNumbersSingleton::Instance());
  const KLMElementNumbers* elementNumbers =
    &(KLMElementNumbers::Instance());
  nPlanes = eklmElementNumbers->getMaximalPlaneNumber();
  nStrips = eklmElementNumbers->getMaximalStripNumber();
  eklmElementNumbers->sectorNumberToElementNumbers(
    sectorGlobal, &section, &layer, &sector);
  active = 0;
  for (plane = 1; plane <= nPlanes; ++plane) {
    for (strip = 1; strip <= nStrips; ++strip) {
      uint16_t channel = elementNumbers->channelNumberEKLM(
                           section, sector, layer, plane, strip);
      enum ChannelStatus status = getChannelStatus(channel);
      if (status == c_Unknown)
        B2FATAL("Incomplete KLM channel data.");
      if (status != c_Dead)
        active++;
    }
  }
  return active;
}

bool KLMChannelStatus::operator==(KLMChannelStatus& status)
{
  if (this->m_ChannelStatus.size() != status.m_ChannelStatus.size())
    return false;
  std::map<uint16_t, enum ChannelStatus>::iterator it, it2;
  it = this->m_ChannelStatus.begin();
  it2 = status.m_ChannelStatus.begin();
  while (it != this->m_ChannelStatus.end()) {
    if (it->first != it2->first)
      return false;
    if (it->second != it2->second)
      return false;
    ++it;
    ++it2;
  }
  return true;
}

unsigned int KLMChannelStatus::newNormalChannels(KLMChannelStatus& status)
{
  unsigned int channels = 0;
  if (this->m_ChannelStatus.size() != status.m_ChannelStatus.size())
    return 0;
  std::map<uint16_t, enum ChannelStatus>::iterator it, it2;
  it = this->m_ChannelStatus.begin();
  it2 = status.m_ChannelStatus.begin();
  while (it != this->m_ChannelStatus.end()) {
    if (it->first != it2->first)
      return 0;
    if ((it->second == c_Normal) && (it2->second != c_Normal))
      ++channels;
    ++it;
    ++it2;
  }
  return channels;
}<|MERGE_RESOLUTION|>--- conflicted
+++ resolved
@@ -8,15 +8,7 @@
  * This software is provided "as is" without any warranty.                *
  **************************************************************************/
 
-<<<<<<< HEAD
-/* Belle2 headers. */
-#include <klm/bklm/dataobjects/BKLMElementNumbers.h>
-#include <klm/eklm/dataobjects/ElementNumbersSingleton.h>
-#include <klm/dataobjects/KLMChannelIndex.h>
-#include <klm/dataobjects/KLMElementNumbers.h>
-=======
 /* Own header. */
->>>>>>> e3a24278
 #include <klm/dbobjects/KLMChannelStatus.h>
 
 /* KLM headers. */
