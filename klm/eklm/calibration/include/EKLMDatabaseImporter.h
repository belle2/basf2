--- conflicted
+++ resolved
@@ -10,12 +10,8 @@
 
 #pragma once
 
-<<<<<<< HEAD
-/* Belle2 headers. */
-=======
 /* KLM headers. */
 #include <klm/eklm/dbobjects/EKLMAlignment.h>
->>>>>>> c73f3980
 #include <klm/eklm/dbobjects/EKLMElectronicsMap.h>
 
 /* Belle 2 headers. */
