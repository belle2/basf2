--- conflicted
+++ resolved
@@ -8,19 +8,11 @@
  * This software is provided "as is" without any warranty.                *
  **************************************************************************/
 
-<<<<<<< HEAD
-/* Belle2 headers. */
-=======
 /* Own header. */
 #include <klm/eklm/dbobjects/EKLMAlignment.h>
 
-/* KLM headers. */
-#include <klm/eklm/dataobjects/EKLMElementID.h>
-
 /* Belle 2 headers. */
->>>>>>> c73f3980
 #include <framework/logging/Logger.h>
-#include <klm/eklm/dbobjects/EKLMAlignment.h>
 
 using namespace Belle2;
 
