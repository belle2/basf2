--- conflicted
+++ resolved
@@ -36,32 +36,9 @@
   m_bklmHit2dsZ(nullptr),
   m_bklmHit2dsYvsx(nullptr),
   m_bklmHit2dsXvsz(nullptr),
-  m_bklmHit2dsYvsz(nullptr)
-{
-<<<<<<< HEAD
-  for (int i = 0; i < 2; ++i) {
-    h_histoLayerVsSector[i] = nullptr;
-  }
-
-  {
-    setDescription("KLM data quality monitor.");
-    setPropertyFlags(c_ParallelProcessingCertified);
-    addParam("histogramDirectoryName", m_HistogramDirectoryName,
-             "Directory for KLM DQM histograms in ROOT file.",
-             std::string("KLM"));
-    addParam("histogramDirectoryNameEKLM", m_HistogramDirectoryNameEKLM,
-             "Directory for EKLM DQM histograms in ROOT file.",
-             std::string("EKLM"));
-    addParam("histogramDirectoryNameBKLM", m_HistogramDirectoryNameBKLM,
-             "Directory for BKLM DQM histograms in ROOT file.",
-             std::string("BKLM"));
-    addParam("outputDigitsName", m_outputDigitsName,
-             "Name of BKLMDigit store array", std::string("BKLMDigits"));
-    m_Elements = &(EKLM::ElementNumbersSingleton::Instance());
-    m_Sector = nullptr;
-    m_StripLayer = nullptr;
-  }
-=======
+  m_bklmHit2dsYvsz(nullptr),
+  m_bklmLayerVsSector{nullptr, nullptr}
+{
   setDescription("KLM data quality monitor.");
   setPropertyFlags(c_ParallelProcessingCertified);
   addParam("histogramDirectoryName", m_HistogramDirectoryName,
@@ -76,7 +53,6 @@
   addParam("outputDigitsName", m_outputDigitsName,
            "Name of BKLMDigit store array", std::string("BKLMDigits"));
   m_Elements = &(EKLM::ElementNumbersSingleton::Instance());
->>>>>>> 11d8b4a6
 }
 
 KLMDQMModule::~KLMDQMModule()
@@ -171,21 +147,20 @@
   m_bklmHit2dsYvsz->GetXaxis()->SetTitle("z, cm");
   m_bklmHit2dsYvsz->GetYaxis()->SetTitle("y, cm");
   m_bklmHit2dsYvsz->SetOption("LIVE");
-
-  h_histoLayerVsSector[0]  = new TH2F("0LayerVSSector", "Sector VS Layer in barrel forward",
-                                      30, -0.25, 14.75, 16, -0.25, 7.75);
-  h_histoLayerVsSector[0]->GetXaxis()->SetTitle("Layer");
-  h_histoLayerVsSector[0]->GetYaxis()->SetTitle("Sector");
-  h_histoLayerVsSector[0]->SetStats(0);
-  h_histoLayerVsSector[0]->SetOption("colz");
-
-  h_histoLayerVsSector[1]  = new TH2F("1LayerVSSector", "Sector VS Layer in barrel backward",
-                                      30, -0.25, 14.75, 16, -0.25, 7.75);
-  h_histoLayerVsSector[1]->GetXaxis()->SetTitle("Layer");
-  h_histoLayerVsSector[1]->GetYaxis()->SetTitle("Sector");
-  h_histoLayerVsSector[1]->SetStats(0);
-  h_histoLayerVsSector[1]->SetOption("colz");
-
+  m_bklmLayerVsSector[0] =
+    new TH2F("BackwardLayerVSSector", "Sector VS Layer in barrel forward",
+             30, -0.25, 14.75, 16, -0.25, 7.75);
+  m_bklmLayerVsSector[0]->GetXaxis()->SetTitle("Layer");
+  m_bklmLayerVsSector[0]->GetYaxis()->SetTitle("Sector");
+  m_bklmLayerVsSector[0]->SetStats(0);
+  m_bklmLayerVsSector[0]->SetOption("colz");
+  m_bklmLayerVsSector[1] =
+    new TH2F("ForwardLayerVSSector", "Sector VS Layer in barrel backward",
+             30, -0.25, 14.75, 16, -0.25, 7.75);
+  m_bklmLayerVsSector[1]->GetXaxis()->SetTitle("Layer");
+  m_bklmLayerVsSector[1]->GetYaxis()->SetTitle("Sector");
+  m_bklmLayerVsSector[1]->SetStats(0);
+  m_bklmLayerVsSector[1]->SetOption("colz");
   oldDir->cd();
 }
 
@@ -235,26 +210,6 @@
   m_eklmSector->Reset();
   n = m_Elements->getMaximalLayerGlobalNumber();
   for (i = 0; i < n; i++)
-<<<<<<< HEAD
-    m_StripLayer[i]->Reset();
-  /* BKLN. */
-  h_layerHits->Reset();
-  h_ctime->Reset();
-  h_eDep->Reset();
-  h_nPixel->Reset();
-  h_moduleID->Reset();
-  h_zStrips->Reset();
-  h_phiStrip->Reset();
-  h_sector->Reset();
-  h_layer->Reset();
-  h_rBKLMHit2ds->Reset();
-  h_zBKLMHit2ds->Reset();
-  h_yvsxBKLMHit2ds->Reset();
-  h_xvszBKLMHit2ds->Reset();
-  h_yvszBKLMHit2ds->Reset();
-  h_histoLayerVsSector[0]->Reset();
-  h_histoLayerVsSector[1]->Reset();
-=======
     m_eklmStripLayer[i]->Reset();
   /* BKLM. */
   m_bklmLayerHits->Reset();
@@ -269,7 +224,8 @@
   m_bklmHit2dsYvsx->Reset();
   m_bklmHit2dsXvsz->Reset();
   m_bklmHit2dsYvsz->Reset();
->>>>>>> 11d8b4a6
+  m_bklmLayerVsSector[0]->Reset();
+  m_bklmLayerVsSector[1]->Reset();
 }
 
 void KLMDQMModule::event()
@@ -310,14 +266,10 @@
       m_TimeRPC->Fill(digit->getTime());
     else
       m_TimeScintillatorBKLM->Fill(digit->getTime());
-<<<<<<< HEAD
-    h_eDep->Fill(digit->getEDep());
-    h_nPixel->Fill(digit->getNPixel());
-    h_histoLayerVsSector[1 - digit->isForward()]->Fill(digit->getLayer() - 1, digit->getSector() - 1);
-=======
     m_bklmEDep->Fill(digit->getEDep());
     m_bklmNPixel->Fill(digit->getNPixel());
->>>>>>> 11d8b4a6
+    m_bklmLayerVsSector[1 - digit->isForward()]->Fill(
+      digit->getLayer() - 1, digit->getSector() - 1);
   }
   StoreArray<BKLMHit2d> hits(m_outputHitsName);
   int nnent = hits.getEntries();
