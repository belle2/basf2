--- conflicted
+++ resolved
@@ -1,14 +1,8 @@
 Import('env')
 
-<<<<<<< HEAD
-env['LIBS'] = ['framework', 'rawdata_dataobjects',
-               'klm_dataobjects', 'klm_dbobjects', 'klm',
-=======
-env['LIBS'] = ['klm_eklm_dataobjects','klm_eklm_dbobjects',
-               'klm_dataobjects', 'klm_dbobjects', 'klm',
+env['LIBS'] = ['klm_dataobjects', 'klm_dbobjects', 'klm',
                'framework',
                'rawdata_dataobjects',
->>>>>>> 54dedac1
                '$ROOT_LIBS']
 
 Return('env')