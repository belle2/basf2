/**************************************************************************
 * BASF2 (Belle Analysis Framework 2)                                     *
 * Copyright(C) 2016 - Belle II Collaboration                             *
 *                                                                        *
 * Author: The Belle II Collaboration                                     *
 * Contributors: Petr Katrenko                                            *
 *                                                                        *
 * This software is provided "as is" without any warranty.                *
 **************************************************************************/

#pragma once

/* KLM headers. */
#include <klm/bklm/dataobjects/BKLMDigit.h>
#include <klm/bklm/dataobjects/BKLMDigitOutOfRange.h>
#include <klm/bklm/dbobjects/BKLMADCThreshold.h>
#include <klm/dataobjects/KLMDigitEventInfo.h>
#include <klm/dataobjects/KLMDigitRaw.h>
#include <klm/dataobjects/KLMElementNumbers.h>
#include <klm/dbobjects/KLMElectronicsMap.h>
#include <klm/dbobjects/KLMTimeConversion.h>
#include <klm/eklm/dataobjects/EKLMDigit.h>
#include <klm/eklm/dataobjects/ElementNumbersSingleton.h>
#include <klm/eklm/dbobjects/EKLMChannels.h>

/* Belle 2 headers. */
#include <framework/core/Module.h>
#include <framework/database/DBObjPtr.h>
#include <framework/datastore/StoreArray.h>
#include <rawdata/dataobjects/RawKLM.h>

/* C++ headers. */
#include <string>

namespace Belle2 {

  /**
   * KLM unpacker.
   */
  class KLMUnpackerModule : public Module {

  public:

    /**
     * Constructor.
     */
    KLMUnpackerModule();

    /**
     * Destructor.
     */
    virtual ~KLMUnpackerModule();

    /**
     * Initializer.
     */
    virtual void initialize() override;

    /**
     * Called when entering a new run.
     */
    virtual void beginRun() override;

    /**
     * This method is called for each event.
     */
    virtual void event() override;

    /**
     * This method is called if the current run ends.
     */
    virtual void endRun() override;

    /**
     * This method is called at the end of the event processing.
     */
    virtual void terminate() override;

  private:

    /**
     * Unpack one EKLM digit.
     * @param[in] rawData           Data to be unpacked.
     * @param[in] copper            Copper identifier.
     * @param[in] hslb              HSLB number.
<<<<<<< HEAD
     * @param[in] klmDigitEventInfo KLMDigitEventInfo.
     */
    void unpackEKLMDigit(const int* rawData, int copper, int hslb,
=======
     * @param[in] lane              Lane.
     * @param[in] klmDigitEventInfo KLMDigitEventInfo.
     */
    void unpackEKLMDigit(const int* rawData, int copper, int hslb,
                         EKLMDataConcentratorLane* lane,
>>>>>>> 41af84f3
                         KLMDigitEventInfo* klmDigitEventInfo);

    /**
     * Unpack one BKLM digit.
     * @param[in] rawData           Data to be unpacked.
     * @param[in] copper            Copper identifier.
     * @param[in] hslb              HSLB number.
     * @param[in] klmDigitEventInfo KLMDigitEventInfo.
     */
    void unpackBKLMDigit(const int* rawData, int copper, int hslb,
                         KLMDigitEventInfo* klmDigitEventInfo);

    /**
     * To be used to map electronics address to module id.
     *
     * @param copperId
     * Id of the copper board.
     *
     * @param finesseNum
     * The Finesse slot on the copper boards.
     *
     * @param lane
     * The lane number, giving for the rpcs the slot number in the crate.
     *
     * @param axis
     * The axis bit in the datapacket.
     */
    int electCooToInt(int copper, int finesse, int lane, int axis, int channel);

    /* Module parameters. */

    /** Name of BKLMDigit store array. */
    std::string m_outputBKLMDigitsName;

    /** Name of EKLMDigit store array. */
    std::string m_outputEKLMDigitsName;

    /** Record raw data in dataobject format (for debugging). */
    bool m_WriteDigitRaws;

    /** Record wrong hits (for debugging). */
    bool m_WriteWrongHits;

    /* EKLM parameters. */

    /**
     * Do not issue B2ERROR on wrong hits, with certain firmware versions
     * wrong strip numbers are expected.
     */
    bool m_IgnoreWrongHits;

    /**
     * Ignore hits with strip = 0. Such hits are normally expected for normal
     * firmware versions.
     */
    bool m_IgnoreStrip0;

    /* BKLM parameters. */

    /** The flag to keep the even packages. */
    bool m_keepEvenPackages = false;

    /** Load threshold from DataBase (true) or not (false). */
    bool m_loadThresholdFromDB = true;

    /** Threshold for the scintillator NPE .*/
    double m_scintThreshold = 140;

    /* Common database objects. */

    /** Electronics map. */
    DBObjPtr<KLMElectronicsMap> m_ElectronicsMap;

    /** Time conversion. */
    DBObjPtr<KLMTimeConversion> m_TimeConversion;

    /** Raw data. */
    StoreArray<RawKLM> m_RawKLMs;

    /** Event information. */
    StoreArray<KLMDigitEventInfo> m_DigitEventInfos;

    /* EKLM database objects. */

    /** Channels. */
    DBObjPtr<EKLMChannels> m_eklmChannels;

    /** EKLM digits. */
    StoreArray<EKLMDigit> m_eklmDigits;

    /* BKLM database objects. */

    /** ADC offset and threshold read from database. */
    DBObjPtr<BKLMADCThreshold> m_bklmADCParams;

    /** BKLM digits. */
    StoreArray<BKLMDigit> m_bklmDigits;

    /** Raw digits. */
    StoreArray<KLMDigitRaw> m_klmDigitRaws;

    /** Out-of-range digits. */
    StoreArray<BKLMDigitOutOfRange> m_bklmDigitOutOfRanges;

    /* Other common variables. */

    /** Element numbers. */
    const KLMElementNumbers* m_ElementNumbers;

    /** Trigger ctime of the previous event. */
    unsigned int m_triggerCTimeOfPreviousEvent;

    /* Other EKLM variables. */

    /** Element numbers. */
    const EKLM::ElementNumbersSingleton* m_eklmElementNumbers;

    /* Other BKLM variables. */

    /**
     * Counter for channels that were rejected due to unreasonable
     * channel number.
     */
    long m_rejectedCount = 0;

    /**
     * Warning message: number of channels rejected due to unreasonable
     * channel number.
     */
    std::map<std::string, long> m_rejected;

  };

}<|MERGE_RESOLUTION|>--- conflicted
+++ resolved
@@ -83,17 +83,9 @@
      * @param[in] rawData           Data to be unpacked.
      * @param[in] copper            Copper identifier.
      * @param[in] hslb              HSLB number.
-<<<<<<< HEAD
      * @param[in] klmDigitEventInfo KLMDigitEventInfo.
      */
     void unpackEKLMDigit(const int* rawData, int copper, int hslb,
-=======
-     * @param[in] lane              Lane.
-     * @param[in] klmDigitEventInfo KLMDigitEventInfo.
-     */
-    void unpackEKLMDigit(const int* rawData, int copper, int hslb,
-                         EKLMDataConcentratorLane* lane,
->>>>>>> 41af84f3
                          KLMDigitEventInfo* klmDigitEventInfo);
 
     /**
