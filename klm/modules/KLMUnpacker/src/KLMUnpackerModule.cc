--- conflicted
+++ resolved
@@ -150,14 +150,8 @@
   eklmDigit->setCTime(raw.ctime);
   eklmDigit->setTDC(raw.tdc);
   eklmDigit->setTime(
-<<<<<<< HEAD
-    m_TimeConversion->getTime(raw.ctime, raw.tdc,
-                              klmDigitEventInfo->getTriggerCTime(), true));
+    m_TimeConversion->getTime(raw.ctime, klmDigitEventInfo->getTriggerCTime()));
   eklmDigit->setSection(section);
-=======
-    m_TimeConversion->getTime(raw.ctime, klmDigitEventInfo->getTriggerCTime()));
-  eklmDigit->setEndcap(endcap);
->>>>>>> 883a9b9f
   eklmDigit->setLayer(layer);
   eklmDigit->setSector(sector);
   eklmDigit->setPlane(plane);
