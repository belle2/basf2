/**************************************************************************
 * BASF2 (Belle Analysis Framework 2)                                     *
 * Copyright(C) 2010 - Belle II Collaboration                             *
 *                                                                        *
 * Author: The Belle II Collaboration                                     *
 * Contributors: Marko Staric                                             *
 *                                                                        *
 * This software is provided "as is" without any warranty.                *
 **************************************************************************/

#ifndef TRGSUMMARY_H
#define TRGSUMMARY_H

#include <TObject.h>

namespace Belle2 {

  /**
   * Trigger Summary Information
   *   input bits
   *     input bits from subdetectors
   *   ftdl (Final Trigger Decision Logic) bits
   *     output bits of trigger logic
   *   psnm (Prescale and Mask) bits
   *     prescaled ftdl bits
   *   timTypeBits
   *     4=PSNM, 3=TOP, 2=ECL, 1=CDC, 0=NON
   */
  class TRGSummary : public TObject {

  private:

    /**
     * version of this code
     */
    static const int c_Version = 0;

  public:

    /*! default constructor: xxx */
    TRGSummary() {;}

    /*! constructor: xxx */
    TRGSummary(unsigned int inputBits[10],
               unsigned int ftdlBits[10],
               unsigned int psnmBits[10],
               unsigned int timTypeBits)
    {
      for (int i = 0; i < 10; i++) {
        m_inputBits[i] = inputBits[i];
        m_ftdlBits[i] = ftdlBits[i];
        m_psnmBits[i] = psnmBits[i];
      }
      m_timTypeBits = timTypeBits;
    }

    /** Destructor.
     */
    ~TRGSummary() {}

    /*! setter
     * @param xxx explanation
     */
    void setTRGSummary(int i, int word) { m_ftdlBits[i] = word;}

    /**set the prescale factor of each bit*/
    void setPreScale(int i, int bit, int pre) {m_prescaleBits[i][bit] = pre;}

    /** get the trigger result, each word has 32 bits*/
    unsigned int getTRGSummary(int i) {return m_ftdlBits[i];}

    /** get the prescale factor which the bit is corresponding*/
    unsigned int getPreScale(int i, int bit) {return m_prescaleBits[i][bit];}

    /*! get input bits
     * @param i index: 0, 1, 2 for bit 0-31, 32-63, 64-95, respectively.
     * @return     input bits
     */
    unsigned int getInputBits(const unsigned i) const
    {
      return m_inputBits[i];
    }

    /*! get ftdl bits
     * @param i index: 0, 1, 2 for bit 0-31, 32-63, 64-95, respectively.
     * @return     ftdl bits
     */
    unsigned int getFtdlBits(const unsigned i) const
    {
      return m_ftdlBits[i];
    }

    /*! get psnm bits
     * @param i index: 0, 1, 2 for bit 0-31, 32-63, 64-95, respectively.
     * @return     psnm bits
     */
    unsigned int getPsnmBits(const unsigned i) const
    {
      return m_psnmBits[i];
    }

    /*! get timing source information
     * @return     timing source bits
     */
    unsigned int getTimTypeBits() const
    {
      return m_timTypeBits;
    }

  private:

<<<<<<< HEAD
    unsigned int m_inputBits[10] = {0}; /**< input bits from subdetectors */
    unsigned int m_ftdlBits[10] = {0}; /**< ftdl (Final Trigger Decision Logic) bits. Outputs of trigger logic  */
    unsigned int m_psnmBits[10] = {0}; /**< psnm (PreScale aNd Mask) bits. Prescaled ftdl bits */
    unsigned int m_timTypeBits = 0; /**< timing source bits. 4=PSNM, 3=TOP, 2=ECL, 1=CDC, 0=NON */
    unsigned int m_prescaleBits[10][32] = {0}; /**the prescale factor of each bit*/
=======
    /** input bits from subdetectors */
    unsigned int m_inputBits[10] = {0};
>>>>>>> a427b00f

    /** ftdl (Final Trigger Decision Logic) bits. Outputs of trigger logic  */
    unsigned int m_ftdlBits[10] = {0};

    /** psnm (PreScale aNd Mask) bits. Prescaled ftdl bits */
    unsigned int m_psnmBits[10] = {0};

    /** timing source bits. 4=PSNM, 3=TOP, 2=ECL, 1=CDC, 0=NON */
    unsigned int m_timTypeBits = 0;

    /** the prescale factor of each bit*/
    unsigned int m_prescaleBits[10][32] = {0};

    /**  Trigger Summary Information including bit (input, ftdl, psnm), timing and trigger source. */
    ClassDef(TRGSummary, 2);

  };


} // end namespace Belle2

#endif<|MERGE_RESOLUTION|>--- conflicted
+++ resolved
@@ -109,16 +109,8 @@
 
   private:
 
-<<<<<<< HEAD
-    unsigned int m_inputBits[10] = {0}; /**< input bits from subdetectors */
-    unsigned int m_ftdlBits[10] = {0}; /**< ftdl (Final Trigger Decision Logic) bits. Outputs of trigger logic  */
-    unsigned int m_psnmBits[10] = {0}; /**< psnm (PreScale aNd Mask) bits. Prescaled ftdl bits */
-    unsigned int m_timTypeBits = 0; /**< timing source bits. 4=PSNM, 3=TOP, 2=ECL, 1=CDC, 0=NON */
-    unsigned int m_prescaleBits[10][32] = {0}; /**the prescale factor of each bit*/
-=======
     /** input bits from subdetectors */
     unsigned int m_inputBits[10] = {0};
->>>>>>> a427b00f
 
     /** ftdl (Final Trigger Decision Logic) bits. Outputs of trigger logic  */
     unsigned int m_ftdlBits[10] = {0};
