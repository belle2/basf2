--- conflicted
+++ resolved
@@ -60,46 +60,27 @@
       m_IPPositionCovMatrix = covariance;
     }
 
-<<<<<<< HEAD
-    /** Get the interaction point position */
-    const TVector3& getVertex() const
-=======
     /** Get the IP position */
     const TVector3& getIPPosition() const
->>>>>>> 3b93da41
     {
       return m_IPPosition;
     }
 
-<<<<<<< HEAD
-    /** Get the covariance matrix of the measured vertex position */
-    const TMatrixDSym& getPositionError() const
-=======
     /** Get the covariance matrix of the measured IP position */
     const TMatrixDSym& getIPPositionCovMatrix() const
->>>>>>> 3b93da41
     {
       return m_IPPositionCovMatrix;
     }
 
-<<<<<<< HEAD
-    /** Get the size of the luminous regione modeled as a gaussian */
-    const TMatrixDSym& getSize() const
-=======
     /** Get the covariance matrix of the size of the IP position modeled as a gaussian */
     const TMatrixDSym& getSizeCovMatrix() const
->>>>>>> 3b93da41
     {
       return m_sizeCovMatrix;
     }
 
     /** Get the total covariance matrix of theIP position
      * (for compatibility with BeamParameters)*/
-<<<<<<< HEAD
-    const TMatrixDSym& getCovVertex() const
-=======
     TMatrixDSym getCovVertex() const
->>>>>>> 3b93da41
     {
       return  getSizeCovMatrix() + getIPPositionCovMatrix();
     }
