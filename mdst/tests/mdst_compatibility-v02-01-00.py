#!/usr/bin/env python3
# -*- coding: utf-8 -*-

"""
Test backwards compatibility for an mdst file produced with release-02-01-00.

See https://confluence.desy.de/display/BI/Backward+Compatibility if this test fails.

CHANGES since release-02-01-00:
<<<<<<< HEAD
- ECLCluster:
  + getPulseShapeDiscriminationMVA

=======
- ECLCluster
  * getCovarianceMatrixAsArray removed
>>>>>>> 66e5f8e9
"""

from basf2 import create_path, process, set_random_seed, find_file, LogLevel
from mdst import add_mdst_dump

if __name__ == "__main__":
    set_random_seed(1)
    main = create_path()
    main.add_module("RootInput", inputFileName=find_file("mdst/tests/mdst-v02-01-00.root"), logLevel=LogLevel.WARNING)
    main.add_module("EventInfoPrinter")
    add_mdst_dump(main, True)
    process(main, 3)<|MERGE_RESOLUTION|>--- conflicted
+++ resolved
@@ -7,14 +7,9 @@
 See https://confluence.desy.de/display/BI/Backward+Compatibility if this test fails.
 
 CHANGES since release-02-01-00:
-<<<<<<< HEAD
 - ECLCluster:
-  + getPulseShapeDiscriminationMVA
-
-=======
-- ECLCluster
-  * getCovarianceMatrixAsArray removed
->>>>>>> 66e5f8e9
+  + getPulseShapeDiscriminationMVA added
+  - getCovarianceMatrixAsArray removed
 """
 
 from basf2 import create_path, process, set_random_seed, find_file, LogLevel
