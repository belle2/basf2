#!/usr/bin/env python3
# -*- coding: utf-8 -*-

"""
Test backwards compatibility for an mdst file produced with release-02-01-00.

See https://confluence.desy.de/display/BI/Backward+Compatibility if this test fails.

<<<<<<< HEAD
This way the internal memory layout of MDST objects may change but if there is a
difference in the resulting output it will show ab and can be verified. This
approach also allows to check for the compatibility of getters of the mdst
objects.
"""

from basf2 import create_path, process, LogLevel, set_log_level, set_random_seed
from b2test_utils.datastoreprinter import DataStorePrinter, PrintObjectsModule
import ROOT
from ROOT import Belle2

#: Hard coded list of EDetector value to name
EDetector = ["invalidDetector", "PXD", "SVD", "CDC", "TOP", "ARICH", "ECL",
             "KLM", "IR", "TRG", "DAQ", "BEAST", "TEST"]


# we need to print some Belle2::Const::ParticleTypes and
# Belle2::Const::DetectorSet objects so we override the __repr__
# member of these classes to provide readable output independent of it's memory
# position (in contrast to the default <"ROOT.Belle2.Const.ParticleType" object
# at 0x...>). We override str and repr members for both classes
def str_ParticleType(pt):
    """convert ParticleType objects to string"""
    return "<type: %s>" % pt.getParticlePDG().GetName()


def str_DetectorSet(ds):
    """convert DetectorSet objects to string"""
    det_ids = [EDetector[ds[i]] for i in range(ds.size())]
    return "<set: %s>" % ",".join(det_ids)


def str_vector(vec, dim):
    """convert a vector like object (TVector3, TLorentzVector) to a string"""
    return "(" + ",".join("%.6g" % vec[i] for i in range(dim)) + ")"


# and override the members of the classes to use our own functions in future
Belle2.Const.ParticleType.__repr__ = str_ParticleType
Belle2.Const.DetectorSet.__repr__ = str_DetectorSet
ROOT.TVector3.__repr__ = lambda x: str_vector(x, 3)
ROOT.TLorentzVector.__repr__ = lambda x: str_vector(x, 4)

# prepare a list of PID detector sets, one detector per set
PIDDetector_ids = [Belle2.Const.PIDDetectors.c_set[i] for i in
                   range(Belle2.Const.PIDDetectors.c_size)]
PIDDetector_sets = [Belle2.Const.PIDDetectorSet(e) for e in PIDDetector_ids]

# and also a list of all ConstStable particles defined in Belle2::Const
const_stable = [Belle2.Const.electron, Belle2.Const.muon, Belle2.Const.pion,
                Belle2.Const.kaon, Belle2.Const.proton, Belle2.Const.deuteron]


# Now we define a list of all the mdst_dataobjects we want to print out and all
# the members we want to check
mdst_dataobjects = [
    DataStorePrinter("EventMetaData", [
        "getErrorFlag", "getEvent", "getRun", "getSubrun", "getExperiment",
        "getProduction", "getTime", "getParentLfn", "getGeneratedWeight",
    ], array=False),
    DataStorePrinter("Track", ["getNumberOfFittedHypotheses", "getQualityIndicator"], {
        "getTrackFitResult": const_stable,
        "getTrackFitResultWithClosestMass": const_stable,
        "getRelationsWith": ["ECLClusters", "KLMClusters", "MCParticles", "PIDLikelihoods"],
    }),
    DataStorePrinter("V0", ["getTracks", "getTrackFitResults", "getV0Hypothesis"], {
        "getRelationsWith": ["MCParticles"],
    }),
    DataStorePrinter("TrackFitResult", [
        "getPosition", "getMomentum", "get4Momentum", "getEnergy", "getTransverseMomentum",
        "getCovariance6", "getParticleType", "getChargeSign", "getPValue", "getD0", "getPhi0",
        "getPhi", "getOmega", "getZ0", "getTanLambda", "getCotTheta",
        "getTau", "getCov", "getCovariance5", "getHitPatternCDC", "getHitPatternVXD"
    ]),
    DataStorePrinter("EventLevelTrackingInfo", [
        "getNCDCHitsNotAssigned", "getNCDCHitsNotAssignedPostCleaning",
        "getNCDCSegments", "getSVDFirstSampleTime", "hasAnErrorFlag",
        "hasUnspecifiedTrackFindingFailure", "hasVXDTF2AbortionFlag"], {
        "hasCDCLayer": range(56)
    }, array=False),
    DataStorePrinter("PIDLikelihood", ["getMostLikely"], {
        "isAvailable": PIDDetector_sets,
        "getLogL": const_stable,
        "getProbability": const_stable,
    }),
    # release-02 variable getClusterHadronIntensity is replaced below by release-03 variable getPulseShapeDiscriminationMVA
    DataStorePrinter("ECLCluster", [
        "isTrack", "isNeutral", "getStatus", "getConnectedRegionId",
        "getHypothesisId", "getClusterId", "getMinTrkDistance", "getDeltaL",
        "getAbsZernike40", "getAbsZernike51", "getZernikeMVA", "getE1oE9",
        "getE9oE21", "getPulseShapeDiscriminationMVA", "getNumberOfHadronDigits",
        "getSecondMoment", "getLAT", "getNumberOfCrystals", "getTime",
        "getDeltaTime99", "getPhi", "getTheta", "getR", "getEnergy",
        "getEnergyRaw", "getEnergyHighestCrystal", "getUncertaintyEnergy",
        "getUncertaintyTheta", "getUncertaintyPhi", "getClusterPosition",
        "getCovarianceMatrix3x3", "getDetectorRegion", "getUniqueId",
        "isTriggerCluster", "hasTriggerClusterMatching", "hasPulseShapeDiscrimination",
    ], {
        "getRelationsWith": ["KlIds", "MCParticles"],
    }),
    DataStorePrinter("EventLevelClusteringInfo", [
        "getNECLCalDigitsOutOfTimeFWD", "getNECLCalDigitsOutOfTimeBarrel",
        "getNECLCalDigitsOutOfTimeBWD", "getNECLCalDigitsOutOfTime",
        "getNECLShowersRejectedFWD", "getNECLShowersRejectedBarrel",
        "getNECLShowersRejectedBWD", "getNECLShowersRejected"
    ], array=False),
    DataStorePrinter("KLMCluster", [
        "getTime", "getLayers", "getInnermostLayer",
        "getClusterPosition", "getPosition", "getMomentumMag", "getEnergy",
        "getMomentum", "getError4x4", "getError7x7",
        "getAssociatedEclClusterFlag", "getAssociatedTrackFlag",
    ], {
        "getRelationsWith": ["KlIds", "MCParticles"],
    }),
    DataStorePrinter("KlId", ["isKLM", "isECL", "getKlId"]),
    DataStorePrinter("TRGSummary", ["getTimType"], {
        "getTRGSummary": range(10),
        "getPreScale": [[int(i / 32), i % 32] for i in list(range(320))],
        "getInputBits": range(10),
        "getFtdlBits": range(10),
        "getPsnmBits": range(10),
    }, array=False),
    DataStorePrinter("SoftwareTriggerResult", ["getResults"], array=False),
    DataStorePrinter("MCParticle", [
        "getPDG", "getStatus", "getMass", "getCharge", "getEnergy", "hasValidVertex",
        "getProductionTime", "getDecayTime", "getLifetime", "getVertex",
        "getProductionVertex", "getMomentum", "get4Vector", "getDecayVertex",
        "getIndex", "getArrayIndex",
        "getFirstDaughter", "getLastDaughter", "getDaughters", "getNDaughters", "getMother",
        "getSecondaryPhysicsProcess", "getSeenInDetector",
        "isVirtual", "isInitial", "isPrimaryParticle"
    ]),
]


def print_file(filename):
    """
    process a given file and print its mdst contents
    """
    mdst_file = Belle2.FileSystem.findFile(filename)
    main = create_path()
    main.add_module("RootInput", inputFileName=mdst_file, logLevel=LogLevel.WARNING)
    main.add_module("EventInfoPrinter")
    main.add_module(PrintObjectsModule(mdst_dataobjects))
    process(main, 3)
=======
CHANGES since release-02-01-00:

"""
>>>>>>> f39caeca

from basf2 import create_path, process, set_random_seed, find_file, LogLevel
from mdst import add_mdst_dump

if __name__ == "__main__":
    set_random_seed(1)
    main = create_path()
    main.add_module("RootInput", inputFileName=find_file("mdst/tests/mdst-v02-01-00.root"), logLevel=LogLevel.WARNING)
    main.add_module("EventInfoPrinter")
    add_mdst_dump(main, True)
    process(main, 3)<|MERGE_RESOLUTION|>--- conflicted
+++ resolved
@@ -6,157 +6,9 @@
 
 See https://confluence.desy.de/display/BI/Backward+Compatibility if this test fails.
 
-<<<<<<< HEAD
-This way the internal memory layout of MDST objects may change but if there is a
-difference in the resulting output it will show ab and can be verified. This
-approach also allows to check for the compatibility of getters of the mdst
-objects.
-"""
-
-from basf2 import create_path, process, LogLevel, set_log_level, set_random_seed
-from b2test_utils.datastoreprinter import DataStorePrinter, PrintObjectsModule
-import ROOT
-from ROOT import Belle2
-
-#: Hard coded list of EDetector value to name
-EDetector = ["invalidDetector", "PXD", "SVD", "CDC", "TOP", "ARICH", "ECL",
-             "KLM", "IR", "TRG", "DAQ", "BEAST", "TEST"]
-
-
-# we need to print some Belle2::Const::ParticleTypes and
-# Belle2::Const::DetectorSet objects so we override the __repr__
-# member of these classes to provide readable output independent of it's memory
-# position (in contrast to the default <"ROOT.Belle2.Const.ParticleType" object
-# at 0x...>). We override str and repr members for both classes
-def str_ParticleType(pt):
-    """convert ParticleType objects to string"""
-    return "<type: %s>" % pt.getParticlePDG().GetName()
-
-
-def str_DetectorSet(ds):
-    """convert DetectorSet objects to string"""
-    det_ids = [EDetector[ds[i]] for i in range(ds.size())]
-    return "<set: %s>" % ",".join(det_ids)
-
-
-def str_vector(vec, dim):
-    """convert a vector like object (TVector3, TLorentzVector) to a string"""
-    return "(" + ",".join("%.6g" % vec[i] for i in range(dim)) + ")"
-
-
-# and override the members of the classes to use our own functions in future
-Belle2.Const.ParticleType.__repr__ = str_ParticleType
-Belle2.Const.DetectorSet.__repr__ = str_DetectorSet
-ROOT.TVector3.__repr__ = lambda x: str_vector(x, 3)
-ROOT.TLorentzVector.__repr__ = lambda x: str_vector(x, 4)
-
-# prepare a list of PID detector sets, one detector per set
-PIDDetector_ids = [Belle2.Const.PIDDetectors.c_set[i] for i in
-                   range(Belle2.Const.PIDDetectors.c_size)]
-PIDDetector_sets = [Belle2.Const.PIDDetectorSet(e) for e in PIDDetector_ids]
-
-# and also a list of all ConstStable particles defined in Belle2::Const
-const_stable = [Belle2.Const.electron, Belle2.Const.muon, Belle2.Const.pion,
-                Belle2.Const.kaon, Belle2.Const.proton, Belle2.Const.deuteron]
-
-
-# Now we define a list of all the mdst_dataobjects we want to print out and all
-# the members we want to check
-mdst_dataobjects = [
-    DataStorePrinter("EventMetaData", [
-        "getErrorFlag", "getEvent", "getRun", "getSubrun", "getExperiment",
-        "getProduction", "getTime", "getParentLfn", "getGeneratedWeight",
-    ], array=False),
-    DataStorePrinter("Track", ["getNumberOfFittedHypotheses", "getQualityIndicator"], {
-        "getTrackFitResult": const_stable,
-        "getTrackFitResultWithClosestMass": const_stable,
-        "getRelationsWith": ["ECLClusters", "KLMClusters", "MCParticles", "PIDLikelihoods"],
-    }),
-    DataStorePrinter("V0", ["getTracks", "getTrackFitResults", "getV0Hypothesis"], {
-        "getRelationsWith": ["MCParticles"],
-    }),
-    DataStorePrinter("TrackFitResult", [
-        "getPosition", "getMomentum", "get4Momentum", "getEnergy", "getTransverseMomentum",
-        "getCovariance6", "getParticleType", "getChargeSign", "getPValue", "getD0", "getPhi0",
-        "getPhi", "getOmega", "getZ0", "getTanLambda", "getCotTheta",
-        "getTau", "getCov", "getCovariance5", "getHitPatternCDC", "getHitPatternVXD"
-    ]),
-    DataStorePrinter("EventLevelTrackingInfo", [
-        "getNCDCHitsNotAssigned", "getNCDCHitsNotAssignedPostCleaning",
-        "getNCDCSegments", "getSVDFirstSampleTime", "hasAnErrorFlag",
-        "hasUnspecifiedTrackFindingFailure", "hasVXDTF2AbortionFlag"], {
-        "hasCDCLayer": range(56)
-    }, array=False),
-    DataStorePrinter("PIDLikelihood", ["getMostLikely"], {
-        "isAvailable": PIDDetector_sets,
-        "getLogL": const_stable,
-        "getProbability": const_stable,
-    }),
-    # release-02 variable getClusterHadronIntensity is replaced below by release-03 variable getPulseShapeDiscriminationMVA
-    DataStorePrinter("ECLCluster", [
-        "isTrack", "isNeutral", "getStatus", "getConnectedRegionId",
-        "getHypothesisId", "getClusterId", "getMinTrkDistance", "getDeltaL",
-        "getAbsZernike40", "getAbsZernike51", "getZernikeMVA", "getE1oE9",
-        "getE9oE21", "getPulseShapeDiscriminationMVA", "getNumberOfHadronDigits",
-        "getSecondMoment", "getLAT", "getNumberOfCrystals", "getTime",
-        "getDeltaTime99", "getPhi", "getTheta", "getR", "getEnergy",
-        "getEnergyRaw", "getEnergyHighestCrystal", "getUncertaintyEnergy",
-        "getUncertaintyTheta", "getUncertaintyPhi", "getClusterPosition",
-        "getCovarianceMatrix3x3", "getDetectorRegion", "getUniqueId",
-        "isTriggerCluster", "hasTriggerClusterMatching", "hasPulseShapeDiscrimination",
-    ], {
-        "getRelationsWith": ["KlIds", "MCParticles"],
-    }),
-    DataStorePrinter("EventLevelClusteringInfo", [
-        "getNECLCalDigitsOutOfTimeFWD", "getNECLCalDigitsOutOfTimeBarrel",
-        "getNECLCalDigitsOutOfTimeBWD", "getNECLCalDigitsOutOfTime",
-        "getNECLShowersRejectedFWD", "getNECLShowersRejectedBarrel",
-        "getNECLShowersRejectedBWD", "getNECLShowersRejected"
-    ], array=False),
-    DataStorePrinter("KLMCluster", [
-        "getTime", "getLayers", "getInnermostLayer",
-        "getClusterPosition", "getPosition", "getMomentumMag", "getEnergy",
-        "getMomentum", "getError4x4", "getError7x7",
-        "getAssociatedEclClusterFlag", "getAssociatedTrackFlag",
-    ], {
-        "getRelationsWith": ["KlIds", "MCParticles"],
-    }),
-    DataStorePrinter("KlId", ["isKLM", "isECL", "getKlId"]),
-    DataStorePrinter("TRGSummary", ["getTimType"], {
-        "getTRGSummary": range(10),
-        "getPreScale": [[int(i / 32), i % 32] for i in list(range(320))],
-        "getInputBits": range(10),
-        "getFtdlBits": range(10),
-        "getPsnmBits": range(10),
-    }, array=False),
-    DataStorePrinter("SoftwareTriggerResult", ["getResults"], array=False),
-    DataStorePrinter("MCParticle", [
-        "getPDG", "getStatus", "getMass", "getCharge", "getEnergy", "hasValidVertex",
-        "getProductionTime", "getDecayTime", "getLifetime", "getVertex",
-        "getProductionVertex", "getMomentum", "get4Vector", "getDecayVertex",
-        "getIndex", "getArrayIndex",
-        "getFirstDaughter", "getLastDaughter", "getDaughters", "getNDaughters", "getMother",
-        "getSecondaryPhysicsProcess", "getSeenInDetector",
-        "isVirtual", "isInitial", "isPrimaryParticle"
-    ]),
-]
-
-
-def print_file(filename):
-    """
-    process a given file and print its mdst contents
-    """
-    mdst_file = Belle2.FileSystem.findFile(filename)
-    main = create_path()
-    main.add_module("RootInput", inputFileName=mdst_file, logLevel=LogLevel.WARNING)
-    main.add_module("EventInfoPrinter")
-    main.add_module(PrintObjectsModule(mdst_dataobjects))
-    process(main, 3)
-=======
 CHANGES since release-02-01-00:
 
 """
->>>>>>> f39caeca
 
 from basf2 import create_path, process, set_random_seed, find_file, LogLevel
 from mdst import add_mdst_dump
