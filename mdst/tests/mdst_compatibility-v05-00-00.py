--- conflicted
+++ resolved
@@ -18,13 +18,10 @@
     The mapping is from the database and doesn't affect mdst content and is thus not tested here.
   + getInputBitNumber added
   + getOutputBitNumber added
-<<<<<<< HEAD
 - ECLCluster:
   + getMinTrkDistanceID
-=======
 - EventLevelTriggerTimeInfo
   *  added new storage element for information from the Trigger Timing Distribution (TTD)
->>>>>>> c43708ee
 """
 
 from basf2 import create_path, process, set_random_seed, find_file
