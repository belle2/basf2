--- conflicted
+++ resolved
@@ -60,13 +60,8 @@
       po::options_description description("Python options");
       description.add_options()
       ("framework", po::value<std::string>(&m_framework),
-<<<<<<< HEAD
-       "Framework which should be used. Currently supported are sklearn, xgboost, tensorflow, keras, torch, and theano")
-      ("steering_file", po::value<std::string>(&m_steering_file), "Steering file which describes")
-=======
        "Framework which should be used. Currently supported are sklearn, xgboost, tensorflow, keras, torch,  and theano")
       ("steering_file", po::value<std::string>(&m_steering_file), "Steering file which describes the model")
->>>>>>> a59d950f
       ("mini_batch_size", po::value<unsigned int>(&m_mini_batch_size), "Size of the mini batch given to partial_fit function")
       ("nIterations", po::value<unsigned int>(&m_nIterations), "Number of iterations")
       ("normalize", po::value<bool>(&m_normalize), "Normalize input data (shift mean to 0 and std to 1)")
