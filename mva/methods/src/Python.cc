/**************************************************************************
 * basf2 (Belle II Analysis Software Framework)                           *
 * Author: The Belle II Collaboration                                     *
 *                                                                        *
 * See git log for contributors and copyright holders.                    *
 * This file is licensed under LGPL-3.0, see LICENSE.md.                  *
 **************************************************************************/

#include <mva/methods/Python.h>

#include <boost/filesystem/convenience.hpp>
#include <numpy/npy_common.h>
#define NPY_NO_DEPRECATED_API NPY_1_7_API_VERSION
#include <numpy/arrayobject.h>

#include <framework/logging/Logger.h>
#include <framework/utilities/FileSystem.h>
#include <fstream>
#include <numeric>

namespace Belle2 {
  namespace MVA {

    void PythonOptions::load(const boost::property_tree::ptree& pt)
    {
      int version = pt.get<int>("Python_version");
      if (version < 1 or version > 2) {
        B2ERROR("Unknown weightfile version " << std::to_string(version));
        throw std::runtime_error("Unknown weightfile version " + std::to_string(version));
      }
      m_framework = pt.get<std::string>("Python_framework");
      m_steering_file = pt.get<std::string>("Python_steering_file");
      m_mini_batch_size = pt.get<unsigned int>("Python_mini_batch_size");
      m_nIterations = pt.get<unsigned int>("Python_n_iterations");
      m_config = pt.get<std::string>("Python_config");
      m_training_fraction = pt.get<double>("Python_training_fraction");
      if (version == 2) {
        m_normalize = pt.get<bool>("Python_normalize");
      } else {
        m_normalize = false;
      }

    }

    void PythonOptions::save(boost::property_tree::ptree& pt) const
    {
      pt.put("Python_version", 2);
      pt.put("Python_framework", m_framework);
      pt.put("Python_steering_file", m_steering_file);
      pt.put("Python_mini_batch_size", m_mini_batch_size);
      pt.put("Python_n_iterations", m_nIterations);
      pt.put("Python_config", m_config);
      pt.put("Python_training_fraction", m_training_fraction);
      pt.put("Python_normalize", m_normalize);
    }

    po::options_description PythonOptions::getDescription()
    {
      po::options_description description("Python options");
      description.add_options()
      ("framework", po::value<std::string>(&m_framework),
       "Framework which should be used. Currently supported are sklearn, tensorflow and theano")
      ("steering_file", po::value<std::string>(&m_steering_file), "Steering file which describes")
      ("mini_batch_size", po::value<unsigned int>(&m_mini_batch_size), "Size of the mini batch given to partial_fit function")
      ("nIterations", po::value<unsigned int>(&m_nIterations), "Number of iterations")
      ("normalize", po::value<bool>(&m_normalize), "Normalize input data (shift mean to 0 and std to 1)")
      ("training_fraction", po::value<double>(&m_training_fraction),
       "Training fraction used to split up dataset in training and validation sample.")
      ("config", po::value<std::string>(&m_config), "Json encoded python object passed to begin_fit function");
      return description;
    }

    /**
    Singleton class which handles the initialization and finalization of Python
        and numpy
    */
    class PythonInitializerSingleton {

    public:
      /**
        Return static instance of PythonInitializerSingleton
      */
      static PythonInitializerSingleton& GetInstance();

      /**
        Forbid copy constructor of PythonInitializerSingleton
      */
      PythonInitializerSingleton(const PythonInitializerSingleton&) = delete;

    private:
      /**
        Constructor of PythonInitializerSingleton
      */
      PythonInitializerSingleton()
      {
        if (not Py_IsInitialized()) {
          Py_Initialize();
          // wchar_t* bla[] = {L""};
          wchar_t** bla = nullptr;
          PySys_SetArgvEx(0, bla, 0);
          m_initialized_python = true;
        }

        if (PyArray_API == nullptr) {
          init_numpy();
        }
      }

      /**
        Destructor of PythonInitializerSingleton
      */
      ~PythonInitializerSingleton()
      {
        if (m_initialized_python) {
          if (Py_IsInitialized()) {
            // We don't finalize Python because this call only frees some memory,
            // but can cause crashes in loaded python-modules like Theano
            // https://docs.python.org/3/c-api/init.html
            // Py_Finalize();
          }
        }
      }

      /**
        Helper function which initializes array system of numpy.
        Since import_array is a weird macro we need this wrapper function
        to protect us from the return statement in this macro
      */
      void* init_numpy()
      {
        // Import array is a macro which returns NUMPY_IMPORT_ARRAY_RETVAL
        import_array();
        return nullptr;
      }

      bool m_initialized_python = false; /**< Member which keeps indicate if this class initialized python */
    };

    PythonInitializerSingleton& PythonInitializerSingleton::GetInstance()
    {
      static PythonInitializerSingleton singleton;
      return singleton;
    }


    PythonTeacher::PythonTeacher(const GeneralOptions& general_options,
                                 const PythonOptions& specific_options) : Teacher(general_options),
      m_specific_options(specific_options)
    {
      PythonInitializerSingleton::GetInstance();
    }


    Weightfile PythonTeacher::train(Dataset& training_data) const
    {

      Weightfile weightfile;
      std::string custom_weightfile = weightfile.generateFileName();
      std::string custom_steeringfile = weightfile.generateFileName();

      uint64_t numberOfFeatures = training_data.getNumberOfFeatures();
      uint64_t numberOfSpectators = training_data.getNumberOfSpectators();
      uint64_t numberOfEvents = training_data.getNumberOfEvents();

      auto numberOfValidationEvents = static_cast<uint64_t>(numberOfEvents * (1 - m_specific_options.m_training_fraction));
      auto numberOfTrainingEvents = static_cast<uint64_t>(numberOfEvents * m_specific_options.m_training_fraction);

      uint64_t batch_size = m_specific_options.m_mini_batch_size;
      if (batch_size == 0) {
        batch_size = numberOfTrainingEvents;
      }

      if (batch_size > numberOfTrainingEvents) {
        B2WARNING("Mini batch size (" << batch_size << ") is larger than the number of training events (" << numberOfTrainingEvents << ")"\
                  " The batch size has been set equal to the number of training events.");
        batch_size = numberOfTrainingEvents;
      };

      if (m_specific_options.m_training_fraction <= 0.0 or m_specific_options.m_training_fraction > 1.0) {
        B2ERROR("Please provide a positive training fraction");
        throw std::runtime_error("Please provide a training fraction between (0.0,1.0]");
      }

      auto X = std::unique_ptr<float[]>(new float[batch_size * numberOfFeatures]);
      auto S = std::unique_ptr<float[]>(new float[batch_size * numberOfSpectators]);
      auto y = std::unique_ptr<float[]>(new float[batch_size]);
      auto w = std::unique_ptr<float[]>(new float[batch_size]);
      npy_intp dimensions_X[2] = {static_cast<npy_intp>(batch_size), static_cast<npy_intp>(numberOfFeatures)};
      npy_intp dimensions_S[2] = {static_cast<npy_intp>(batch_size), static_cast<npy_intp>(numberOfSpectators)};
      npy_intp dimensions_y[2] = {static_cast<npy_intp>(batch_size), 1};
      npy_intp dimensions_w[2] = {static_cast<npy_intp>(batch_size), 1};

      auto X_v = std::unique_ptr<float[]>(new float[numberOfValidationEvents * numberOfFeatures]);
      auto S_v = std::unique_ptr<float[]>(new float[numberOfValidationEvents * numberOfSpectators]);
      auto y_v = std::unique_ptr<float[]>(new float[numberOfValidationEvents]);
      auto w_v = std::unique_ptr<float[]>(new float[numberOfValidationEvents]);
      npy_intp dimensions_X_v[2] = {static_cast<npy_intp>(numberOfValidationEvents), static_cast<npy_intp>(numberOfFeatures)};
      npy_intp dimensions_S_v[2] = {static_cast<npy_intp>(numberOfValidationEvents), static_cast<npy_intp>(numberOfSpectators)};
      npy_intp dimensions_y_v[2] = {static_cast<npy_intp>(numberOfValidationEvents), 1};
      npy_intp dimensions_w_v[2] = {static_cast<npy_intp>(numberOfValidationEvents), 1};

      std::string steering_file_source_code;
      if (m_specific_options.m_steering_file != "") {
        std::string filename = FileSystem::findFile(m_specific_options.m_steering_file);
        std::ifstream steering_file(filename);
        if (not steering_file) {
          throw std::runtime_error(std::string("Couldn't open file ") + filename);
        }
        steering_file.seekg(0, std::ios::end);
        steering_file_source_code.resize(steering_file.tellg());
        steering_file.seekg(0, std::ios::beg);
        steering_file.read(&steering_file_source_code[0], steering_file_source_code.size());
      }

      std::vector<float> means(numberOfFeatures, 0.0);
      std::vector<float> stds(numberOfFeatures, 0.0);

      if (m_specific_options.m_normalize) {
        // Stable calculation of mean and variance with weights
        // see https://en.wikipedia.org/wiki/Algorithms_for_calculating_variance
        auto weights = training_data.getWeights();
        for (uint64_t iFeature = 0; iFeature < numberOfFeatures; ++iFeature) {
          double wSum = 0.0;
          double wSum2 = 0.0;
          double mean = 0.0;
          double running_std = 0.0;
          auto feature = training_data.getFeature(iFeature);
          for (uint64_t i = 0; i < weights.size(); ++i) {
            wSum += weights[i];
            wSum2 += weights[i] * weights[i];
            double meanOld = mean;
            mean += (weights[i] / wSum) * (feature[i] - meanOld);
            running_std += weights[i] * (feature[i] - meanOld) * (feature[i] - mean);
          }
          means[iFeature] = mean;
          stds[iFeature] = std::sqrt(running_std / (wSum - 1));
        }
      }

      try {
        // Load python modules
        auto json = boost::python::import("json");
        auto builtins = boost::python::import("builtins");
        auto inspect = boost::python::import("inspect");

        // Load framework
        auto framework = boost::python::import((std::string("basf2_mva_python_interface.") + m_specific_options.m_framework).c_str());
        // Overwrite framework with user-defined code from the steering file
        builtins.attr("exec")(steering_file_source_code.c_str(), boost::python::object(framework.attr("__dict__")));

        // Call get_model with the parameters provided by the user
        auto parameters = json.attr("loads")(m_specific_options.m_config.c_str());
        auto model = framework.attr("get_model")(numberOfFeatures, numberOfSpectators,
                                                 numberOfEvents,  m_specific_options.m_training_fraction, parameters);

        // Call begin_fit with validation sample
        for (uint64_t iEvent = 0; iEvent < numberOfValidationEvents; ++iEvent) {
          training_data.loadEvent(iEvent);
          if (m_specific_options.m_normalize) {
            for (uint64_t iFeature = 0; iFeature < numberOfFeatures; ++iFeature)
              X_v[iEvent * numberOfFeatures + iFeature] = (training_data.m_input[iFeature] - means[iFeature]) / stds[iFeature];
          } else {
            for (uint64_t iFeature = 0; iFeature < numberOfFeatures; ++iFeature)
              X_v[iEvent * numberOfFeatures + iFeature] = training_data.m_input[iFeature];
          }
          for (uint64_t iSpectator = 0; iSpectator < numberOfSpectators; ++iSpectator)
            S_v[iEvent * numberOfSpectators + iSpectator] = training_data.m_spectators[iSpectator];
          y_v[iEvent] = training_data.m_target;
          w_v[iEvent] = training_data.m_weight;
        }

        auto ndarray_X_v = boost::python::handle<>(PyArray_SimpleNewFromData(2, dimensions_X_v, NPY_FLOAT32, X_v.get()));
        auto ndarray_S_v = boost::python::handle<>(PyArray_SimpleNewFromData(2, dimensions_S_v, NPY_FLOAT32, S_v.get()));
        auto ndarray_y_v = boost::python::handle<>(PyArray_SimpleNewFromData(2, dimensions_y_v, NPY_FLOAT32, y_v.get()));
        auto ndarray_w_v = boost::python::handle<>(PyArray_SimpleNewFromData(2, dimensions_w_v, NPY_FLOAT32, w_v.get()));

        auto state = framework.attr("begin_fit")(model, ndarray_X_v, ndarray_S_v, ndarray_y_v, ndarray_w_v);

        uint64_t nBatches = std::floor(numberOfTrainingEvents / batch_size);
        bool continue_loop = true;

<<<<<<< HEAD
=======
        std::vector<uint64_t> iteration_index_vector(numberOfTrainingEvents);
        std::iota(std::begin(iteration_index_vector), std::end(iteration_index_vector), 0);

>>>>>>> 75faad5d
        for (uint64_t iIteration = 0; (iIteration < m_specific_options.m_nIterations or m_specific_options.m_nIterations == 0)
             and continue_loop; ++iIteration) {

          // shuffle the indices on each iteration to get randomised batches
<<<<<<< HEAD
          if (iIteration > 0) std::shuffle(std::begin(iteration_index_vector), std::end(iteration_index_vector), rng);
=======
          if (iIteration > 0) std::shuffle(std::begin(iteration_index_vector), std::end(iteration_index_vector), TRandomWrapper());
>>>>>>> 75faad5d

          for (uint64_t iBatch = 0; iBatch < nBatches and continue_loop; ++iBatch) {

            // Release Global Interpreter Lock in python to allow multithreading while reading root files
            // also see: https://docs.python.org/3.5/c-api/init.html
            PyThreadState* m_thread_state =  PyEval_SaveThread();
            for (uint64_t iEvent = 0; iEvent < batch_size; ++iEvent) {
              training_data.loadEvent(iteration_index_vector.at(iEvent + iBatch * batch_size) + numberOfValidationEvents);
              if (m_specific_options.m_normalize) {
                for (uint64_t iFeature = 0; iFeature < numberOfFeatures; ++iFeature)
                  X[iEvent * numberOfFeatures + iFeature] = (training_data.m_input[iFeature] - means[iFeature]) / stds[iFeature];
              } else {
                for (uint64_t iFeature = 0; iFeature < numberOfFeatures; ++iFeature)
                  X[iEvent * numberOfFeatures + iFeature] = training_data.m_input[iFeature];
              }
              for (uint64_t iSpectator = 0; iSpectator < numberOfSpectators; ++iSpectator)
                S[iEvent * numberOfSpectators + iSpectator] = training_data.m_spectators[iSpectator];
              y[iEvent] = training_data.m_target;
              w[iEvent] = training_data.m_weight;
            }

            // Maybe slow, create ndarrays outside of loop?
            auto ndarray_X = boost::python::handle<>(PyArray_SimpleNewFromData(2, dimensions_X, NPY_FLOAT32, X.get()));
            auto ndarray_S = boost::python::handle<>(PyArray_SimpleNewFromData(2, dimensions_S, NPY_FLOAT32, S.get()));
            auto ndarray_y = boost::python::handle<>(PyArray_SimpleNewFromData(2, dimensions_y, NPY_FLOAT32, y.get()));
            auto ndarray_w = boost::python::handle<>(PyArray_SimpleNewFromData(2, dimensions_w, NPY_FLOAT32, w.get()));

            // Reactivate Global Interpreter Lock to safely execute python code
            PyEval_RestoreThread(m_thread_state);
            auto r = framework.attr("partial_fit")(state, ndarray_X, ndarray_S, ndarray_y,
                                                   ndarray_w, iIteration, iBatch);
            boost::python::extract<bool> proxy(r);
            if (proxy.check())
              continue_loop = static_cast<bool>(proxy);
          }
        }

        auto result = framework.attr("end_fit")(state);

        auto pickle = boost::python::import("pickle");
        auto file = builtins.attr("open")(custom_weightfile.c_str(), "wb");
        pickle.attr("dump")(result, file);

        auto steeringfile = builtins.attr("open")(custom_steeringfile.c_str(), "wb");
        pickle.attr("dump")(steering_file_source_code.c_str(), steeringfile);

        auto importances = framework.attr("feature_importance")(state);
        if (len(importances) == 0) {
          B2INFO("Python method returned empty feature importance. There won't be any information about the feature importance in the weightfile.");
        } else if (numberOfFeatures != static_cast<uint64_t>(len(importances))) {
          B2WARNING("Python method didn't return the correct number of importance value. I ignore the importances");
        } else {
          std::map<std::string, float> feature_importances;
          for (uint64_t iFeature = 0; iFeature < numberOfFeatures; ++iFeature) {
            boost::python::extract<float> proxy(importances[iFeature]);
            if (proxy.check()) {
              feature_importances[m_general_options.m_variables[iFeature]] = static_cast<float>(proxy);
            } else {
              B2WARNING("Failed to convert importance output of the method to a float, using 0 instead");
              feature_importances[m_general_options.m_variables[iFeature]] = 0.0;
            }
          }
          weightfile.addFeatureImportance(feature_importances);
        }

      } catch (...) {
        PyErr_Print();
        PyErr_Clear();
        B2ERROR("Failed calling train in PythonTeacher");
        throw std::runtime_error(std::string("Failed calling train in PythonTeacher"));
      }

      weightfile.addOptions(m_general_options);
      weightfile.addOptions(m_specific_options);
      weightfile.addFile("Python_Weightfile", custom_weightfile);
      weightfile.addFile("Python_Steeringfile", custom_steeringfile);
      weightfile.addSignalFraction(training_data.getSignalFraction());
      if (m_specific_options.m_normalize) {
        weightfile.addVector("Python_Means", means);
        weightfile.addVector("Python_Stds", stds);
      }

      return weightfile;

    }

    PythonExpert::PythonExpert()
    {
      PythonInitializerSingleton::GetInstance();
    }


    void PythonExpert::load(Weightfile& weightfile)
    {

      std::string custom_weightfile = weightfile.generateFileName();
      weightfile.getFile("Python_Weightfile", custom_weightfile);
      weightfile.getOptions(m_general_options);
      weightfile.getOptions(m_specific_options);

      if (m_specific_options.m_normalize) {
        m_means = weightfile.getVector<float>("Python_Means");
        m_stds = weightfile.getVector<float>("Python_Stds");
      }

      try {
        auto pickle = boost::python::import("pickle");
        auto builtins = boost::python::import("builtins");
        m_framework = boost::python::import((std::string("basf2_mva_python_interface.") + m_specific_options.m_framework).c_str());

        if (weightfile.containsElement("Python_Steeringfile")) {
          std::string custom_steeringfile = weightfile.generateFileName();
          weightfile.getFile("Python_Steeringfile", custom_steeringfile);
          auto steeringfile = builtins.attr("open")(custom_steeringfile.c_str(), "rb");
          auto source_code = pickle.attr("load")(steeringfile);
          builtins.attr("exec")(boost::python::object(source_code), boost::python::object(m_framework.attr("__dict__")));
        }

        auto file = builtins.attr("open")(custom_weightfile.c_str(), "rb");
        auto unpickled_fit_object = pickle.attr("load")(file);
        m_state = m_framework.attr("load")(unpickled_fit_object);
      } catch (...) {
        PyErr_Print();
        PyErr_Clear();
        B2ERROR("Failed calling load in PythonExpert");
        throw std::runtime_error("Failed calling load in PythonExpert");
      }

    }

    std::vector<float> PythonExpert::apply(Dataset& test_data) const
    {

      uint64_t numberOfFeatures = test_data.getNumberOfFeatures();
      uint64_t numberOfEvents = test_data.getNumberOfEvents();

      auto X = std::unique_ptr<float[]>(new float[numberOfEvents * numberOfFeatures]);
      npy_intp dimensions_X[2] = {static_cast<npy_intp>(numberOfEvents), static_cast<npy_intp>(numberOfFeatures)};

      for (uint64_t iEvent = 0; iEvent < numberOfEvents; ++iEvent) {
        test_data.loadEvent(iEvent);
        if (m_specific_options.m_normalize) {
          for (uint64_t iFeature = 0; iFeature < numberOfFeatures; ++iFeature)
            X[iEvent * numberOfFeatures + iFeature] = (test_data.m_input[iFeature] - m_means[iFeature]) / m_stds[iFeature];
        } else {
          for (uint64_t iFeature = 0; iFeature < numberOfFeatures; ++iFeature)
            X[iEvent * numberOfFeatures + iFeature] = test_data.m_input[iFeature];
        }
      }

      std::vector<float> probabilities(test_data.getNumberOfEvents(), std::numeric_limits<float>::quiet_NaN());

      try {
        auto ndarray_X = boost::python::handle<>(PyArray_SimpleNewFromData(2, dimensions_X, NPY_FLOAT32, X.get()));
        auto result = m_framework.attr("apply")(m_state, ndarray_X);
        for (uint64_t iEvent = 0; iEvent < numberOfEvents; ++iEvent) {
          // We have to do some nasty casting here, because the Python C-Api uses structs which are binary compatible
          // to a PyObject but do not inherit from it!
          probabilities[iEvent] = static_cast<float>(*static_cast<float*>(PyArray_GETPTR1(reinterpret_cast<PyArrayObject*>(result.ptr()),
                                                     iEvent)));
        }
      } catch (...) {
        PyErr_Print();
        PyErr_Clear();
        B2ERROR("Failed calling applying PythonExpert");
        throw std::runtime_error("Failed calling applying PythonExpert");
      }

      return probabilities;
    }

    std::vector<std::vector<float>> PythonExpert::applyMulticlass(Dataset& test_data) const
    {

      uint64_t numberOfFeatures = test_data.getNumberOfFeatures();
      uint64_t numberOfEvents = test_data.getNumberOfEvents();

      auto X = std::unique_ptr<float[]>(new float[numberOfEvents * numberOfFeatures]);
      npy_intp dimensions_X[2] = {static_cast<npy_intp>(numberOfEvents), static_cast<npy_intp>(numberOfFeatures)};

      for (uint64_t iEvent = 0; iEvent < numberOfEvents; ++iEvent) {
        test_data.loadEvent(iEvent);
        if (m_specific_options.m_normalize) {
          for (uint64_t iFeature = 0; iFeature < numberOfFeatures; ++iFeature)
            X[iEvent * numberOfFeatures + iFeature] = (test_data.m_input[iFeature] - m_means[iFeature]) / m_stds[iFeature];
        } else {
          for (uint64_t iFeature = 0; iFeature < numberOfFeatures; ++iFeature)
            X[iEvent * numberOfFeatures + iFeature] = test_data.m_input[iFeature];
        }
      }

      unsigned int nClasses = m_general_options.m_nClasses;
      std::vector<std::vector<float>> probabilities(test_data.getNumberOfEvents(), std::vector<float>(nClasses,
                                                    std::numeric_limits<float>::quiet_NaN()));

      try {
        auto ndarray_X = boost::python::handle<>(PyArray_SimpleNewFromData(2, dimensions_X, NPY_FLOAT32, X.get()));
        auto result = m_framework.attr("apply")(m_state, ndarray_X);
        for (uint64_t iEvent = 0; iEvent < numberOfEvents; ++iEvent) {
          // We have to do some nasty casting here, because the Python C-Api uses structs which are binary compatible
          // to a PyObject but do not inherit from it!
          for (uint64_t iClass = 0; iClass < nClasses; ++iClass) {
            probabilities[iEvent][iClass] = static_cast<float>(*static_cast<float*>(PyArray_GETPTR2(reinterpret_cast<PyArrayObject*>
                                                               (result.ptr()),
                                                               iEvent, iClass)));
          }
        }
      } catch (...) {
        PyErr_Print();
        PyErr_Clear();
        B2ERROR("Failed calling applying PythonExpert");
        throw std::runtime_error("Failed calling applying PythonExpert");
      }

      return probabilities;
    }
  }
}<|MERGE_RESOLUTION|>--- conflicted
+++ resolved
@@ -279,21 +279,14 @@
         uint64_t nBatches = std::floor(numberOfTrainingEvents / batch_size);
         bool continue_loop = true;
 
-<<<<<<< HEAD
-=======
         std::vector<uint64_t> iteration_index_vector(numberOfTrainingEvents);
         std::iota(std::begin(iteration_index_vector), std::end(iteration_index_vector), 0);
 
->>>>>>> 75faad5d
         for (uint64_t iIteration = 0; (iIteration < m_specific_options.m_nIterations or m_specific_options.m_nIterations == 0)
              and continue_loop; ++iIteration) {
 
           // shuffle the indices on each iteration to get randomised batches
-<<<<<<< HEAD
-          if (iIteration > 0) std::shuffle(std::begin(iteration_index_vector), std::end(iteration_index_vector), rng);
-=======
           if (iIteration > 0) std::shuffle(std::begin(iteration_index_vector), std::end(iteration_index_vector), TRandomWrapper());
->>>>>>> 75faad5d
 
           for (uint64_t iBatch = 0; iBatch < nBatches and continue_loop; ++iBatch) {
 
