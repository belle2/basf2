#!/usr/bin/env python3
# -*- coding: utf-8 -*-

##########################################################################
# basf2 (Belle II Analysis Software Framework)                           #
# Author: The Belle II Collaboration                                     #
#                                                                        #
# See git log for contributors and copyright holders.                    #
# This file is licensed under LGPL-3.0, see LICENSE.md.                  #
##########################################################################

import copy
import math

import pandas
import numpy
import matplotlib.pyplot as plt
import matplotlib.artist
import matplotlib.figure
import matplotlib.gridspec
import matplotlib.colors
import matplotlib.patches
import matplotlib.ticker

from basf2_mva_evaluation import histogram

import basf2 as b2

import basf2_mva_util
import matplotlib

# Do not use standard backend TkAgg, because it is NOT thread-safe
# You will get an RuntimeError: main thread is not in main loop otherwise!
matplotlib.use("svg")
matplotlib.rcParams.update({'font.size': 36})

# Use the Belle II style while producing the plots
plt.style.use("belle2")


class Plotter(object):
    """
    Base class for all Plotters.
    """

    # stupid workaround for doxygen refusing to document things

    #: @fn set_errorbar_options(errorbar_kwargs)
    #: Overrides default errorbar options for datapoint errorbars

    #: @var xscale
    #: limit scale
    #: @var yscale
    #: limit scale

    #: Plots added to the axis so far
    plots = None
    #: Labels of the plots added so far
    labels = None
    #: Minimum x value
    xmin = None
    #: Maximum x value
    xmax = None
    #: Minimum y value
    ymin = None
    #: Maximum y value
    ymax = None
    yscale = 0.0
    xscale = 0.0
    #: figure which is used to draw
    figure = None
    #: Main axis which is used to draw
    axis = None

    def __init__(self, figure=None, axis=None):
        """
        Creates a new figure and axis if None is given, sets the default plot parameters
        @param figure default draw figure which is used
        @param axis default draw axis which is used
        """
        b2.B2INFO("Create new figure for class " + str(type(self)))
        if figure is None:
            self.figure = matplotlib.figure.Figure(figsize=(32, 18))
            self.figure.set_tight_layout(False)
        else:
            self.figure = figure

        if axis is None:
            self.axis = self.figure.add_subplot(1, 1, 1)
        else:
            self.axis = axis

        self.plots = []
        self.labels = []
        self.xmin, self.xmax = float(0), float(1)
        self.ymin, self.ymax = float(0), float(1)
        #: y limit scale
        self.yscale = 0.1
        #: x limit scale
        self.xscale = 0.0

        #: Default keyword arguments for plot function
        self.plot_kwargs = None
        #: Default keyword arguments for errorbar function
        self.errorbar_kwargs = None
        #: Default keyword arguments for errorband function
        self.errorband_kwargs = None
        #: Default keyword arguments for fill_between function
        self.fill_kwargs = None

        self.set_plot_options()
        self.set_errorbar_options()
        self.set_errorband_options()
        self.set_fill_options()

    def add_subplot(self, gridspecs):
        """
        Adds a new subplot to the figure, updates all other axes
        according to the given gridspec
        @param gridspecs gridspecs for all axes including the new one
        """
        for gs, ax in zip(gridspecs[:-1], self.figure.axes):
            ax.set_position(gs.get_position(self.figure))
            ax.set_subplotspec(gs)
        axis = self.figure.add_subplot(gridspecs[-1], sharex=self.axis)
        return axis

    def save(self, filename):
        """
        Save the figure into a file
        @param filename of the file
        """
        b2.B2INFO("Save figure for class " + str(type(self)))
        from matplotlib.backends.backend_agg import FigureCanvasAgg as FigureCanvas
        canvas = FigureCanvas(self.figure)
        canvas.print_figure(filename, dpi=50)
        return self

    def set_plot_options(self, plot_kwargs={'linestyle': ''}):
        """
        Overrides default plot options for datapoint plot
        @param plot_kwargs keyword arguments for the plot function
        """
        self.plot_kwargs = copy.copy(plot_kwargs)
        return self

    def set_errorbar_options(self, errorbar_kwargs={'fmt': '.', 'elinewidth': 3, 'alpha': 1}):
        """
        Overrides default errorbar options for datapoint errorbars
        @param errorbar_kwargs keyword arguments for the errorbar function
        """
        self.errorbar_kwargs = copy.copy(errorbar_kwargs)
        return self

    def set_errorband_options(self, errorband_kwargs={'alpha': 0.5}):
        """
        Overrides default errorband options for datapoint errorband
        @param errorbar_kwargs keyword arguments for the fill_between function
        """
        self.errorband_kwargs = copy.copy(errorband_kwargs)
        return self

    def set_fill_options(self, fill_kwargs=None):
        """
        Overrides default fill_between options for datapoint errorband
        @param fill_kwargs keyword arguments for the fill_between function
        """
        self.fill_kwargs = copy.copy(fill_kwargs)
        return self

    def _plot_datapoints(self, axis, x, y, xerr=None, yerr=None):
        """
        Plot the given datapoints, with plot, errorbar and make a errorband with fill_between
        @param x coordinates of the data points
        @param y coordinates of the data points
        @param xerr symmetric error on x data points
        @param yerr symmetric error on y data points
        """
        p = e = f = None
        plot_kwargs = copy.copy(self.plot_kwargs)
        errorbar_kwargs = copy.copy(self.errorbar_kwargs)
        errorband_kwargs = copy.copy(self.errorband_kwargs)
        fill_kwargs = copy.copy(self.fill_kwargs)

        if plot_kwargs is None or 'color' not in plot_kwargs:
            color = next(axis._get_lines.prop_cycler)
            color = color['color']
            plot_kwargs['color'] = color
        else:
            color = plot_kwargs['color']
        color = matplotlib.colors.ColorConverter().to_rgb(color)
        patch = matplotlib.patches.Patch(color=color, alpha=0.5)
        patch.get_color = patch.get_facecolor
        patches = [patch]

        if plot_kwargs is not None:
            p, = axis.plot(x, y, rasterized=True, **plot_kwargs)
            patches.append(p)

        if errorbar_kwargs is not None and (xerr is not None or yerr is not None):
            if 'color' not in errorbar_kwargs:
                errorbar_kwargs['color'] = color
            if 'ecolor' not in errorbar_kwargs:
                errorbar_kwargs['ecolor'] = [0.5 * x for x in color]
            e = axis.errorbar(x, y, xerr=xerr, yerr=yerr, rasterized=True, **errorbar_kwargs)
            patches.append(e)

        if errorband_kwargs is not None and yerr is not None:
            if 'color' not in errorband_kwargs:
                errorband_kwargs['color'] = color
            if xerr is not None:
                # Ensure that xerr and yerr are iterable numpy arrays
                xerr = x + xerr - x
                yerr = y + yerr - y
                for _x, _y, _xe, _ye in zip(x, y, xerr, yerr):
                    axis.add_patch(matplotlib.patches.Rectangle((_x - _xe, _y - _ye), 2 * _xe, 2 * _ye, rasterized=True,
                                                                **errorband_kwargs))
            else:
                f = axis.fill_between(x, y - yerr, y + yerr, interpolate=True, rasterized=True, **errorband_kwargs)

        if fill_kwargs is not None:
            axis.fill_between(x, y, 0, rasterized=True, **fill_kwargs)

        return (tuple(patches), p, e, f)

    def add(self, *args, **kwargs):
        """
        Add a new plot to this plotter
        """
        return NotImplemented

    def finish(self, *args, **kwargs):
        """
        Finish plotting and set labels, legends and stuff
        """
        return NotImplemented

    def scale_limits(self):
        """
        Scale limits to increase distance to boundaries
        """
        self.ymin *= 1.0 - math.copysign(self.yscale, self.ymin)
        self.ymax *= 1.0 + math.copysign(self.yscale, self.ymax)
        self.xmin *= 1.0 - math.copysign(self.xscale, self.xmin)
        self.xmax *= 1.0 + math.copysign(self.xscale, self.xmax)
        return self


class PurityAndEfficiencyOverCut(Plotter):
    """
    Plots the purity and the efficiency over the cut value (for cut choosing)
    """
    #: @var xmax
    #: Maximum x value
    #: @var ymax
    #: Maximum y value

    def add(self, data, column, signal_mask, bckgrd_mask, weight_column=None, normed=True):
        """
        Add a new curve to the plot
        @param data pandas.DataFrame containing all data
        @param column which is used to calculate efficiency and purity for different cuts
        @param signal_mask boolean numpy.array defining which events are signal events
        @param bckgrd_mask boolean numpy.array defining which events are background events
        @param weight_column column in data containing the weights for each event
        """

        hists = histogram.Histograms(data, column, {'Signal': signal_mask, 'Background': bckgrd_mask}, weight_column=weight_column)

        if normed:
            efficiency, efficiency_error = hists.get_efficiency(['Signal'])
            purity, purity_error = hists.get_purity(['Signal'], ['Background'])
        else:
            efficiency, efficiency_error = hists.get_true_positives(['Signal'])
            purity, purity_error = hists.get_false_positives(['Background'])

        cuts = hists.bin_centers

        self.xmin, self.xmax = numpy.nanmin([numpy.nanmin(cuts), self.xmin]), numpy.nanmax([numpy.nanmax(cuts), self.xmax])
        self.ymin, self.ymax = numpy.nanmin([numpy.nanmin(efficiency), numpy.nanmin(purity), self.ymin]), \
            numpy.nanmax([numpy.nanmax(efficiency), numpy.nanmax(purity), self.ymax])

        self.plots.append(self._plot_datapoints(self.axis, cuts, efficiency, xerr=0, yerr=efficiency_error))

        if normed:
            self.labels.append("Efficiency")
        else:
            self.labels.append("True positive")

        self.plots.append(self._plot_datapoints(self.axis, cuts, purity, xerr=0, yerr=purity_error))

        if normed:
            self.labels.append("Purity")
        else:
            self.labels.append("False positive")

        return self

    def finish(self):
        """
        Sets limits, title, axis-labels and legend of the plot
        """
        self.axis.set_xlim((self.xmin, self.xmax))
        self.axis.set_ylim((self.ymin, self.ymax))
        self.axis.set_title("Classification Plot")
        self.axis.get_xaxis().set_label_text('Cut Value')
        self.axis.legend([x[0] for x in self.plots], self.labels, loc='best', fancybox=True, framealpha=0.5)
        return self


class SignalToNoiseOverCut(Plotter):
    """
    Plots the signal to noise ratio over the cut value (for cut choosing)
    """
    #: @var xmax
    #: Maximum x value
    #: @var ymax
    #: Maximum y value

    def add(self, data, column, signal_mask, bckgrd_mask, weight_column=None, normed=True):
        """
        Add a new curve to the plot
        @param data pandas.DataFrame containing all data
        @param column which is used to calculate signal to noise ratio for different cuts
        @param signal_mask boolean numpy.array defining which events are signal events
        @param bckgrd_mask boolean numpy.array defining which events are background events
        @param weight_column column in data containing the weights for each event
        """

        hists = histogram.Histograms(data, column, {'Signal': signal_mask, 'Background': bckgrd_mask}, weight_column=weight_column)

        signal2noise, signal2noise_error = hists.get_signal_to_noise(['Signal'], ['Background'])

        cuts = hists.bin_centers

        self.xmin, self.xmax = numpy.nanmin([numpy.nanmin(cuts), self.xmin]), numpy.nanmax([numpy.nanmax(cuts), self.xmax])
        self.ymin, self.ymax = numpy.nanmin([numpy.nanmin(signal2noise), self.ymin]), \
            numpy.nanmax([numpy.nanmax(signal2noise), self.ymax])

        self.plots.append(self._plot_datapoints(self.axis, cuts, signal2noise, xerr=0, yerr=signal2noise_error))

        self.labels.append(column)

        return self

    def finish(self):
        """
        Sets limits, title, axis-labels and legend of the plot
        """
        self.axis.set_xlim((self.xmin, self.xmax))
        self.axis.set_ylim((self.ymin, self.ymax))
        self.axis.set_title("Signal to Noise Plot")
        self.axis.get_xaxis().set_label_text('Cut Value')
        self.axis.legend([x[0] for x in self.plots], self.labels, loc='best', fancybox=True, framealpha=0.5)
        return self


class PurityOverEfficiency(Plotter):
    """
    Plots the purity over the efficiency also known as ROC curve
    """
    #: @var xmax
    #: Maximum x value
    #: @var ymax
    #: Maximum y value

    def add(self, data, column, signal_mask, bckgrd_mask, weight_column=None, label=None):
        """
        Add a new curve to the ROC plot
        @param data pandas.DataFrame containing all data
        @param column which is used to calculate efficiency and purity for different cuts
        @param signal_mask boolean numpy.array defining which events are signal events
        @param bckgrd_mask boolean numpy.array defining which events are background events
        @param weight_column column in data containing the weights for each event
        """
        hists = histogram.Histograms(data, column, {'Signal': signal_mask, 'Background': bckgrd_mask}, weight_column=weight_column)
        efficiency, efficiency_error = hists.get_efficiency(['Signal'])
        purity, purity_error = hists.get_purity(['Signal'], ['Background'])

        self.xmin, self.xmax = numpy.nanmin([efficiency.min(), self.xmin]), numpy.nanmax([efficiency.max(), self.xmax])
        self.ymin, self.ymax = numpy.nanmin([numpy.nanmin(purity), self.ymin]), numpy.nanmax([numpy.nanmax(purity), self.ymax])

        p = self._plot_datapoints(self.axis, efficiency, purity, xerr=efficiency_error, yerr=purity_error)
        self.plots.append(p)
        if label is not None:
            self.labels.append(label)
        else:
            self.labels.append(column)
        return self

    def finish(self):
        """
        Sets limits, title, axis-labels and legend of the plot
        """
        self.axis.set_xlim((self.xmin, self.xmax))
        self.axis.set_ylim((self.ymin, self.ymax))
        self.axis.set_title("ROC Purity Plot")
        self.axis.get_xaxis().set_label_text('Efficiency')
        self.axis.get_yaxis().set_label_text('Purity')
        self.axis.legend([x[0] for x in self.plots], self.labels, loc='best', fancybox=True, framealpha=0.5)
        return self


class RejectionOverEfficiency(Plotter):
    """
    Plots the rejection over the efficiency also known as ROC curve
    """
    #: @var xmax
    #: Maximum x value
    #: @var ymax
    #: Maximum y value

    def add(self, data, column, signal_mask, bckgrd_mask, weight_column=None, label=None):
        """
        Add a new curve to the ROC plot
        @param data pandas.DataFrame containing all data
        @param column which is used to calculate efficiency and purity for different cuts
        @param signal_mask boolean numpy.array defining which events are signal events
        @param bckgrd_mask boolean numpy.array defining which events are background events
        @param weight_column column in data containing the weights for each event
        """
        hists = histogram.Histograms(data, column, {'Signal': signal_mask, 'Background': bckgrd_mask}, weight_column=weight_column)
        efficiency, efficiency_error = hists.get_efficiency(['Signal'])
        rejection, rejection_error = hists.get_efficiency(['Background'])
        rejection = 1 - rejection
        if isinstance(efficiency, int) and not isinstance(rejection, int):
<<<<<<< HEAD
            efficiency = numpy.array([efficiency] * len(rejection))
        elif isinstance(rejection, int) and not isinstance(efficiency, int):
            rejection = numpy.array([rejection] * len(efficiency))
        elif isinstance(rejection, int) and isinstance(efficiency, int):
            efficiency = numpy.array([efficiency])
            rejection = numpy.array([rejection])
=======
            efficiency = np.array([efficiency] * len(rejection))
        elif isinstance(rejection, int) and not isinstance(efficiency, int):
            rejection = np.array([rejection] * len(efficiency))
        elif isinstance(rejection, int) and isinstance(efficiency, int):
            efficiency = np.array([efficiency])
            rejection = np.array([rejection])
>>>>>>> 0de68d74

        self.xmin, self.xmax = numpy.nanmin([efficiency.min(), self.xmin]), numpy.nanmax([efficiency.max(), self.xmax])
        self.ymin, self.ymax = numpy.nanmin([rejection.min(), self.ymin]), numpy.nanmax([rejection.max(), self.ymax])

        auc = numpy.abs(numpy.trapz(rejection, efficiency))

        p = self._plot_datapoints(self.axis, efficiency, rejection, xerr=efficiency_error, yerr=rejection_error)
        self.plots.append(p)
        if label is not None:
            self.labels.append(label[:10] + " ({:.2f})".format(auc))
        else:
            self.labels.append(column[:10] + " ({:.2f})".format(auc))
        return self

    def finish(self):
        """
        Sets limits, title, axis-labels and legend of the plot
        """
        self.axis.set_xlim((self.xmin, self.xmax))
        self.axis.set_ylim((self.ymin, self.ymax))
        self.axis.set_title("ROC Rejection Plot")
        self.axis.get_xaxis().set_label_text('Signal Efficiency')
        self.axis.get_yaxis().set_label_text('Background Rejection')
        self.axis.legend([x[0] for x in self.plots], self.labels, loc='best', fancybox=True, framealpha=0.5)
        return self


class Multiplot(Plotter):
    """
    Plots multiple other plots into a grid 3x?
    """
    #: figure which is used to draw
    figure = None
    #: Main axis
    axis = None

    def __init__(self, cls, number_of_plots, figure=None):
        """
        Creates a new figure if None is given, sets the default plot parameters
        @param figure default draw figure which is used
        """
        if figure is None:
            self.figure = matplotlib.figure.Figure(figsize=(32, 18))
            self.figure.set_tight_layout(True)
        else:
            self.figure = figure

        if number_of_plots == 1:
            gs = matplotlib.gridspec.GridSpec(1, 1)
        elif number_of_plots == 2:
            gs = matplotlib.gridspec.GridSpec(1, 2)
        elif number_of_plots == 3:
            gs = matplotlib.gridspec.GridSpec(1, 3)
        else:
            gs = matplotlib.gridspec.GridSpec(int(numpy.ceil(number_of_plots / 3)), 3)

        #: the subplots which are displayed in the grid
        self.sub_plots = [cls(self.figure, self.figure.add_subplot(gs[i // 3, i % 3])) for i in range(number_of_plots)]
        self.axis = self.sub_plots[0].axis
        super(Multiplot, self).__init__(self.figure, self.axis)

    def add(self, i, *args, **kwargs):
        """
        Call add function of ith subplot
        @param i position of the subplot
        """
        self.sub_plots[i].add(*args, **kwargs)

    def finish(self):
        """
        Sets limits, title, axis-labels and legend of the plot
        """
        for plot in self.sub_plots:
            plot.finish()
        return self


class Diagonal(Plotter):
    """
    Plots the purity in each bin over the classifier output.
    """
    #: @var xmax
    #: Maximum x value
    #: @var ymax
    #: Maximum y value

    def add(self, data, column, signal_mask, bckgrd_mask, weight_column=None):
        """
        Add a new curve to the Diagonal plot
        @param data pandas.DataFrame containing all data
        @param column which is used to calculate purity for different cuts
        @param signal_mask boolean numpy.array defining which events are signal events
        @param bckgrd_mask boolean numpy.array defining which events are background events
        @param weight_column column in data containing the weights for each event
        """
        hists = histogram.Histograms(data, column, {'Signal': signal_mask, 'Background': bckgrd_mask}, weight_column=weight_column)
        purity, purity_error = hists.get_purity_per_bin(['Signal'], ['Background'])

        self.xmin, self.xmax = min(hists.bin_centers.min(), self.xmin), max(hists.bin_centers.max(), self.xmax)
        # self.ymin, self.ymax = numpy.nanmin([numpy.nanmin(purity), self.ymin]), numpy.nanmax([numpy.nanmax(purity), self.ymax])
        self.ymin, self.ymax = 0, 1

        p = self._plot_datapoints(self.axis, hists.bin_centers, purity, xerr=hists.bin_widths / 2.0, yerr=purity_error)
        self.plots.append(p)
        self.labels.append(column)
        return self

    def finish(self):
        """
        Sets limits, title, axis-labels and legend of the plot
        """
        self.scale_limits()
        self.axis.plot((0.0, 1.0), (0.0, 1.0), color='black')
        self.axis.set_xlim((self.xmin, self.xmax))
        self.axis.set_ylim((self.ymin, self.ymax))
        self.axis.set_title("Diagonal Plot")
        self.axis.get_xaxis().set_label_text('Classifier Output')
        self.axis.get_yaxis().set_label_text('Purity Per Bin')
        self.axis.legend([x[0] for x in self.plots], self.labels, loc='best', fancybox=True, framealpha=0.5)
        return self


class Distribution(Plotter):
    """
    Plots distribution of a quantity
    """

    def __init__(self, figure=None, axis=None, normed_to_all_entries=False, normed_to_bin_width=False,
                 keep_first_binning=False, range_in_std=None):
        """
        Creates a new figure and axis if None is given, sets the default plot parameters
        @param figure default draw figure which is used
        @param axis default draw axis which is used
        @param normed true if histograms should be normed before drawing
        @param keep_first_binning use the binning of the first distribution for further plots
        @param range_in_std show only the data in a windows around +- range_in_std * standard_deviation around the mean
        """
        super(Distribution, self).__init__(figure, axis)
        #: Normalize histograms before drawing them
        self.normed_to_all_entries = normed_to_all_entries
        #: Normalize histograms before drawing them
        self.normed_to_bin_width = normed_to_bin_width
        #: Show only a certain range in terms of standard deviations of the data
        self.range_in_std = range_in_std
        # if self.normed_to_all_entries or self.normed_to_bin_width:
        #: size in x/y
        self.ymin = float(0)
        #: size in x/y
        self.ymax = float('-inf')
        #: size in x/y
        self.xmin = float('inf')
        #: size in x/y
        self.xmax = float('-inf')
        #: Keep first binning if user wants so
        self.keep_first_binning = keep_first_binning
        #: first binning
        self.first_binning = None
        #: x axis label
        self.x_axis_label = ''

    def add(self, data, column, mask=None, weight_column=None, label=None):
        """
        Add a new distribution to the plots
        @param data pandas.DataFrame containing all data
        @param column which is used to calculate distribution histogram
        @param mask boolean numpy.array defining which events are used for the histogram
        @param weight_column column in data containing the weights for each event
        """
        if mask is None:
            mask = numpy.ones(len(data)).astype('bool')

        bins = 100
        if self.keep_first_binning and self.first_binning is not None:
            bins = self.first_binning
        hists = histogram.Histograms(data, column, {'Total': mask}, weight_column=weight_column,
                                     bins=bins, equal_frequency=False, range_in_std=self.range_in_std)
        if self.keep_first_binning and self.first_binning is None:
            self.first_binning = hists.bins
        hist, hist_error = hists.get_hist('Total')

        if self.normed_to_all_entries:
            normalization = float(numpy.sum(hist))
            hist = hist / normalization
            hist_error = hist_error / normalization

        if self.normed_to_bin_width:
            hist = hist / hists.bin_widths
            hist_error = hist_error / hists.bin_widths

        self.xmin, self.xmax = min(hists.bin_centers.min(), self.xmin), max(hists.bin_centers.max(), self.xmax)
        self.ymin = numpy.nanmin([hist.min(), self.ymin])
        self.ymax = numpy.nanmax([(hist + hist_error).max(), self.ymax])

        p = self._plot_datapoints(self.axis, hists.bin_centers, hist, xerr=hists.bin_widths / 2, yerr=hist_error)
        self.plots.append(p)
        self.x_axis_label = column

        appendix = ''
        if self.ymax <= self.ymin or self.xmax <= self.xmin:
            appendix = ' No data to plot!'

        if label is None:
            self.labels.append(column + appendix)
        else:
            self.labels.append(label + appendix)
        return self

    def finish(self):
        """
        Sets limits, title, axis-labels and legend of the plot
        """
        self.axis.set_title("Distribution Plot")
        self.axis.get_xaxis().set_label_text(self.x_axis_label)

        self.axis.legend([x[0] for x in self.plots], self.labels, loc='best', fancybox=True, framealpha=0.5)

        if self.ymax <= self.ymin or self.xmax <= self.xmin:
            self.axis.set_xlim((0., 1.))
            self.axis.set_ylim((0., 1.))
            self.axis.text(0.36, 0.5, 'No data to plot', fontsize=60, color='black')
            return self

        self.scale_limits()

        self.axis.set_xlim((self.xmin, self.xmax))
        self.axis.set_ylim((self.ymin, self.ymax))

        if self.normed_to_all_entries and self.normed_to_bin_width:
            self.axis.get_yaxis().set_label_text('# Entries per Bin / (# Entries * Bin Width)')
        elif self.normed_to_all_entries:
            self.axis.get_yaxis().set_label_text('# Entries per Bin / # Entries')
        elif self.normed_to_bin_width:
            self.axis.get_yaxis().set_label_text('# Entries per Bin / Bin Width')
        else:
            self.axis.get_yaxis().set_label_text('# Entries per Bin')

        return self


class Box(Plotter):
    """
    Create a boxplot
    """
    #: @var x_axis_label
    #: Label on x axis

    def __init__(self, figure=None, axis=None):
        """
        Creates a new figure and axis if None is given, sets the default plot parameters
        @param figure default draw figure which is used
        @param axis default draw axis which is used
        """
        super().__init__(figure=figure, axis=axis)

        #: Label on x axis
        self.x_axis_label = ""

    def add(self, data, column, mask=None, weight_column=None):
        """
        Add a new boxplot to the plots
        @param data pandas.DataFrame containing all data
        @param column which is used to calculate boxplot quantities
        @param mask boolean numpy.array defining which events are used for the histogram
        @param weight_column column in data containing the weights for each event
        """
        if mask is None:
            mask = numpy.ones(len(data)).astype('bool')
        x = data[column][mask]
        if weight_column is not None:
            # weight = data[weight_column][mask]
            b2.B2WARNING("Weights are currently not used in boxplot, due to limitations in matplotlib")

        if len(x) == 0:
            b2.B2WARNING("Ignore empty boxplot.")
            return self

        p = self.axis.boxplot(x, sym='k.', whis=1.5, vert=False, patch_artist=True, showmeans=True, widths=1,
                              boxprops=dict(facecolor='blue', alpha=0.5),
                              # medianprobs=dict(color='blue'),
                              # meanprobs=dict(color='red'),
                              )
        self.plots.append(p)
        self.labels.append(column)
        self.x_axis_label = column
        r"""
        self.axis.text(0.1, 0.9, (r'$     \mu = {:.2f}$' + '\n' + r'$median = {:.2f}$').format(x.mean(), x.median()),
                       fontsize=28, verticalalignment='top', horizontalalignment='left', transform=self.axis.transAxes)
        self.axis.text(0.4, 0.9, (r'$  \sigma = {:.2f}$' + '\n' + r'$IQD = {:.2f}$').format(x.std(),
                                                                                            x.quantile(0.75) - x.quantile(0.25)),
                       fontsize=28, verticalalignment='top', horizontalalignment='left', transform=self.axis.transAxes)
        self.axis.text(0.7, 0.9, (r'$min = {:.2f}$' + '\n' + r'$max = {:.2f}$').format(x.min(), x.max()),
                       fontsize=28, verticalalignment='top', horizontalalignment='left', transform=self.axis.transAxes)
        """

        return self

    def finish(self):
        """
        Sets limits, title, axis-labels and legend of the plot
        """
        matplotlib.artist.setp(self.axis.get_yaxis(), visible=False)
        self.axis.get_xaxis().set_label_text(self.x_axis_label)
        self.axis.set_title("Box Plot")
        return self


class Difference(Plotter):
    """
    Plots the difference between two histograms
    """
    #: @var xmax
    #: Maximum x value
    #: @var ymax
    #: Maximum y value
    #: @var ymin
    #: min y value
    #: @var x_axis_label
    #: Label on x axis
    #: @var normed
    #: Minuend and subtrahend are normed before comparing them if this is true
    #: @var shift_to_zero
    #: Mean difference is shifted to zero (removes constant offset) if this is true

    def __init__(self, figure=None, axis=None, normed=False, shift_to_zero=False):
        """
        Creates a new figure and axis if None is given, sets the default plot parameters
        @param figure default draw figure which is used
        @param axis default draw axis which is used
        @param normed normalize minuend and subtrahend before comparing them
        @param shift_to_zero mean difference is shifted to zero, to remove constant offset due to e.g. different sample sizes
        """
        super(Difference, self).__init__(figure, axis)
        self.normed = normed
        self.shift_to_zero = shift_to_zero
        if self.normed:
            self.ymin = -0.01
            self.ymax = 0.01
        else:
            self.ymin = -1
            self.ymax = 1

    def add(self, data, column, minuend_mask, subtrahend_mask, weight_column=None, label=None):
        """
        Add a new difference plot
        @param data pandas.DataFrame containing all data
        @param column which is used to calculate distribution histogram
        @param minuend_mask boolean numpy.array defining which events are for the minuend histogram
        @param subtrahend_mask boolean numpy.array defining which events are for the subtrahend histogram
        @param weight_column column in data containing the weights for each event
        @param label label for the legend if None, the column name is used
        """
        hists = histogram.Histograms(data, column, {'Minuend': minuend_mask, 'Subtrahend': subtrahend_mask},
                                     weight_column=weight_column, equal_frequency=False)
        minuend, minuend_error = hists.get_hist('Minuend')
        subtrahend, subtrahend_error = hists.get_hist('Subtrahend')

        difference_error = histogram.poisson_error(minuend + subtrahend)
        if self.normed:
            difference_error = difference_error / (numpy.sum(minuend) + numpy.sum(subtrahend))
            minuend = minuend / numpy.sum(minuend)
            subtrahend = subtrahend / numpy.sum(subtrahend)
        difference = minuend - subtrahend

        if self.shift_to_zero:
            difference = difference - numpy.mean(difference)

        self.xmin, self.xmax = min(hists.bin_centers.min(), self.xmin), max(hists.bin_centers.max(), self.xmax)
        self.ymin = min((difference - difference_error).min(), self.ymin)
        self.ymax = max((difference + difference_error).max(), self.ymax)

        p = self._plot_datapoints(self.axis, hists.bin_centers, difference, xerr=hists.bin_widths / 2, yerr=difference_error)
        self.plots.append(p)
        if label is None:
            self.labels.append(label)
        else:
            self.labels.append(column)
        self.x_axis_label = column
        return self

    def finish(self, line_color='black'):
        """
        Sets limits, title, axis-labels and legend of the plot
        """
        self.axis.plot((self.xmin, self.xmax), (0, 0), color=line_color, linewidth=4, rasterized=True)
        self.scale_limits()
        self.axis.set_xlim((self.xmin, self.xmax))
        self.axis.set_ylim((self.ymin, self.ymax))
        self.axis.set_title("Difference Plot")
        self.axis.get_yaxis().set_major_locator(matplotlib.ticker.MaxNLocator(5))
        self.axis.get_xaxis().set_label_text(self.x_axis_label)
        self.axis.get_yaxis().set_label_text('Difference')
        self.axis.legend([x[0] for x in self.plots], self.labels, loc='best', fancybox=True, framealpha=0.5)
        return self


class Overtraining(Plotter):
    """
    Create TMVA-like overtraining control plot for a classification training
    """

    #: figure which is used to draw
    figure = None
    #: Main axis which is used to draw
    axis = None
    #: Axis which shows the difference between training and test signal
    axis_d1 = None
    #: Axis which shows the difference between training and test background
    axis_d2 = None

    def __init__(self, figure=None):
        """
        Creates a new figure if None is given, sets the default plot parameters
        @param figure default draw figure which is used
        """
        if figure is None:
            self.figure = matplotlib.figure.Figure(figsize=(32, 18))
            self.figure.set_tight_layout(True)
        else:
            self.figure = figure

        gs = matplotlib.gridspec.GridSpec(5, 1)
        self.axis = self.figure.add_subplot(gs[:3, :])
        self.axis_d1 = self.figure.add_subplot(gs[3, :], sharex=self.axis)
        self.axis_d2 = self.figure.add_subplot(gs[4, :], sharex=self.axis)

        super(Overtraining, self).__init__(self.figure, self.axis)

    def add(self, data, column, train_mask, test_mask, signal_mask, bckgrd_mask, weight_column=None):
        """
        Add a new overtraining plot, I recommend to raw only one overtraining plot at the time,
        otherwise there are too many curves in the plot to recognize anything in the plot.
        @param data pandas.DataFrame containing all data
        @param column which is used to calculate distribution histogram
        @param train_mask boolean numpy.array defining which events are training events
        @param test_mask boolean numpy.array defining which events are test events
        @param signal_mask boolean numpy.array defining which events are signal events
        @param bckgrd_mask boolean numpy.array defining which events are background events
        @param weight_column column in data containing the weights for each event
        """
        distribution = Distribution(self.figure, self.axis, normed_to_all_entries=True)

        distribution.set_plot_options(self.plot_kwargs)
        distribution.set_errorbar_options(self.errorbar_kwargs)
        distribution.set_errorband_options(self.errorband_kwargs)
        distribution.add(data, column, test_mask & signal_mask, weight_column)
        distribution.add(data, column, test_mask & bckgrd_mask, weight_column)

        distribution.set_plot_options(
            {'color': distribution.plots[0][0][0].get_color(), 'linestyle': '-', 'lw': 4, 'drawstyle': 'steps-mid'})
        distribution.set_fill_options({'color': distribution.plots[0][0][0].get_color(), 'alpha': 0.5, 'step': 'mid'})
        distribution.set_errorbar_options(None)
        distribution.set_errorband_options(None)
        distribution.add(data, column, train_mask & signal_mask, weight_column)
        distribution.set_plot_options(
            {'color': distribution.plots[1][0][0].get_color(), 'linestyle': '-', 'lw': 4, 'drawstyle': 'steps-mid'})
        distribution.set_fill_options({'color': distribution.plots[1][0][0].get_color(), 'alpha': 0.5, 'step': 'mid'})
        distribution.add(data, column, train_mask & bckgrd_mask, weight_column)

        distribution.labels = ['Test-Signal', 'Test-Background', 'Train-Signal', 'Train-Background']
        distribution.finish()

        self.plot_kwargs['color'] = distribution.plots[0][0][0].get_color()
        difference_signal = Difference(self.figure, self.axis_d1, shift_to_zero=True, normed=True)
        difference_signal.set_plot_options(self.plot_kwargs)
        difference_signal.set_errorbar_options(self.errorbar_kwargs)
        difference_signal.set_errorband_options(self.errorband_kwargs)
        difference_signal.add(data, column, train_mask & signal_mask, test_mask & signal_mask, weight_column)
        self.axis_d1.set_xlim((difference_signal.xmin, difference_signal.xmax))
        self.axis_d1.set_ylim((difference_signal.ymin, difference_signal.ymax))
        difference_signal.plots = difference_signal.labels = []
        difference_signal.finish(line_color=distribution.plots[0][0][0].get_color())

        self.plot_kwargs['color'] = distribution.plots[1][0][0].get_color()
        difference_bckgrd = Difference(self.figure, self.axis_d2, shift_to_zero=True, normed=True)
        difference_bckgrd.set_plot_options(self.plot_kwargs)
        difference_bckgrd.set_errorbar_options(self.errorbar_kwargs)
        difference_bckgrd.set_errorband_options(self.errorband_kwargs)
        difference_bckgrd.add(data, column, train_mask & bckgrd_mask, test_mask & bckgrd_mask, weight_column)
        self.axis_d2.set_xlim((difference_bckgrd.xmin, difference_bckgrd.xmax))
        self.axis_d2.set_ylim((difference_bckgrd.ymin, difference_bckgrd.ymax))
        difference_bckgrd.plots = difference_bckgrd.labels = []
        difference_bckgrd.finish(line_color=distribution.plots[1][0][0].get_color())

        try:
            import scipy.stats
            # Kolmogorov smirnov test
            if len(data[column][train_mask & signal_mask]) == 0 or len(data[column][test_mask & signal_mask]) == 0:
                b2.B2WARNING("Cannot calculate kolmogorov smirnov test for signal due to missing data")
            else:
                ks = scipy.stats.ks_2samp(data[column][train_mask & signal_mask], data[column][test_mask & signal_mask])
                props = dict(boxstyle='round', edgecolor='gray', facecolor='white', linewidth=0.1, alpha=0.5)
                self.axis_d1.text(0.1, 0.9, r'signal (train - test) difference $p={:.2f}$'.format(ks[1]), fontsize=36, bbox=props,
                                  verticalalignment='top', horizontalalignment='left', transform=self.axis_d1.transAxes)
            if len(data[column][train_mask & bckgrd_mask]) == 0 or len(data[column][test_mask & bckgrd_mask]) == 0:
                b2.B2WARNING("Cannot calculate kolmogorov smirnov test for background due to missing data")
            else:
                ks = scipy.stats.ks_2samp(data[column][train_mask & bckgrd_mask], data[column][test_mask & bckgrd_mask])
                props = dict(boxstyle='round', edgecolor='gray', facecolor='white', linewidth=0.1, alpha=0.5)
                self.axis_d2.text(0.1, 0.9, r'background (train - test) difference $p={:.2f}$'.format(ks[1]), fontsize=36,
                                  bbox=props,
                                  verticalalignment='top', horizontalalignment='left', transform=self.axis_d2.transAxes)
        except ImportError:
            b2.B2WARNING("Cannot calculate kolmogorov smirnov test please install scipy!")

        return self

    def finish(self):
        """
        Sets limits, title, axis-labels and legend of the plot
        """
        self.axis.set_title("Overtraining Plot")
        self.axis_d1.set_title("")
        self.axis_d2.set_title("")
        matplotlib.artist.setp(self.axis.get_xticklabels(), visible=False)
        matplotlib.artist.setp(self.axis_d1.get_xticklabels(), visible=False)
        self.axis.get_xaxis().set_label_text('')
        self.axis_d1.get_xaxis().set_label_text('')
        self.axis_d2.get_xaxis().set_label_text('Classifier Output')
        return self


class VerboseDistribution(Plotter):
    """
    Plots distribution of a quantity including boxplots
    """

    #: Axes for the boxplots
    box_axes = None

    def __init__(self, figure=None, axis=None, normed=False, range_in_std=None):
        """
        Creates a new figure and axis if None is given, sets the default plot parameters
        @param figure default draw figure which is used
        @param axis default draw axis which is used
        @param normed true if the histograms should be normed before drawing
        @param range_in_std show only the data in a windows around +- range_in_std * standard_deviation around the mean
        """
        super(VerboseDistribution, self).__init__(figure, axis)
        #: Normalize histograms before drawing them
        self.normed = normed
        #: Show only a certain range in terms of standard deviations of the data
        self.range_in_std = range_in_std
        self.box_axes = []
        #: The distribution plot
        self.distribution = Distribution(self.figure, self.axis, normed_to_all_entries=self.normed, range_in_std=self.range_in_std)

    def add(self, data, column, mask=None, weight_column=None, label=None):
        """
        Add a new distribution plot, with additional information like a boxplot compared to
        the ordinary Distribution plot.
        @param data pandas.DataFrame containing all data
        @param column which is used to calculate distribution histogram
        @param mask boolean numpy.array defining which events are used for the distribution histogram
        @param weight_column column in data containing the weights for each event
        """
        self.distribution.set_plot_options(self.plot_kwargs)
        self.distribution.set_errorbar_options(self.errorbar_kwargs)
        self.distribution.set_errorband_options(self.errorband_kwargs)
        self.distribution.add(data, column, mask, weight_column, label=label)

        n = len(self.box_axes) + 1
        gs = matplotlib.gridspec.GridSpec(4 * n, 1)
        gridspecs = [gs[:3 * n, :]] + [gs[3 * n + i, :] for i in range(n)]
        box_axis = self.add_subplot(gridspecs)

        if self.range_in_std is not None:
            mean, std = histogram.weighted_mean_and_std(data[column], None if weight_column is None else data[weight_column])
            # Everything outside mean +- range_in_std * std is considered not inside the mask
            mask = mask & (data[column] > (mean - self.range_in_std * std)) & (data[column] < (mean + self.range_in_std * std))
        box = Box(self.figure, box_axis)
        box.add(data, column, mask, weight_column)
        if len(box.plots) > 0:
            box.plots[0]['boxes'][0].set_facecolor(self.distribution.plots[-1][0][0].get_color())
        box.finish()

        self.box_axes.append(box_axis)
        return self

    def finish(self):
        """
        Sets limits, title, axis-labels and legend of the plot
        """
        self.distribution.finish()
        matplotlib.artist.setp(self.axis.get_xticklabels(), visible=False)
        self.axis.get_xaxis().set_label_text('')
        for box_axis in self.box_axes[:-1]:
            matplotlib.artist.setp(box_axis.get_xticklabels(), visible=False)
            box_axis.set_title("")
            box_axis.get_xaxis().set_label_text('')
        self.box_axes[-1].set_title("")
        self.axis.set_title("Distribution Plot")
        self.axis.legend([x[0] for x in self.distribution.plots], self.distribution.labels,
                         loc='best', fancybox=True, framealpha=0.5)
        return self


class Correlation(Plotter):
    """
    Plots change of a distribution of a quantity depending on the cut on a classifier
    """
    #: figure which is used to draw
    figure = None
    #: Main axis which is used to draw
    axis = None
    #: Axis which shows shape of signal
    axis_d1 = None
    #: Axis which shows shape of background
    axis_d2 = None

    def __init__(self, figure=None):
        """
        Creates a new figure if None is given, sets the default plot parameters
        @param figure default draw figure which is used
        """
        if figure is None:
            self.figure = matplotlib.figure.Figure(figsize=(32, 18))
            self.figure.set_tight_layout(True)
        else:
            self.figure = figure

        gs = matplotlib.gridspec.GridSpec(3, 2)
        self.axis = self.figure.add_subplot(gs[0, :])
        self.axis_d1 = self.figure.add_subplot(gs[1, :], sharex=self.axis)
        self.axis_d2 = self.figure.add_subplot(gs[2, :], sharex=self.axis)

        super(Correlation, self).__init__(self.figure, self.axis)

    def add(self, data, column, cut_column, quantiles, signal_mask=None, bckgrd_mask=None, weight_column=None):
        """
        Add a new correlation plot.
        @param data pandas.DataFrame containing all data
        @param column which is used to calculate distribution histogram
        @param cut_column which is used to calculate cut on the other quantity defined by column
        @param quantiles list of quantiles between 0 and 100, defining the different cuts
        @param weight_column column in data containing the weights for each event
        """
        if len(data[cut_column]) == 0:
            b2.B2WARNING("Ignore empty Correlation.")
            return self

        axes = [self.axis, self.axis_d1, self.axis_d2]

        for i, (l, m) in enumerate([('.', signal_mask | bckgrd_mask), ('S', signal_mask), ('B', bckgrd_mask)]):

            if weight_column is not None:
                weights = numpy.array(data[weight_column][m])
            else:
                weights = numpy.ones(len(data[column][m]))

            xrange = numpy.percentile(data[column][m], [5, 95])

            colormap = plt.get_cmap('coolwarm')
            tmp, x = numpy.histogram(data[column][m], bins=100,
                                     range=xrange, normed=True, weights=weights)
            bin_center = ((x + numpy.roll(x, 1)) / 2)[1:]
            axes[i].plot(bin_center, tmp, color='black', lw=1)

            for quantil in numpy.arange(5, 100, 5):
                cut = numpy.percentile(data[cut_column][m], quantil)
                sel = data[cut_column][m] >= cut
                y, x = numpy.histogram(data[column][m][sel], bins=100,
                                       range=xrange, normed=True, weights=weights[sel])
                bin_center = ((x + numpy.roll(x, 1)) / 2)[1:]
                axes[i].fill_between(bin_center, tmp, y, color=colormap(quantil / 100.0))
                tmp = y

            axes[i].set_ylim(bottom=0)

            flatness_score = basf2_mva_util.calculate_flatness(data[column][m], data[cut_column][m], weights)
            axes[i].set_title(r'Distribution for different quantiles: $\mathrm{{Flatness}}_{} = {:.3f}$'.format(l, flatness_score))
        return self

    def finish(self):
        """
        Sets limits, title, axis-labels and legend of the plot
        """
        return self


class TSNE(Plotter):
    """
    Plots multivariate distribution using TSNE algorithm
    """

    def add(self, data, columns, *masks):
        """
        Add a new correlation plot.
        @param data pandas.DataFrame containing all data
        @param columns which are used to calculate the correlations
        @param masks different classes to show in TSNE
        """
        try:
            import sklearn
            import sklearn.manifold
            model = sklearn.manifold.TSNE(n_components=2, random_state=0)
            data = numpy.array([data[column] for column in columns]).T
            model.fit(data)
            for mask in masks:
                data = numpy.array([data[column][mask] for column in columns]).T
                data = model.transform(data)
                self.axis.scatter(data[:, 0], data[:, 1], rasterized=True)
        except ImportError:
            print("Cannot create TSNE plot. Install sklearn if you want it")
        return self

    def finish(self):
        """
        Sets limits, title, axis-labels and legend of the plot
        """
        return self


class Importance(Plotter):
    """
    Plots importance matrix
    """

    def add(self, data, columns, variables):
        """
        Add a new correlation plot.
        @param data pandas.DataFrame containing all data
        @param columns which are used to calculate the correlations
        """
        self.figure.set_tight_layout(True)

        def norm(x):
            width = (numpy.max(x) - numpy.min(x))
            if width <= 0:
                return numpy.zeros(x.shape)
            return (x - numpy.min(x)) / width * 100

        importance_matrix = numpy.vstack([norm(data[column]) for column in columns]).T
        importance_heatmap = self.axis.pcolor(importance_matrix, cmap=plt.cm.RdBu, vmin=0.0, vmax=100,
                                              rasterized=True)

        # put the major ticks at the middle of each cell
        self.axis.set_yticks(numpy.arange(importance_matrix.shape[0]) + 0.5, minor=False)
        self.axis.set_xticks(numpy.arange(importance_matrix.shape[1]) + 0.5, minor=False)

        self.axis.set_xticklabels(columns, minor=False, rotation=90)
        self.axis.set_yticklabels(variables, minor=False)

        self.axis.xaxis.tick_top()

        for y in range(importance_matrix.shape[0]):
            for x in range(importance_matrix.shape[1]):
                self.axis.text(x + 0.5, y + 0.5, '%.0f' % importance_matrix[y, x],
                               size=14,
                               horizontalalignment='center',
                               verticalalignment='center')

        cb = self.figure.colorbar(importance_heatmap, ticks=[0.0, 100], orientation='vertical')
        cb.ax.set_yticklabels(['low', 'high'])

        self.axis.set_aspect('equal')

        return self

    def finish(self):
        """
        Sets limits, title, axis-labels and legend of the plot
        """
        return self


class CorrelationMatrix(Plotter):
    """
    Plots correlation matrix
    """
    #: figure which is used to draw
    figure = None
    #: Main axis which shows the correlation of the signal samples
    signal_axis = None
    #: Axis which shows the correlation of the background samples
    bckgrd_axis = None

    def __init__(self, figure=None):
        """
        Creates a new figure if None is given, sets the default plot parameters
        @param figure default draw figure which is used
        """
        if figure is None:
            self.figure = matplotlib.figure.Figure(figsize=(32, 18))
            self.figure.set_tight_layout(True)
        else:
            self.figure = figure

        gs = matplotlib.gridspec.GridSpec(8, 2)
        self.signal_axis = self.figure.add_subplot(gs[:6, 0])
        self.bckgrd_axis = self.figure.add_subplot(gs[:6, 1], sharey=self.signal_axis)
        #: Colorbar axis contains the colorbar
        self.colorbar_axis = self.figure.add_subplot(gs[7, :])
        #: Usual axis object which every Plotter object needs, here it is just a dummy
        self.axis = self.signal_axis

        super(CorrelationMatrix, self).__init__(self.figure, self.axis)

    def add(self, data, columns, signal_mask, bckgrd_mask):
        """
        Add a new correlation plot.
        @param data pandas.DataFrame containing all data
        @param columns which are used to calculate the correlations
        """
        signal_corr = numpy.corrcoef(numpy.vstack([data[column][signal_mask] for column in columns])) * 100
        bckgrd_corr = numpy.corrcoef(numpy.vstack([data[column][bckgrd_mask] for column in columns])) * 100

        signal_heatmap = self.signal_axis.pcolor(signal_corr, cmap=plt.cm.RdBu, vmin=-100.0, vmax=100.0)

        self.signal_axis.invert_yaxis()
        self.signal_axis.xaxis.tick_top()
        self.bckgrd_axis.invert_yaxis()
        self.bckgrd_axis.xaxis.tick_top()

        # put the major ticks at the middle of each cell
        self.signal_axis.set_xticks(numpy.arange(signal_corr.shape[0]) + 0.5, minor=False)
        self.signal_axis.set_yticks(numpy.arange(signal_corr.shape[1]) + 0.5, minor=False)

        self.signal_axis.set_xticklabels(columns, minor=False, rotation=90)
        self.signal_axis.set_yticklabels(columns, minor=False)

        # put the major ticks at the middle of each cell
        self.bckgrd_axis.set_xticks(numpy.arange(bckgrd_corr.shape[0]) + 0.5, minor=False)
        self.bckgrd_axis.set_yticks(numpy.arange(bckgrd_corr.shape[1]) + 0.5, minor=False)

        self.bckgrd_axis.set_xticklabels(columns, minor=False, rotation=90)
        self.bckgrd_axis.set_yticklabels(columns, minor=False)

        for y in range(signal_corr.shape[0]):
            for x in range(signal_corr.shape[1]):
                self.signal_axis.text(x + 0.5, y + 0.5, '%.0f' % signal_corr[y, x],
                                      size=14,
                                      horizontalalignment='center',
                                      verticalalignment='center')

        for y in range(bckgrd_corr.shape[0]):
            for x in range(bckgrd_corr.shape[1]):
                self.bckgrd_axis.text(x + 0.5, y + 0.5, '%.0f' % bckgrd_corr[y, x],
                                      size=14,
                                      horizontalalignment='center',
                                      verticalalignment='center')

        cb = self.figure.colorbar(signal_heatmap, cax=self.colorbar_axis, ticks=[-100, 0, 100], orientation='horizontal')
        cb.solids.set_rasterized(True)
        cb.ax.set_xticklabels(['negative', 'uncorrelated', 'positive'])

        self.signal_axis.text(0.5, -1.0, "Signal", horizontalalignment='center')
        self.bckgrd_axis.text(0.5, -1.0, "Background", horizontalalignment='center')

        return self

    def finish(self):
        """
        Sets limits, title, axis-labels and legend of the plot
        """
        matplotlib.artist.setp(self.bckgrd_axis.get_yticklabels(), visible=False)
        return self


if __name__ == '__main__':

    def get_data(N, columns):
        """
        Creates fake data for example plots
        """
        N /= 2
        n = len(columns) - 1
        xs = numpy.random.normal(0, size=(N, n))
        xb = numpy.random.normal(1, size=(N, n))
        ys = numpy.zeros(N)
        yb = numpy.ones(N)
        data = pandas.DataFrame(numpy.c_[numpy.r_[xs, xb], numpy.r_[ys, yb]], columns=columns)
        return data.reindex(numpy.random.permutation(data.index))

    import seaborn
    # Set nice searborn settings
    seaborn.set(font_scale=3)
    seaborn.set_style('whitegrid')

    # Standard plots
    N = 100000
    data = get_data(N, columns=['FastBDT', 'NeuroBayes', 'isSignal'])
    data['type'] = ''
    data.type.iloc[:N / 2] = 'Train'
    data.type.iloc[N / 2:] = 'Test'

    p = Box()
    p.add(data, 'FastBDT')
    p.finish()
    p.save('box_plot.png')

    p = VerboseDistribution()
    p.add(data, 'FastBDT')
    p.add(data, 'NeuroBayes')
    p.finish()
    p.save('verbose_distribution_plot.png')

    p = PurityOverEfficiency()
    p.add(data, 'FastBDT', data['isSignal'] == 1, data['isSignal'] == 0)
    p.add(data, 'NeuroBayes', data['isSignal'] == 1, data['isSignal'] == 0)
    p.finish()
    p.save('roc_purity_plot.png')

    p = RejectionOverEfficiency()
    p.add(data, 'FastBDT', data['isSignal'] == 1, data['isSignal'] == 0)
    p.add(data, 'NeuroBayes', data['isSignal'] == 1, data['isSignal'] == 0)
    p.finish()
    p.save('roc_rejection_plot.png')

    p = Diagonal()
    p.add(data, 'FastBDT', data['isSignal'] == 1, data['isSignal'] == 0)
    p.add(data, 'NeuroBayes', data['isSignal'] == 1, data['isSignal'] == 0)
    p.finish()
    p.save('diagonal_plot.png')

    p = Distribution()
    p.add(data, 'FastBDT')
    p.add(data, 'NeuroBayes')
    p.finish()
    p.save('distribution_plot.png')

    p = Difference()
    p.add(data, 'FastBDT', data['type'] == 'Train', data['type'] == 'Test')
    p.add(data, 'NeuroBayes', data['type'] == 'Train', data['type'] == 'Test')
    p.finish()
    p.save('difference_plot.png')

    p = Overtraining()
    p.add(data, 'FastBDT', data['type'] == 'Train', data['type'] == 'Test', data['isSignal'] == 1, data['isSignal'] == 0)
    p.finish()
    p.save('overtraining_plot.png')

    p = Correlation()
    p.add(data, 'FastBDT', 'NeuroBayes', [0, 20, 40, 60, 80, 100], data['isSignal'] == 0)
    p.finish()
    p.save('correlation_plot.png')

    p = CorrelationMatrix()
    data['FastBDT2'] = data['FastBDT']**2
    data['NeuroBayes2'] = data['NeuroBayes']**2
    data['FastBDT3'] = data['FastBDT']**3
    data['NeuroBayes3'] = data['NeuroBayes']**3
    p.add(data, ['FastBDT', 'NeuroBayes', 'FastBDT2', 'NeuroBayes2', 'FastBDT3', 'NeuroBayes3'])
    p.finish()
    p.save('correlation_matrix.png')<|MERGE_RESOLUTION|>--- conflicted
+++ resolved
@@ -424,21 +424,12 @@
         rejection, rejection_error = hists.get_efficiency(['Background'])
         rejection = 1 - rejection
         if isinstance(efficiency, int) and not isinstance(rejection, int):
-<<<<<<< HEAD
             efficiency = numpy.array([efficiency] * len(rejection))
         elif isinstance(rejection, int) and not isinstance(efficiency, int):
             rejection = numpy.array([rejection] * len(efficiency))
         elif isinstance(rejection, int) and isinstance(efficiency, int):
             efficiency = numpy.array([efficiency])
             rejection = numpy.array([rejection])
-=======
-            efficiency = np.array([efficiency] * len(rejection))
-        elif isinstance(rejection, int) and not isinstance(efficiency, int):
-            rejection = np.array([rejection] * len(efficiency))
-        elif isinstance(rejection, int) and isinstance(efficiency, int):
-            efficiency = np.array([efficiency])
-            rejection = np.array([rejection])
->>>>>>> 0de68d74
 
         self.xmin, self.xmax = numpy.nanmin([efficiency.min(), self.xmin]), numpy.nanmax([efficiency.max(), self.xmax])
         self.ymin, self.ymax = numpy.nanmin([rejection.min(), self.ymin]), numpy.nanmax([rejection.max(), self.ymax])
