--- conflicted
+++ resolved
@@ -121,11 +121,7 @@
 
     if args.fillnan:
         for column in variable_abbreviations.values():
-<<<<<<< HEAD
-            variables_data[column] = np.nan_to_num(variables_data[column])
-=======
             np.nan_to_num(variables_data[column], copy=False)
->>>>>>> d1d905ba
 
     spectators_data = basf2_mva_util.tree2dict(rootchain, root_spectators, list(spectator_abbreviations.values()))
 
