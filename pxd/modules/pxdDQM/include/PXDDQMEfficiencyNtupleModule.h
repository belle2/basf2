--- conflicted
+++ resolved
@@ -85,17 +85,7 @@
     /// the geometry
     VXD::GeoCache& m_vxdGeometry;
 
-<<<<<<< HEAD
-    std::string m_pxdClustersName;
-    std::string m_recoTracksName;
-    std::string m_tracksName;
-    std::string m_ROIsName;
 
-    StoreArray<PXDCluster> m_pxdclusters;
-    StoreArray<RecoTrack> m_recoTracks;
-    StoreArray<Track> m_tracks;
-    StoreArray<ROIid> m_ROIs;
-=======
     std::string m_pxdClustersName; ///< name of the store array of pxd clusters
     std::string m_tracksName; ///< name of the store array of tracks
     std::string m_ROIsName; ///< name of the store array of ROIs
@@ -103,7 +93,6 @@
     StoreArray<PXDCluster> m_pxdclusters; ///< store array of pxd clusters
     StoreArray<RecoTrack> m_tracks; ///< store array of tracks
     StoreArray<ROIid> m_ROIs; ///< store array of ROIs
->>>>>>> 4cc4511c
 
     double m_pcut; ///< pValue-Cut for tracks
     double m_momCut; ///< Cut on fitted track momentum
