--- conflicted
+++ resolved
@@ -446,11 +446,7 @@
     auto cluster_uID = SensorInfo.getUCellID(cluster.getU());
     auto cluster_vID = SensorInfo.getVCellID(cluster.getV());
     auto ADUToEnergy =  PXDGainCalibrator::getInstance().getADUToEnergy(sensorID, cluster_uID, cluster_vID);
-<<<<<<< HEAD
-    if (m_clusterEnergy[index] != nullptr) m_clusterEnergy[index]->Fill(cluster.getCharge()* ADUToEnergy / Unit::eV);
-=======
     if (m_clusterEnergy[index] != nullptr) m_clusterEnergy[index]->Fill(cluster.getCharge()* ADUToEnergy / Unit::keV);
->>>>>>> e3a24278
     if (m_clusterSizeU[index] != nullptr) m_clusterSizeU[index]->Fill(cluster.getUSize());
     if (m_clusterSizeV[index] != nullptr) m_clusterSizeV[index]->Fill(cluster.getVSize());
     if (m_clusterSizeUV[index] != nullptr) m_clusterSizeUV[index]->Fill(cluster.getSize());
