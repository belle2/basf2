--- conflicted
+++ resolved
@@ -49,14 +49,7 @@
   addParam("trimOutOfRange", m_trimOutOfRange, "Discard rawhits whith out-of-range coordinates", true);
   addParam("rawHits", m_storeRawHitsName, "PXDRawHit collection name", string(""));
   addParam("digits", m_storeDigitsName, "PXDDigit collection name", string(""));
-<<<<<<< HEAD
-  // TODO we should not need this
-  //addParam("frames", m_storeFramesName, "PXDFrames collection name", string(""));
-  addParam("ignoredPixelsListName", m_ignoredPixelsListName, "Name of the xml with ignored pixels list", string(""));
-
-=======
   addParam("frames", m_storeFramesName, "PXDFrames collection name", string(""));
->>>>>>> 67d8cc6b
 }
 
 
@@ -66,16 +59,9 @@
   m_pxdRawHit.isRequired(m_storeRawHitsName);
   StoreArray<PXDDigit> storeDigits(m_storeDigitsName);
   storeDigits.registerInDataStore();
-<<<<<<< HEAD
   // TODO we should not need this
   //StoreArray<PXDFrame> storeFrames(m_storeFramesName);
   //storeFrames.registerInDataStore();
-
-  m_ignoredPixelsList = unique_ptr<PXDIgnoredPixelsMap>(new PXDIgnoredPixelsMap(m_ignoredPixelsListName));
-=======
-  StoreArray<PXDFrame> storeFrames(m_storeFramesName);
-  storeFrames.registerInDataStore();
->>>>>>> 67d8cc6b
 }
 
 void PXDRawHitSorterModule::event()
