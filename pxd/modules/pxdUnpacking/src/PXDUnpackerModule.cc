--- conflicted
+++ resolved
@@ -333,22 +333,14 @@
   if (dhe_ID != dhp_dhe_id) {
     if (!(m_suppressErrorMask & c_DHE_DHP_DHEID)) {
       B2WARNING("DHE ID in DHE and DHP header differ");
-<<<<<<< HEAD
-      B2DEBUG(1, "DHE ID in DHE and DHP header differ $" << hex << dhe_ID << " != $" << dhp_dhe_id);
-=======
       B2DEBUG(29, "DHE ID in DHE and DHP header differ $" << hex << dhe_ID << " != $" << dhp_dhe_id);
->>>>>>> 7705d0b1
     }
     m_errorMask |= c_DHE_DHP_DHEID;
   }
   if (dhe_DHPport != dhp_dhp_id) {
     if (!(m_suppressErrorMask & c_DHE_DHP_PORT)) {
       B2WARNING("DHP ID (Chip/Port) in DHE and DHP header differ");
-<<<<<<< HEAD
-      B2DEBUG(1, "DHP ID (Chip/Port) in DHE and DHP header differ $" << hex << dhe_DHPport << " != $" << dhp_dhp_id);
-=======
       B2DEBUG(29, "DHP ID (Chip/Port) in DHE and DHP header differ $" << hex << dhe_DHPport << " != $" << dhp_dhp_id);
->>>>>>> 7705d0b1
     }
     m_errorMask |= c_DHE_DHP_PORT;
   }
@@ -356,11 +348,7 @@
   if (dhp_header_type != EDHPFrameHeaderDataType::c_RAW) {
     if (!(m_suppressErrorMask & c_HEADERTYPE_INV)) {
       B2WARNING("Header type invalid for this kind of DHE frame");
-<<<<<<< HEAD
-      B2DEBUG(1, "Header type invalid for this kind of DHE frame: $" << hex << dhp_header_type);
-=======
       B2DEBUG(29, "Header type invalid for this kind of DHE frame: $" << hex << dhp_header_type);
->>>>>>> 7705d0b1
     }
     m_errorMask |= c_HEADERTYPE_INV;
     return;
