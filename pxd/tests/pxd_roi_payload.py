#!/usr/bin/env python3
# -*- coding: utf-8 -*-


import sys

from basf2 import *
from ROOT import Belle2
import numpy

import simulation

import PXDROIUnpackerModule

set_random_seed(42)


class PxdROIPayloadTestModule(Module):

    """
    module which checks if the roy payload from HLT can be created and depacked correctly
    """

    def sortROIs(self, unsortedPyStoreArray):
        """ sort ROI list
            Returns a python-list containing the ROIs
        """

        # first convert to a python-list to be able to sort
        py_list = list(unsortedPyStoreArray)

        # sort via a hierachy of sort keys
        return sorted(py_list,
                      key=lambda x: (
                          x.getSensorID(),
                          x.getMinUid(),
                          x.getMaxUid(),
                          x.getMinVid(),
                          x.getMaxVid()))

    def event(self):
        """ load the PXD Digits of the simulation and the packed/unpacked ones
        and compare them"""

        orgroisuns = Belle2.PyStoreArray('ROIs')
        if not orgroisuns:
            B2FATAL("ROIs not in file")
            return

        unpackedroisuns = Belle2.PyStoreArray('PXDROIsPayHLT')
        if not unpackedroisuns:
            B2FATAL("PXDROIsPayHLT not in file")
            return

        # To  make a 1:1 comparison, we have to sort both arrays.
        # As the order of the payload differs from the original array.
        # (its sorted by DHHID)
        # We have to sort both, because sorting by coordinate is not defined.

        orgrois = self.sortROIs(orgroisuns)
        unpackedrois = self.sortROIs(unpackedroisuns)

        # For some unknown reason, the ROI array contains a lot of
        # doubles. For creating the paload, thesehave been removed. to make a 1:1
        # comparison, we have to skip the following check and lateron skip ROIs
        # which are identical to the one before (ordered array).

        # if not len(orgrois) == len(unpackedrois):
        #     B2FATAL("Org. ROIs and Unpacked ROIs count not equal after packing and unpacking")

        print("Comparing %i ROIs " % len(orgrois))

        def f(x):
            return (
                x.getSensorID(),
                x.getMinUid(),
                x.getMaxUid(),
                x.getMinVid(),
                x.getMaxVid())

        # check all quantities between the direct and the packed/unpacked pxd digits
        # for i in range(len(orgrois)):
            # org = orgrois[i]
            # if i == 0 or f(org) != f(orgrois[i - 1]):
            # B2INFO(" Org $%X %3d %3d %3d %3d" % (org.getSensorID().getID(), org.getMinUid(),
            # org.getMaxUid(), org.getMinVid(), org.getMaxVid()))

        # for i in range(len(unpackedrois)):
            # unp = unpackedrois[i]
            # B2INFO(" Unp $%X %3d %3d %3d %3d" % (unp.getSensorID().getID(),
            # unp.getMinUid(), unp.getMaxUid(), unp.getMinVid(), unp.getMaxVid()))

        j = 0
        for i in range(len(orgrois)):
            org = orgrois[i]
            if i != 0 and f(org) == f(orgrois[i - 1]):
                B2WARNING("Found the same ROI a second time (Double ROI)!")
                B2WARNING(
                    "Check Org $%X %3d %3d %3d %3d Unp $%X %3d %3d %3d %3d" %
                    (org.getSensorID().getID(),
                     org.getMinUid(),
                        org.getMaxUid(),
                        org.getMinVid(),
                        org.getMaxVid(),
                        unp.getSensorID().getID(),
                        unp.getMinUid(),
                        unp.getMaxUid(),
                        unp.getMinVid(),
                        unp.getMaxVid()))
            if i == 0 or f(org) != f(orgrois[i - 1]):
                if j == len(unpackedrois):
                    B2FATAL("Unpacked ROIs comparison exceeds array limit!")
                    break

                unp = unpackedrois[j]

                B2INFO(
                    "Check Org $%X %3d %3d %3d %3d Unp $%X %3d %3d %3d %3d" %
                    (org.getSensorID().getID(),
                     org.getMinUid(),
                        org.getMaxUid(),
                        org.getMinVid(),
                        org.getMaxVid(),
                        unp.getSensorID().getID(),
                        unp.getMinUid(),
                        unp.getMaxUid(),
                        unp.getMinVid(),
                        unp.getMaxVid()))
                # compare all available quantities
                if unp.getMinUid() == 0 and unp.getMinVid() == 0 and unp.getMaxUid() == 250 - 1 and unp.getMaxVid() == 768 - 1:
                    B2INFO("Full size ROI")
                    if org.getSensorID().getID() != unp.getSensorID().getID():
                        B2INFO("DHHID changed")
                        if j == len(unpackedrois):
                            B2FATAL("Unpacked ROIs comparison exceeds array limit!")
                            break
                        j += 1
                        unp = unpackedrois[j]

                if not(unp.getMinUid() == 0 and unp.getMinVid() == 0 and unp.getMaxUid() == 250 - 1 and unp.getMaxVid() == 768 - 1):
                    assert org.getSensorID().getID() == unp.getSensorID().getID()
                    assert org.getMinUid() == unp.getMinUid()
                    assert org.getMaxUid() == unp.getMaxUid()
                    assert org.getMinVid() == unp.getMinVid()
                    assert org.getMaxVid() == unp.getMaxVid()
                    j += 1


# to run the framework the used modules need to be registered
particlegun = register_module('ParticleGun')
particlegun.param('pdgCodes', [13, -13])
particlegun.param('nTracks', 40)

# Create Event information
eventinfosetter = register_module('EventInfoSetter')
eventinfosetter.param({'evtNumList': [10], 'runList': [1]})
# Show progress of processing
progress = register_module('Progress')

main = create_path()
# init path
main.add_module(eventinfosetter)
main.add_module(particlegun)
# add simulation for pxd only
<<<<<<< HEAD
simulation.add_simulation(main, components=['PXD', 'SVD', 'MagneticFieldConstant4LimitedRSVD'], usePXDDataReduction=True)
=======
# turn off the cleanup as the storearrays are needed
simulation.add_simulation(main, components=['PXD', 'SVD', 'MagneticFieldConstant4LimitedRSVD'], usePXDDataReduction=True,
                          cleanupPXDDataReduction=False)
>>>>>>> 7db32277

roiPayloadAssembler = register_module('ROIPayloadAssembler')
roiPayloadAssembler.param({"ROIListName": "ROIs", "SendAllDownscaler": 0,
                           "SendROIsDownscaler": 0, "CutNrROIs": 5, "AcceptAll": True})

main.add_module(roiPayloadAssembler)

main.add_module(progress)

main.add_module(PXDROIUnpackerModule.PXDPayloadROIUnpackerModule())

# run custom test module to check if the PXDDigits and the
# pxd_digits_pack_unpack_collection collections are equal
main.add_module(PxdROIPayloadTestModule())

# simpleoutput = register_module('RootOutput')
# simpleoutput.param('outputFileName', 'testout.root')
# simpleoutput.param('compressionLevel', 0)
# main.add_module(simpleoutput)

# Process events
process(main)<|MERGE_RESOLUTION|>--- conflicted
+++ resolved
@@ -162,13 +162,9 @@
 main.add_module(eventinfosetter)
 main.add_module(particlegun)
 # add simulation for pxd only
-<<<<<<< HEAD
-simulation.add_simulation(main, components=['PXD', 'SVD', 'MagneticFieldConstant4LimitedRSVD'], usePXDDataReduction=True)
-=======
 # turn off the cleanup as the storearrays are needed
 simulation.add_simulation(main, components=['PXD', 'SVD', 'MagneticFieldConstant4LimitedRSVD'], usePXDDataReduction=True,
                           cleanupPXDDataReduction=False)
->>>>>>> 7db32277
 
 roiPayloadAssembler = register_module('ROIPayloadAssembler')
 roiPayloadAssembler.param({"ROIListName": "ROIs", "SendAllDownscaler": 0,
