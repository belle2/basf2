//+
// File : RawFTSW.h
// Description : Module to handle raw data from COPPER
//
// Author : Satoru Yamada, IPNS, KEK
// Date : 2 - Aug - 2013
//-

#ifndef RAWFTSW_H
#define RAWFTSW_H

// Includes
#include <rawdata/dataobjects/RawDataBlock.h>
#include <rawdata/dataobjects/RawFTSWFormat.h>
#include <rawdata/dataobjects/RawFTSWFormat_v1.h>
#include <rawdata/dataobjects/RawFTSWFormat_latest.h>

namespace Belle2 {

  /**
   * The Raw FTSW class.
   *
   * This class stores the RAW data containing FTSW data(event #, trg time ).
   */
  class RawFTSW : public RawDataBlock {
  public:
    //! Default constructor
    RawFTSW();

    //! Constructor using existing pointer to raw data buffer
    //RawFTSW(int* bufin, int nwords);
    //! Destructor
    virtual ~RawFTSW();

    //! set buffer ( delete_flag : m_buffer is freeed( = 0 )/ not freeed( = 1 ) in Destructer )
    void SetBuffer(int* bufin, int nwords, int delete_flag, int num_events, int num_nodes) OVERRIDE_CPP17;

    //! read data, detect and set the version number of the data format
    void SetVersion();

    //! Check the version number of data format
    void CheckVersionSetBuffer();

    //! Get # of words of header
    int GetNwordsHeader(int n)
    {
      CheckVersionSetBuffer();
      return m_access->GetNwordsHeader(n);
    }

    //! Get Node # ( should be "TTD " )
    unsigned int GetFTSWNodeID(int n)
    {
      CheckVersionSetBuffer();
      return m_access->GetFTSWNodeID(n);
    }

    //! Get event #
    unsigned int GetEveNo(int n)
    {
      CheckVersionSetBuffer();
      return m_access->GetEveNo(n);
    }

    //! Get a word containing ctime and trigger type info
    unsigned int GetTTCtimeTRGType(int n)
    {
      CheckVersionSetBuffer();
      return m_access->GetTTCtimeTRGType(n);
    }

    //! get unixtime of the trigger
    unsigned int GetTTUtime(int n)
    {
      CheckVersionSetBuffer();
      return m_access->GetTTUtime(n);
    }

    //! Get ctime of the trigger
    int GetTTCtime(int n)
    {
      CheckVersionSetBuffer();
      return m_access->GetTTCtime(n);
    }

    //! Get trgtype
    int GetTRGType(int n)
    {
      CheckVersionSetBuffer();
      return m_access->GetTRGType(n);
    }

    //! Get timeval from ctime and utime
    void GetTTTimeVal(int n, struct timeval* tv)
    {
      CheckVersionSetBuffer();
      return m_access->GetTTTimeVal(n, tv);
    }

    //! Get magic number for data corruption check
    unsigned int GetMagicTrailer(int n)
    {
      CheckVersionSetBuffer();
      return m_access->GetMagicTrailer(n);
    }

    //! check the data contents
    void CheckData(int n,
                   unsigned int prev_evenum, unsigned int* cur_evenum,
                   unsigned int prev_exprunsubrun_no, unsigned int* cur_exprunsubrun_no)
    {
      CheckVersionSetBuffer();
      return m_access->CheckData(n, prev_evenum, cur_evenum, prev_exprunsubrun_no, cur_exprunsubrun_no);
    }

    //! Exp# (10bit) run# (14bit) restart # (8bit)
    unsigned int GetExpRunSubrun(int n)
    {
      CheckVersionSetBuffer();
      return m_access->GetExpRunSubrun(n);
    }

    //! Get run #
    int GetRunNo(int n)
    {
      CheckVersionSetBuffer();
      return m_access->GetRunNo(n);
    }


    //! Get subrun #
    int GetSubRunNo(int n)
    {
      CheckVersionSetBuffer();
      return m_access->GetSubRunNo(n);
    }

    //! get a word cotaining run # and subrun #
    int GetRunNoSubRunNo(int n)
    {
      CheckVersionSetBuffer();
      return m_access->GetRunNoSubRunNo(n);
    }

    //! Get Exp #
    int GetExpNo(int n)
    {
      CheckVersionSetBuffer();
      return m_access->GetExpNo(n);
    }

    //! DESY test only
    int Get15bitTLUTag(int n)
    {
      CheckVersionSetBuffer();
      return m_access->Get15bitTLUTag(n);
    }

    //! HER injection = 1 or LER injection = 0
    int GetIsHER(int n)
    {
      CheckVersionSetBuffer();
      return m_access->GetIsHER(n);
    }

    //! Get time since the last injection
    unsigned int GetTimeSinceLastInjection(int n)
    {
      CheckVersionSetBuffer();
      return m_access->GetTimeSinceLastInjection(n);
    }

    //! Get time since the previous trigger
    unsigned int GetTimeSincePrevTrigger(int n)
    {
      CheckVersionSetBuffer();
      return m_access->GetTimeSincePrevTrigger(n);
    }

    //! Get a bunch number
    unsigned int GetBunchNumber(int n)
    {
      CheckVersionSetBuffer();
      return m_access->GetBunchNumber(n);
    }

    //! Get a frame count
    unsigned int GetFrameCount(int n)
    {
      CheckVersionSetBuffer();
      return m_access->GetFrameCount(n);
    }

    enum {
      /// Added to distinguish different version.
      /// ver.0 : early DESY-beam-test version( Node ID 0x545444** is at 5th word (0,1,2,..5)
      ///       : Please ask Nakao-san about his e-mail ( [daq-experts:8055] FEE data header and FTSW data format)
      /// ver.1 : late DESY-beam-test version( Node ID 0x545444** was moved to 6th word (0,1,2,..5)
      ///       : header size is ? words ( I need to ask Nakao-san because it will be used for distinguish between 0,1, and 2
      /// ver 2 : phase II ? version
      ///       : header size is 8 words
      ///       : Format is written by Nakao-san in ver.26(as of 2019.3.1 ) of https://confluence.desy.de/pages/viewpage.action?spaceKey=BI&title=DAQ+TimingDistribution#DAQTimingDistribution-InformationsentfromTTDtodatastream
      POS_NODE_FORMAT_ID = 6, //! 0x545452?? up to ver.2 this number is more or less same. So, it cannot be used to distinguish different version numbers
      FORMAT_ID_VER_0TO2 = 0x54544420,
      FTSW_FORMAT_MASK = 0x000000FF,
      POS_HEADER_SIZE = 1, //! The same number of this information must appear in RawFTSWFormat*.h. Information should be placed in one place but I need to put this number in RawFTSW.h because it is used to distinguish different version numbers.
      // header size is used to distinguish different version number for ver. 0, 1, and 2
      VER_0_HEADER_SIZE = 0, //! Unpacker for ver.0(early DESY version) is not available.
      VER_1_HEADER_SIZE = 0, // ! Unpacker for ver.1(late DESY version) is available but it is unlikely for a user to read this ver. Until there is a request to read ver.1, it is closed.
      VER_2_HEADER_SIZE = 8
    };

    //! class to access
    RawFTSWFormat* m_access{}; //! do not record

    /// Version of the format
<<<<<<< HEAD
    int m_version = 0; //! do not record
=======
    int m_version = -1; //! do not record
>>>>>>> 680f217c

  protected :
    /// To derive from TObject
    /// ver.2 Remove m_FTSW_header and introduce a new data format on Nov. 20, 2013
    /// ver.3 Add m_access on Mar. 7 2016 but Classded stays 2 for some(?) reason
    /// ver.4 Add m_version on Feb. 18 2019 for the new format version defined by Nakao-san
    /// Reason to stay at *2* is that the persistent content did *not change*
    /// If necessary: be aware that we have to change this in online and offline at the same time!
    ClassDef(RawFTSW, 2);
  };

  inline void RawFTSW::CheckVersionSetBuffer()
  {
    if (m_version < 0  || m_access == NULL) {
      // Since both ver.0, 1 and ver.2 will show m_buffer[ POS_NODE_ID ] & FORMAT_MASK == 0x0, I need to ignore the check for ver.0 and 1
      SetVersion();
    }
    m_access->SetBuffer(m_buffer, m_nwords, 0, m_num_events, m_num_nodes);
  }

}

#endif<|MERGE_RESOLUTION|>--- conflicted
+++ resolved
@@ -214,11 +214,7 @@
     RawFTSWFormat* m_access{}; //! do not record
 
     /// Version of the format
-<<<<<<< HEAD
-    int m_version = 0; //! do not record
-=======
     int m_version = -1; //! do not record
->>>>>>> 680f217c
 
   protected :
     /// To derive from TObject
