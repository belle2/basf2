//+
// File : RawFTSW.cc
// Description : Module to handle raw data from FTSW
//
// Author : Satoru Yamada, IPNS, KEK
// Date : 2 - Aug - 2013
//-

#include <rawdata/dataobjects/RawFTSW.h>
using namespace std;
using namespace Belle2;

RawFTSW::RawFTSW()
{
  m_access = NULL;
  m_version = -1;
}

RawFTSW::~RawFTSW()
{
  if (m_access != NULL) delete m_access;
  m_access = NULL;
}

void RawFTSW::SetVersion()
{
  if (m_buffer == NULL) {
    char err_buf[500];
    sprintf(err_buf, "m_buffer is NULL. Exiting...");
    printf("%s", err_buf); fflush(stdout);
    B2FATAL(err_buf);
  }

  if (m_access != NULL) {
    delete m_access;
    m_access = nullptr;
  }

  //
  // Assign unpacker
  //
  // Special treatment is required because Nakao-san did not set verision number in ver.0,1, and 2 header.
  // I'm using the size of header which is stored the 1st word (0,1,..)
  //
  int temp_version = m_version;
<<<<<<< HEAD
  if (m_buffer[ POS_HEADER_SIZE ] == VER_2_HEADER_SIZE) {
    m_version = 2; // as of 2019.3.2, the latest version is 2.
  } else if (m_buffer[ POS_HEADER_SIZE ] == VER_1_HEADER_SIZE) {
    m_version = 1;
  } else if (m_buffer[ POS_HEADER_SIZE ] == VER_0_HEADER_SIZE) {
=======
  if (m_buffer[ POS_HEADER_SIZE ] == VER_0_HEADER_SIZE) {
>>>>>>> 680f217c
    char err_buf[500];
    sprintf(err_buf,
            "[FATAL] Ver.0 of RawFTSW( so-called early DESYtest format ) is detected but not supported. (header size = 0x%.8x ) Exiting...\n %s %s %d\n",
            m_buffer[ POS_HEADER_SIZE ], __FILE__, __PRETTY_FUNCTION__, __LINE__);
    printf("%s", err_buf); fflush(stdout);
    B2FATAL(err_buf);
  } else if (m_buffer[ POS_NODE_FORMAT_ID ] == FORMAT_ID_VER_0TO2) {
    if (m_buffer[ POS_HEADER_SIZE ] == VER_2_HEADER_SIZE) {
      m_access = new RawFTSWFormat_latest;
      m_version = 2; // as of 2019.3.2, the latest version is 2.
    } else if (m_buffer[ POS_HEADER_SIZE ] == VER_1_HEADER_SIZE) {
      m_access = new RawFTSWFormat_v1;
      m_version = 1;
    } else {
      char err_buf[500];
      sprintf(err_buf, "[FATAL] ERROR_EVENT : Invalid header size of FTSW data format(= 0x%.8x words). Exiting...\n %s %s %d\n",
              m_buffer[ POS_HEADER_SIZE ], __FILE__, __PRETTY_FUNCTION__, __LINE__);
      printf("%s", err_buf); fflush(stdout);
      B2FATAL(err_buf);
    }
  } else {
    char err_buf[500];
    sprintf(err_buf, "[FATAL] ERROR_EVENT : Invalid header size of FTSW data format(= 0x%.8x words). Exiting...\n %s %s %d\n",
            m_buffer[ POS_HEADER_SIZE ], __FILE__, __PRETTY_FUNCTION__, __LINE__);
    printf("%s", err_buf); fflush(stdout);
    B2FATAL(err_buf);
  }

  if (temp_version >= 0 && temp_version != m_version) {
    char err_buf[500];
    sprintf(err_buf,
            "[FATAL] Already assigned RawFTSW format version (= %.8x) is different from the one (= %.8x) from the current event. Exiting...\n %s %s %d\n",
            temp_version, m_version, __FILE__, __PRETTY_FUNCTION__, __LINE__);
    printf("%s", err_buf); fflush(stdout);
    B2FATAL(err_buf);
  }

  m_access->SetBuffer(m_buffer, m_nwords, 0, m_num_events, m_num_nodes);
}


// I copied this from RawCOPPER.cc, since SetVersion() is necessary for RawFTSW after ver.2 is included.
void RawFTSW::SetBuffer(int* bufin, int nwords, int delete_flag, int num_events, int num_nodes)
{

  if (bufin == NULL) {
    char err_buf[500];
    sprintf(err_buf, "[FATAL] bufin is NULL. Exting...\n");
    printf("%s", err_buf); fflush(stdout);
    B2FATAL(err_buf);
  }
  if (!m_use_prealloc_buf && m_buffer != NULL) delete[] m_buffer;

  if (delete_flag == 0) {
    m_use_prealloc_buf = true;
  } else {
    m_use_prealloc_buf = false;
  }

  m_nwords = nwords;
  m_buffer = bufin;

  m_num_nodes = num_nodes;
  m_num_events = num_events;

  SetVersion();

}<|MERGE_RESOLUTION|>--- conflicted
+++ resolved
@@ -43,15 +43,7 @@
   // I'm using the size of header which is stored the 1st word (0,1,..)
   //
   int temp_version = m_version;
-<<<<<<< HEAD
-  if (m_buffer[ POS_HEADER_SIZE ] == VER_2_HEADER_SIZE) {
-    m_version = 2; // as of 2019.3.2, the latest version is 2.
-  } else if (m_buffer[ POS_HEADER_SIZE ] == VER_1_HEADER_SIZE) {
-    m_version = 1;
-  } else if (m_buffer[ POS_HEADER_SIZE ] == VER_0_HEADER_SIZE) {
-=======
   if (m_buffer[ POS_HEADER_SIZE ] == VER_0_HEADER_SIZE) {
->>>>>>> 680f217c
     char err_buf[500];
     sprintf(err_buf,
             "[FATAL] Ver.0 of RawFTSW( so-called early DESYtest format ) is detected but not supported. (header size = 0x%.8x ) Exiting...\n %s %s %d\n",
