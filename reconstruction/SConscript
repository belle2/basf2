Import('env')
<<<<<<< HEAD

env['LIBS'] = [
	'Minuit',
	'$ROOT_LIBS',
 	'analysis',
 	'analysis_dataobjects',
 	'calibration', 
 	'calibration_dataobjects', 
 	'framework',
 	'reconstruction_dataobjects', 
 	'reconstruction_dbobjects', 
 	'reconstruction_utility',
 	'cdc'
 ]

=======
env['LIBS'] = ['$ROOT_LIBS', 'analysis', 'analysis_dataobjects', 'calibration', 'calibration_dataobjects', 'framework', 'reconstruction_dataobjects', 'reconstruction_dbobjects']
>>>>>>> a3d32d1c
Return('env')<|MERGE_RESOLUTION|>--- conflicted
+++ resolved
@@ -1,21 +1,3 @@
 Import('env')
-<<<<<<< HEAD
-
-env['LIBS'] = [
-	'Minuit',
-	'$ROOT_LIBS',
- 	'analysis',
- 	'analysis_dataobjects',
- 	'calibration', 
- 	'calibration_dataobjects', 
- 	'framework',
- 	'reconstruction_dataobjects', 
- 	'reconstruction_dbobjects', 
- 	'reconstruction_utility',
- 	'cdc'
- ]
-
-=======
 env['LIBS'] = ['$ROOT_LIBS', 'analysis', 'analysis_dataobjects', 'calibration', 'calibration_dataobjects', 'framework', 'reconstruction_dataobjects', 'reconstruction_dbobjects']
->>>>>>> a3d32d1c
 Return('env')