--- conflicted
+++ resolved
@@ -96,21 +96,13 @@
     void setPtLimit(double value) {m_ptMax = value;}
 
     /**
-<<<<<<< HEAD
     * funtion to set cos #theta limit
-=======
-    * adding suffix to filename for uniqueness in each iter
->>>>>>> 5f098ff5
     */
     void setCosLimit(double value) {m_cosMax = value;}
 
     /**
-<<<<<<< HEAD
     * adjust baseline based on charge or global overall
     * works for only single charge or both
-=======
-    * function to set rotation symmetry
->>>>>>> 5f098ff5
     */
     void setBaselineFactor(double charge, double factor)
     {
@@ -136,11 +128,7 @@
     }
 
     /**
-<<<<<<< HEAD
     * function to get extract calibration run/exp
-=======
-    * function to set variable bins
->>>>>>> 5f098ff5
     */
     void getExpRunInfo();
 
@@ -252,13 +240,8 @@
 
     std::vector<std::vector<double>> m_onedcors; /**< final vectors of calibration  */
 
-<<<<<<< HEAD
     DBObjPtr<CDCDedx1DCell> m_DBOneDCell; /**< One cell correction DB object */
-=======
-    bool IsLocalBin;  /**< if local variable bins requested  */
-    bool IsMakePlots; /**< produce plots for status */
-    bool IsRS; /**< if rotation symmetry requested */
->>>>>>> 5f098ff5
+
 
   };
 } // namespace Belle2