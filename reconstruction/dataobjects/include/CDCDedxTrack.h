/**************************************************************************
 * BASF2 (Belle Analysis Framework 2)                                     *
 * Copyright(C) 2012 - Belle II Collaboration                             *
 *                                                                        *
 * Author: The Belle II Collaboration                                     *
 * Contributors: Jake Bennett, Christian Pulvermacher
 *                                                                        *
 * This software is provided "as is" without any warranty.                *
 **************************************************************************/

#ifndef CDCDEDXTRACK_H
#define CDCDEDXTRACK_H

#include <reconstruction/dataobjects/DedxConstants.h>

#include <framework/datastore/RelationsObject.h>
#include <framework/gearbox/Const.h>

#include <TVector3.h>

#include <vector>

namespace Belle2 {
  /** Debug output for CDCDedxPID module.
   *
   * Contains information of individual hits belonging to a track
   */
  class CDCDedxTrack : public RelationsObject {
    friend class CDCDedxPIDModule;
    friend class CDCDedxScanModule;
    friend class DedxCorrectionModule;

  public:

    /** Default constructor */
    CDCDedxTrack() :
      RelationsObject(),
      m_track(0), m_charge(0), m_cosTheta(0), m_p(0), m_p_cdc(0),
      m_pdg(0), m_mother_pdg(0), m_p_true(0), m_length(0.0),
      m_scale(0), m_coscor(0), m_rungain(0),
      l_nHits(0), l_nHitsUsed(0), h_nHits(0)
    {
      m_dedx = m_dedx_avg = m_dedx_avg_truncated = m_dedx_avg_truncated_err = 0.0;

      // set default values for all particles
      for (unsigned int i = 0; i < Const::ChargedStable::c_SetSize; i++) {
        m_cdcChi[i] = -999.;
        m_cdcLogl[i] = 0.0;
      }
    }

    /** add dE/dx information for a CDC layer */
    void addDedx(int nhitscombined, int wirelongesthit, int layer, double distance, double dedxValue)
    {
      l_nhitscombined.push_back(nhitscombined);
      l_wirelongesthit.push_back(wirelongesthit);
      l_layer.push_back(layer);
      l_path.push_back(distance);
      l_dedx.push_back(dedxValue);

      m_length += distance;
    }

    /** Add a single hit to the object */
    void addHit(int lwire, int wire, int layer, double doca, double enta, int adcCount, double dE, double path, double dedx,
                double cellHeight, double cellHalfWidth, int driftT, double driftD, double driftDRes, double wiregain, double twodcor,
                double onedcor)
    {
      h_nHits++;
      h_lwire.push_back(lwire);
      h_wire.push_back(wire);
      h_layer.push_back(layer);
      h_path.push_back(path);
      h_dedx.push_back(dedx);
      h_adcCount.push_back(adcCount);
      h_doca.push_back(doca);
      h_enta.push_back(enta);
      h_driftT.push_back(driftT);

      h_dE.push_back(dE);
      h_cellHeight.push_back(cellHeight);
      h_cellHalfWidth.push_back(cellHalfWidth);
      h_driftD.push_back(driftD);
      h_driftDRes.push_back(driftDRes);

      h_wiregain.push_back(wiregain);
      h_twodcor.push_back(twodcor);
      h_onedcor.push_back(onedcor);
    }

    /** Return the track ID */
    double trackID() const { return m_track; }

    /** Get the identity of the particle */
    double getPDG() const { return m_pdg; }

    /** Get the dE/dx mean for this track */
    double getDedx() const { return m_dedx; }
    /** Get the dE/dx mean for this track */
    double getDedxMean() const { return m_dedx_avg; }
    /** Get dE/dx truncated mean for this track */
    double getTruncatedMean() const { return m_dedx_avg_truncated; }
    /** Get the error on the dE/dx truncated mean for this track */
    double getError() const { return m_dedx_avg_truncated_err; }

    /** Return the vector of dE/dx values for this track */
    std::vector< double > getDedxList() const { return h_dedx; }

    /** Return the track momentum valid in the CDC */
    double getMomentum() const { return m_p_cdc; }
    /** Return cos(theta) for this track */
    double getCosTheta() const { return m_cosTheta; }
    /** Return the charge for this track */
    int getCharge() const { return m_charge; }
    /** Return the total path length for this track */
    double getLength() const { return m_length; }

    /** Return the cosine correction for this track */
    double getCosineCorrection() const { return m_coscor; }
    /** Return the run gain for this track */
    double getRunGain() const { return m_rungain; }

    /** Set the dE/dx mean for this track */
    void setDedx(double dedx) { m_dedx = dedx; }
    /** Set the dE/dx mean for this track */
    void setDedxMean(double mean) { m_dedx_avg = mean; }
    /** Set the dE/dx truncated average for this track */
    void setTruncatedMean(double mean) { m_dedx_avg_truncated = mean; }
    /** Set the error on the dE/dx truncated mean for this track */
    void setError(double error) { m_dedx_avg_truncated_err = error; }


    // Layer level

    /** Return the number of layer hits for this track */
    int getNLayerHits() const { return l_nHits; }
    /** Return the number of hits used to determine the truncated mean */
    double getNLayerHitsUsed() const { return l_nHitsUsed; }

    /** Return the number of hits combined per layer */
    int getNHitsCombined(int i) const { return l_nhitscombined[i]; }
    /** Return the wire number of the longest hit per layer */
    int getWireLongestHit(int i) const { return l_wirelongesthit[i]; }
    /** Return the (global) layer number for a layer hit */
    int getLayer(int i) const { return l_layer[i]; }
    /** Return the distance travelled in this layer */
    double getLayerPath(int i) const { return l_path[i]; }
    /** Return the total dE/dx for this layer */
    double getLayerDedx(int i) const { return l_dedx[i]; }

    /** Set the total dE/dx for this layer */
    void setLayerDedx(int i, double dedx) { l_dedx[i] = dedx; }


    // Hit level

    /** Return the number of hits for this track */
    int size() const { return h_nHits; }

    /** Return the sensor ID for this hit: wire number in the layer */
    int getWireInLayer(int i) const { return h_lwire[i]; }
    /** Return the sensor ID for this hit: wire number for CDC (0-14336) */
    int getWire(int i) const { return h_wire[i]; }
    /** Return the (global) layer number for a hit */
    int getHitLayer(int i) const { return h_layer[i]; }

    /** Return the path length through the cell for this hit */
    double getPath(int i) const { return h_path[i]; }
    /** Return the dE/dx value for this hit */
    double getDedx(int i) const { return h_dedx[i]; }
    /** Return the adcCount for this hit */
    int getADCCount(int i) const { return h_adcCount[i]; }
    /** Return the distance of closest approach to the sense wire for this hit */
    double getDoca(int i) const { return h_doca[i]; }
    /** Return the entrance angle in the CDC cell for this hit */
    double getEnta(int i) const { return h_enta[i]; }
    /** Return the drift time for this hit */
    int getDriftT(int i) const { return h_driftT[i]; }

    /** Return the ionization charge collected for this hit */
    double getDE(int i) const { return h_dE[i]; }
    /** Return the height of the CDC cell */
    double getCellHeight(int i) const { return h_cellHeight[i]; }
    /** Return the half-width of the CDC cell */
    double getCellHalfWidth(int i) const { return h_cellHalfWidth[i]; }
    /** Return the drift distance for this hit */
    double getDriftD(int i) const { return h_driftD[i]; }
    /** Return the drift distance resolution for this hit */
    double getDriftDRes(int i) const { return h_driftDRes[i]; }

    /** Return the wire gain for this hit */
    double getWireGain(int i) const { return h_wiregain[i]; }
    /** Return the 2D correction for this hit */
    double getTwoDCorrection(int i) const { return h_twodcor[i]; }
    /** Return the 1D correction for this hit */
    double getOneDCorrection(int i) const { return h_onedcor[i]; }

    /** Set the dE/dx value for this hit */
<<<<<<< HEAD
    void setDedx(int i, double dedx) { h_dedx[i] = dedx; }
=======
    void setDedx(int i, double newdedx) { m_dEdx[i] = newdedx; }
>>>>>>> d71fe923

  private:

    // track level information
    int m_track; /**< ID number of the Track */
    int m_charge;    /**< particle charge from tracking (+1 or -1) */
    double m_cosTheta; /**< cos(theta) for the track */
    double m_p;        /**< momentum at the IP */
    double m_p_cdc;    /**< momentum at the inner layer of the CDC */
    double m_pdg;        /**< MC PID */
    double m_mcmass;     /**< MC PID mass */
    double m_mother_pdg; /**< MC PID of mother particle */
    double m_p_true;     /**< MC true momentum */
    double m_length;   /**< total distance travelled by the track */

    // calibration constants
    double m_scale; /**< scale factor to make electrons ~1 */
    double m_coscor;  /**< calibration cosine correction */
    double m_rungain; /**< calibration run gain */
    std::vector<double> h_wiregain; /**< calibration hit gain (indexed on number of hits) */
    std::vector<double> h_twodcor;  /**< calibration 2-D correction (indexed on number of hits) */
    std::vector<double> h_onedcor;  /**< calibration 1-D correction (indexed on number of hits) */
    double m_predmean[Const::ChargedStable::c_SetSize]; /**< predicted dE/dx truncated mean */
    double m_predres[Const::ChargedStable::c_SetSize];  /**< predicted dE/dx resolution */

    // track level dE/dx measurements
    double m_dedx;     /**< dE/dx truncated mean used to get PID value */
    double m_dedx_avg;               /**< dE/dx mean value per track */
    double m_dedx_avg_truncated;     /**< dE/dx truncated mean per track */
    double m_dedx_avg_truncated_err; /**< standard deviation of m_dedx_avg_truncated */
    double m_cdcChi[Const::ChargedStable::c_SetSize];  /**< chi values for each particle type */
    double m_cdcLogl[Const::ChargedStable::c_SetSize]; /**< log likelihood for each particle, not including momentum prior */

<<<<<<< HEAD
    // layer level information (just don't mix with the hit arrays)
    int l_nHits;     /**< number of layerhits on this track */
    int l_nHitsUsed; /**< number of hits on this track used for truncated mean */
    std::vector<int> l_nhitscombined; /**< number of hits combined in the layer */
    std::vector<int> l_wirelongesthit; /**< wire id for the longest hit in the layer */
    std::vector<int> l_layer; /**< layer id corresponding to dedx */
    std::vector<double> l_path;   /**< distance flown through active medium in current segment */
    std::vector<double> l_dedx;   /**< extracted dE/dx (arb. units, detector dependent) */

    // hit level information
    int h_nHits;     /**< number of hits on this track */
    std::vector<int> h_lwire;     /**< wire ID within the layer */
    std::vector<int> h_wire;     /**< continuous wire ID in the CDC */
    std::vector<int> h_layer;    /**< layer number */
    std::vector<double> h_path;    /**< path length in the CDC cell */
    std::vector<double> h_dedx;  /**< charge per path length (dE/dx) */
    std::vector<int> h_adcCount; /**< adcCount per hit */
    std::vector<double> h_doca;  /**< distance of closest approach to sense wire */
    std::vector<double> h_enta;  /**< entrance angle in CDC cell */
    std::vector<double> h_dE;    /**< charge per hit */
    std::vector<int> h_driftT;       /**< drift time for each hit */
    std::vector<double> h_driftD;    /**< drift distance for each hit */
    std::vector<double> h_driftDRes; /**< drift distance resolution for each hit */

    std::vector<double> h_cellHeight;    /**< height of the CDC cell */
    std::vector<double> h_cellHalfWidth; /**< half-width of the CDC cell */

    ClassDef(CDCDedxTrack, 6); /**< Debug output for CDCDedxPID module. */
=======
    ClassDef(CDCDedxTrack, 5); /**< Debug output for CDCDedxPID module. */
>>>>>>> d71fe923
  };
}
#endif<|MERGE_RESOLUTION|>--- conflicted
+++ resolved
@@ -35,12 +35,12 @@
     /** Default constructor */
     CDCDedxTrack() :
       RelationsObject(),
-      m_track(0), m_charge(0), m_cosTheta(0), m_p(0), m_p_cdc(0),
-      m_pdg(0), m_mother_pdg(0), m_p_true(0), m_length(0.0),
-      m_scale(0), m_coscor(0), m_rungain(0),
-      l_nHits(0), l_nHitsUsed(0), h_nHits(0)
+      m_eventID(0), m_trackID(0),
+      m_p(0), m_p_cdc(0), m_cosTheta(0), m_charge(0),
+      m_length(0.0), m_nHits(0), m_nLayerHits(0), m_nLayerHitsUsed(0),
+      m_pdg(0), m_mother_pdg(0), m_p_true(0)
     {
-      m_dedx = m_dedx_avg = m_dedx_avg_truncated = m_dedx_avg_truncated_err = 0.0;
+      m_dedx_avg = m_dedx_avg_truncated = m_dedx_avg_truncated_err = 0.0;
 
       // set default values for all particles
       for (unsigned int i = 0; i < Const::ChargedStable::c_SetSize; i++) {
@@ -49,223 +49,166 @@
       }
     }
 
+    /** Add a single hit to the object */
+    void addHit(int wire, int layer, double doca, double enta, int adcCount, double dE, double dx, double dEdx, double cellHeight,
+                double cellHalfWidth, int driftT, double driftD, double driftDRes)
+    {
+      m_wire.push_back(wire);
+      m_layer.push_back(layer);
+      m_doca.push_back(doca);
+      m_enta.push_back(enta);
+      m_adcCount.push_back(adcCount);
+      m_dE.push_back(dE);
+      m_dx.push_back(dx);
+      m_dEdx.push_back(dEdx);
+      m_cellHeight.push_back(cellHeight);
+      m_cellHalfWidth.push_back(cellHalfWidth);
+      m_driftT.push_back(driftT);
+      m_driftD.push_back(driftD);
+      m_driftDRes.push_back(driftDRes);
+      m_nHits++;
+    }
+
     /** add dE/dx information for a CDC layer */
-    void addDedx(int nhitscombined, int wirelongesthit, int layer, double distance, double dedxValue)
+    void addDedx(int layer, double distance, double dedxValue)
     {
-      l_nhitscombined.push_back(nhitscombined);
-      l_wirelongesthit.push_back(wirelongesthit);
-      l_layer.push_back(layer);
-      l_path.push_back(distance);
-      l_dedx.push_back(dedxValue);
-
+      dedxLayer.push_back(layer);
+      dist.push_back(distance);
+      dedx.push_back(dedxValue);
       m_length += distance;
     }
 
-    /** Add a single hit to the object */
-    void addHit(int lwire, int wire, int layer, double doca, double enta, int adcCount, double dE, double path, double dedx,
-                double cellHeight, double cellHalfWidth, int driftT, double driftD, double driftDRes, double wiregain, double twodcor,
-                double onedcor)
-    {
-      h_nHits++;
-      h_lwire.push_back(lwire);
-      h_wire.push_back(wire);
-      h_layer.push_back(layer);
-      h_path.push_back(path);
-      h_dedx.push_back(dedx);
-      h_adcCount.push_back(adcCount);
-      h_doca.push_back(doca);
-      h_enta.push_back(enta);
-      h_driftT.push_back(driftT);
-
-      h_dE.push_back(dE);
-      h_cellHeight.push_back(cellHeight);
-      h_cellHalfWidth.push_back(cellHalfWidth);
-      h_driftD.push_back(driftD);
-      h_driftDRes.push_back(driftDRes);
-
-      h_wiregain.push_back(wiregain);
-      h_twodcor.push_back(twodcor);
-      h_onedcor.push_back(onedcor);
-    }
-
+    /** Return the event ID */
+    double eventID() const { return m_eventID; }
     /** Return the track ID */
-    double trackID() const { return m_track; }
+    double trackID() const { return m_trackID; }
 
     /** Get the identity of the particle */
     double getPDG() const { return m_pdg; }
 
     /** Get the dE/dx mean for this track */
-    double getDedx() const { return m_dedx; }
-    /** Get the dE/dx mean for this track */
-    double getDedxMean() const { return m_dedx_avg; }
+    double getDedx() const { return m_dedx_avg; }
     /** Get dE/dx truncated mean for this track */
     double getTruncatedMean() const { return m_dedx_avg_truncated; }
     /** Get the error on the dE/dx truncated mean for this track */
     double getError() const { return m_dedx_avg_truncated_err; }
 
     /** Return the vector of dE/dx values for this track */
-    std::vector< double > getDedxList() const { return h_dedx; }
+    std::vector< double > getDedxList() const { return m_dEdx; }
 
     /** Return the track momentum valid in the CDC */
     double getMomentum() const { return m_p_cdc; }
+    /** Return the number of hits for this track */
+    int size() const { return m_nHits; }
+    /** Return the number of layer hits for this track */
+    int getNLayerHits() const { return m_nLayerHits; }
+    /** Return the number of hits used to determine the truncated mean */
+    double getNLayerHitsUsed() const { return m_nLayerHitsUsed; }
     /** Return cos(theta) for this track */
     double getCosTheta() const { return m_cosTheta; }
-    /** Return the charge for this track */
-    int getCharge() const { return m_charge; }
-    /** Return the total path length for this track */
-    double getLength() const { return m_length; }
-
-    /** Return the cosine correction for this track */
-    double getCosineCorrection() const { return m_coscor; }
-    /** Return the run gain for this track */
-    double getRunGain() const { return m_rungain; }
+
+
+    /** Return the (global) layer number for a layer hit */
+    int getLayer(int i) const { return dedxLayer[i]; }
+    /** Return the distance travelled in this layer */
+    double getLayerDist(int i) const { return dist[i]; }
+    /** Return the total dE/dx for this layer */
+    double getLayerDedx(int i) const { return dedx[i]; }
+
+
+    /** Return the (global) layer number for a hit */
+    int getHitLayer(int i) const { return m_layer[i]; }
+    /** Return the sensor ID for this hit: wire number for CDC (0-14336) */
+    int getWire(int i) const { return m_wire[i]; }
+
+    /** Return the adcCount for this hit */
+    int getADCCount(int i) const { return m_adcCount[i]; }
+    /** Return the ionization charge collected for this hit */
+    double getDE(int i) const { return m_dE[i]; }
+    /** Return the path length through the cell for this hit */
+    double getDx(int i) const { return m_dx[i]; }
+    /** Return the dE/dx value for this hit */
+    double getDedx(int i) const { return m_dEdx[i]; }
+    /** Return the distance of closest approach to the sense wire for this hit */
+    double getDoca(int i) const { return m_doca[i]; }
+    /** Return the entrance angle in the CDC cell for this hit */
+    double getEnta(int i) const { return m_enta[i]; }
+
+    /** Return the height of the CDC cell */
+    double getCellHeight(int i) const { return m_cellHeight[i]; }
+    /** Return the half-width of the CDC cell */
+    double getCellHalfWidth(int i) const { return m_cellHalfWidth[i]; }
+
+    /** Return the drift time for this hit */
+    int getDriftT(int i) const { return m_driftT[i]; }
+    /** Return the drift distance for this hit */
+    double getDriftD(int i) const { return m_driftD[i]; }
+    /** Return the drift distance resolution for this hit */
+    double getDriftDRes(int i) const { return m_driftDRes[i]; }
 
     /** Set the dE/dx mean for this track */
-    void setDedx(double dedx) { m_dedx = dedx; }
-    /** Set the dE/dx mean for this track */
-    void setDedxMean(double mean) { m_dedx_avg = mean; }
+    void setMean(double mean) { m_dedx_avg = mean; }
     /** Set the dE/dx truncated average for this track */
     void setTruncatedMean(double mean) { m_dedx_avg_truncated = mean; }
     /** Set the error on the dE/dx truncated mean for this track */
     void setError(double error) { m_dedx_avg_truncated_err = error; }
 
-
-    // Layer level
-
-    /** Return the number of layer hits for this track */
-    int getNLayerHits() const { return l_nHits; }
-    /** Return the number of hits used to determine the truncated mean */
-    double getNLayerHitsUsed() const { return l_nHitsUsed; }
-
-    /** Return the number of hits combined per layer */
-    int getNHitsCombined(int i) const { return l_nhitscombined[i]; }
-    /** Return the wire number of the longest hit per layer */
-    int getWireLongestHit(int i) const { return l_wirelongesthit[i]; }
-    /** Return the (global) layer number for a layer hit */
-    int getLayer(int i) const { return l_layer[i]; }
-    /** Return the distance travelled in this layer */
-    double getLayerPath(int i) const { return l_path[i]; }
-    /** Return the total dE/dx for this layer */
-    double getLayerDedx(int i) const { return l_dedx[i]; }
-
-    /** Set the total dE/dx for this layer */
-    void setLayerDedx(int i, double dedx) { l_dedx[i] = dedx; }
-
-
-    // Hit level
-
-    /** Return the number of hits for this track */
-    int size() const { return h_nHits; }
-
-    /** Return the sensor ID for this hit: wire number in the layer */
-    int getWireInLayer(int i) const { return h_lwire[i]; }
-    /** Return the sensor ID for this hit: wire number for CDC (0-14336) */
-    int getWire(int i) const { return h_wire[i]; }
-    /** Return the (global) layer number for a hit */
-    int getHitLayer(int i) const { return h_layer[i]; }
-
-    /** Return the path length through the cell for this hit */
-    double getPath(int i) const { return h_path[i]; }
-    /** Return the dE/dx value for this hit */
-    double getDedx(int i) const { return h_dedx[i]; }
-    /** Return the adcCount for this hit */
-    int getADCCount(int i) const { return h_adcCount[i]; }
-    /** Return the distance of closest approach to the sense wire for this hit */
-    double getDoca(int i) const { return h_doca[i]; }
-    /** Return the entrance angle in the CDC cell for this hit */
-    double getEnta(int i) const { return h_enta[i]; }
-    /** Return the drift time for this hit */
-    int getDriftT(int i) const { return h_driftT[i]; }
-
-    /** Return the ionization charge collected for this hit */
-    double getDE(int i) const { return h_dE[i]; }
-    /** Return the height of the CDC cell */
-    double getCellHeight(int i) const { return h_cellHeight[i]; }
-    /** Return the half-width of the CDC cell */
-    double getCellHalfWidth(int i) const { return h_cellHalfWidth[i]; }
-    /** Return the drift distance for this hit */
-    double getDriftD(int i) const { return h_driftD[i]; }
-    /** Return the drift distance resolution for this hit */
-    double getDriftDRes(int i) const { return h_driftDRes[i]; }
-
-    /** Return the wire gain for this hit */
-    double getWireGain(int i) const { return h_wiregain[i]; }
-    /** Return the 2D correction for this hit */
-    double getTwoDCorrection(int i) const { return h_twodcor[i]; }
-    /** Return the 1D correction for this hit */
-    double getOneDCorrection(int i) const { return h_onedcor[i]; }
-
     /** Set the dE/dx value for this hit */
-<<<<<<< HEAD
-    void setDedx(int i, double dedx) { h_dedx[i] = dedx; }
-=======
     void setDedx(int i, double newdedx) { m_dEdx[i] = newdedx; }
->>>>>>> d71fe923
 
   private:
 
+    int m_eventID; /**< event in which this Track was found */
+    int m_trackID; /**< ID number of the Track */
+
+    // hit level information
+    std::vector<int> m_layer;    /**< layer number */
+    std::vector<int> m_wire;     /**< wire ID in the CDC */
+    std::vector<int> m_adcCount; /**< adcCount per hit */
+    std::vector<double> m_dE;    /**< charge per hit */
+    std::vector<double> m_dx;    /**< path length in the CDC cell */
+    std::vector<double> m_dEdx;  /**< charge per path length (dE/dx) */
+    std::vector<double> m_doca;  /**< distance of closest approach to sense wire */
+    std::vector<double> m_enta;  /**< entrance angle in CDC cell */
+
+    std::vector<double> m_cellHeight;    /**< height of the CDC cell */
+    std::vector<double> m_cellHalfWidth; /**< half-width of the CDC cell */
+
+    std::vector<int> m_driftT;       /**< drift time for each hit */
+    std::vector<double> m_driftD;    /**< drift distance for each hit */
+    std::vector<double> m_driftDRes; /**< drift distance resolution for each hit */
+
+    // one entry per layer (just don't mix with the hit arrays)
+    std::vector<double> dedx;      /**< extracted dE/dx (arb. units, detector dependent) */
+    std::vector<double> dist;      /**< distance flown through active medium in current segment */
+    std::vector<double> dedxLayer; /**< layer id corresponding to dedx */
+
     // track level information
-    int m_track; /**< ID number of the Track */
-    int m_charge;    /**< particle charge from tracking (+1 or -1) */
-    double m_cosTheta; /**< cos(theta) for the track */
     double m_p;        /**< momentum at the IP */
     double m_p_cdc;    /**< momentum at the inner layer of the CDC */
+    double m_cosTheta; /**< cos(theta) for the track */
+    short m_charge;    /**< particle charge from tracking (+1 or -1) */
+
+    double m_length;   /**< total distance travelled by the track */
+    short m_nHits;     /**< number of hits on this track */
+    short m_nLayerHits;     /**< number of layerhits on this track */
+    short m_nLayerHitsUsed; /**< number of hits on this track used for truncated mean */
+
     double m_pdg;        /**< MC PID */
-    double m_mcmass;     /**< MC PID mass */
     double m_mother_pdg; /**< MC PID of mother particle */
     double m_p_true;     /**< MC true momentum */
-    double m_length;   /**< total distance travelled by the track */
-
-    // calibration constants
-    double m_scale; /**< scale factor to make electrons ~1 */
-    double m_coscor;  /**< calibration cosine correction */
-    double m_rungain; /**< calibration run gain */
-    std::vector<double> h_wiregain; /**< calibration hit gain (indexed on number of hits) */
-    std::vector<double> h_twodcor;  /**< calibration 2-D correction (indexed on number of hits) */
-    std::vector<double> h_onedcor;  /**< calibration 1-D correction (indexed on number of hits) */
-    double m_predmean[Const::ChargedStable::c_SetSize]; /**< predicted dE/dx truncated mean */
-    double m_predres[Const::ChargedStable::c_SetSize];  /**< predicted dE/dx resolution */
-
-    // track level dE/dx measurements
-    double m_dedx;     /**< dE/dx truncated mean used to get PID value */
+
     double m_dedx_avg;               /**< dE/dx mean value per track */
     double m_dedx_avg_truncated;     /**< dE/dx truncated mean per track */
     double m_dedx_avg_truncated_err; /**< standard deviation of m_dedx_avg_truncated */
+
+    double m_predmean[Const::ChargedStable::c_SetSize]; /**< predicted dE/dx truncated mean */
+    double m_predres[Const::ChargedStable::c_SetSize];  /**< predicted dE/dx resolution */
+
     double m_cdcChi[Const::ChargedStable::c_SetSize];  /**< chi values for each particle type */
     double m_cdcLogl[Const::ChargedStable::c_SetSize]; /**< log likelihood for each particle, not including momentum prior */
 
-<<<<<<< HEAD
-    // layer level information (just don't mix with the hit arrays)
-    int l_nHits;     /**< number of layerhits on this track */
-    int l_nHitsUsed; /**< number of hits on this track used for truncated mean */
-    std::vector<int> l_nhitscombined; /**< number of hits combined in the layer */
-    std::vector<int> l_wirelongesthit; /**< wire id for the longest hit in the layer */
-    std::vector<int> l_layer; /**< layer id corresponding to dedx */
-    std::vector<double> l_path;   /**< distance flown through active medium in current segment */
-    std::vector<double> l_dedx;   /**< extracted dE/dx (arb. units, detector dependent) */
-
-    // hit level information
-    int h_nHits;     /**< number of hits on this track */
-    std::vector<int> h_lwire;     /**< wire ID within the layer */
-    std::vector<int> h_wire;     /**< continuous wire ID in the CDC */
-    std::vector<int> h_layer;    /**< layer number */
-    std::vector<double> h_path;    /**< path length in the CDC cell */
-    std::vector<double> h_dedx;  /**< charge per path length (dE/dx) */
-    std::vector<int> h_adcCount; /**< adcCount per hit */
-    std::vector<double> h_doca;  /**< distance of closest approach to sense wire */
-    std::vector<double> h_enta;  /**< entrance angle in CDC cell */
-    std::vector<double> h_dE;    /**< charge per hit */
-    std::vector<int> h_driftT;       /**< drift time for each hit */
-    std::vector<double> h_driftD;    /**< drift distance for each hit */
-    std::vector<double> h_driftDRes; /**< drift distance resolution for each hit */
-
-    std::vector<double> h_cellHeight;    /**< height of the CDC cell */
-    std::vector<double> h_cellHalfWidth; /**< half-width of the CDC cell */
-
-    ClassDef(CDCDedxTrack, 6); /**< Debug output for CDCDedxPID module. */
-=======
     ClassDef(CDCDedxTrack, 5); /**< Debug output for CDCDedxPID module. */
->>>>>>> d71fe923
   };
 }
 #endif