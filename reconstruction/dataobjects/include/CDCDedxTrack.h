/**************************************************************************
 * basf2 (Belle II Analysis Software Framework)                           *
 * Author: The Belle II Collaboration                                     *
 *                                                                        *
 * See git log for contributors and copyright holders.                    *
 * This file is licensed under LGPL-3.0, see LICENSE.md.                  *
 **************************************************************************/

#pragma once

#include <framework/datastore/RelationsObject.h>
#include <framework/gearbox/Const.h>

#include <vector>

namespace Belle2 {
  /** Debug output for CDCDedxPID module.
   *
   * Contains information of individual hits belonging to a track
   */
  class CDCDedxTrack : public RelationsObject {
    friend class CDCDedxPIDModule;
    friend class CDCDedxScanModule;
    friend class CDCDedxCorrectionModule;

  public:

    /** Default constructor */
    CDCDedxTrack() :
      RelationsObject(),
      m_track(0), m_charge(0), m_cosTheta(0), m_p(0), m_pCDC(0), m_length(0.0), m_injring(-1),
      m_injtime(-1), m_pdg(-999), m_mcmass(0), m_motherPDG(0), m_pTrue(0), m_cosThetaTrue(0),
      m_scale(0), m_cosCor(0), m_cosEdgeCor(0), m_runGain(0), m_timeGain(0), m_timeReso(0),
      m_lNHitsUsed(0)
    {
      m_simDedx = m_dedxAvg = m_dedxAvgTruncated = m_dedxAvgTruncatedNoSat = m_dedxAvgTruncatedErr = 0.0;

      // set default values for all particles
      for (unsigned int i = 0; i < Const::ChargedStable::c_SetSize; i++) {
        m_predmean[i] = 0.0;
        m_predres[i] = 0.0;
        m_cdcChi[i] = -999.;
        m_cdcLogl[i] = 0.0;
      }
    }

    /** add dE/dx information for a CDC layer */
    void addDedx(int nhitscombined, int wirelongesthit, int layer, double distance, double dedxValue)
    {
      m_lNHitsCombined.push_back(nhitscombined);
      m_lWireLongestHit.push_back(wirelongesthit);
      m_lLayer.push_back(layer);
      m_lPath.push_back(distance);
      m_lDedx.push_back(dedxValue);

      m_length += distance;
    }

    /** Add a single hit to the object */
    void addHit(int lwire, int wire, int layer, double doca, double docaRS, double enta, double entaRS,
                int adcCount, int adcbaseCount, double dE, double path, double dedx, double cellHeight, double cellHalfWidth,
                int driftT, double driftD, double driftDRes, double wiregain, double twodcor,
                double onedcor, int foundByTrackFinder, double weightPionHypo, double weightKaonHypo, double weightProtHypo)
    {

      m_hLWire.push_back(lwire);
      m_hWire.push_back(wire);
      m_hLayer.push_back(layer);
      m_hPath.push_back(path);
      m_hDedx.push_back(dedx);
      m_hADCCount.push_back(adcCount);
      m_hADCBaseCount.push_back(adcbaseCount);
      m_hDoca.push_back(doca);
      m_hDocaRS.push_back(docaRS);
      m_hEnta.push_back(enta);
      m_hEntaRS.push_back(entaRS);
      m_hDriftT.push_back(driftT);
      m_hdE.push_back(dE);
      m_hCellHeight.push_back(cellHeight);
      m_hCellHalfWidth.push_back(cellHalfWidth);
      m_hDriftD.push_back(driftD);
      m_hDriftDRes.push_back(driftDRes);
      m_hWireGain.push_back(wiregain);
      m_hTwodCor.push_back(twodcor);
      m_hOnedCor.push_back(onedcor);
      m_hFoundByTrackFinder.push_back(foundByTrackFinder);
      m_hWeightPionHypo.push_back(weightPionHypo);
      m_hWeightKaonHypo.push_back(weightKaonHypo);
      m_hWeightProtHypo.push_back(weightProtHypo);
    }

    /** Return the track ID */
    double trackID() const { return m_track; }

    /** Get the identity of the particle */
    double getPDG() const { return m_pdg; }

    /** Get dE/dx truncated mean for this track */
    double getDedx() const { return m_dedxAvgTruncated; }

    /** Get dE/dx truncated mean without the saturation correction for this track */
    double getDedxNoSat() const { return m_dedxAvgTruncatedNoSat; }

    /** Get the error on the dE/dx truncated mean for this track */
    double getDedxError() const { return m_dedxAvgTruncatedErr; }

    /** Get the dE/dx mean for this track */
    double getDedxMean() const { return m_dedxAvg; }

    /** Return the vector of dE/dx values for this track */
    std::vector< double > getDedxList() const { return m_hDedx; }

    /** Return the track momentum valid in the CDC */
    double getMomentum() const { return m_pCDC; }

    /** Return cos(theta) for this track */
    double getCosTheta() const { return m_cosTheta; }

    /** Return the charge for this track */
    int getCharge() const { return m_charge; }

    /** Return cos(theta) for this track */
    double getInjectionTime() const { return m_injtime; }

    /** Return cos(theta) for this track */
    double getInjectionRing() const { return m_injring; }

    /** Return the total path length for this track */
    double getLength() const { return m_length; }

    /** Return the cosine correction for this track */
    double getCosineCorrection() const { return m_cosCor; }

    /** Return the cosine correction for this track */
    double getCosEdgeCorrection() const { return m_cosEdgeCor; }

    /** Return the run gain for this track */
    double getRunGain() const { return m_runGain; }

    /** Return the scale factor for this track */
    double getScaleFactor() const { return m_scale; }

<<<<<<< HEAD
=======
    /** Return the injection gain for this track */
    double getTimeMean() const { return m_timeGain; }

    /** Return the injection reso for this track */
    double getTimeReso() const { return m_timeReso; }

>>>>>>> b6a20638
    /** Get the track-level MC dE/dx mean for this track */
    double getSimulatedDedx() const { return m_simDedx; }

    /** Set the dE/dx truncated average for this track */
    void setDedx(double mean) { m_dedxAvgTruncated = mean; }

    /** Set the dE/dx truncated average without the saturation correction for this track */
    void setDedxNoSat(double mean) { m_dedxAvgTruncatedNoSat = mean; }

    /** Set the error on the dE/dx truncated mean for this track */
    void setDedxError(double error) { m_dedxAvgTruncatedErr = error; }

    /** Set the dE/dx mean for this track */
    void setDedxMean(double mean) { m_dedxAvg = mean; }

    /** Set the track level MC dE/dx mean for this track */
    void setSimulatedDedx(double dedx) { m_simDedx = dedx; }


    // Layer level
    /** Return the number of layer hits for this track */
    int getNLayerHits() const { return m_lDedx.size(); }

    /** Return the number of hits used to determine the truncated mean */
    double getNLayerHitsUsed() const { return m_lNHitsUsed; }

    /** Return the number of hits combined per layer */
    int getNHitsCombined(int i) const { return m_lNHitsCombined[i]; }

    /** Return the wire number of the longest hit per layer */
    int getWireLongestHit(int i) const { return m_lWireLongestHit[i]; }

    /** Return the (global) layer number for a layer hit */
    int getLayer(int i) const { return m_lLayer[i]; }

    /** Return the distance travelled in this layer */
    double getLayerPath(int i) const { return m_lPath[i]; }

    /** Return the total dE/dx for this layer */
    double getLayerDedx(int i) const { return m_lDedx[i]; }

    /** Set the total dE/dx for this layer */
    void setLayerDedx(int i, double dedx) { m_lDedx[i] = dedx; }


    // Hit level
    /** Return the number of hits for this track */
    int size() const { return m_hDedx.size(); }

    /** Return the sensor ID for this hit: wire number in the layer */
    int getWireInLayer(int i) const { return m_hLWire[i]; }

    /** Return the sensor ID for this hit: wire number for CDC (0-14336) */
    int getWire(int i) const { return m_hWire[i]; }

    /** Return the (global) layer number for a hit */
    int getHitLayer(int i) const { return m_hLayer[i]; }

    /** Return the path length through the cell for this hit */
    double getPath(int i) const { return m_hPath[i]; }

    /** Return the dE/dx value for this hit */
    double getDedx(int i) const { return m_hDedx[i]; }

    /** Return the adcCount for this hit */
    int getADCCount(int i) const { return m_hADCCount[i]; }

    /** Return the base adcCount (no non-linearity) for this hit */
    int getADCBaseCount(int i) const { return m_hADCBaseCount[i]; }

    /** Return the factor introduce for adcCount (non-linearity) correction */
    double getNonLADCCorrection(int i) const { return (m_hADCBaseCount[i] * 1.0) / m_hADCCount[i]; }

    /** Return the distance of closest approach to the sense wire for this hit */
    double getDoca(int i) const { return m_hDoca[i]; }

    /** Return the entrance angle in the CDC cell for this hit */
    double getEnta(int i) const { return m_hEnta[i]; }

    /** Return rescaled doca value for cell height=width assumption */
    double getDocaRS(int i) const { return m_hDocaRS[i]; }

    /** Return rescaled enta value for cell height=width assumption */
    double getEntaRS(int i) const { return m_hEntaRS[i]; }

    /** Return the drift time for this hit */
    int getDriftT(int i) const { return m_hDriftT[i]; }

    /** Return the ionization charge collected for this hit */
    double getDE(int i) const { return m_hdE[i]; }

    /** Return the height of the CDC cell */
    double getCellHeight(int i) const { return m_hCellHeight[i]; }

    /** Return the half-width of the CDC cell */
    double getCellHalfWidth(int i) const { return m_hCellHalfWidth[i]; }

    /** Return the drift distance for this hit */
    double getDriftD(int i) const { return m_hDriftD[i]; }

    /** Return the drift distance resolution for this hit */
    double getDriftDRes(int i) const { return m_hDriftDRes[i]; }

    /** Return the wire gain for this hit */
    double getWireGain(int i) const { return m_hWireGain[i]; }

    /** Return the 2D correction for this hit */
    double getTwoDCorrection(int i) const { return m_hTwodCor[i]; }

    /** Return the 1D correction for this hit */
    double getOneDCorrection(int i) const { return m_hOnedCor[i]; }

    /** Return the TrackFinder which added the given hit to track */
    /** Int value corresponds to values of enum Belle2::RecoHitInformation::OriginTrackFinder */
    int getFoundByTrackFinder(int i) const { return m_hFoundByTrackFinder[i]; }

    /** Return the max weights from KalmanFitterInfo using pion hypothesis */
    double getWeightPionHypo(int i) const { return m_hWeightPionHypo[i]; }

    /** Return the max weights from KalmanFitterInfo using kaon hypothesis */
    double getWeightKaonHypo(int i) const { return m_hWeightKaonHypo[i]; }

    /** Return the max weights from KalmanFitterInfo using proton hypothesis */
    double getWeightProtonHypo(int i) const { return m_hWeightProtHypo[i]; }

    /** Return the PID (chi) value */
    double getChi(int i) const { return m_cdcChi[i]; }

    /** Return the PID (predicted mean) value */
    double getPmean(int i) const { return m_predmean[i]; }

    /** Return the PID (predicted reso) value */
    double getPreso(int i) const { return m_predres[i]; }

    /** Set the dE/dx value for this hit */
    void setDedx(int i, double dedx) { m_hDedx[i] = dedx; }

  private:

    // track level information
    int m_track; /**< ID number of the Track */
    int m_charge;    /**< particle charge from tracking (+1 or -1) */
    double m_cosTheta; /**< cos(theta) for the track */
    double m_p;        /**< momentum at the IP */
    double m_pCDC;    /**< momentum at the inner layer of the CDC */
    double m_length;   /**< total distance travelled by the track */
    double m_injring; /**< injection ring type of track's event*/
    double m_injtime;  /**< time since last injection of track's event*/

    // dE/dx simulation
    double m_pdg;        /**< MC PID */
    double m_mcmass;     /**< MC PID mass */
    double m_motherPDG; /**< MC PID of mother particle */
    double m_pTrue;     /**< MC true momentum */
    double m_cosThetaTrue;     /**< MC true cos(theta) */
    double m_simDedx;    /**< track level MC dE/dx truncated mean */

    // calibration constants
    double m_scale; /**< scale factor to make electrons ~1 */
    double m_cosCor;  /**< calibration cosine correction */
    double m_cosEdgeCor;  /**< calibration cosine edge correction */
    double m_runGain; /**< calibration run gain */
    double m_timeGain; /**< calibration injection time gain */
    double m_timeReso; /**< calibration injection time gain */

    std::vector<double> m_hWireGain; /**< calibration hit gain (indexed on number of hits) */
    std::vector<double> m_hTwodCor;  /**< calibration 2-D correction (indexed on number of hits) */
    std::vector<double> m_hOnedCor;  /**< calibration 1-D correction (indexed on number of hits) */
    double m_predmean[Const::ChargedStable::c_SetSize]; /**< predicted dE/dx truncated mean */
    double m_predres[Const::ChargedStable::c_SetSize];  /**< predicted dE/dx resolution */

    // track level dE/dx measurements
    double m_dedxAvg;             /**< dE/dx mean value per track */
    double m_dedxAvgTruncated;    /**< dE/dx truncated mean per track */
    double m_dedxAvgTruncatedNoSat;    /**< dE/dx truncated mean per track without the saturation correction */
    double m_dedxAvgTruncatedErr; /**< standard deviation of m_dedxAvgTruncated */
    double m_cdcChi[Const::ChargedStable::c_SetSize];  /**< chi values for each particle type */
    double m_cdcLogl[Const::ChargedStable::c_SetSize]; /**< log likelihood for each particle, not including momentum prior */


    // layer level information (just don't mix with the hit arrays)
    int m_lNHitsUsed; /**< number of hits on this track used for truncated mean */
    std::vector<int> m_lNHitsCombined; /**< number of hits combined in the layer */
    std::vector<int> m_lWireLongestHit; /**< wire id for the longest hit in the layer */
    std::vector<int> m_lLayer; /**< layer id corresponding to dedx */
    std::vector<double> m_lPath;   /**< distance flown through active medium in current segment */
    std::vector<double> m_lDedx;   /**< extracted dE/dx (arb. units, detector dependent) */

    // hit level information
    std::vector<int> m_hLWire;     /**< wire ID within the layer */
    std::vector<int> m_hWire;     /**< continuous wire ID in the CDC */
    std::vector<int> m_hLayer;    /**< layer number */
    std::vector<double> m_hPath;    /**< path length in the CDC cell */
    std::vector<double> m_hDedx;  /**< charge per path length (dE/dx) */
    std::vector<int> m_hADCCount; /**< adcCount per hit */
    std::vector<int> m_hADCBaseCount; /**< adcCount base count (uncorrected) per hit */
    std::vector<double> m_hDoca;  /**< distance of closest approach to sense wire */
    std::vector<double> m_hEnta;  /**< entrance angle in CDC cell */
    std::vector<double> m_hDocaRS;/**< distance of closest approach to sense wire after rescalling cell L=W */
    std::vector<double> m_hEntaRS;/**< entrance angle in CDC cell after rescalling cell L=W */
    std::vector<double> m_hdE;    /**< charge per hit */
    std::vector<int> m_hDriftT;       /**< drift time for each hit */
    std::vector<double> m_hDriftD;    /**< drift distance for each hit */
    std::vector<double> m_hDriftDRes; /**< drift distance resolution for each hit */
    std::vector<int> m_hFoundByTrackFinder; /**< the 'found by track finder' flag for the given hit */
    std::vector<double> m_hWeightPionHypo;  /**< weight for pion hypothesis from KalmanFitterInfo*/
    std::vector<double> m_hWeightKaonHypo; /**< weight for kaon hypothesis from KalmanFitterInfo*/
    std::vector<double> m_hWeightProtHypo; /**< weight for proton hypothesis from KalmanFitterInfo*/

    std::vector<double> m_hCellHeight;    /**< height of the CDC cell */
    std::vector<double> m_hCellHalfWidth; /**< half-width of the CDC cell */

    ClassDef(CDCDedxTrack, 17); /**< Debug output for CDCDedxPID module. */
  };
}<|MERGE_RESOLUTION|>--- conflicted
+++ resolved
@@ -140,15 +140,12 @@
     /** Return the scale factor for this track */
     double getScaleFactor() const { return m_scale; }
 
-<<<<<<< HEAD
-=======
     /** Return the injection gain for this track */
     double getTimeMean() const { return m_timeGain; }
 
     /** Return the injection reso for this track */
     double getTimeReso() const { return m_timeReso; }
 
->>>>>>> b6a20638
     /** Get the track-level MC dE/dx mean for this track */
     double getSimulatedDedx() const { return m_simDedx; }
 
