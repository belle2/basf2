#ifdef __CINT__

#pragma link off all globals;
#pragma link off all classes;
#pragma link off all functions;
#pragma link C++ nestedclasses;

#pragma link C++ class Belle2::CDCDedxScaleFactor+;
#pragma link C++ class Belle2::CDCDedxWireGain+;
#pragma link C++ class Belle2::CDCDedxRunGain+;
#pragma link C++ class Belle2::CDCDedxCosineCor+;
#pragma link C++ class Belle2::CDCDedxMomentumCor+;
#pragma link C++ class Belle2::CDCDedx2DCell+;
#pragma link C++ class Belle2::CDCDedx1DCell+;
#pragma link C++ class Belle2::CDCDedxHadronCor+;
#pragma link C++ class Belle2::CDCDedxMeanPars+;
#pragma link C++ class Belle2::CDCDedxSigmaPars+;
#pragma link C++ class Belle2::DedxPDFs;
<<<<<<< HEAD
#pragma link C++ class Belle2::CDCDedxDatabaseImporter;
#pragma link C++ class Belle2::EventsOfDoomParameters+;
=======
#pragma link C++ class Belle2::CDCDedxDatabaseImporter-;
>>>>>>> 5660036e

#endif<|MERGE_RESOLUTION|>--- conflicted
+++ resolved
@@ -16,11 +16,8 @@
 #pragma link C++ class Belle2::CDCDedxMeanPars+;
 #pragma link C++ class Belle2::CDCDedxSigmaPars+;
 #pragma link C++ class Belle2::DedxPDFs;
-<<<<<<< HEAD
-#pragma link C++ class Belle2::CDCDedxDatabaseImporter;
 #pragma link C++ class Belle2::EventsOfDoomParameters+;
-=======
+
 #pragma link C++ class Belle2::CDCDedxDatabaseImporter-;
->>>>>>> 5660036e
 
 #endif