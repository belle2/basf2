/**************************************************************************
 * BASF2 (Belle Analysis Framework 2)                                     *
 * Copyright(C) 2012 - Belle II Collaboration                             *
 *                                                                        *
 * Author: The Belle II Collaboration                                     *
 * Contributors: Jake Bennett, Christian Pulvermacher
 *                                                                        *
 * This software is provided "as is" without any warranty.                *
 **************************************************************************/

#pragma once

#include <reconstruction/modules/CDCDedxPID/LineHelper.h>
#include <reconstruction/dataobjects/DedxConstants.h>

#include <framework/core/Module.h>
#include <framework/gearbox/Const.h>

#include <reconstruction/dataobjects/CDCDedxTrack.h>
#include <reconstruction/dataobjects/CDCDedxLikelihood.h>

#include <mdst/dataobjects/Track.h>
#include <mdst/dataobjects/MCParticle.h>
#include <tracking/dataobjects/RecoTrack.h>
#include <mdst/dataobjects/TrackFitResult.h>

#include <framework/datastore/StoreArray.h>
#include <framework/database/DBObjPtr.h>
#include <framework/database/DBArray.h>

#include <reconstruction/dbobjects/CDCDedxScaleFactor.h>
#include <reconstruction/dbobjects/CDCDedxWireGain.h>
#include <reconstruction/dbobjects/CDCDedxRunGain.h>
#include <reconstruction/dbobjects/CDCDedxCosineCor.h>
#include <reconstruction/dbobjects/CDCDedx2DCell.h>
#include <reconstruction/dbobjects/CDCDedx1DCell.h>
#include <reconstruction/dbobjects/CDCDedxMeanPars.h>
#include <reconstruction/dbobjects/CDCDedxSigmaPars.h>
#include <reconstruction/dbobjects/CDCDedxHadronCor.h>
#include <reconstruction/dbobjects/DedxPDFs.h>

#include <string>
#include <vector>
#include <map>
#include <TVector3.h>

class TH2F;

namespace Belle2 {
  class PXDCluster;
  class SVDCluster;
  class CDCDedxTrack;

  /** Extract CDC dE/dx information from fitted tracks.
   *
   * If a PDF file is specified using the 'PDFFile' parameter, likelihood values
   * for all particle hypotheses are calculated and saved in a CDCDedxLikelihood object.
   *
   * Performs a simple path length correction to the dE/dx measuremnt
   * based on individual hits in the CDC and determines the mean and
   * truncated mean dE/dx value for each track.
   *
   * The 'EnableDebugOutput' option adds CDCDedxTrack objects (one for each genfit::Track),
   * which includes individual dE/dx data points and their corresponding layer,
   * and hit information like reconstructed position, charge, etc.
   *
   * The reconstruction of flight paths and the used likelihood ratio method are
   * described and evaluated in
   * <a href="http://www-ekp.physik.uni-karlsruhe.de/pub/web/thesis/iekp-ka2012-9.pdf">dE/dx Particle Identification and Pixel Detector Data Reduction for the Belle II Experiment</a> (Chapter 6)
   *
   */
  class CDCDedxPIDModule : public Module {

  public:

    /** Default constructor */
    CDCDedxPIDModule();

    /** Destructor */
    virtual ~CDCDedxPIDModule();

    /** Initialize the module */
    virtual void initialize();

    /** This method is called for each event. All processing of the event
     * takes place in this method. */
    virtual void event();

    /** End of the event processing. */
    virtual void terminate();

  private:

    // outputs
    StoreArray<CDCDedxTrack> m_dedxTracks; /**< Output array of CDCDedxTracks */
    StoreArray<CDCDedxLikelihood> m_dedxLikelihoods; /**< Output array of CDCDedxLikelihoods */

    // required inputs
    StoreArray<Track> m_tracks; /**< Required array of input Tracks */
    StoreArray<RecoTrack> m_recoTracks; /**< Required array of input RecoTracks */

    // optional inputs
    StoreArray<MCParticle> m_mcparticles; /**< Optional array of input MCParticles */

    /** parameterized beta-gamma curve for predicted means */
    double meanCurve(double* x, double* par, int version) const;

    /** calculate the predicted mean using the parameterized resolution */
    double getMean(double bg) const;

    /** parameterized resolution for predictions */
    double sigmaCurve(double* x, double* par, int version) const;

    /** calculate the predicted resolution using the parameterized resolution */
    double getSigma(double dedx, double nhit, double sin) const;

    /** hadron saturation parameterization part 1 */
    double I2D(double cosTheta, double I) const;

    /** hadron saturation parameterization part 2 */
    double D2I(double cosTheta, double D) const;

    /** Save arithmetic and truncated mean for the 'dedx' values.
     *
     * @param mean              calculated arithmetic mean
     * @param truncatedMean     calculated truncated mean
     * @param truncatedMeanErr  error for truncatedMean
     * @param dedx              input values
     */
    void calculateMeans(double* mean, double* truncatedMean, double* truncatedMeanErr, const std::vector<double>& dedx) const;

    /** for all particles, save chi values into 'chi'.
     *
     * @param chi   array of chi values to be modified
     * @param p     track momentum valid in the cdc
     * @param dedx  dE/dx value
     * @param sin   track sin(theta)
     * @param nhit  number of hits used for this track
     * */
    void saveChiValue(double(&chi)[Const::ChargedStable::c_SetSize], double(&predmean)[Const::ChargedStable::c_SetSize],
                      double(&predres)[Const::ChargedStable::c_SetSize], double p, double dedx, double sin, int nhit) const;

    /** for all particles, save log-likelihood values into 'logl'.
     *
     * @param logl  array of log-likelihood to be modified
     * @param p     track momentum
     * @param dedx  dE/dx value
     * @param pdf   pointer to array of 2d PDFs to use (not modified)
     * */
    void saveLookupLogl(double(&logl)[Const::ChargedStable::c_SetSize], double p, double dedx);

    /** Check the pdfs for consistency everytime they change in the database */
    void checkPDFs();

    // parameters to determine the predicted means and resolutions
    std::vector<double> m_meanpars; /**< dE/dx mean parameters */
    std::vector<double> m_sigmapars; /**< dE/dx resolution parameters */

    // pdfs for PID
    DBObjPtr<DedxPDFs> m_DBDedxPDFs; /**< DB object for dedx:momentum PDFs */
<<<<<<< HEAD
    TH2F m_pdfs[Const::ChargedStable::c_SetSize]; /**< dedx:momentum PDFs. m_pdfs[particle_type] */
=======
>>>>>>> c5e73aac

    bool m_trackLevel; /**< Whether to use track-level or hit-level MC */
    bool m_usePrediction; /**< Whether to use parameterized means and resolutions or lookup tables */
    double m_removeLowest; /**< Portion of lowest dE/dx values that should be discarded for truncated mean */
    double m_removeHighest; /**< Portion of highest dE/dx values that should be discarded for truncated mean */
    bool m_enableDebugOutput; /**< Whether to save information on tracks and associated hits and dE/dx values in DedxTrack objects */

    bool m_useIndividualHits; /**< Include PDF value for each hit in likelihood. If false, the truncated mean of dedx values for the detectors will be used. */

    bool m_onlyPrimaryParticles; /**< Only save data for primary particles (as determined by MC truth) */
    bool m_ignoreMissingParticles; /**< Ignore particles for which no PDFs are found. */

    // parameters: calibration constants
    DBObjPtr<CDCDedxScaleFactor> m_DBScaleFactor; /**< Scale factor to make electrons ~1 */
    DBObjPtr<CDCDedxWireGain> m_DBWireGains; /**< Wire gain DB object */
    DBObjPtr<CDCDedxRunGain> m_DBRunGain; /**< Run gain DB object */
    DBObjPtr<CDCDedxCosineCor> m_DBCosineCor; /**< Electron saturation correction DB object */
    DBObjPtr<CDCDedx2DCell> m_DB2DCell; /**< 2D correction DB object */
    DBObjPtr<CDCDedx1DCell> m_DB1DCell; /**< 1D correction DB object */
    DBObjPtr<CDCDedxHadronCor> m_DBHadronCor; /**< hadron saturation parameters */

    std::vector<double> m_hadronpars; /**< hadron saturation parameters */

    int m_nLayerWires[9]; /**< number of wires per layer: needed for wire gain calibration */

    // parameters to determine the predicted means and resolutions and hadron correction
    DBObjPtr<CDCDedxMeanPars> m_DBMeanPars; /**< dE/dx mean parameters */
    DBObjPtr<CDCDedxSigmaPars> m_DBSigmaPars; /**< dE/dx resolution parameters */

  };
} // Belle2 namespace<|MERGE_RESOLUTION|>--- conflicted
+++ resolved
@@ -158,10 +158,6 @@
 
     // pdfs for PID
     DBObjPtr<DedxPDFs> m_DBDedxPDFs; /**< DB object for dedx:momentum PDFs */
-<<<<<<< HEAD
-    TH2F m_pdfs[Const::ChargedStable::c_SetSize]; /**< dedx:momentum PDFs. m_pdfs[particle_type] */
-=======
->>>>>>> c5e73aac
 
     bool m_trackLevel; /**< Whether to use track-level or hit-level MC */
     bool m_usePrediction; /**< Whether to use parameterized means and resolutions or lookup tables */
