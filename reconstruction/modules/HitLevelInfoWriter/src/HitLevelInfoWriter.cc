--- conflicted
+++ resolved
@@ -7,12 +7,7 @@
  **************************************************************************/
 
 #include <reconstruction/modules/HitLevelInfoWriter/HitLevelInfoWriter.h>
-<<<<<<< HEAD
-=======
-#include <reconstruction/dataobjects/DedxConstants.h>
-#include <mdst/dataobjects/PIDLikelihood.h>
-#include <mdst/dataobjects/EventLevelTriggerTimeInfo.h>
->>>>>>> b6a20638
+
 
 using namespace Belle2;
 using namespace Dedx;
@@ -93,13 +88,8 @@
       }
 
       if (dedxTrack->size() == 0 || dedxTrack->size() > 200) continue;
-<<<<<<< HEAD
       if (dedxTrack->getCosTheta() < TMath::Cos(150.0 * TMath::DegToRad()))continue; //-0.866
       if (dedxTrack->getCosTheta() > TMath::Cos(17.0 * TMath::DegToRad())) continue; //0.95
-=======
-      if (dedxTrack->getCosTheta() < TMath::Cos(150.0 * TMath::DegToRad()))continue;
-      if (dedxTrack->getCosTheta() > TMath::Cos(17.0 * TMath::DegToRad())) continue;
->>>>>>> b6a20638
 
       // fill the event meta data
       StoreObjPtr<EventMetaData> evtMetaData;
@@ -314,7 +304,6 @@
   }
   m_hadronpars = m_DBHadronCor->getHadronPars();
 
-<<<<<<< HEAD
   //variable to save layer variables
   std::map<int, std::vector<double>>l_var;
 
@@ -327,14 +316,6 @@
   m_chikOld = dedxTrack->getChi(3);
   m_chipOld = dedxTrack->getChi(4);
   m_chidOld = dedxTrack->getChi(5);
-=======
-  m_chie = dedxTrack->getChi(0);
-  m_chimu = dedxTrack->getChi(1);
-  m_chipi = dedxTrack->getChi(2);
-  m_chik = dedxTrack->getChi(3);
-  m_chip = dedxTrack->getChi(4);
-  m_chid = dedxTrack->getChi(5);
->>>>>>> b6a20638
 
   m_pmeane = dedxTrack->getPmean(0);
   m_pmeanmu = dedxTrack->getPmean(1);
