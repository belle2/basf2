--- conflicted
+++ resolved
@@ -144,10 +144,6 @@
 
     // pdfs for PID
     DBObjPtr<DedxPDFs> m_DBDedxPDFs; /**< DB object for dedx:momentum PDFs */
-<<<<<<< HEAD
-    TH2F m_pdfs[2][Const::ChargedStable::c_SetSize]; /**< dedx:momentum PDFs. m_pdfs[detector_type][particle_type] */
-=======
->>>>>>> c5e73aac
 
     // parameters: full likelihood vs. truncated mean
     bool m_useIndividualHits; /**< Include PDF value for each hit in likelihood. If false, the truncated mean of dedx values for the detectors will be used. */
