#!/usr/bin/env python3

##########################################################################
# basf2 (Belle II Analysis Software Framework)                           #
# Author: The Belle II Collaboration                                     #
#                                                                        #
# See git log for contributors and copyright holders.                    #
# This file is licensed under LGPL-3.0, see LICENSE.md.                  #
##########################################################################

# Limit the number of threads spawned by external libraries (e.g. XGBoost)
import os
os.environ['OMP_THREAD_LIMIT'] = "1"  # noqa

import basf2

from geometry import check_components

from svd import add_svd_reconstruction
from pxd import add_pxd_reconstruction
from vtx import add_vtx_reconstruction

from rawdata import add_unpackers

from softwaretrigger.constants import ALWAYS_SAVE_OBJECTS, RAWDATA_OBJECTS, DEFAULT_HLT_COMPONENTS

from tracking import (
    add_mc_tracking_reconstruction,
    add_prefilter_tracking_reconstruction,
    add_postfilter_tracking_reconstruction,
    add_cr_tracking_reconstruction,
    add_prune_tracks,
)

from softwaretrigger.path_utils import (
    add_filter_software_trigger,
    add_skim_software_trigger
)


CDST_TRACKING_OBJECTS = (
    'EventLevelTrackingInfo',
    'RecoTracks',
    'Tracks',
    'V0s',
    'TrackFitResults',
    'EventT0',
    'CDCDedxHits',
    'CDCDedxTracks',
    'SVDShaperDigitsFromTracks',
    'PXDClustersFromTracks',
    'VXDDedxTracks',
    'CDCDedxLikelihoods',
    'VXDDedxLikelihoods'
)


DIGITS_OBJECTS = (
    'ARICHDigits',
    'CDCHits',
    'ECLDigits',
    'ECLDsps',
    'KLMDigits',
    'PXDDigits',
    'SVDEventInfoSim',
    'SVDShaperDigits',
    'TOPDigits'
)


def default_event_abort(module, condition, error_flag):
    """Default event abort outside of HLT: Ignore the error flag and just stop
    processing by giving an empty path"""
    p = basf2.Path()
    module.if_value(condition, p, basf2.AfterConditionPath.END)


def add_reconstruction(path, components=None, pruneTracks=True, add_trigger_calculation=True, skipGeometryAdding=False,
                       trackFitHypotheses=None, addClusterExpertModules=True,
                       with_cdc_cellular_automaton=False,
                       use_second_cdc_hits=False, add_muid_hits=False, reconstruct_cdst=None,
                       event_abort=default_event_abort, use_random_numbers_for_hlt_prescale=True,
                       pxd_filtering_offline=False,
                       create_intercepts_for_pxd_ckf=False,
                       append_full_grid_cdc_eventt0=True,
                       legacy_ecl_charged_pid=False, emulate_HLT=False,
                       skip_full_grid_cdc_eventt0_if_svd_time_present=True,
                       switch_off_slow_modules_for_online=False,
                       useVTX=False, useVTXClusterShapes=True):
    """
    This function adds the standard reconstruction modules to a path.
    Consists of clustering, tracking and the PID modules essentially in this structure:

    | :func:`add_reconstruction()`
    | ├── :func:`add_prefilter_reconstruction()`
    | │ ├── :func:`add_prefilter_pretracking_reconstruction()`   : Clustering
    | │ ├── ``add_prefilter_tracking_reconstruction()``          : Tracking essential for HLT filter calculation
    | │ └── :func:`add_prefilter_posttracking_reconstruction()`  : PID and clustering essential for HLT
    | └── :func:`add_postfilter_reconstruction()`
    |   ├── ``add_postfilter_tracking_reconstruction()``         : Rest of the tracking
    |   └── :func:`add_postfilter_posttracking_reconstruction()` : Rest of PID and clustering

    plus the modules to calculate the software trigger cuts.

    :param path: Add the modules to this path.
    :param components: list of geometry components to include reconstruction for, or None for all components.
    :param pruneTracks: Delete all hits except the first and last of the tracks after the V0Finder modules.
    :param skipGeometryAdding: Advances flag: The tracking modules need the geometry module and will add it,
        if it is not already present in the path. In a setup with multiple (conditional) paths however, it can not
        determine, if the geometry is already loaded. This flag can be used to just turn off the geometry adding at
        all (but you will have to add it on your own then).
    :param trackFitHypotheses: Change the additional fitted track fit hypotheses. If no argument is given,
        the fitted hypotheses are pion, kaon and proton, i.e. [211, 321, 2212].
    :param addClusterExpertModules: Add the cluster expert modules in the KLM and ECL. Turn this off to reduce
        execution time.
    :param with_cdc_cellular_automaton: If true, in the CDC track finding the cellular automaton algorithm will be used too,
        after the global algorithm (Legendre).
    :param use_second_cdc_hits: If true, the second hit information will be used in the CDC track finding.
    :param add_muid_hits: Add the found KLM hits to the RecoTrack. Make sure to refit the track afterwards.
    :param add_trigger_calculation: add the software trigger modules for monitoring (do not make any cut)
    :param reconstruct_cdst: None for mdst, 'rawFormat' to reconstruct cdsts in rawFormat, 'fullFormat' for the
        full (old) format. This parameter is needed when reconstructing cdsts, otherwise the
        required PXD objects won't be added.
    :param event_abort: A function to abort event processing at the given point. Should take three arguments: a module,
        the condition and the error_flag to be set if these events are kept. If run on HLT this will not abort the event
        but just remove all data except for the event information.
    :param use_random_numbers_for_hlt_prescale: If True, the HLT filter prescales are applied using randomly
        generated numbers, otherwise are applied using an internal counter.
    :param pxd_filtering_offline: If True, PXD data reduction (ROI filtering) is applied during the track reconstruction.
        The reconstructed SVD/CDC tracks are used to define the ROIs and reject all PXD clusters outside of these.
    :param create_intercepts_for_pxd_ckf: If True, the PXDROIFinder is added to the path to create PXDIntercepts to be used
        for hit filtering when creating the CKF relations. This independent of the offline PXD digit filtering which is
        steered by 'pxd_filtering_offline'. This can be applied for both data and MC.
    :param append_full_grid_cdc_eventt0: If True, the module FullGridChi2TrackTimeExtractor is added to the path
                                      and provides the CDC temporary EventT0.
    :param legacy_ecl_charged_pid: Bool denoting whether to use the legacy EoP based charged particleID in the ECL (true) or
        MVA based charged particle ID (false).
    :param emulate_HLT: if True, it runs the reconstruction as it is run on HLT (e.g. without PXD).
        If you want to use this flag on raw data, you should also exclude the following branches from RootInput: ROIs, ROIpayload
    :param skip_full_grid_cdc_eventt0_if_svd_time_present: if true, and if also append_full_grid_cdc_eventt0 is true, the
        FullGridChi2TrackTimeExtractor is only executed in the events where no SVD-based EventT0 is found. If false, but
        append_full_grid_cdc_eventt0 is true, FullGridChi2TrackTimeExtractor will be executed in each event regardless of
        SVD EventT0 being present. Has no effect if append_full_grid_cdc_eventt0 is false. Default: true
    :param switch_off_slow_modules_for_online: if true, it switches off some modules in the reconstruction chain by overriding
        other flags (e.g.: this flag overrides ``append_full_grid_cdc_eventt0``. On HLT and ExpressReco, this flag is set
        to true in order to speed up the reconstruction.
    :param useVTX: If true, the VTX reconstruction is performed.
    :param useVTXClusterShapes: If true, use cluster shape corrections for hit position finding.
    """

    # Set the run for beam data
    basf2.declare_beam()

    # By default, the FullGrid module is not used in the reconstruction chain.
    # It is needed for detectors that perform post-tracking calibration with respect to CDC EventT0 using cDST
    if reconstruct_cdst == 'rawFormat':
        append_full_grid_cdc_eventt0 = True

    if emulate_HLT:
        components = DEFAULT_HLT_COMPONENTS

    # If switch_off_slow_modules_for_online is True, we override some flags to make sure some slow modules are not executed
    if switch_off_slow_modules_for_online:
        append_full_grid_cdc_eventt0 = False
        legacy_ecl_charged_pid = True

    # pre-filter reconstruction
    add_prefilter_reconstruction(path,
                                 components=components,
                                 add_modules_for_trigger_calculation=add_trigger_calculation,
                                 skipGeometryAdding=skipGeometryAdding,
                                 trackFitHypotheses=trackFitHypotheses,
                                 with_cdc_cellular_automaton=with_cdc_cellular_automaton,
                                 use_second_cdc_hits=use_second_cdc_hits,
                                 add_muid_hits=add_muid_hits,
                                 reconstruct_cdst=reconstruct_cdst,
                                 event_abort=event_abort,
                                 pxd_filtering_offline=pxd_filtering_offline,
                                 create_intercepts_for_pxd_ckf=create_intercepts_for_pxd_ckf,
                                 append_full_grid_cdc_eventt0=append_full_grid_cdc_eventt0,
                                 skip_full_grid_cdc_eventt0_if_svd_time_present=skip_full_grid_cdc_eventt0_if_svd_time_present,
                                 switch_off_slow_modules_for_online=switch_off_slow_modules_for_online,
                                 useVTX=useVTX, useVTXClusterShapes=useVTXClusterShapes)

    # Add the modules calculating the software trigger cuts (but not performing them)
    if add_trigger_calculation and (not components or ("CDC" in components and "ECL" in components and "KLM" in components)):
        add_filter_software_trigger(path,
                                    use_random_numbers_for_prescale=use_random_numbers_for_hlt_prescale)

    # post-filter reconstruction
    add_postfilter_reconstruction(path,
                                  components=components,
                                  pruneTracks=pruneTracks,
                                  addClusterExpertModules=addClusterExpertModules,
                                  reconstruct_cdst=reconstruct_cdst,
                                  legacy_ecl_charged_pid=legacy_ecl_charged_pid,
                                  switch_off_slow_modules_for_online=switch_off_slow_modules_for_online,
                                  useVTX=useVTX)

    # Add the modules calculating the software trigger skims
    if add_trigger_calculation and (not components or ("CDC" in components and "ECL" in components and "KLM" in components)):
        add_skim_software_trigger(path)


def add_prefilter_reconstruction(path,
                                 components=None,
                                 add_modules_for_trigger_calculation=True,
                                 skipGeometryAdding=False,
                                 trackFitHypotheses=None,
                                 with_cdc_cellular_automaton=False,
                                 use_second_cdc_hits=False,
                                 add_muid_hits=False,
                                 reconstruct_cdst=None,
                                 event_abort=default_event_abort,
                                 pxd_filtering_offline=False,
                                 create_intercepts_for_pxd_ckf=False,
                                 append_full_grid_cdc_eventt0=True,
                                 skip_full_grid_cdc_eventt0_if_svd_time_present=True,
                                 switch_off_slow_modules_for_online=False,
                                 useVTX=False,
                                 useVTXClusterShapes=True):
    """
    This function adds only the reconstruction modules required to calculate HLT filter decision to a path.
    Consists of essential tracking and the functionality provided by :func:`add_prefilter_posttracking_reconstruction()`.

    :param path: Add the modules to this path.
    :param components: list of geometry components to include reconstruction for, or None for all components.
    :param add_modules_for_trigger_calculation: add the modules necessary for computing the software trigger decision
        during later stages (do not make any cut), relevant only when reconstruct_cdst is not None.
    :param skipGeometryAdding: Advances flag: The tracking modules need the geometry module and will add it,
        if it is not already present in the path. In a setup with multiple (conditional) paths however, it can not
        determine, if the geometry is already loaded. This flag can be used to just turn off the geometry adding at
        all (but you will have to add it on your own then).
    :param trackFitHypotheses: Change the additional fitted track fit hypotheses. If no argument is given,
        the fitted hypotheses are pion, kaon and proton, i.e. [211, 321, 2212].
    :param with_cdc_cellular_automaton: If true, in the CDC track finding the cellular automaton algorithm will be used too,
        after the global algorithm (Legendre).
    :param use_second_cdc_hits: If true, the second hit information will be used in the CDC track finding.
    :param add_muid_hits: Add the found KLM hits to the RecoTrack. Make sure to refit the track afterwards.
    :param reconstruct_cdst: None for mdst, 'rawFormat' to reconstruct cdsts in rawFormat, 'fullFormat' for the
        full (old) format. This parameter is needed when reconstructing cdsts, otherwise the
        required PXD objects won't be added.
    :param event_abort: A function to abort event processing at the given point. Should take three arguments: a module,
        the condition and the error_flag to be set if these events are kept. If run on HLT this will not abort the event
        but just remove all data except for the event information.
    :param pxd_filtering_offline: If True, PXD data reduction (ROI filtering) is applied during the track reconstruction.
        The reconstructed SVD/CDC tracks are used to define the ROIs and reject all PXD clusters outside of these.
    :param create_intercepts_for_pxd_ckf: If True, the PXDROIFinder is added to the path to create PXDIntercepts to be used
        for hit filtering when creating the CKF relations. This independent of the offline PXD digit filtering which is
        steered by 'pxd_filtering_offline'. This can be applied for both data and MC.
    :param append_full_grid_cdc_eventt0: If True, the module FullGridChi2TrackTimeExtractor is added to the path
        and provides the CDC temporary EventT0.
    :param skip_full_grid_cdc_eventt0_if_svd_time_present: if true, and if also append_full_grid_cdc_eventt0 is true, the
        FullGridChi2TrackTimeExtractor is only executed in the events where no SVD-based EventT0 is found. If false, but
        append_full_grid_cdc_eventt0 is true, FullGridChi2TrackTimeExtractor will be executed in each event regardless of
        SVD EventT0 being present. Has no effect if append_full_grid_cdc_eventt0 is false. Default: true
    :param switch_off_slow_modules_for_online: if true, it switches off some modules in the reconstruction chain by overriding
        other flags (e.g.: this flag overrides ``append_full_grid_cdc_eventt0``. On HLT and ExpressReco, this flag is set
        to true in order to speed up the reconstruction.
    :param useVTX: If true, the VTX reconstruction is performed.
    :param useVTXClusterShapes: If true, use cluster shape corrections for hit position finding.
    """

    # If switch_off_slow_modules_for_online is True, we override some flags to make sure some slow modules are not executed
    if switch_off_slow_modules_for_online:
        append_full_grid_cdc_eventt0 = False

    # Always avoid the top-level 'import ROOT'.
    from ROOT import Belle2  # noqa

    # Check components.
    check_components(components)

    # Do not even attempt at reconstructing events w/ abnormally large occupancy.
    doom = path.add_module("EventsOfDoomBuster")
    event_abort(doom, ">=1", Belle2.EventMetaData.c_ReconstructionAbort)
    path.add_module('StatisticsSummary').set_name('Sum_EventsofDoomBuster')

    # Add modules that have to be run BEFORE track reconstruction
    add_prefilter_pretracking_reconstruction(path, components=components)

    # Add prefilter tracking reconstruction modules
    add_prefilter_tracking_reconstruction(
        path,
        components=components,
        mcTrackFinding=False,
        skipGeometryAdding=skipGeometryAdding,
        trackFitHypotheses=trackFitHypotheses,
        with_cdc_cellular_automaton=with_cdc_cellular_automaton,
        use_second_cdc_hits=use_second_cdc_hits,
        pxd_filtering_offline=pxd_filtering_offline,
        create_intercepts_for_pxd_ckf=create_intercepts_for_pxd_ckf,
        append_full_grid_cdc_eventt0=append_full_grid_cdc_eventt0,
        skip_full_grid_cdc_eventt0_if_svd_time_present=skip_full_grid_cdc_eventt0_if_svd_time_present,
        useVTX=useVTX)

    # Statistics summary
    path.add_module('StatisticsSummary').set_name('Sum_Prefilter_Tracking')

    # In case of cdst reconstruction ...
    if reconstruct_cdst and not useVTX:
        add_special_vxd_modules(path, components=components)
    if reconstruct_cdst == 'rawFormat' and not add_modules_for_trigger_calculation:
        return

    # Add prefilter posttracking modules
    add_prefilter_posttracking_reconstruction(path,
                                              components=components,
                                              add_muid_hits=add_muid_hits,
                                              useVTX=useVTX)

    # Statistics summary
    path.add_module('StatisticsSummary').set_name('Sum_Prefilter_PostTracking')


def add_postfilter_reconstruction(path,
                                  components=None,
                                  pruneTracks=False,
                                  addClusterExpertModules=True,
                                  reconstruct_cdst=None,
                                  legacy_ecl_charged_pid=False,
                                  switch_off_slow_modules_for_online=False,
                                  useVTX=False):
    """
    This function adds the reconstruction modules not required to calculate HLT filter decision to a path.

    :param path: Add the modules to this path.
    :param components: list of geometry components to include reconstruction for, or None for all components.
    :param pruneTracks: Delete all hits expect the first and the last from the found tracks.
    :param addClusterExpertModules: Add the cluster expert modules in the KLM and ECL. Turn this off to
        reduce execution time.
    :param reconstruct_cdst: None for mdst, 'rawFormat' to reconstruct cdsts in rawFormat, 'fullFormat' for the
        full (old) format. This parameter is needed when reconstructing cdsts, otherwise the
        required PXD objects won't be added.
    :param legacy_ecl_charged_pid: Bool denoting whether to use the legacy EoP based charged particleID in the ECL (true) or
      MVA based charged particle ID (false).
    :param switch_off_slow_modules_for_online: if true, it switches off some modules in the reconstruction chain by overriding
        other flags (e.g.: this flag overrides ``append_full_grid_cdc_eventt0``. On HLT and ExpressReco, this flag is set
        to true in order to speed up the reconstruction.
    """

    # If switch_off_slow_modules_for_online is True, we override some flags to make sure some slow modules are not executed
    flip_recoTrack = True
    kink_finding = True
    run_klm_dnn = True
    if switch_off_slow_modules_for_online:
        legacy_ecl_charged_pid = True
        flip_recoTrack = False
        kink_finding = False
        run_klm_dnn = False

    # Add postfilter tracking reconstruction modules
    add_postfilter_tracking_reconstruction(
        path,
        components=components,
        pruneTracks=False,
        flip_recoTrack=flip_recoTrack,
        kink_finding=kink_finding
    )

    path.add_module('StatisticsSummary').set_name('Sum_Postfilter_Tracking')

    # Skip postfilter posttracking modules except dedx for raw format cdst reconstruction
    if reconstruct_cdst == 'rawFormat':
        add_dedx_modules(
            path,
            components=components
        )
        if pruneTracks:
            add_prune_tracks(
                path,
                components
            )
        return

    # Add postfilter posttracking modules
    add_postfilter_posttracking_reconstruction(
        path,
        components=components,
        addClusterExpertModules=addClusterExpertModules,
        legacy_ecl_charged_pid=legacy_ecl_charged_pid,
        run_klm_dnn=run_klm_dnn,
        useVTX=useVTX,
    )

    # Prune tracks
    if pruneTracks:
        add_prune_tracks(
            path,
            components
        )

    # Statistics summary
    path.add_module('StatisticsSummary').set_name('Sum_Postfilter_PostTracking')


def add_cosmics_reconstruction(
        path,
        components=None,
        pruneTracks=True,
        skipGeometryAdding=False,
        eventTimingExtraction=True,
        addClusterExpertModules=True,
        merge_tracks=True,
        use_second_cdc_hits=False,
        add_muid_hits=False,
        reconstruct_cdst=False,
        posttracking=True,
        legacy_ecl_charged_pid=False,
        useVTX=False
        ):
    """
    This function adds the standard reconstruction modules for cosmic data to a path.
    Consists of tracking and the functionality provided by :func:`add_posttracking_reconstruction()`,
    plus the modules to calculate the software trigger cuts.

    :param path: Add the modules to this path.
    :param components: list of geometry components to include reconstruction for, or None for all components.
    :param pruneTracks: Delete all hits except the first and last of the tracks after the dEdX modules.
    :param skipGeometryAdding: Advances flag: The tracking modules need the geometry module and will add it,
        if it is not already present in the path. In a setup with multiple (conditional) paths however, it can not
        determine, if the geometry is already loaded. This flag can be used to just turn off the geometry adding at
        all (but you will have to add it on your own then).

    :param eventTimingExtraction: extract the event time
    :param addClusterExpertModules: Add the cluster expert modules in the KLM and ECL. Turn this off to reduce
        execution time.

    :param merge_tracks: The upper and lower half of the tracks should be merged together in one track
    :param use_second_cdc_hits: If true, the second hit information will be used in the CDC track finding.

    :param add_muid_hits: Add the found KLM hits to the RecoTrack. Make sure to refit the track afterwards.

    :param reconstruct_cdst: run only the minimal reconstruction needed to produce the cdsts (raw+tracking+dE/dx)
    :param posttracking: run reconstruction for outer detectors.
    :param legacy_ecl_charged_pid: Bool denoting whether to use the legacy EoP based charged particleID in the ECL (true) or
      MVA based charged particle ID (false).
    :param useVTX: If true, the VTX reconstruction is performed.
    """

    # Set the run for cosmics data
    basf2.declare_cosmics()

    # Check components.
    check_components(components)

    # Add modules that have to be run before track reconstruction
    add_prefilter_pretracking_reconstruction(path,
                                             components=components)

    # Add cdc tracking reconstruction modules
    add_cr_tracking_reconstruction(path,
                                   components=components,
                                   prune_tracks=False,
                                   skip_geometry_adding=skipGeometryAdding,
                                   event_time_extraction=eventTimingExtraction,
                                   merge_tracks=merge_tracks,
                                   use_second_cdc_hits=use_second_cdc_hits,
                                   useVTX=useVTX)

    # Statistics summary
    path.add_module('StatisticsSummary').set_name('Sum_Tracking')

    if posttracking:
        if reconstruct_cdst:
            add_special_vxd_modules(path, components=components)
            add_dedx_modules(path, components=components)
            add_prune_tracks(path, components=components)

        else:
            # Add further reconstruction modules
            add_posttracking_reconstruction(path,
                                            components=components,
                                            pruneTracks=pruneTracks,
                                            addClusterExpertModules=addClusterExpertModules,
                                            add_muid_hits=add_muid_hits,
                                            cosmics=True,
                                            legacy_ecl_charged_pid=legacy_ecl_charged_pid,
                                            useVTX=useVTX)


def add_mc_reconstruction(path, components=None, pruneTracks=True, addClusterExpertModules=True,
                          use_second_cdc_hits=False, add_muid_hits=False, legacy_ecl_charged_pid=False,
                          useVTX=False, useVTXClusterShapes=True):
    """
    This function adds the standard reconstruction modules with MC tracking
    to a path.

    @param components list of geometry components to include reconstruction for, or None for all components.
    @param use_second_cdc_hits: If true, the second hit information will be used in the CDC track finding.
    :param add_muid_hits: Add the found KLM hits to the RecoTrack. Make sure to refit the track afterwards.
    :param legacy_ecl_charged_pid: Bool denoting whether to use the legacy EoP based charged particleID in the ECL (true) or
      MVA based charged particle ID (false).
    :param useVTX: If true, the VTX reconstruction is performed.
    :param useVTXClusterShapes: If true, use cluster shape corrections for hit position finding.
    """

    # Set the run for beam data
    basf2.declare_beam()

    # Add modules that have to be run before track reconstruction
    add_prefilter_pretracking_reconstruction(path,
                                             components=components)

    # tracking
    add_mc_tracking_reconstruction(path,
                                   components=components,
                                   pruneTracks=False,
                                   use_second_cdc_hits=use_second_cdc_hits, useVTX=useVTX,
                                   useVTXClusterShapes=useVTXClusterShapes)

    # Statistics summary
    path.add_module('StatisticsSummary').set_name('Sum_MC_Tracking')

    # add further reconstruction modules
    add_posttracking_reconstruction(path,
                                    components=components,
                                    pruneTracks=pruneTracks,
                                    add_muid_hits=add_muid_hits,
                                    addClusterExpertModules=addClusterExpertModules,
                                    legacy_ecl_charged_pid=legacy_ecl_charged_pid,
                                    useVTX=useVTX)


def add_prefilter_pretracking_reconstruction(path, components=None):
    """
    This function adds the standard reconstruction modules BEFORE tracking
    to a path.

    :param path: The path to add the modules to.
    :param components: list of geometry components to include reconstruction for, or None for all components.
    """

    add_ecl_modules(path, components)

    # Statistics summary
    path.add_module('StatisticsSummary').set_name('Sum_Clustering')


def add_prefilter_posttracking_reconstruction(path,
                                              components=None,
                                              add_muid_hits=False,
                                              for_cdst_analysis=False,
                                              add_eventt0_combiner_for_cdst=False,
                                              useVTX=False):
    """
    This function adds to the path the standard reconstruction modules after prefilter tracking
    whoose outputs are also needed in the filter.

    :param path: The path to add the modules to.
    :param components: list of geometry components to include reconstruction for, or None for all components.
    :param add_muid_hits: Add the found KLM hits to the RecoTrack. Make sure to refit the track afterwards.
    :param for_cdst_analysis: if True, EventT0Combiner is not added to path.
           This is only needed by prepare_cdst_analysis().
    :param add_eventt0_combiner_for_cdst: if True, the EventT0Combiner module is added to the path even if
           for_cdst_analysis is False. This is useful for validation purposes for avoiding to run the full
           add_reconstruction(). Note that, with the default settings (for_cdst_analysis=False and
           add_eventt0_combiner_for_cdst=False), the EventT0Combiner module is added to the path.
    :param useVTX: use VTX instead of VXD
    """

    add_ext_module(path, components)

    # Add EventT0Combiner, if this function is not called from prepare_cdst_analysis() or if requested also there.
    if not for_cdst_analysis or add_eventt0_combiner_for_cdst:
        path.add_module("EventT0Combiner")
    add_ecl_finalizer_module(path, components)
    add_ecl_mc_matcher_module(path, components)
    add_klm_modules(path, components)
    add_klm_mc_matcher_module(path, components)
    add_muid_module(path, add_hits_to_reco_track=add_muid_hits, components=components)
    add_ecl_track_cluster_modules(path, components)
    add_ecl_cluster_properties_modules(path, components)


def add_postfilter_posttracking_reconstruction(path,
                                               components=None,
                                               addClusterExpertModules=True,
                                               cosmics=False,
                                               for_cdst_analysis=False,
                                               legacy_ecl_charged_pid=False,
                                               run_klm_dnn=True,
                                               useVTX=False):
    """
    This function adds to the path the standard reconstruction modules whoose outputs are not needed in the filter.

    :param path: The path to add the modules to.
    :param components: list of geometry components to include reconstruction for, or None for all components.
    :param addClusterExpertModules: Add the cluster expert modules in the KLM and ECL. Turn this off to reduce
        execution time.
    :param cosmics: if True, steer TOP for cosmic reconstruction.
    :param for_cdst_analysis: if True, the OnlineEventT0Creator module is not added to the path.
        This is only needed by prepare_cdst_analysis().
    :param legacy_ecl_charged_pid: Bool denoting whether to use the legacy EoP based charged particleID in the ECL (true) or
        MVA based charged particle ID (false). This flag is automatically set to true on HLT and ExpressReco.
    :param run_klm_dnn: If True, add the ``KLMMuonIDDNNExpert`` module to the path. This flag is automatically set to
        false on HLT and ExpressReco.
    """

    add_dedx_modules(path, components, for_cdst_analysis=for_cdst_analysis, useVTX=useVTX)
    add_top_modules(path, components, cosmics=cosmics)
    add_arich_modules(path, components)

    # only add the OnlineEventT0Creator if not preparing cDST
    if not for_cdst_analysis:
        path.add_module("OnlineEventT0Creator")

    add_ecl_chargedpid_module(path, components, legacy_ecl_charged_pid)
    add_pid_module(path, components, run_klm_dnn)

    if addClusterExpertModules:
        # FIXME: Disabled for HLT until execution time bug is fixed
        add_cluster_expert_modules(path, components)

    add_ecl_track_brem_finder(path, components)


def add_posttracking_reconstruction(path,
                                    components=None,
                                    pruneTracks=True,
                                    addClusterExpertModules=True,
                                    add_muid_hits=False,
                                    cosmics=False,
                                    for_cdst_analysis=False,
                                    add_eventt0_combiner_for_cdst=False,
                                    legacy_ecl_charged_pid=False,
                                    useVTX=False):
    """
    This function adds the standard reconstruction modules after tracking
    to a path.

    :param path: The path to add the modules to.
    :param components: list of geometry components to include reconstruction for, or None for all components.
    :param pruneTracks: Delete all hits except the first and last after the post-tracking modules.
    :param addClusterExpertModules: Add the cluster expert modules in the KLM and ECL. Turn this off to reduce
        execution time.
    :param add_muid_hits: Add the found KLM hits to the RecoTrack. Make sure to refit the track afterwards.
    :param cosmics: if True, steer TOP for cosmic reconstruction.
    :param for_cdst_analysis: if True, the dEdx and PruneTracks modules are not added to the path, as well
           as all EventT0 related modules.
           This is only needed by prepare_cdst_analysis().
    :param add_eventt0_combiner_for_cdst: if True, the EventT0Combiner module is added to the path even if
           for_cdst_analysis is True. This is useful for validation purposes for avoiding to run the full
           add_reconstruction(). Note that, with the default settings (for_cdst_analysis=False and
           add_eventt0_combiner_for_cdst=False), the EventT0Combiner module is added to the path.
    :param legacy_ecl_charged_pid: Bool denoting whether to use the legacy EoP based charged particleID in the ECL (true) or
      MVA based charged particle ID (false).
    :param useVTX: use VTX instead of VXD
    """

    add_prefilter_posttracking_reconstruction(path,
                                              components=components,
                                              add_muid_hits=add_muid_hits,
                                              for_cdst_analysis=for_cdst_analysis,
                                              add_eventt0_combiner_for_cdst=add_eventt0_combiner_for_cdst,
                                              useVTX=useVTX)

    add_postfilter_posttracking_reconstruction(path,
                                               components=components,
                                               addClusterExpertModules=addClusterExpertModules,
                                               cosmics=cosmics,
                                               for_cdst_analysis=for_cdst_analysis,
                                               legacy_ecl_charged_pid=legacy_ecl_charged_pid,
                                               useVTX=useVTX)

    # Prune tracks as soon as the post-tracking steps are complete
    # Not add prune tracks modules in prepare_cdst_analysis()
    if not for_cdst_analysis:
        if pruneTracks:
            add_prune_tracks(path, components)

    path.add_module('StatisticsSummary').set_name('Sum_Posttracking_Reconstruction')


def add_cdst_output(path,
                    mc=True,
                    filename='cdst.root',
                    additionalBranches=None,
                    dataDescription=None,
                    ignoreInputModulesCheck=False):
    """
    This function adds the `RootOutput` module to a path with the settings needed to produce a cDST output.
    The actual cDST output content depends on the value of the parameter `mc`:
    * if `mc` is `False` (default setting), the cDST content is raw + tracking dataobjects;
    * if `mc` is `True`, the cDST content is digits + MCParticles + tracking dataobjects.

    @param path Path to add modules to.
    @param mc Define the type of cDST output content: `False` for raw + tracking dataobjects, `True` for digits +
           MCParticles + tracking dataobjects.
    @param filename Output file name.
    @param additionalBranches Additional objects/arrays of event durability to save
    @param dataDescription Additional key->value pairs to be added as data description
           fields to the output FileMetaData.
    @param ignoreInputModulesCheck If True, do not enforce check on missing PXD modules in the input path.
           Needed when a conditional path is passed as input.
    """

    branches = list(CDST_TRACKING_OBJECTS)
    persistentBranches = ['FileMetaData']

    if not mc:
        branches += ALWAYS_SAVE_OBJECTS + RAWDATA_OBJECTS
    else:
        branches += list(DIGITS_OBJECTS) + [
            'MCParticles',
            'EventLevelTriggerTimeInfo',
            'SoftwareTriggerResult',
            'TRGSummary']
        persistentBranches += ['BackgroundInfo']

    if not ignoreInputModulesCheck and "PXDClustersFromTracks" not in [module.name() for module in path.modules()]:
        basf2.B2ERROR("PXDClustersFromTracks is required in CDST output but its module is not found in the input path!")

    if dataDescription is None:
        dataDescription = {}
        dataDescription.setdefault("dataLevel", "cdst")

    if additionalBranches is not None:
        branches += additionalBranches

    return path.add_module("RootOutput", outputFileName=filename, branchNames=branches,
                           branchNamesPersistent=persistentBranches, additionalDataDescription=dataDescription)


def add_arich_modules(path, components=None):
    """
    Add the ARICH reconstruction to the path.

    :param path: The path to add the modules to.
    :param components: The components to use or None to use all standard components.
    """
    if components is None or 'ARICH' in components:
        path.add_module('ARICHFillHits')
        path.add_module('ARICHReconstructor',
                        storePhotons=1)  # enabled for ARICH DQM plots


def add_top_modules(path, components=None, cosmics=False):
    """
    Add the TOP reconstruction to the path.

    :param path: The path to add the modules to.
    :param components: The components to use or None to use all standard components.
    :param cosmics: if True, steer TOP for cosmic reconstruction
    """
    if components is None or 'TOP' in components:
        path.add_module('TOPChannelMasker')
        if cosmics:
            path.add_module('TOPCosmicT0Finder')
        else:
            path.add_module('TOPBunchFinder')
        path.add_module('TOPReconstructor')


def add_cluster_expert_modules(path, components=None):
    """
    Add the KLMExpert and ClusterMatcher modules to the path.

    :param path: The path to add the modules to.
    :param components: The components to use or None to use all standard components.
    """
    if components is None or ('KLM' in components and 'ECL' in components):
        path.add_module('KLMExpert')
        path.add_module('ClusterMatcher')


def add_pid_module(path, components=None, run_klm_dnn=True):
    """
    Add the PID modules to the path.

    :param path: The path to add the modules to.
    :param components: The components to use or None to use all standard components.
    :param run_klm_dnn: If True, add the ``KLMMuonIDDNNExpert`` module to the path.
        This flag is automatically set to false on HLT and ExpressReco.
    """
    if components is None or 'SVD' in components or 'CDC' in components:
        path.add_module('MdstPID')
    if (components is None or 'KLM' in components) and run_klm_dnn:
        path.add_module('KLMMuonIDDNNExpert')


def add_klm_modules(path, components=None):
    """
    Add the KLM reconstruction modules to the path.

    :param path: The path to add the modules to.
    :param components: The components to use or None to use all standard components.
    """
    if components is None or 'KLM' in components:
        path.add_module('KLMReconstructor')
        path.add_module('KLMClustersReconstructor')
        path.add_module('KLMClusterAna')


def add_klm_mc_matcher_module(path, components=None):
    """
    Add the KLM mc matcher module to the path.

    :param path: The path to add the modules to.
    :param components: The components to use or None to use all standard components.
    """
    if components is None or 'KLM' in components:
        path.add_module('MCMatcherKLMClusters')


def add_muid_module(path, add_hits_to_reco_track=False, components=None):
    """
    Add the MuID module to the path.

    :param path: The path to add the modules to.
    :param add_hits_to_reco_track: Add the found KLM hits also to the RecoTrack. Make sure to refit the track afterwards.
    :param components: The components to use or None to use all standard components.
    """
    # Muid is needed for muonID computation AND ECLCluster-Track matching.
    if components is None or ('CDC' in components and 'ECL' in components and 'KLM' in components):
        path.add_module('Muid',
                        addHitsToRecoTrack=add_hits_to_reco_track)
    if components is not None and 'CDC' in components:
        if ('ECL' not in components and 'KLM' in components):
            basf2.B2WARNING('You added KLM to the components list but not ECL: the module Muid, that is necessary '
                            'for correct muonID computation, will not be added to your reconstruction path. '
                            'Make sure that this is fine for your purposes, otherwise please include also ECL.')
        if ('ECL' in components and 'KLM' not in components):
            basf2.B2WARNING('You added ECL to the components list but not KLM: the module Muid, that is necessary '
                            'for correct ECLCluster-Track matching, will not be added to your reconstruction path. '
                            ' Make sure that this is fine for your purposes, otherwise please include also KLM.')


def add_ecl_modules(path, components=None):
    """
    Add the ECL reconstruction modules to the path.

    :param path: The path to add the modules to.
    :param components: The components to use or None to use all standard components.
    """
    if components is None or 'ECL' in components:
        path.add_module('ECLWaveformFit')
        path.add_module('ECLDigitCalibrator')
        path.add_module('ECLEventT0')
        path.add_module('ECLCRFinder')  # connected region finder
        path.add_module('ECLLocalMaximumFinder')
        path.add_module('ECLSplitterN1')
        path.add_module('ECLSplitterN2')
        path.add_module('ECLShowerCorrector')
        path.add_module('ECLShowerShape')
        path.add_module('ECLClusterPSD')
        path.add_module('ECLCovarianceMatrix')
        # The module ECLFinalizer must run after EventT0Combiner


def add_ecl_finalizer_module(path, components=None):
    """
        Add the ECL finalizer module to the path.

        :param path: The path to add the modules to.
        :param components: The components to use or None to use all standard components.
        """

    if components is None or 'ECL' in components:
        path.add_module('ECLFinalizer')


def add_ecl_track_cluster_modules(path, components=None):
    """
    Add the ECL track cluster matching module to the path.

    :param path: The path to add the modules to.
    :param components: The components to use or None to use all standard components.
    """
    if components is None or ('ECL' in components and (
            'PXD' in components or 'SVD' in components or 'CDC' in components or 'VTX' in components)):
        path.add_module('ECLTrackClusterMatching')


def add_ecl_cluster_properties_modules(path, components=None):
    """
    Add the ECL cluster properties module to the path.

    :param path: The path to add the modules to.
    :param components: The components to use or None to use all standard components.
    """
    if components is None or ('ECL' in components and (
            'PXD' in components or 'SVD' in components or 'CDC' in components or 'VTX' in components)):
        path.add_module('ECLClusterProperties')


def add_ecl_track_brem_finder(path, components=None):
    """
    Add the bremsstrahlung finding module to the path.

    :param path: The path to add the modules to.
    :param components: The components to use or None to use all standard components.
    """
    if components is None or ('ECL' in components and ('PXD' in components or 'SVD' in components or 'VTX' in components)):
        path.add_module('ECLTrackBremFinder')


def add_ecl_chargedpid_module(path, components=None, legacyMode=False):
    """
    Add the ECL charged PID module to the path.

    :param path: The path to add the modules to.
    :param components: The components to use or None to use all standard components.
    :param legacyMode: Uses the simple E/p based charged PID instead of the MVA based charged PID.
        This flag is automatically set to true on HLT and ExpressReco.
    """
    if components is None or 'ECL' in components:
        # charged PID
        if legacyMode:
            path.add_module('ECLChargedPID')
        else:
            path.add_module('ECLFillCellIdMapping')
            path.add_module('ECLChargedPIDMVA')


def add_ecl_mc_matcher_module(path, components=None):
    """
    Add the ECL MC matcher module to the path.

    :param path: The path to add the modules to.
    :param components: The components to use or None to use all standard components.
    """
    if components is None or 'ECL' in components:
        path.add_module('MCMatcherECLClusters')


def add_ext_module(path, components=None):
    """
    Add the extrapolation module to the path.

    :param path: The path to add the modules to.
    :param components: The components to use or None to use all standard components.
    """
    if components is None or 'CDC' in components:
        path.add_module('Ext')


<<<<<<< HEAD
def add_dedx_modules(path, components=None, for_cdst_analysis=False, enableDebugOutput=False,
                     useVTX=False):
=======
def add_dedx_modules(path, components=None, for_cdst_analysis=False):
>>>>>>> e1eac117
    """
    Add the dE/dX reconstruction modules to the path.

    :param path: The path to add the modules to.
    :param components: The components to use or None to use all standard components.
    :param for_cdst_analysis: if True, add only DedxPIDCreator module, otherwise add both
    :param enableDebugOutput: enable/disable writing out debugging information to CDCDedxTracks
    """
    # CDC dE/dx PID
    if components is None or 'CDC' in components:
        if for_cdst_analysis:
            path.add_module('CDCDedxPIDCreator')
        else:
            path.add_module('CDCDedxHitSaver')
            path.add_module('CDCDedxPIDCreator')
    # VXD dE/dx PID
    # only run this if the SVD is enabled - PXD is disabled by default
    if (components is None or 'SVD' in components) and not useVTX:
        if for_cdst_analysis:
            path.add_module('VXDDedxPIDRemaker')
        else:
            path.add_module('VXDDedxPID')


def add_special_vxd_modules(path, components=None):
    """
    Add two modules that are not part of the standard reconstruction.

    :param path: The path to add the modules to.
    :param components: The components to use or None to use all standard components.
    """

    if not components or ('PXD' in components):
        path.add_module("PXDClustersFromTracks")
    if not components or ('SVD' in components):
        path.add_module("SVDShaperDigitsFromTracks")


def prepare_cdst_analysis(path, components=None, mc=False, add_eventt0_combiner=False, legacy_ecl_charged_pid=False, useVTX=False):
    """
    Adds to a (analysis) path all the modules needed to analyse a cDST file in the raw+tracking format
    for collisions/cosmics data or in the digits+tracking format for MC data.

    :param path: The path to add the modules to.
    :param components: The components to use or None to use all standard components.
    :param mc: Are we running over MC data or not? If so, do not run the unpackers.
    :param add_eventt0_combiner: If True, it adds the EventT0Combiner module when the post-tracking
      reconstruction is run. This must NOT be used during the calibration, but it may be necessary
      for validation purposes or for the user analyses.
    :param legacy_ecl_charged_pid: Bool denoting whether to use the legacy EoP based charged particleID in the ECL (true) or
      MVA based charged particle ID (false).
    :param useVTX: use VTX instead of VXD
    """
    # Add the unpackers only if not running on MC, otherwise check the components and simply add
    # the Gearbox and the Geometry modules
    if not mc:
        add_unpackers(path,
                      components=components,
                      useVTX=useVTX)
    else:
        check_components(components)
        path.add_module('Gearbox')
        path.add_module('Geometry')

    # This currently just calls add_ecl_modules
    add_prefilter_pretracking_reconstruction(path,
                                             components=components)

    # needed to retrieve the PXD and SVD clusters out of the raws
    if (components is None or 'SVD' in components) and not useVTX:
        add_svd_reconstruction(path)
    if (components is None or 'PXD' in components) and not useVTX:
        add_pxd_reconstruction(path)
    if (components is None or 'VTX' in components) and useVTX:
        add_vtx_reconstruction(path)

    # check, this one may not be needed...
    path.add_module('SetupGenfitExtrapolation',
                    energyLossBrems=False,
                    noiseBrems=False)

    # Add the posttracking modules needed for the cDST analysis
    add_posttracking_reconstruction(path,
                                    components=components,
                                    for_cdst_analysis=True,
                                    add_eventt0_combiner_for_cdst=add_eventt0_combiner,
                                    legacy_ecl_charged_pid=legacy_ecl_charged_pid,
                                    useVTX=useVTX)


def prepare_user_cdst_analysis(path, components=None, mc=False):
    """
    Adds to a (analysis) path all the modules needed to analyse a cDST file in the raw+tracking format
    for collisions/cosmics data or in the digits+tracking format for MC data.
    Differently from prepare_cdst_analysis(), this function add the EventT0Combiner module to the path,
    which makes this function suitable for all the users and not only for the calibration expertes.
    Note that the EventT0Combiner module is necessary for applying the proper EventT0 correction to
    our data.

    :param path: The path to add the modules to.
    :param components: The components to use or None to use all standard components.
    :param mc: Are we running over MC data or not? If so, do not run the unpackers.
    """
    prepare_cdst_analysis(path=path, components=components, mc=mc, add_eventt0_combiner=True)<|MERGE_RESOLUTION|>--- conflicted
+++ resolved
@@ -935,19 +935,15 @@
         path.add_module('Ext')
 
 
-<<<<<<< HEAD
-def add_dedx_modules(path, components=None, for_cdst_analysis=False, enableDebugOutput=False,
+def add_dedx_modules(path, components=None, for_cdst_analysis=False,
                      useVTX=False):
-=======
-def add_dedx_modules(path, components=None, for_cdst_analysis=False):
->>>>>>> e1eac117
     """
     Add the dE/dX reconstruction modules to the path.
 
     :param path: The path to add the modules to.
     :param components: The components to use or None to use all standard components.
     :param for_cdst_analysis: if True, add only DedxPIDCreator module, otherwise add both
-    :param enableDebugOutput: enable/disable writing out debugging information to CDCDedxTracks
+    :param useVTX: use VTX instead of VXD
     """
     # CDC dE/dx PID
     if components is None or 'CDC' in components:
