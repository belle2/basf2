#!/usr/bin/env python3
# -*- coding: utf-8 -*-

##########################################################################
# basf2 (Belle II Analysis Software Framework)                           #
# Author: The Belle II Collaboration                                     #
#                                                                        #
# See git log for contributors and copyright holders.                    #
# This file is licensed under LGPL-3.0, see LICENSE.md.                  #
##########################################################################

import basf2

from geometry import check_components

from svd import add_svd_reconstruction
from pxd import add_pxd_reconstruction
from vtx import add_vtx_reconstruction

from rawdata import add_unpackers

from softwaretrigger.constants import ALWAYS_SAVE_OBJECTS, RAWDATA_OBJECTS, DEFAULT_HLT_COMPONENTS

from tracking import (
    add_mc_tracking_reconstruction,
    add_prefilter_tracking_reconstruction,
    add_postfilter_tracking_reconstruction,
    add_cr_tracking_reconstruction,
    add_prune_tracks,
)

from softwaretrigger.path_utils import (
    add_filter_software_trigger,
    add_skim_software_trigger
)


CDST_TRACKING_OBJECTS = (
    'EventLevelTrackingInfo',
    'RecoTracks',
    'Tracks',
    'V0s',
    'TrackFitResults',
    'EventT0',
    'CDCDedxTracks',
    'SVDShaperDigitsFromTracks',
    'PXDClustersFromTracks',
    'VXDDedxTracks',
    'CDCDedxLikelihoods',
    'VXDDedxLikelihoods'
)


DIGITS_OBJECTS = (
    'ARICHDigits',
    'CDCHits',
    'ECLDigits',
    'ECLDsps',
    'KLMDigits',
    'PXDDigits',
    'SVDEventInfoSim',
    'SVDShaperDigits',
    'TOPDigits'
)


def default_event_abort(module, condition, error_flag):
    """Default event abort outside of HLT: Ignore the error flag and just stop
    processing by giving an empty path"""
    p = basf2.Path()
    module.if_value(condition, p, basf2.AfterConditionPath.END)


def add_reconstruction(path, components=None, pruneTracks=True, add_trigger_calculation=True, skipGeometryAdding=False,
                       trackFitHypotheses=None, addClusterExpertModules=True,
                       use_second_cdc_hits=False, add_muid_hits=False, reconstruct_cdst=None,
                       event_abort=default_event_abort, use_random_numbers_for_hlt_prescale=True,
                       pxd_filtering_offline=False, append_full_grid_cdc_eventt0=False,
                       legacy_ecl_charged_pid=False, emulate_HLT=False,
                       useVTX=False, useVTXClusterShapes=True):
    """
    This function adds the standard reconstruction modules to a path.
    Consists of clustering, tracking and the PID modules essentially in this structure:

    | :func:`add_reconstruction()`
    | ├── :func:`add_prefilter_reconstruction()`
    | │ ├── :func:`add_prefilter_pretracking_reconstruction()`   : Clustering
    | │ ├── ``add_prefilter_tracking_reconstruction()``          : Tracking essential for HLT filter calculation
    | │ └── :func:`add_prefilter_posttracking_reconstruction()`  : PID and clustering essential for HLT
    | └── :func:`add_postfilter_reconstruction()`
    |   ├── ``add_postfilter_tracking_reconstruction()``         : Rest of the tracking
    |   └── :func:`add_postfilter_posttracking_reconstruction()` : Rest of PID and clustering

    plus the modules to calculate the software trigger cuts.

    :param path: Add the modules to this path.
    :param components: list of geometry components to include reconstruction for, or None for all components.
    :param pruneTracks: Delete all hits except the first and last of the tracks after the V0Finder modules.
    :param skipGeometryAdding: Advances flag: The tracking modules need the geometry module and will add it,
        if it is not already present in the path. In a setup with multiple (conditional) paths however, it can not
        determine, if the geometry is already loaded. This flag can be used to just turn off the geometry adding at
        all (but you will have to add it on your own then).
    :param trackFitHypotheses: Change the additional fitted track fit hypotheses. If no argument is given,
        the fitted hypotheses are pion, muon and proton, i.e. [211, 321, 2212].
    :param addClusterExpertModules: Add the cluster expert modules in the KLM and ECL. Turn this off to reduce
        execution time.
    :param use_second_cdc_hits: If true, the second hit information will be used in the CDC track finding.
    :param add_muid_hits: Add the found KLM hits to the RecoTrack. Make sure to refit the track afterwards.
    :param add_trigger_calculation: add the software trigger modules for monitoring (do not make any cut)
    :param reconstruct_cdst: None for mdst, 'rawFormat' to reconstruct cdsts in rawFormat, 'fullFormat' for the
        full (old) format. This parameter is needed when reconstructing cdsts, otherwise the
        required PXD objects won't be added.
    :param event_abort: A function to abort event processing at the given point. Should take three arguments: a module,
        the condition and the error_flag to be set if these events are kept. If run on HLT this will not abort the event
        but just remove all data except for the event information.
    :param use_random_numbers_for_hlt_prescale: If True, the HLT filter prescales are applied using randomly
        generated numbers, otherwise are applied using an internal counter.
    :param pxd_filtering_offline: If True, PXD data reduction (ROI filtering) is applied during the track reconstruction.
        The reconstructed SVD/CDC tracks are used to define the ROIs and reject all PXD clusters outside of these.
    :param append_full_grid_cdc_eventt0: If True, the module FullGridChi2TrackTimeExtractor is added to the path
                                      and provides the CDC temporary EventT0.
    :param legacy_ecl_charged_pid: Bool denoting whether to use the legacy EoP based charged particleID in the ECL (true) or
        MVA based charged particle ID (false).
    :param emulate_HLT: if True, it runs the reconstruction as it is run on HLT (e.g. without PXD).
        If you want to use this flag on raw data, you should also exclude the following branches from RootInput: ROIs, ROIpayload
    :param useVTX: If true, the VTX reconstruction is performed.
    :param useVTXClusterShapes: If true, use cluster shape corrections for hit position finding.
    """

    # By default, the FullGrid module is not used in the reconstruction chain.
    # It is needed for detectors that perform post-tracking calibration with respect to CDC EventT0 using cDST
    if reconstruct_cdst == 'rawFormat':
        append_full_grid_cdc_eventt0 = True

    if emulate_HLT:
        components = DEFAULT_HLT_COMPONENTS

    # pre-filter reconstruction
    add_prefilter_reconstruction(path,
                                 components=components,
                                 add_modules_for_trigger_calculation=add_trigger_calculation,
                                 skipGeometryAdding=skipGeometryAdding,
                                 trackFitHypotheses=trackFitHypotheses,
                                 use_second_cdc_hits=use_second_cdc_hits,
                                 add_muid_hits=add_muid_hits,
                                 reconstruct_cdst=reconstruct_cdst,
                                 event_abort=event_abort,
                                 pxd_filtering_offline=pxd_filtering_offline,
<<<<<<< HEAD
                                 append_full_grid_cdc_eventt0=append_full_grid_cdc_eventt0,
                                 legacy_ecl_charged_pid=legacy_ecl_charged_pid,
                                 useVTX=useVTX, useVTXClusterShapes=useVTXClusterShapes)
=======
                                 append_full_grid_cdc_eventt0=append_full_grid_cdc_eventt0)
>>>>>>> d376f39d

    # Add the modules calculating the software trigger cuts (but not performing them)
    if add_trigger_calculation and (not components or ("CDC" in components and "ECL" in components and "KLM" in components)):
        add_filter_software_trigger(path,
                                    use_random_numbers_for_prescale=use_random_numbers_for_hlt_prescale)

    # post-filter reconstruction
    add_postfilter_reconstruction(path,
                                  components=components,
                                  pruneTracks=pruneTracks,
                                  addClusterExpertModules=addClusterExpertModules,
                                  reconstruct_cdst=reconstruct_cdst,
                                  legacy_ecl_charged_pid=legacy_ecl_charged_pid)

    # Add the modules calculating the software trigger skims
    if add_trigger_calculation and (not components or ("CDC" in components and "ECL" in components and "KLM" in components)):
        add_skim_software_trigger(path)


<<<<<<< HEAD
def add_prefilter_reconstruction(
        path,
        components=None,
        add_modules_for_trigger_calculation=True,
        skipGeometryAdding=False,
        trackFitHypotheses=None,
        use_second_cdc_hits=False,
        add_muid_hits=False,
        reconstruct_cdst=None,
        addClusterExpertModules=True,
        pruneTracks=True,
        event_abort=default_event_abort,
        use_random_numbers_for_hlt_prescale=True,
        pxd_filtering_offline=False,
        append_full_grid_cdc_eventt0=False,
        legacy_ecl_charged_pid=False,
        useVTX=False,
        useVTXClusterShapes=True):
=======
def add_prefilter_reconstruction(path,
                                 components=None,
                                 add_modules_for_trigger_calculation=True,
                                 skipGeometryAdding=False,
                                 trackFitHypotheses=None,
                                 use_second_cdc_hits=False,
                                 add_muid_hits=False,
                                 reconstruct_cdst=None,
                                 event_abort=default_event_abort,
                                 pxd_filtering_offline=False,
                                 append_full_grid_cdc_eventt0=False):
>>>>>>> d376f39d
    """
    This function adds only the reconstruction modules required to calculate HLT filter decision to a path.
    Consists of essential tracking and the functionality provided by :func:`add_prefilter_posttracking_reconstruction()`.

    :param path: Add the modules to this path.
    :param components: list of geometry components to include reconstruction for, or None for all components.
    :param add_modules_for_trigger_calculation: add the modules necessary for computing the software trigger decision
        during later stages (do not make any cut), relevant only when reconstruct_cdst is not None.
    :param skipGeometryAdding: Advances flag: The tracking modules need the geometry module and will add it,
        if it is not already present in the path. In a setup with multiple (conditional) paths however, it can not
        determine, if the geometry is already loaded. This flag can be used to just turn off the geometry adding at
        all (but you will have to add it on your own then).
    :param trackFitHypotheses: Change the additional fitted track fit hypotheses. If no argument is given,
        the fitted hypotheses are pion, muon and proton, i.e. [211, 321, 2212].
    :param use_second_cdc_hits: If true, the second hit information will be used in the CDC track finding.
    :param add_muid_hits: Add the found KLM hits to the RecoTrack. Make sure to refit the track afterwards.
    :param reconstruct_cdst: None for mdst, 'rawFormat' to reconstruct cdsts in rawFormat, 'fullFormat' for the
        full (old) format. This parameter is needed when reconstructing cdsts, otherwise the
        required PXD objects won't be added.
    :param event_abort: A function to abort event processing at the given point. Should take three arguments: a module,
        the condition and the error_flag to be set if these events are kept. If run on HLT this will not abort the event
        but just remove all data except for the event information.
    :param pxd_filtering_offline: If True, PXD data reduction (ROI filtering) is applied during the track reconstruction.
        The reconstructed SVD/CDC tracks are used to define the ROIs and reject all PXD clusters outside of these.
    :param append_full_grid_cdc_eventt0: If True, the module FullGridChi2TrackTimeExtractor is added to the path
                                      and provides the CDC temporary EventT0.
<<<<<<< HEAD
    :param legacy_ecl_charged_pid: Bool denoting whether to use the legacy EoP based charged particleID in the ECL (true) or
      MVA based charged particle ID (false).
    :param useVTX: If true, the VTX reconstruction is performed.
    :param useVTXClusterShapes: If true, use cluster shape corrections for hit position finding.
=======
>>>>>>> d376f39d
    """

    # Always avoid the top-level 'import ROOT'.
    from ROOT import Belle2  # noqa

    # Check components.
    check_components(components)

    # Do not even attempt at reconstructing events w/ abnormally large occupancy.
    doom = path.add_module("EventsOfDoomBuster")
    event_abort(doom, ">=1", Belle2.EventMetaData.c_ReconstructionAbort)
    path.add_module('StatisticsSummary').set_name('Sum_EventsofDoomBuster')

    # Add modules that have to be run BEFORE track reconstruction
    add_prefilter_pretracking_reconstruction(path, components=components)

    # Add prefilter tracking reconstruction modules
    add_prefilter_tracking_reconstruction(path,
                                          components=components,
                                          mcTrackFinding=False,
                                          skipGeometryAdding=skipGeometryAdding,
                                          trackFitHypotheses=trackFitHypotheses,
                                          use_second_cdc_hits=use_second_cdc_hits,
                                          pxd_filtering_offline=pxd_filtering_offline,
                                          append_full_grid_cdc_eventt0=append_full_grid_cdc_eventt0,
                                          useVTX=useVTX)

    # Statistics summary
    path.add_module('StatisticsSummary').set_name('Sum_Prefilter_Tracking')

<<<<<<< HEAD
    #
    # RAW CDST CASE
    #
    # If you are reconstructing a raw cdsts, add only the dE/dx calculation, PXDClustersFromTrack, SVDShaperDigitsFromTracks,
    # and pruning. Full post-tracking recon won't be run unless add_trigger_calculation is set to True.
    if reconstruct_cdst == 'rawFormat':
        # if PXD or SVD are included, you will need there two modules which are not part of the standard reconstruction
        if not components or ('PXD' in components) and not useVTX:
            path.add_module("PXDClustersFromTracks")
        if not components or ('SVD' in components) and not useVTX:
            path.add_module("SVDShaperDigitsFromTracks")

        # if you need to calculate the software trigger result, then you will need the full pre-filter post-tracking reconstruction
        if add_modules_for_trigger_calculation and (not components or (
                "CDC" in components and "ECL" in components and "KLM" in components)):
            add_prefilter_posttracking_reconstruction(path,
                                                      components=components,
                                                      pruneTracks=pruneTracks,
                                                      add_muid_hits=add_muid_hits,
                                                      addClusterExpertModules=addClusterExpertModules,
                                                      legacy_ecl_charged_pid=legacy_ecl_charged_pid,
                                                      useVTX=useVTX)
        # if you don't need the software trigger result, it's enough to add only
        # these two modules of the pre-filter post-tracking reconstruction
        else:
            add_dedx_modules(path, useVTX=useVTX)
            if pruneTracks:
                add_prune_tracks(path, components=components)

    #
    # FULL (aka old) CDST CASE
    #
    # if you are reconstructing a full cdst you need full post-tracking and the extra PXD and SVD modules
    elif reconstruct_cdst == 'fullFormat':
        # if PXD or SVD are included, you will need there two modules which are not part of the standard reconstruction
        if not components or ('PXD' in components) and not useVTX:
            path.add_module("PXDClustersFromTracks")
        if not components or ('SVD' in components) and not useVTX:
            path.add_module("SVDShaperDigitsFromTracks")

        # Add further reconstruction modules, This part is the same for mdst and full cdsts
        add_prefilter_posttracking_reconstruction(path,
                                                  components=components,
                                                  pruneTracks=pruneTracks,
                                                  add_muid_hits=add_muid_hits,
                                                  addClusterExpertModules=addClusterExpertModules,
                                                  legacy_ecl_charged_pid=legacy_ecl_charged_pid,
                                                  useVTX=useVTX)

    #
    # ANYTING ELSE CASE
    #
    # if you are not reconstucting cdsts just run the post-tracking stuff
    else:
        add_prefilter_posttracking_reconstruction(path,
                                                  components=components,
                                                  pruneTracks=pruneTracks,
                                                  add_muid_hits=add_muid_hits,
                                                  addClusterExpertModules=addClusterExpertModules,
                                                  legacy_ecl_charged_pid=legacy_ecl_charged_pid,
                                                  useVTX=useVTX)
=======
    # In case of cdst reconstruction ...
    if reconstruct_cdst:
        add_special_vxd_modules(path, components=components)
    if reconstruct_cdst == 'rawFormat' and not add_modules_for_trigger_calculation:
        add_dedx_modules(path, components=components)
        return

    # Add prefilter posttracking modules
    add_prefilter_posttracking_reconstruction(path,
                                              components=components,
                                              add_muid_hits=add_muid_hits)

    # Statistics summary
    path.add_module('StatisticsSummary').set_name('Sum_Prefilter_PostTracking')
>>>>>>> d376f39d


def add_postfilter_reconstruction(path,
                                  components=None,
                                  pruneTracks=False,
                                  addClusterExpertModules=True,
                                  reconstruct_cdst=None,
                                  legacy_ecl_charged_pid=False):
    """
    This function adds the reconstruction modules not required to calculate HLT filter decision to a path.

    :param path: Add the modules to this path.
    :param components: list of geometry components to include reconstruction for, or None for all components.
    :param pruneTracks: Delete all hits expect the first and the last from the found tracks.
    :param addClusterExpertModules: Add the cluster expert modules in the KLM and ECL. Turn this off to
        reduce execution time.
    :param reconstruct_cdst: None for mdst, 'rawFormat' to reconstruct cdsts in rawFormat, 'fullFormat' for the
        full (old) format. This parameter is needed when reconstructing cdsts, otherwise the
        required PXD objects won't be added.
    :param legacy_ecl_charged_pid: Bool denoting whether to use the legacy EoP based charged particleID in the ECL (true) or
      MVA based charged particle ID (false).
    """

    # Add postfilter tracking reconstruction modules
    add_postfilter_tracking_reconstruction(path, components=components, pruneTracks=False)

    path.add_module('StatisticsSummary').set_name('Sum_Postfilter_Tracking')

    # Skip postfilter posttracking modules for raw format cdst reconstruction
    if reconstruct_cdst == 'rawFormat':
        if pruneTracks:
            add_prune_tracks(path, components)
        return

    # Add postfilter posttracking modules
    add_postfilter_posttracking_reconstruction(path,
                                               components=components,
                                               addClusterExpertModules=addClusterExpertModules,
                                               legacy_ecl_charged_pid=legacy_ecl_charged_pid)
    # Prune tracks
    if pruneTracks:
        add_prune_tracks(path, components)

    # Statistics summary
    path.add_module('StatisticsSummary').set_name('Sum_Postfilter_PostTracking')


def add_cosmics_reconstruction(
        path,
        components=None,
        pruneTracks=True,
        skipGeometryAdding=False,
        eventTimingExtraction=True,
        addClusterExpertModules=True,
        merge_tracks=True,
        use_second_cdc_hits=False,
        add_muid_hits=False,
        reconstruct_cdst=False,
        posttracking=True,
        eventt0_combiner_mode="prefer_cdc",
        legacy_ecl_charged_pid=False,
        useVTX=False
        ):
    """
    This function adds the standard reconstruction modules for cosmic data to a path.
    Consists of tracking and the functionality provided by :func:`add_posttracking_reconstruction()`,
    plus the modules to calculate the software trigger cuts.

    :param path: Add the modules to this path.
    :param components: list of geometry components to include reconstruction for, or None for all components.
    :param pruneTracks: Delete all hits except the first and last of the tracks after the dEdX modules.
    :param skipGeometryAdding: Advances flag: The tracking modules need the geometry module and will add it,
        if it is not already present in the path. In a setup with multiple (conditional) paths however, it can not
        determine, if the geometry is already loaded. This flag can be used to just turn off the geometry adding at
        all (but you will have to add it on your own then).

    :param eventTimingExtraction: extract the event time
    :param addClusterExpertModules: Add the cluster expert modules in the KLM and ECL. Turn this off to reduce
        execution time.

    :param merge_tracks: The upper and lower half of the tracks should be merged together in one track
    :param use_second_cdc_hits: If true, the second hit information will be used in the CDC track finding.

    :param add_muid_hits: Add the found KLM hits to the RecoTrack. Make sure to refit the track afterwards.

    :param reconstruct_cdst: run only the minimal reconstruction needed to produce the cdsts (raw+tracking+dE/dx)
    :param posttracking: run reconstruction for outer detectors.
    :param eventt0_combiner_mode: Mode to combine the t0 values of the sub-detectors
    :param legacy_ecl_charged_pid: Bool denoting whether to use the legacy EoP based charged particleID in the ECL (true) or
      MVA based charged particle ID (false).
    :param useVTX: If true, the VTX reconstruction is performed.
    """

    # Check components.
    check_components(components)

    # Add modules that have to be run before track reconstruction
    add_prefilter_pretracking_reconstruction(path,
                                             components=components)

    # Add cdc tracking reconstruction modules
    add_cr_tracking_reconstruction(path,
                                   components=components,
                                   prune_tracks=False,
                                   skip_geometry_adding=skipGeometryAdding,
                                   event_time_extraction=eventTimingExtraction,
                                   merge_tracks=merge_tracks,
                                   use_second_cdc_hits=use_second_cdc_hits,
                                   useVTX=useVTX)

    # Statistics summary
    path.add_module('StatisticsSummary').set_name('Sum_Tracking')

    if posttracking:
        if reconstruct_cdst:
            add_special_vxd_modules(path, components=components)
            add_dedx_modules(path, components=components)
            add_prune_tracks(path, components=components)

        else:
            # Add further reconstruction modules
<<<<<<< HEAD
            add_prefilter_posttracking_reconstruction(path,
                                                      components=components,
                                                      pruneTracks=pruneTracks,
                                                      addClusterExpertModules=addClusterExpertModules,
                                                      add_muid_hits=add_muid_hits,
                                                      cosmics=True,
                                                      eventt0_combiner_mode=eventt0_combiner_mode,
                                                      legacy_ecl_charged_pid=legacy_ecl_charged_pid,
                                                      useVTX=useVTX)
=======
            add_posttracking_reconstruction(path,
                                            components=components,
                                            pruneTracks=pruneTracks,
                                            addClusterExpertModules=addClusterExpertModules,
                                            add_muid_hits=add_muid_hits,
                                            cosmics=True,
                                            eventt0_combiner_mode=eventt0_combiner_mode,
                                            legacy_ecl_charged_pid=legacy_ecl_charged_pid)
>>>>>>> d376f39d


def add_mc_reconstruction(path, components=None, pruneTracks=True, addClusterExpertModules=True,
                          use_second_cdc_hits=False, add_muid_hits=False, legacy_ecl_charged_pid=False,
                          useVTX=False, useVTXClusterShapes=True):
    """
    This function adds the standard reconstruction modules with MC tracking
    to a path.

    @param components list of geometry components to include reconstruction for, or None for all components.
    @param use_second_cdc_hits: If true, the second hit information will be used in the CDC track finding.
    :param add_muid_hits: Add the found KLM hits to the RecoTrack. Make sure to refit the track afterwards.
    :param legacy_ecl_charged_pid: Bool denoting whether to use the legacy EoP based charged particleID in the ECL (true) or
      MVA based charged particle ID (false).
    :param useVTX: If true, the VTX reconstruction is performed.
    :param useVTXClusterShapes: If true, use cluster shape corrections for hit position finding.
    """

    # Add modules that have to be run before track reconstruction
    add_prefilter_pretracking_reconstruction(path,
                                             components=components)

    # tracking
    add_mc_tracking_reconstruction(path,
                                   components=components,
                                   pruneTracks=False,
                                   use_second_cdc_hits=use_second_cdc_hits, useVTX=useVTX,
                                   useVTXClusterShapes=useVTXClusterShapes)

    # Statistics summary
    path.add_module('StatisticsSummary').set_name('Sum_MC_Tracking')

    # add further reconstruction modules
<<<<<<< HEAD
    add_prefilter_posttracking_reconstruction(path,
                                              components=components,
                                              pruneTracks=pruneTracks,
                                              add_muid_hits=add_muid_hits,
                                              addClusterExpertModules=addClusterExpertModules,
                                              legacy_ecl_charged_pid=legacy_ecl_charged_pid,
                                              useVTX=useVTX)
=======
    add_posttracking_reconstruction(path,
                                    components=components,
                                    pruneTracks=pruneTracks,
                                    add_muid_hits=add_muid_hits,
                                    addClusterExpertModules=addClusterExpertModules,
                                    legacy_ecl_charged_pid=legacy_ecl_charged_pid)
>>>>>>> d376f39d


def add_prefilter_pretracking_reconstruction(path, components=None):
    """
    This function adds the standard reconstruction modules BEFORE tracking
    to a path.

    :param path: The path to add the modules to.
    :param components: list of geometry components to include reconstruction for, or None for all components.
    """

    add_ecl_modules(path, components)

    # Statistics summary
    path.add_module('StatisticsSummary').set_name('Sum_Clustering')


def add_prefilter_posttracking_reconstruction(path,
                                              components=None,
                                              add_muid_hits=False,
                                              for_cdst_analysis=False,
                                              add_eventt0_combiner_for_cdst=False,
<<<<<<< HEAD
                                              eventt0_combiner_mode="prefer_svd",
                                              legacy_ecl_charged_pid=False,
                                              useVTX=False):
=======
                                              eventt0_combiner_mode="prefer_svd"):
>>>>>>> d376f39d
    """
    This function adds to the path the standard reconstruction modules after prefilter tracking
    whoose outputs are also needed in the filter.

    :param path: The path to add the modules to.
    :param components: list of geometry components to include reconstruction for, or None for all components.
    :param add_muid_hits: Add the found KLM hits to the RecoTrack. Make sure to refit the track afterwards.
    :param for_cdst_analysis: if True, EventT0Combiner is not added to path.
           This is only needed by prepare_cdst_analysis().
    :param add_eventt0_combiner_for_cdst: if True, the EventT0Combiner module is added to the path even if
           for_cdst_analysis is False. This is useful for validation purposes for avoiding to run the full
           add_reconstruction(). Note that, with the default settings (for_cdst_analysis=False and
           add_eventt0_combiner_for_cdst=False), the EventT0Combiner module is added to the path.
    :param eventt0_combiner_mode: Mode to combine the t0 values of the sub-detectors
<<<<<<< HEAD
    :param legacy_ecl_charged_pid: Bool denoting whether to use the legacy EoP based charged particleID in the ECL (true) or
      MVA based charged particle ID (false).
    :param useVTX: use VTX instead of VXD
=======
>>>>>>> d376f39d
    """

    # Add dEdx modules, if this function is not called from prepare_cdst_analysis()
    if not for_cdst_analysis:
        add_dedx_modules(path, components, useVTX=useVTX)

    add_ext_module(path, components)

    # Add EventT0Combiner, if this function is not called from prepare_cdst_analysis() or if requested also there.
    if not for_cdst_analysis or add_eventt0_combiner_for_cdst:
        path.add_module("EventT0Combiner", combinationLogic=eventt0_combiner_mode)
    add_ecl_finalizer_module(path, components)
    add_ecl_mc_matcher_module(path, components)
    add_klm_modules(path, components)
    add_klm_mc_matcher_module(path, components)
    add_muid_module(path, add_hits_to_reco_track=add_muid_hits, components=components)
    add_ecl_track_cluster_modules(path, components)
    add_ecl_cluster_properties_modules(path, components)


def add_postfilter_posttracking_reconstruction(path,
                                               components=None,
                                               addClusterExpertModules=True,
                                               cosmics=False,
                                               for_cdst_analysis=False,
                                               legacy_ecl_charged_pid=False):
    """
    This function adds to the path the standard reconstruction modules whoose outputs are not needed in the filter.

    :param path: The path to add the modules to.
    :param components: list of geometry components to include reconstruction for, or None for all components.
    :param addClusterExpertModules: Add the cluster expert modules in the KLM and ECL. Turn this off to reduce
        execution time.
    :param cosmics: if True, steer TOP for cosmic reconstruction.
    :param for_cdst_analysis: if True, the OnlineEventT0Creator module is not added to the path.
           This is only needed by prepare_cdst_analysis().
    :param legacy_ecl_charged_pid: Bool denoting whether to use the legacy EoP based charged particleID in the ECL (true) or
      MVA based charged particle ID (false).
    """

    add_top_modules(path, components, cosmics=cosmics)
    add_arich_modules(path, components)

    # only add the OnlineEventT0Creator if not preparing cDST
    if not for_cdst_analysis:
        path.add_module("OnlineEventT0Creator")

    add_ecl_chargedpid_module(path, components, legacy_ecl_charged_pid)
    add_pid_module(path, components)

    if addClusterExpertModules:
        # FIXME: Disabled for HLT until execution time bug is fixed
        add_cluster_expert_modules(path, components)

    add_ecl_track_brem_finder(path, components)


def add_posttracking_reconstruction(path,
                                    components=None,
                                    pruneTracks=True,
                                    addClusterExpertModules=True,
                                    add_muid_hits=False,
                                    cosmics=False,
                                    for_cdst_analysis=False,
                                    add_eventt0_combiner_for_cdst=False,
                                    eventt0_combiner_mode="prefer_svd",
                                    legacy_ecl_charged_pid=False):
    """
    This function adds the standard reconstruction modules after tracking
    to a path.

    :param path: The path to add the modules to.
    :param components: list of geometry components to include reconstruction for, or None for all components.
    :param pruneTracks: Delete all hits except the first and last after the post-tracking modules.
    :param addClusterExpertModules: Add the cluster expert modules in the KLM and ECL. Turn this off to reduce
        execution time.
    :param add_muid_hits: Add the found KLM hits to the RecoTrack. Make sure to refit the track afterwards.
    :param cosmics: if True, steer TOP for cosmic reconstruction.
    :param for_cdst_analysis: if True, the dEdx and PruneTracks modules are not added to the path, as well
           as all EventT0 related modules.
           This is only needed by prepare_cdst_analysis().
    :param add_eventt0_combiner_for_cdst: if True, the EventT0Combiner module is added to the path even if
           for_cdst_analysis is True. This is useful for validation purposes for avoiding to run the full
           add_reconstruction(). Note that, with the default settings (for_cdst_analysis=False and
           add_eventt0_combiner_for_cdst=False), the EventT0Combiner module is added to the path.
    :param eventt0_combiner_mode: Mode to combine the t0 values of the sub-detectors
    :param legacy_ecl_charged_pid: Bool denoting whether to use the legacy EoP based charged particleID in the ECL (true) or
      MVA based charged particle ID (false).
    """

    add_prefilter_posttracking_reconstruction(path,
                                              components=components,
                                              add_muid_hits=add_muid_hits,
                                              for_cdst_analysis=for_cdst_analysis,
                                              add_eventt0_combiner_for_cdst=add_eventt0_combiner_for_cdst,
                                              eventt0_combiner_mode=eventt0_combiner_mode)

    add_postfilter_posttracking_reconstruction(path,
                                               components=components,
                                               addClusterExpertModules=addClusterExpertModules,
                                               cosmics=cosmics,
                                               for_cdst_analysis=for_cdst_analysis,
                                               legacy_ecl_charged_pid=legacy_ecl_charged_pid)

    # Prune tracks as soon as the post-tracking steps are complete
    # Not add prune tracks modules in prepare_cdst_analysis()
    if not for_cdst_analysis:
        if pruneTracks:
            add_prune_tracks(path, components)

    path.add_module('StatisticsSummary').set_name('Sum_Posttracking_Reconstruction')


def add_mdst_output(*args, **kwargs):
    """
        .. deprecated:: release-08-00-00

    This function simply returns a FATAL message.

    Please use the equivalent function from the mdst package if you want to store
    the output in a mDST file:

    .. code-block:: python

        import mdst
        mdst.add_mdst_output(path=mypath)
    """

    basf2.B2FATAL("This function is deprecated and it will be removed in release-09.\n"
                  "Please use the equivalent function from the mdst package.")


<<<<<<< HEAD
def add_cdst_output(
    path,
    mc=True,
    filename='cdst.root',
    additionalBranches=None,
    dataDescription=None,
    ignoreInputModulesCheck=False,
    useVTX=False  # TODO Added the flag here although it's not yet used.
):
=======
def add_cdst_output(path,
                    mc=True,
                    filename='cdst.root',
                    additionalBranches=None,
                    dataDescription=None,
                    ignoreInputModulesCheck=False):
>>>>>>> d376f39d
    """
    This function adds the `RootOutput` module to a path with the settings needed to produce a cDST output.
    The actual cDST output content depends on the value of the parameter `mc`:
    * if `mc` is `False` (default setting), the cDST content is raw + tracking dataobjects;
    * if `mc` is `True`, the cDST content is digits + MCParticles + tracking dataobjects.

    @param path Path to add modules to.
    @param mc Define the type of cDST output content: `False` for raw + tracking dataobjects, `True` for digits +
           MCParticles + tracking dataobjects.
    @param filename Output file name.
    @param additionalBranches Additional objects/arrays of event durability to save
    @param dataDescription Additional key->value pairs to be added as data description
           fields to the output FileMetaData.
    @param ignoreInputModulesCheck If True, do not enforce check on missing PXD modules in the input path.
           Needed when a conditional path is passed as input.
    """

    branches = list(CDST_TRACKING_OBJECTS)
    persistentBranches = ['FileMetaData']

    if not mc:
        branches += ALWAYS_SAVE_OBJECTS + RAWDATA_OBJECTS
    else:
        branches += list(DIGITS_OBJECTS) + [
            'MCParticles',
            'EventLevelTriggerTimeInfo',
            'SoftwareTriggerResult',
            'TRGSummary']
        persistentBranches += ['BackgroundInfo']

    if not ignoreInputModulesCheck and "PXDClustersFromTracks" not in [module.name() for module in path.modules()]:
        basf2.B2ERROR("PXDClustersFromTracks is required in CDST output but its module is not found in the input path!")

    if dataDescription is None:
        dataDescription = {}
        dataDescription.setdefault("dataLevel", "cdst")

    if additionalBranches is not None:
        branches += additionalBranches

    return path.add_module("RootOutput", outputFileName=filename, branchNames=branches,
                           branchNamesPersistent=persistentBranches, additionalDataDescription=dataDescription)


def add_arich_modules(path, components=None):
    """
    Add the ARICH reconstruction to the path.

    :param path: The path to add the modules to.
    :param components: The components to use or None to use all standard components.
    """
    if components is None or 'ARICH' in components:
        path.add_module('ARICHFillHits')
        path.add_module('ARICHReconstructor',
                        storePhotons=1)  # enabled for ARICH DQM plots


def add_top_modules(path, components=None, cosmics=False):
    """
    Add the TOP reconstruction to the path.

    :param path: The path to add the modules to.
    :param components: The components to use or None to use all standard components.
    :param cosmics: if True, steer TOP for cosmic reconstruction
    """
    if components is None or 'TOP' in components:
        path.add_module('TOPChannelMasker')
        if cosmics:
            path.add_module('TOPCosmicT0Finder')
        else:
            path.add_module('TOPBunchFinder')
        path.add_module('TOPReconstructor')


def add_cluster_expert_modules(path, components=None):
    """
    Add the KLMExpert and ClusterMatcher modules to the path.

    :param path: The path to add the modules to.
    :param components: The components to use or None to use all standard components.
    """
    if components is None or ('KLM' in components and 'ECL' in components):
        path.add_module('KLMExpert')
        path.add_module('ClusterMatcher')


def add_pid_module(path, components=None):
    """
    Add the PID modules to the path.

    :param path: The path to add the modules to.
    :param components: The components to use or None to use all standard components.
    """
    if components is None or 'SVD' in components or 'CDC' in components:
        path.add_module('MdstPID')


def add_klm_modules(path, components=None):
    """
    Add the KLM reconstruction modules to the path.

    :param path: The path to add the modules to.
    :param components: The components to use or None to use all standard components.
    """
    if components is None or 'KLM' in components:
        path.add_module('KLMReconstructor')
        path.add_module('KLMClustersReconstructor')


def add_klm_mc_matcher_module(path, components=None):
    """
    Add the KLM mc matcher module to the path.

    :param path: The path to add the modules to.
    :param components: The components to use or None to use all standard components.
    """
    if components is None or 'KLM' in components:
        path.add_module('MCMatcherKLMClusters')


def add_muid_module(path, add_hits_to_reco_track=False, components=None):
    """
    Add the MuID module to the path.

    :param path: The path to add the modules to.
    :param add_hits_to_reco_track: Add the found KLM hits also to the RecoTrack. Make sure to refit the track afterwards.
    :param components: The components to use or None to use all standard components.
    """
    # Muid is needed for muonID computation AND ECLCluster-Track matching.
    if components is None or ('CDC' in components and 'ECL' in components and 'KLM' in components):
        path.add_module('Muid',
                        addHitsToRecoTrack=add_hits_to_reco_track)
    if components is not None and 'CDC' in components:
        if ('ECL' not in components and 'KLM' in components):
            basf2.B2WARNING('You added KLM to the components list but not ECL: the module Muid, that is necessary '
                            'for correct muonID computation, will not be added to your reconstruction path. '
                            'Make sure that this is fine for your purposes, otherwise please include also ECL.')
        if ('ECL' in components and 'KLM' not in components):
            basf2.B2WARNING('You added ECL to the components list but not KLM: the module Muid, that is necessary '
                            'for correct ECLCluster-Track matching, will not be added to your reconstruction path. '
                            ' Make sure that this is fine for your purposes, otherwise please include also KLM.')


def add_ecl_modules(path, components=None):
    """
    Add the ECL reconstruction modules to the path.

    :param path: The path to add the modules to.
    :param components: The components to use or None to use all standard components.
    """
    if components is None or 'ECL' in components:
        path.add_module('ECLWaveformFit')
        path.add_module('ECLDigitCalibrator')
        path.add_module('ECLEventT0')
        path.add_module('ECLCRFinder')  # connected region finder
        path.add_module('ECLLocalMaximumFinder')
        path.add_module('ECLSplitterN1')
        path.add_module('ECLSplitterN2')
        path.add_module('ECLShowerCorrector')
        path.add_module('ECLShowerCalibrator')
        path.add_module('ECLShowerShape')
        path.add_module('ECLClusterPSD')
        path.add_module('ECLCovarianceMatrix')
        # The module ECLFinalizer must run after EventT0Combiner


def add_ecl_finalizer_module(path, components=None):
    """
        Add the ECL finalizer module to the path.

        :param path: The path to add the modules to.
        :param components: The components to use or None to use all standard components.
        """

    if components is None or 'ECL' in components:
        path.add_module('ECLFinalizer')


def add_ecl_track_cluster_modules(path, components=None):
    """
    Add the ECL track cluster matching module to the path.

    :param path: The path to add the modules to.
    :param components: The components to use or None to use all standard components.
    """
    if components is None or ('ECL' in components and (
            'PXD' in components or 'SVD' in components or 'CDC' in components or 'VTX' in components)):
        path.add_module('ECLTrackClusterMatching')


def add_ecl_cluster_properties_modules(path, components=None):
    """
    Add the ECL cluster properties module to the path.

    :param path: The path to add the modules to.
    :param components: The components to use or None to use all standard components.
    """
    if components is None or ('ECL' in components and (
            'PXD' in components or 'SVD' in components or 'CDC' in components or 'VTX' in components)):
        path.add_module('ECLClusterProperties')


def add_ecl_track_brem_finder(path, components=None):
    """
    Add the bremsstrahlung finding module to the path.

    :param path: The path to add the modules to.
    :param components: The components to use or None to use all standard components.
    """
    if components is None or ('ECL' in components and ('PXD' in components or 'SVD' in components or 'VTX' in components)):
        path.add_module('ECLTrackBremFinder')


def add_ecl_chargedpid_module(path, components=None, legacyMode=False):
    """
    Add the ECL charged PID module to the path.

    :param path: The path to add the modules to.
    :param components: The components to use or None to use all standard components.
    :param legacyMode: Uses the simple E/p based charged PID instead of the MVA based charged PID.
    """
    if components is None or 'ECL' in components:
        # charged PID
        if legacyMode:
            path.add_module('ECLChargedPID')
        else:
            path.add_module('ECLChargedPIDMVA')


def add_ecl_mc_matcher_module(path, components=None):
    """
    Add the ECL MC matcher module to the path.

    :param path: The path to add the modules to.
    :param components: The components to use or None to use all standard components.
    """
    if components is None or 'ECL' in components:
        path.add_module('MCMatcherECLClusters')


def add_ext_module(path, components=None):
    """
    Add the extrapolation module to the path.

    :param path: The path to add the modules to.
    :param components: The components to use or None to use all standard components.
    """
    if components is None or 'CDC' in components:
        path.add_module('Ext')


def add_dedx_modules(path, components=None, useVTX=False):
    """
    Add the dE/dX reconstruction modules to the path.

    :param path: The path to add the modules to.
    :param components: The components to use or None to use all standard components.
    """
    # CDC dE/dx PID
    if components is None or 'CDC' in components:
        path.add_module('CDCDedxPID')
    # VXD dE/dx PID
    # only run this if the SVD is enabled - PXD is disabled by default
    if (components is None or 'SVD' in components) and not useVTX:
        path.add_module('VXDDedxPID')


<<<<<<< HEAD
def prepare_cdst_analysis(path, components=None, mc=False, add_eventt0_combiner=False, legacy_ecl_charged_pid=False, useVTX=False):
=======
def add_special_vxd_modules(path, components=None):
    """
    Add two modules that are not part of the standard reconstruction.

    :param path: The path to add the modules to.
    :param components: The components to use or None to use all standard components.
    """

    if not components or ('PXD' in components):
        path.add_module("PXDClustersFromTracks")
    if not components or ('SVD' in components):
        path.add_module("SVDShaperDigitsFromTracks")


def prepare_cdst_analysis(path, components=None, mc=False, add_eventt0_combiner=False, legacy_ecl_charged_pid=False):
>>>>>>> d376f39d
    """
    Adds to a (analysis) path all the modules needed to analyse a cDST file in the raw+tracking format
    for collisions/cosmics data or in the digits+tracking format for MC data.

    :param path: The path to add the modules to.
    :param components: The components to use or None to use all standard components.
    :param mc: Are we running over MC data or not? If so, do not run the unpackers.
    :param add_eventt0_combiner: If True, it adds the EventT0Combiner module when the post-tracking
      reconstruction is run. This must NOT be used during the calibration, but it may be necessary
      for validation purposes or for the user analyses.
    :param legacy_ecl_charged_pid: Bool denoting whether to use the legacy EoP based charged particleID in the ECL (true) or
      MVA based charged particle ID (false).
    :param useVTX: use VTX instead of VXD
    """
    # Add the unpackers only if not running on MC, otherwise check the components and simply add
    # the Gearbox and the Geometry modules
    if not mc:
        add_unpackers(path,
                      components=components,
                      useVTX=useVTX)
    else:
        check_components(components)
        path.add_module('Gearbox')
        path.add_module('Geometry')

    # This currently just calls add_ecl_modules
    add_prefilter_pretracking_reconstruction(path,
                                             components=components)

    # needed to retrieve the PXD and SVD clusters out of the raws
    if (components is None or 'SVD' in components) and not useVTX:
        add_svd_reconstruction(path)
    if (components is None or 'PXD' in components) and not useVTX:
        add_pxd_reconstruction(path)
    if (components is None or 'VTX' in components) and useVTX:
        add_vtx_reconstruction(path)

    # check, this one may not be needed...
    path.add_module('SetupGenfitExtrapolation',
                    energyLossBrems=False,
                    noiseBrems=False)

    # Add the posttracking modules needed for the cDST analysis
    add_posttracking_reconstruction(path,
                                    components=components,
                                    for_cdst_analysis=True,
                                    add_eventt0_combiner_for_cdst=add_eventt0_combiner,
                                    legacy_ecl_charged_pid=legacy_ecl_charged_pid)


def prepare_user_cdst_analysis(path, components=None, mc=False):
    """
    Adds to a (analysis) path all the modules needed to analyse a cDST file in the raw+tracking format
    for collisions/cosmics data or in the digits+tracking format for MC data.
    Differently from prepare_cdst_analysis(), this function add the EventT0Combiner module to the path,
    which makes this function suitable for all the users and not only for the calibration expertes.
    Note that the EventT0Combiner module is necessary for applying the proper EventT0 correction to
    our data.

    :param path: The path to add the modules to.
    :param components: The components to use or None to use all standard components.
    :param mc: Are we running over MC data or not? If so, do not run the unpackers.
    """
    prepare_cdst_analysis(path=path, components=components, mc=mc, add_eventt0_combiner=True)<|MERGE_RESOLUTION|>--- conflicted
+++ resolved
@@ -146,13 +146,8 @@
                                  reconstruct_cdst=reconstruct_cdst,
                                  event_abort=event_abort,
                                  pxd_filtering_offline=pxd_filtering_offline,
-<<<<<<< HEAD
                                  append_full_grid_cdc_eventt0=append_full_grid_cdc_eventt0,
-                                 legacy_ecl_charged_pid=legacy_ecl_charged_pid,
                                  useVTX=useVTX, useVTXClusterShapes=useVTXClusterShapes)
-=======
-                                 append_full_grid_cdc_eventt0=append_full_grid_cdc_eventt0)
->>>>>>> d376f39d
 
     # Add the modules calculating the software trigger cuts (but not performing them)
     if add_trigger_calculation and (not components or ("CDC" in components and "ECL" in components and "KLM" in components)):
@@ -172,26 +167,6 @@
         add_skim_software_trigger(path)
 
 
-<<<<<<< HEAD
-def add_prefilter_reconstruction(
-        path,
-        components=None,
-        add_modules_for_trigger_calculation=True,
-        skipGeometryAdding=False,
-        trackFitHypotheses=None,
-        use_second_cdc_hits=False,
-        add_muid_hits=False,
-        reconstruct_cdst=None,
-        addClusterExpertModules=True,
-        pruneTracks=True,
-        event_abort=default_event_abort,
-        use_random_numbers_for_hlt_prescale=True,
-        pxd_filtering_offline=False,
-        append_full_grid_cdc_eventt0=False,
-        legacy_ecl_charged_pid=False,
-        useVTX=False,
-        useVTXClusterShapes=True):
-=======
 def add_prefilter_reconstruction(path,
                                  components=None,
                                  add_modules_for_trigger_calculation=True,
@@ -202,8 +177,9 @@
                                  reconstruct_cdst=None,
                                  event_abort=default_event_abort,
                                  pxd_filtering_offline=False,
-                                 append_full_grid_cdc_eventt0=False):
->>>>>>> d376f39d
+                                 append_full_grid_cdc_eventt0=False,
+                                 useVTX=False,
+                                 useVTXClusterShapes=True):
     """
     This function adds only the reconstruction modules required to calculate HLT filter decision to a path.
     Consists of essential tracking and the functionality provided by :func:`add_prefilter_posttracking_reconstruction()`.
@@ -230,13 +206,8 @@
         The reconstructed SVD/CDC tracks are used to define the ROIs and reject all PXD clusters outside of these.
     :param append_full_grid_cdc_eventt0: If True, the module FullGridChi2TrackTimeExtractor is added to the path
                                       and provides the CDC temporary EventT0.
-<<<<<<< HEAD
-    :param legacy_ecl_charged_pid: Bool denoting whether to use the legacy EoP based charged particleID in the ECL (true) or
-      MVA based charged particle ID (false).
     :param useVTX: If true, the VTX reconstruction is performed.
     :param useVTXClusterShapes: If true, use cluster shape corrections for hit position finding.
-=======
->>>>>>> d376f39d
     """
 
     # Always avoid the top-level 'import ROOT'.
@@ -267,73 +238,10 @@
     # Statistics summary
     path.add_module('StatisticsSummary').set_name('Sum_Prefilter_Tracking')
 
-<<<<<<< HEAD
-    #
-    # RAW CDST CASE
-    #
-    # If you are reconstructing a raw cdsts, add only the dE/dx calculation, PXDClustersFromTrack, SVDShaperDigitsFromTracks,
-    # and pruning. Full post-tracking recon won't be run unless add_trigger_calculation is set to True.
-    if reconstruct_cdst == 'rawFormat':
-        # if PXD or SVD are included, you will need there two modules which are not part of the standard reconstruction
-        if not components or ('PXD' in components) and not useVTX:
-            path.add_module("PXDClustersFromTracks")
-        if not components or ('SVD' in components) and not useVTX:
-            path.add_module("SVDShaperDigitsFromTracks")
-
-        # if you need to calculate the software trigger result, then you will need the full pre-filter post-tracking reconstruction
-        if add_modules_for_trigger_calculation and (not components or (
-                "CDC" in components and "ECL" in components and "KLM" in components)):
-            add_prefilter_posttracking_reconstruction(path,
-                                                      components=components,
-                                                      pruneTracks=pruneTracks,
-                                                      add_muid_hits=add_muid_hits,
-                                                      addClusterExpertModules=addClusterExpertModules,
-                                                      legacy_ecl_charged_pid=legacy_ecl_charged_pid,
-                                                      useVTX=useVTX)
-        # if you don't need the software trigger result, it's enough to add only
-        # these two modules of the pre-filter post-tracking reconstruction
-        else:
-            add_dedx_modules(path, useVTX=useVTX)
-            if pruneTracks:
-                add_prune_tracks(path, components=components)
-
-    #
-    # FULL (aka old) CDST CASE
-    #
-    # if you are reconstructing a full cdst you need full post-tracking and the extra PXD and SVD modules
-    elif reconstruct_cdst == 'fullFormat':
-        # if PXD or SVD are included, you will need there two modules which are not part of the standard reconstruction
-        if not components or ('PXD' in components) and not useVTX:
-            path.add_module("PXDClustersFromTracks")
-        if not components or ('SVD' in components) and not useVTX:
-            path.add_module("SVDShaperDigitsFromTracks")
-
-        # Add further reconstruction modules, This part is the same for mdst and full cdsts
-        add_prefilter_posttracking_reconstruction(path,
-                                                  components=components,
-                                                  pruneTracks=pruneTracks,
-                                                  add_muid_hits=add_muid_hits,
-                                                  addClusterExpertModules=addClusterExpertModules,
-                                                  legacy_ecl_charged_pid=legacy_ecl_charged_pid,
-                                                  useVTX=useVTX)
-
-    #
-    # ANYTING ELSE CASE
-    #
-    # if you are not reconstucting cdsts just run the post-tracking stuff
-    else:
-        add_prefilter_posttracking_reconstruction(path,
-                                                  components=components,
-                                                  pruneTracks=pruneTracks,
-                                                  add_muid_hits=add_muid_hits,
-                                                  addClusterExpertModules=addClusterExpertModules,
-                                                  legacy_ecl_charged_pid=legacy_ecl_charged_pid,
-                                                  useVTX=useVTX)
-=======
     # In case of cdst reconstruction ...
-    if reconstruct_cdst:
+    if reconstruct_cdst and not useVTX:
         add_special_vxd_modules(path, components=components)
-    if reconstruct_cdst == 'rawFormat' and not add_modules_for_trigger_calculation:
+    if reconstruct_cdst == 'rawFormat' and not add_modules_for_trigger_calculation and not useVTX:
         add_dedx_modules(path, components=components)
         return
 
@@ -344,7 +252,6 @@
 
     # Statistics summary
     path.add_module('StatisticsSummary').set_name('Sum_Prefilter_PostTracking')
->>>>>>> d376f39d
 
 
 def add_postfilter_reconstruction(path,
@@ -466,17 +373,6 @@
 
         else:
             # Add further reconstruction modules
-<<<<<<< HEAD
-            add_prefilter_posttracking_reconstruction(path,
-                                                      components=components,
-                                                      pruneTracks=pruneTracks,
-                                                      addClusterExpertModules=addClusterExpertModules,
-                                                      add_muid_hits=add_muid_hits,
-                                                      cosmics=True,
-                                                      eventt0_combiner_mode=eventt0_combiner_mode,
-                                                      legacy_ecl_charged_pid=legacy_ecl_charged_pid,
-                                                      useVTX=useVTX)
-=======
             add_posttracking_reconstruction(path,
                                             components=components,
                                             pruneTracks=pruneTracks,
@@ -484,8 +380,8 @@
                                             add_muid_hits=add_muid_hits,
                                             cosmics=True,
                                             eventt0_combiner_mode=eventt0_combiner_mode,
-                                            legacy_ecl_charged_pid=legacy_ecl_charged_pid)
->>>>>>> d376f39d
+                                            legacy_ecl_charged_pid=legacy_ecl_charged_pid,
+                                            useVTX=useVTX)
 
 
 def add_mc_reconstruction(path, components=None, pruneTracks=True, addClusterExpertModules=True,
@@ -519,22 +415,13 @@
     path.add_module('StatisticsSummary').set_name('Sum_MC_Tracking')
 
     # add further reconstruction modules
-<<<<<<< HEAD
-    add_prefilter_posttracking_reconstruction(path,
-                                              components=components,
-                                              pruneTracks=pruneTracks,
-                                              add_muid_hits=add_muid_hits,
-                                              addClusterExpertModules=addClusterExpertModules,
-                                              legacy_ecl_charged_pid=legacy_ecl_charged_pid,
-                                              useVTX=useVTX)
-=======
     add_posttracking_reconstruction(path,
                                     components=components,
                                     pruneTracks=pruneTracks,
                                     add_muid_hits=add_muid_hits,
                                     addClusterExpertModules=addClusterExpertModules,
-                                    legacy_ecl_charged_pid=legacy_ecl_charged_pid)
->>>>>>> d376f39d
+                                    legacy_ecl_charged_pid=legacy_ecl_charged_pid,
+                                    useVTX=useVTX)
 
 
 def add_prefilter_pretracking_reconstruction(path, components=None):
@@ -557,13 +444,8 @@
                                               add_muid_hits=False,
                                               for_cdst_analysis=False,
                                               add_eventt0_combiner_for_cdst=False,
-<<<<<<< HEAD
                                               eventt0_combiner_mode="prefer_svd",
-                                              legacy_ecl_charged_pid=False,
                                               useVTX=False):
-=======
-                                              eventt0_combiner_mode="prefer_svd"):
->>>>>>> d376f39d
     """
     This function adds to the path the standard reconstruction modules after prefilter tracking
     whoose outputs are also needed in the filter.
@@ -578,12 +460,9 @@
            add_reconstruction(). Note that, with the default settings (for_cdst_analysis=False and
            add_eventt0_combiner_for_cdst=False), the EventT0Combiner module is added to the path.
     :param eventt0_combiner_mode: Mode to combine the t0 values of the sub-detectors
-<<<<<<< HEAD
     :param legacy_ecl_charged_pid: Bool denoting whether to use the legacy EoP based charged particleID in the ECL (true) or
       MVA based charged particle ID (false).
     :param useVTX: use VTX instead of VXD
-=======
->>>>>>> d376f39d
     """
 
     # Add dEdx modules, if this function is not called from prepare_cdst_analysis()
@@ -716,24 +595,12 @@
                   "Please use the equivalent function from the mdst package.")
 
 
-<<<<<<< HEAD
-def add_cdst_output(
-    path,
-    mc=True,
-    filename='cdst.root',
-    additionalBranches=None,
-    dataDescription=None,
-    ignoreInputModulesCheck=False,
-    useVTX=False  # TODO Added the flag here although it's not yet used.
-):
-=======
 def add_cdst_output(path,
                     mc=True,
                     filename='cdst.root',
                     additionalBranches=None,
                     dataDescription=None,
                     ignoreInputModulesCheck=False):
->>>>>>> d376f39d
     """
     This function adds the `RootOutput` module to a path with the settings needed to produce a cDST output.
     The actual cDST output content depends on the value of the parameter `mc`:
@@ -1001,9 +868,6 @@
         path.add_module('VXDDedxPID')
 
 
-<<<<<<< HEAD
-def prepare_cdst_analysis(path, components=None, mc=False, add_eventt0_combiner=False, legacy_ecl_charged_pid=False, useVTX=False):
-=======
 def add_special_vxd_modules(path, components=None):
     """
     Add two modules that are not part of the standard reconstruction.
@@ -1018,8 +882,7 @@
         path.add_module("SVDShaperDigitsFromTracks")
 
 
-def prepare_cdst_analysis(path, components=None, mc=False, add_eventt0_combiner=False, legacy_ecl_charged_pid=False):
->>>>>>> d376f39d
+def prepare_cdst_analysis(path, components=None, mc=False, add_eventt0_combiner=False, legacy_ecl_charged_pid=False, useVTX=False):
     """
     Adds to a (analysis) path all the modules needed to analyse a cDST file in the raw+tracking format
     for collisions/cosmics data or in the digits+tracking format for MC data.
