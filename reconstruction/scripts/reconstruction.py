#!/usr/bin/env python3
# -*- coding: utf-8 -*-

from basf2 import *

from geometry import check_components

from svd import add_svd_reconstruction
from pxd import add_pxd_reconstruction

from tracking import (
    add_mc_tracking_reconstruction,
    add_tracking_reconstruction,
    add_cr_tracking_reconstruction,
    add_mc_track_finding,
    add_track_finding,
    add_prune_tracks,
)

from softwaretrigger.path_utils import (
    add_filter_software_trigger,
    add_skim_software_trigger
)

import mdst


def add_reconstruction(path, components=None, pruneTracks=True, add_trigger_calculation=True, skipGeometryAdding=False,
                       trackFitHypotheses=None, addClusterExpertModules=True,
                       use_second_cdc_hits=False, add_muid_hits=False, reconstruct_cdst=False):
    """
    This function adds the standard reconstruction modules to a path.
    Consists of tracking and the functionality provided by :func:`add_posttracking_reconstruction()`,
    plus the modules to calculate the software trigger cuts.

    :param path: Add the modules to this path.
    :param components: list of geometry components to include reconstruction for, or None for all components.
    :param pruneTracks: Delete all hits except the first and last of the tracks after the dEdX modules.
    :param skipGeometryAdding: Advances flag: The tracking modules need the geometry module and will add it,
        if it is not already present in the path. In a setup with multiple (conditional) paths however, it can not
        determine, if the geometry is already loaded. This flag can be used to just turn off the geometry adding at
        all (but you will have to add it on your own then).
    :param trackFitHypotheses: Change the additional fitted track fit hypotheses. If no argument is given,
        the fitted hypotheses are pion, muon and proton, i.e. [211, 321, 2212].
    :param addClusterExpertModules: Add the cluster expert modules in the KLM and ECL. Turn this off to reduce
        execution time.
    :param use_second_cdc_hits: If true, the second hit information will be used in the CDC track finding.
    :param add_muid_hits: Add the found KLM hits to the RecoTrack. Make sure to refit the track afterwards.
    :param add_trigger_calculation: add the software trigger modules for monitoring (do not make any cut)
    :param reconstruct_cdst: run only the minimal reconstruction needed to produce the cdsts (raw+tracking+dE/dx)
    """

    # Check components.
    check_components(components)

    # Add modules that have to be run BEFORE track reconstruction
    add_pretracking_reconstruction(path,
                                   components=components)

    # Add tracking reconstruction modules
    add_tracking_reconstruction(path,
                                components=components,
                                pruneTracks=False,
                                mcTrackFinding=False,
                                skipGeometryAdding=skipGeometryAdding,
                                trackFitHypotheses=trackFitHypotheses,
                                use_second_cdc_hits=use_second_cdc_hits)

    # Statistics summary
    path.add_module('StatisticsSummary').set_name('Sum_Tracking')

    # Add only the dE/dx calculation and prune the tracks
    if reconstruct_cdst:
        add_dedx_modules(main_path)
        add_prune_tracks(main_path, components=components)

<<<<<<< HEAD
    # Add the modules calculating the software trigger cuts (but not performing them)
    if add_trigger_calculation and (not components or (
            "CDC" in components and "ECL" in components and "KLM" in components)):
        add_filter_software_trigger(path)
        add_skim_software_trigger(path)
=======
    else:
        # Add further reconstruction modules
        add_posttracking_reconstruction(path,
                                        components=components,
                                        pruneTracks=pruneTracks,
                                        add_muid_hits=add_muid_hits,
                                        addClusterExpertModules=addClusterExpertModules)

        # Add the modules calculating the software trigger cuts (but not performing them)
        if add_trigger_calculation and (not components or (
                "CDC" in components and "ECL" in components and "EKLM" in components and "BKLM" in components)):
            add_filter_software_trigger(path)
            add_skim_software_trigger(path)
>>>>>>> 69894c30


def add_cosmics_reconstruction(
        path,
        components=None,
        pruneTracks=True,
        skipGeometryAdding=False,
        eventTimingExtraction=True,
        addClusterExpertModules=True,
        merge_tracks=True,
        top_in_counter=False,
        data_taking_period='early_phase3',
        use_second_cdc_hits=False,
        add_muid_hits=False,
        reconstruct_cdst=False):
    """
    This function adds the standard reconstruction modules for cosmic data to a path.
    Consists of tracking and the functionality provided by :func:`add_posttracking_reconstruction()`,
    plus the modules to calculate the software trigger cuts.

    :param path: Add the modules to this path.
    :param data_taking_period: The cosmics generation will be added using the
           parameters, that where used in this period of data taking. The periods can be found in cdc/cr/__init__.py.

    :param components: list of geometry components to include reconstruction for, or None for all components.
    :param pruneTracks: Delete all hits except the first and last of the tracks after the dEdX modules.
    :param skipGeometryAdding: Advances flag: The tracking modules need the geometry module and will add it,
        if it is not already present in the path. In a setup with multiple (conditional) paths however, it can not
        determine, if the geometry is already loaded. This flag can be used to just turn off the geometry adding at
        all (but you will have to add it on your own then).

    :param eventTimingExtraction: extract the event time
    :param addClusterExpertModules: Add the cluster expert modules in the KLM and ECL. Turn this off to reduce
        execution time.

    :param merge_tracks: The upper and lower half of the tracks should be merged together in one track
    :param use_second_cdc_hits: If true, the second hit information will be used in the CDC track finding.

    :param top_in_counter: time of propagation from the hit point to the PMT in the trigger counter is subtracted
           (assuming PMT is put at -z of the counter).

    :param add_muid_hits: Add the found KLM hits to the RecoTrack. Make sure to refit the track afterwards.

    :param reconstruct_cdst: run only the minimal reconstruction needed to produce the cdsts (raw+tracking+dE/dx)
    """

    # Check components.
    check_components(components)

    # Add modules that have to be run before track reconstruction
    add_pretracking_reconstruction(path,
                                   components=components)

    # Add cdc tracking reconstruction modules
    add_cr_tracking_reconstruction(path,
                                   components=components,
                                   prune_tracks=False,
                                   skip_geometry_adding=skipGeometryAdding,
                                   event_time_extraction=eventTimingExtraction,
                                   merge_tracks=merge_tracks,
                                   data_taking_period=data_taking_period,
                                   top_in_counter=top_in_counter,
                                   use_second_cdc_hits=use_second_cdc_hits)

    # Statistics summary
    path.add_module('StatisticsSummary').set_name('Sum_Tracking')

    # Add only the dE/dx calculation and prune the tracks
    if reconstruct_cdst:
        add_dedx_modules(main_path)
        add_prune_tracks(main_path, components=components)

    else:
        # Add further reconstruction modules
        add_posttracking_reconstruction(path,
                                        components=components,
                                        pruneTracks=pruneTracks,
                                        addClusterExpertModules=addClusterExpertModules,
                                        add_muid_hits=add_muid_hits,
                                        cosmics=True)


def add_mc_reconstruction(path, components=None, pruneTracks=True, addClusterExpertModules=True,
                          use_second_cdc_hits=False, add_muid_hits=False):
    """
    This function adds the standard reconstruction modules with MC tracking
    to a path.

    @param components list of geometry components to include reconstruction for, or None for all components.
    @param use_second_cdc_hits: If true, the second hit information will be used in the CDC track finding.
    :param add_muid_hits: Add the found KLM hits to the RecoTrack. Make sure to refit the track afterwards.
    """

    # Add modules that have to be run before track reconstruction
    add_pretracking_reconstruction(path,
                                   components=components)

    # tracking
    add_mc_tracking_reconstruction(path,
                                   components=components,
                                   pruneTracks=False,
                                   use_second_cdc_hits=use_second_cdc_hits)

    # Statistics summary
    path.add_module('StatisticsSummary').set_name('Sum_Tracking')

    # add further reconstruction modules
    add_posttracking_reconstruction(path,
                                    components=components,
                                    pruneTracks=pruneTracks,
                                    add_muid_hits=add_muid_hits,
                                    addClusterExpertModules=addClusterExpertModules)


def add_pretracking_reconstruction(path, components=None):
    """
    This function adds the standard reconstruction modules BEFORE tracking
    to a path.

    :param path: The path to add the modules to.
    :param components: list of geometry components to include reconstruction for, or None for all components.
    """

    add_ecl_modules(path, components)

    # Statistics summary
    path.add_module('StatisticsSummary').set_name('Sum_Clustering')


def add_posttracking_reconstruction(path, components=None, pruneTracks=True, addClusterExpertModules=True,
                                    add_muid_hits=False, cosmics=False):
    """
    This function adds the standard reconstruction modules after tracking
    to a path.

    :param path: The path to add the modules to.
    :param components: list of geometry components to include reconstruction for, or None for all components.
    :param pruneTracks: Delete all hits except the first and last after the post-tracking modules.
    :param addClusterExpertModules: Add the cluster expert modules in the KLM and ECL. Turn this off to reduce
        execution time.
    :param add_muid_hits: Add the found KLM hits to the RecoTrack. Make sure to refit the track afterwards.
    :param cosmics: if True, steer TOP for cosmic reconstruction
    """

    add_dedx_modules(path, components)
    add_ext_module(path, components)
    add_top_modules(path, components, cosmics=cosmics)
    add_arich_modules(path, components)

    path.add_module('StatisticsSummary').set_name('Sum_PID')

    path.add_module("EventT0Combiner")

    add_ecl_finalizer_module(path, components)

    add_ecl_mc_matcher_module(path, components)

    add_klm_modules(path, components)

    add_klm_mc_matcher_module(path, components)

    add_muid_module(path, add_hits_to_reco_track=add_muid_hits, components=components)
    add_ecl_track_cluster_modules(path, components)
    add_ecl_cluster_properties_modules(path, components)
    add_ecl_eip_module(path, components)
    add_pid_module(path, components)

    if addClusterExpertModules:
        # FIXME: Disabled for HLT until execution time bug is fixed
        add_cluster_expert_modules(path, components)

    add_ecl_track_brem_finder(path, components)

    # Prune tracks as soon as the post-tracking steps are complete
    if pruneTracks:
        add_prune_tracks(path, components)

    path.add_module('StatisticsSummary').set_name('Sum_Clustering')


def add_mdst_output(
    path,
    mc=True,
    filename='mdst.root',
    additionalBranches=[],
    dataDescription=None,
):
    """
    This function adds the MDST output modules to a path, saving only objects defined as part of the MDST data format.

    @param path Path to add modules to
    @param mc Save Monte Carlo quantities? (MCParticles and corresponding relations)
    @param filename Output file name.
    @param additionalBranches Additional objects/arrays of event durability to save
    @param dataDescription Additional key->value pairs to be added as data description
           fields to the output FileMetaData
    """

    return mdst.add_mdst_output(path, mc, filename, additionalBranches, dataDescription)


def add_cdst_output(
    path,
    mc=True,
    filename='cdst.root',
    additionalBranches=[],
    dataDescription=None,
    rawFormat=False
):
    """
    This function adds the cDST output modules (mDST + calibration objects) to a path,
    saving only objects defined as part of the cDST data format.

    @param path Path to add modules to
    @param mc Save Monte Carlo quantities? (MCParticles and corresponding relations)
    @param filename Output file name.
    @param additionalBranches Additional objects/arrays of event durability to save
    @param dataDescription Additional key->value pairs to be added as data description
           fields to the output FileMetaData
    @param rawFormat saves the cdsts in the raw+tracking format.
    """

    calibrationBranches = [
        'RecoTracks',
        'EventT0',
        'SVDShaperDigits',
        'SVDRecoDigits',
        'SVDClusters',
        'CDCDedxTracks',
        'TOPDigits',
        'ExtHits',
        'TOPLikelihoods',
        'TOPRecBunch',
        'TOPTimeZeros',
        'TOPAsicMask',
        'ECLDigits',
        'ECLCalDigits',
        'TRGECLClusters',
        'TRGECLUnpackerStores',
        'TRGECLUnpackerEvtStores',
        'BKLMHit2ds',
        'TRGGRLUnpackerStore',
        'TracksToBKLMHit2ds',
        'RecoHitInformations',
        'RecoHitInformationsToBKLMHit2ds',
        'EKLMAlignmentHits',
        'TracksToEKLMAlignmentHits',
        'EKLMHit2ds',
        'EKLMDigits',
        'Muids',
        'TracksToMuids',
        'TracksToARICHLikelihoods',
        'TracksToExtHits',
        'ARICHDigits',
        'ARICHInfo',
        'ARICHTracks',
        'ARICHLikelihoods',
        'ARICHTracksToExtHits',
        'SoftwareTriggerVariables',
        'BKLMDigits',
        'BKLMHit1ds',
        'BKLMHit2dsToBKLMHit1ds',
        'BKLMHit1dsToBKLMDigits'
    ]

    if rawFormat:
        calibrationBranches = [
            'EventMetaData',
            'RawPXDs',
            'RawSVDs',
            'RawCDCs',
            'RawECLs',
            'RawARICHs',
            'RawKLMs',
            'RawTOPs',
            'RawTRGs',
            'RecoTracks',
            'Tracks',
            'V0s',
            'TrackFitResults',
            'EventT0',
            'CDCDedxTracks',
            'SVDShaperDigitsFromTracks',
            'EventT0',
            'VXDDedxTracks',
            'CDCDedxLikelihoods',
            'VXDDedxLikelihoods',
            'SVDEventInfo']

    if dataDescription is None:
        dataDescription = {}
    dataDescription.setdefault("dataLevel", "cdst")
    return mdst.add_mdst_output(path, mc, filename, additionalBranches + calibrationBranches, dataDescription)


def add_arich_modules(path, components=None):
    """
    Add the ARICH reconstruction to the path.

    :param path: The path to add the modules to.
    :param components: The components to use or None to use all standard components.
    """
    if components is None or 'ARICH' in components:
        arich_fillHits = register_module('ARICHFillHits')
        path.add_module(arich_fillHits)
        arich_rec = register_module('ARICHReconstructor')
        # enabled for ARICH DQM plots
        arich_rec.param('storePhotons', 1)
        path.add_module(arich_rec)


def add_top_modules(path, components=None, cosmics=False):
    """
    Add the TOP reconstruction to the path.

    :param path: The path to add the modules to.
    :param components: The components to use or None to use all standard components.
    :param cosmics: if True, steer TOP for cosmic reconstruction
    """
    # TOP reconstruction
    if components is None or 'TOP' in components:
        top_cm = register_module('TOPChannelMasker')
        path.add_module(top_cm)
        if cosmics:
            top_finder = register_module('TOPCosmicT0Finder')
            path.add_module(top_finder)
        else:
            top_finder = register_module('TOPBunchFinder')
            path.add_module(top_finder)
        top_rec = register_module('TOPReconstructor')
        path.add_module(top_rec)


def add_cluster_expert_modules(path, components=None):
    """
    Add the cluster expert modules to the path.

    :param path: The path to add the modules to.
    :param components: The components to use or None to use all standard components.
    """
    # klong id and cluster matcher, whcih also builds "cluster"
    if components is None or ('KLM' in components and 'ECL' in components):
        KLMClassifier = register_module('KLMExpert')
        path.add_module(KLMClassifier)
        ClusterMatch = register_module('ClusterMatcher')
        path.add_module(ClusterMatch)


def add_pid_module(path, components=None):
    """
    Add the PID modules to the path.

    :param path: The path to add the modules to.
    :param components: The components to use or None to use all standard components.
    """
    # charged particle PID
    if components is None or 'SVD' in components or 'CDC' in components:
        mdstPID = register_module('MdstPID')
        path.add_module(mdstPID)


def add_klm_modules(path, components=None):
    """
    Add the KLM reconstruction modules to the path.

    :param path: The path to add the modules to.
    :param components: The components to use or None to use all standard components.
    """
    if components is None or 'KLM' in components:
        eklm_rec = register_module('EKLMReconstructor')
        path.add_module(eklm_rec)
        bklm_rec = register_module('BKLMReconstructor')
        path.add_module(bklm_rec)
        klm_k0l_rec = register_module('KLMK0LReconstructor')
        path.add_module(klm_k0l_rec)


def add_klm_mc_matcher_module(path, components=None):
    """
    Add the KLM mc matcher module to the path.

    :param path: The path to add the modules to.
    :param components: The components to use or None to use all standard components.
    """
    # MC matching
    if components is None or 'KLM' in components:
        klm_mc = register_module('MCMatcherKLMClusters')
        path.add_module(klm_mc)


def add_muid_module(path, add_hits_to_reco_track=False, components=None):
    """
    Add the MuID module to the path.

    :param path: The path to add the modules to.
    :param add_hits_to_reco_track: Add the found KLM hits also to the RecoTrack. Make sure to refit the track afterwards.
    :param components: The components to use or None to use all standard components.
    """
    if components is None or 'KLM' in components:
        muid = register_module('Muid', addHitsToRecoTrack=add_hits_to_reco_track)
        path.add_module(muid)


def add_ecl_modules(path, components=None):
    """
    Add the ECL reconstruction modules to the path.

    :param path: The path to add the modules to.
    :param components: The components to use or None to use all standard components.
    """
    # ECL calibration and reconstruction
    if components is None or 'ECL' in components:

        # ECL offline waveform fitting
        ecl_waveform_fit = register_module('ECLWaveformFit')
        path.add_module(ecl_waveform_fit)

        # ECL digit calibration
        ecl_digit_calibration = register_module('ECLDigitCalibrator')
        path.add_module(ecl_digit_calibration)

        # ECL T0 extraction
        path.add_module('ECLEventT0')

        # ECL connected region finder
        ecl_crfinder = register_module('ECLCRFinder')
        path.add_module(ecl_crfinder)

        # ECL local maximum finder
        ecl_lmfinder = register_module('ECLLocalMaximumFinder')
        path.add_module(ecl_lmfinder)

        # ECL splitter N1
        ecl_splitterN1 = register_module('ECLSplitterN1')
        path.add_module(ecl_splitterN1)

        # ECL splitter N2
        ecl_splitterN2 = register_module('ECLSplitterN2')
        path.add_module(ecl_splitterN2)

        # ECL Shower Correction
        ecl_showercorrection = register_module('ECLShowerCorrector')
        path.add_module(ecl_showercorrection)

        # ECL Shower Calibration
        ecl_showercalibration = register_module('ECLShowerCalibrator')
        path.add_module(ecl_showercalibration)

        # ECL Shower Shape
        ecl_showershape = register_module('ECLShowerShape')
        path.add_module(ecl_showershape)

        # ECL Pulse Shape Discrimination
        ecl_clusterPSD = register_module('ECLClusterPSD')
        path.add_module(ecl_clusterPSD)

        # ECL covariance matrix
        ecl_covariance = register_module('ECLCovarianceMatrix')
        path.add_module(ecl_covariance)

        # ECL finalize -> must run after eventT0Combiner


def add_ecl_finalizer_module(path, components=None):
    """
        Add the ECL finalizer module to the path.

        :param path: The path to add the modules to.
        :param components: The components to use or None to use all standard components.
        """

    if components is None or 'ECL' in components:
        # ECL finalize
        ecl_finalize = register_module('ECLFinalizer')
        path.add_module(ecl_finalize)


def add_ecl_track_cluster_modules(path, components=None):
    """
    Add the ECL track cluster matching module to the path.

    :param path: The path to add the modules to.
    :param components: The components to use or None to use all standard components.
    """
    if components is None or ('ECL' in components and ('PXD' in components or 'SVD' in components or 'CDC' in components)):
        path.add_module('ECLTrackClusterMatching')


def add_ecl_cluster_properties_modules(path, components=None):
    """
    Add the ECL cluster properties module to the path.

    :param path: The path to add the modules to.
    :param components: The components to use or None to use all standard components.
    """
    if components is None or ('ECL' in components and ('PXD' in components or 'SVD' in components or 'CDC' in components)):
        path.add_module('ECLClusterProperties')


def add_ecl_track_brem_finder(path, components=None):
    """
    Add the bremsstrahlung finding module to the path.

    :param path: The path to add the modules to.
    :param components: The components to use or None to use all standard components.
    """
    if components is None or ('ECL' in components and ('PXD' in components or 'SVD' in components)):
        brem_finder = register_module('ECLTrackBremFinder')
        path.add_module(brem_finder)


def add_ecl_eip_module(path, components=None):
    """
    Add the ECL charged PID module to the path.

    :param path: The path to add the modules to.
    :param components: The components to use or None to use all standard components.
    """
    if components is None or 'ECL' in components:
        # charged PID
        charged_id = register_module('ECLChargedPID')
        path.add_module(charged_id)


def add_ecl_mc_matcher_module(path, components=None):
    """
    Add the ECL MC matcher module to the path.

    :param path: The path to add the modules to.
    :param components: The components to use or None to use all standard components.
    """
    if components is None or 'ECL' in components:
        # MC matching
        ecl_mc = register_module('MCMatcherECLClusters')
        path.add_module(ecl_mc)


def add_ext_module(path, components=None):
    """
    Add the extrapolation module to the path.

    :param path: The path to add the modules to.
    :param components: The components to use or None to use all standard components.
    """
    if components is None or 'CDC' in components:
        ext = register_module('Ext')
        path.add_module(ext)


def add_dedx_modules(path, components=None):
    """
    Add the dEdX reconstruction modules to the path
    and prune the tracks afterwards if wanted.

    :param path: The path to add the modules to.
    :param components: The components to use or None to use all standard components.
    """
    # CDC dE/dx PID
    if components is None or 'CDC' in components:
        CDCdEdxPID = register_module('CDCDedxPID')
        path.add_module(CDCdEdxPID)

    # VXD dE/dx PID
    # only run this if the SVD is enabled - PXD is disabled by default
    if components is None or 'SVD' in components:
        VXDdEdxPID = register_module('VXDDedxPID')
        path.add_module(VXDdEdxPID)


def prepare_cdst_analysis(path, components=None):
    """
    Adds to a (analysis) path all the modules needed to
    analyse a cdsts file in the raw+tracking format.

    :param path: The path to add the modules to.
    :param components: The components to use or None to use all standard components.
    """
    # unpackers
    add_unpackers(path, components=components)

    # this is currently just calls add_ecl_modules
    add_pretracking_reconstruction(path, components=components)

    # needed to retrieve the PXD and SVD clusters out of the raws
    if components is None or 'SVD' in components:
        add_svd_reconstruction(path)
    if components is None or 'PXD' in components:
        add_pxd_reconstruction(path)

    # check, this one may not be needed...
    path.add_module('SetupGenfitExtrapolation', energyLossBrems=False, noiseBrems=False)

    # from here on mostly a replica of add_posttracking_reconstruction without dE/dx, prunetracks and eventT0 modules
    add_ext_module(path, components)
    add_top_modules(path, components)
    add_arich_modules(path, components)
    add_ecl_finalizer_module(path, components)
    add_ecl_mc_matcher_module(path, components)
    add_klm_modules(path, components)
    add_klm_mc_matcher_module(path, components)
    add_muid_module(path, components=components)
    add_ecl_track_cluster_modules(path, components)
    add_ecl_cluster_properties_modules(path, components)
    add_ecl_eip_module(path, components)
    add_pid_module(path, components)
    add_ecl_track_brem_finder(path, components)<|MERGE_RESOLUTION|>--- conflicted
+++ resolved
@@ -74,13 +74,6 @@
         add_dedx_modules(main_path)
         add_prune_tracks(main_path, components=components)
 
-<<<<<<< HEAD
-    # Add the modules calculating the software trigger cuts (but not performing them)
-    if add_trigger_calculation and (not components or (
-            "CDC" in components and "ECL" in components and "KLM" in components)):
-        add_filter_software_trigger(path)
-        add_skim_software_trigger(path)
-=======
     else:
         # Add further reconstruction modules
         add_posttracking_reconstruction(path,
@@ -91,10 +84,9 @@
 
         # Add the modules calculating the software trigger cuts (but not performing them)
         if add_trigger_calculation and (not components or (
-                "CDC" in components and "ECL" in components and "EKLM" in components and "BKLM" in components)):
+                "CDC" in components and "ECL" in components and "KLM" in components)):
             add_filter_software_trigger(path)
             add_skim_software_trigger(path)
->>>>>>> 69894c30
 
 
 def add_cosmics_reconstruction(
