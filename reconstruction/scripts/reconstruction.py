--- conflicted
+++ resolved
@@ -29,12 +29,8 @@
 
 def add_reconstruction(path, components=None, pruneTracks=True, add_trigger_calculation=True, skipGeometryAdding=False,
                        trackFitHypotheses=None, addClusterExpertModules=True,
-<<<<<<< HEAD
                        use_second_cdc_hits=False, add_muid_hits=False, reconstruct_cdst=False,
                        nCDCHitsMax=4000, nSVDShaperDigitsMax=70000):
-=======
-                       use_second_cdc_hits=False, add_muid_hits=False, reconstruct_cdst=False):
->>>>>>> 86a3a239
     """
     This function adds the standard reconstruction modules to a path.
     Consists of tracking and the functionality provided by :func:`add_posttracking_reconstruction()`,
@@ -55,11 +51,8 @@
     :param add_muid_hits: Add the found KLM hits to the RecoTrack. Make sure to refit the track afterwards.
     :param add_trigger_calculation: add the software trigger modules for monitoring (do not make any cut)
     :param reconstruct_cdst: run only the minimal reconstruction needed to produce the cdsts (raw+tracking+dE/dx)
-<<<<<<< HEAD
     :param nCDCHitsMax: the max number of CDC hits for an event to be reconstructed.
     :param nSVDShaperDigitsMax: the max number of SVD shaper digits for an event to be reconstructed.
-=======
->>>>>>> 86a3a239
     """
 
     # Check components.
@@ -90,8 +83,6 @@
     if reconstruct_cdst:
         add_dedx_modules(main_path)
         add_prune_tracks(main_path, components=components)
-<<<<<<< HEAD
-
     else:
         # Add further reconstruction modules
         add_posttracking_reconstruction(path,
@@ -100,17 +91,6 @@
                                         add_muid_hits=add_muid_hits,
                                         addClusterExpertModules=addClusterExpertModules)
 
-=======
-
-    else:
-        # Add further reconstruction modules
-        add_posttracking_reconstruction(path,
-                                        components=components,
-                                        pruneTracks=pruneTracks,
-                                        add_muid_hits=add_muid_hits,
-                                        addClusterExpertModules=addClusterExpertModules)
-
->>>>>>> 86a3a239
         # Add the modules calculating the software trigger cuts (but not performing them)
         if add_trigger_calculation and (not components or (
                 "CDC" in components and "ECL" in components and "EKLM" in components and "BKLM" in components)):
@@ -691,7 +671,6 @@
         path.add_module(VXDdEdxPID)
 
 
-<<<<<<< HEAD
 class EventsOfDoomBuster(Module):
     """
     Module that flags an event destined for doom at reconstruction,
@@ -762,8 +741,6 @@
         self.return_value(doom_cdc or doom_svd)
 
 
-=======
->>>>>>> 86a3a239
 def prepare_cdst_analysis(path, components=None):
     """
     Adds to a (analysis) path all the modules needed to
