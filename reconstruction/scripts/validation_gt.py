--- conflicted
+++ resolved
@@ -10,17 +10,10 @@
 def get_validation_globaltags():
     # Legacy_IP_Information GT is for exp3 test file
     globaltags = [
-<<<<<<< HEAD
+        'patch_main_release-08',
         'patch_main_release-07',
         'validation_2020-08-11',
         'online_2020-08-11',
         'Legacy_IP_Information',
         'Legacy_CollisionAxisCMS']
-=======
-        'patch_main_release-08',
-        'patch_main_release-07',
-        'validation_2020-08-11',
-        'online_2020-08-11',
-        'Legacy_IP_Information']
->>>>>>> f8cd7779
     return globaltags