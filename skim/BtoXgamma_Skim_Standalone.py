--- conflicted
+++ resolved
@@ -39,10 +39,6 @@
 stdPi('95eff')
 stdKshorts()
 loadStdLightMesons()
-<<<<<<< HEAD
-cutAndCopyList('gamma:E15', 'gamma:skim', '1.5 < E < 100')
-=======
->>>>>>> 17da017b
 
 # EWP Skim
 from BtoXgamma_List import *
