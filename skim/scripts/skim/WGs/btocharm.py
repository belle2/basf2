--- conflicted
+++ resolved
@@ -1831,11 +1831,7 @@
 
     Cuts applied:
 
-<<<<<<< HEAD
-    * ``Mbc > 5.22 ``
-=======
     * ``5.22 < Mbc``
->>>>>>> 3cd47824
     * ``-0.3 < deltaE < 0.2``
 
     """
