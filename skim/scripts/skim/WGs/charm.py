--- conflicted
+++ resolved
@@ -274,13 +274,8 @@
         * :math:`D^+_{(S)} \\to K_{S} K^+`,
 
     **Selection Criteria**:
-<<<<<<< HEAD
-        * Tracks not from :math:`K_{S}`: ``abs(d0) < 1, abs(z0) < 3,
+        * Tracks not from :math:`K_{S}`: ``abs(dr) < 1, abs(dz) < 3,
           thetaInCDCAcceptance``
-=======
-        * Tracks not from :math:`K_{S}`: ``abs(dr) < 1, abs(dz) < 3,
-          0.296706 < theta < 2.61799``
->>>>>>> 6a209595
         * Use :math:`K_{S}` from `stdV0s.stdKshorts` and require
           ``flightDistance/flightDistanceErr > 2``
         * ``1.67 < M(D+) < 2.17, pcms(D+) > 2.0``
@@ -302,13 +297,8 @@
         stdKshorts(path=path)
 
     def build_lists(self, path):
-<<<<<<< HEAD
-        mySel = "abs(d0) < 1 and abs(z0) < 3"
+        mySel = "abs(dr) < 1 and abs(dz) < 3"
         mySel += " and thetaInCDCAcceptance"
-=======
-        mySel = "abs(dr) < 1 and abs(dz) < 3"
-        mySel += " and 0.296706 < theta < 2.61799"
->>>>>>> 6a209595
         ma.fillParticleList("pi+:kshp", mySel, path=path)
         ma.fillParticleList("K+:kshp", mySel, path=path)
         ma.cutAndCopyList('K_S0:kshp', 'K_S0:merged', 'formula(flightDistance/flightDistanceErr) > 2', path=path)
@@ -494,11 +484,7 @@
         * :math:`D^{*+}\\to \\pi^{0} D^{+}, D^+ \\to \\pi^+ \\pi^0`
 
     **Selection Criteria**:
-<<<<<<< HEAD
-        * Tracks: ``abs(d0) < 1, abs(z0) < 3, thetaInCDCAcceptance``
-=======
-        * Tracks: ``abs(dr) < 1, abs(dz) < 3, 0.296706 < theta < 2.61799``
->>>>>>> 6a209595
+        * Tracks: ``abs(dr) < 1, abs(dz) < 3, thetaInCDCAcceptance``
         * Use :math:`\\pi^{0}` from `stdPi0s.loadStdSkimPi0`
         * ``1.67 < M(D+) < 2.07, pcms(D+) > 2.0``
         * ``0 < Q < 0.018``
@@ -519,13 +505,8 @@
         loadStdSkimPi0(path=path)
 
     def build_lists(self, path):
-<<<<<<< HEAD
-        mySel = "abs(d0) < 1 and abs(z0) < 3"
+        mySel = "abs(dr) < 1 and abs(dz) < 3"
         mySel += " and thetaInCDCAcceptance"
-=======
-        mySel = "abs(dr) < 1 and abs(dz) < 3"
-        mySel += " and 0.296706 < theta < 2.61799"
->>>>>>> 6a209595
         ma.fillParticleList("pi+:hppi0", mySel, path=path)
 
         Dpcuts = "1.67 < M < 2.07 and useCMSFrame(p) > 2.0"
@@ -734,11 +715,7 @@
 
     **Selection Criteria**:
         * Tracks from :math:`D^{0}`:
-<<<<<<< HEAD
-          ``abs(d0) < 1, abs(z0) < 3, thetaInCDCAcceptance``
-=======
-          ``abs(dr) < 1, abs(dz) < 3, 0.296706 < theta < 2.61799``
->>>>>>> 6a209595
+          ``abs(dr) < 1, abs(dz) < 3, thetaInCDCAcceptance``
         * Use :math:`\\pi^{0}` from `stdPi0s.loadStdSkimPi0`, then require ``0.11 < M(pi0) < 0.15, p(pi0) > 0.25``
         * ``1.66 < M(D0) < 2.06, pcms(D0) > 2.0``
         * ``Q < 0.018``
@@ -760,13 +737,8 @@
         stdKshorts(path=path)
 
     def build_lists(self, path):
-<<<<<<< HEAD
-        mySel = "abs(d0) < 1 and abs(z0) < 3"
+        mySel = "abs(dr) < 1 and abs(dz) < 3"
         mySel += " and thetaInCDCAcceptance"
-=======
-        mySel = "abs(dr) < 1 and abs(dz) < 3"
-        mySel += " and 0.296706 < theta < 2.61799"
->>>>>>> 6a209595
         ma.fillParticleList("pi+:ksomega", mySel, path=path)
 
         ma.cutAndCopyList("pi0:mypi0", "pi0:skim", "0.11 < M < 0.15 and p > 0.25 ", path=path)
@@ -793,11 +765,7 @@
 
     **Selection Criteria**:
         * Tracks from :math:`D^{0}`:
-<<<<<<< HEAD
-          ``abs(d0) < 1, abs(z0) < 3, thetaInCDCAcceptance``
-=======
-          ``abs(dr) < 1, abs(dz) < 3, 0.296706 < theta < 2.61799``
->>>>>>> 6a209595
+          ``abs(dr) < 1, abs(dz) < 3, thetaInCDCAcceptance``
         * ``1.66 < M(D0) < 2.06``
         * No cut on the slow pion
         * ``Q < 0.022, pcms(D*+) > 2.0``
@@ -818,13 +786,8 @@
         stdK("all", path=path)
 
     def build_lists(self, path):
-<<<<<<< HEAD
-        mySel = "abs(d0) < 1 and abs(z0) < 3"
+        mySel = "abs(dr) < 1 and abs(dz) < 3"
         mySel += " and thetaInCDCAcceptance"
-=======
-        mySel = "abs(dr) < 1 and abs(dz) < 3"
-        mySel += " and 0.296706 < theta < 2.61799"
->>>>>>> 6a209595
         ma.fillParticleList("pi+:hphmhpjm", mySel, path=path)
         ma.fillParticleList("K+:hphmhpjm", mySel, path=path)
 
@@ -962,11 +925,7 @@
 
     **Selection Criteria**:
         * Tracks from :math:`D^{0}`:
-<<<<<<< HEAD
-          ``abs(d0) < 1, abs(z0) < 3, thetaInCDCAcceptance``
-=======
-          ``abs(dr) < 1, abs(dz) < 3, 0.296706 < theta < 2.61799``
->>>>>>> 6a209595
+          ``abs(dr) < 1, abs(dz) < 3, thetaInCDCAcceptance``
         * Use :math:`K_{S}` from `stdV0s.stdKshorts`
         * ``1.66 < M(D0) < 2.06``
         * No cut on the slow pion
@@ -988,13 +947,8 @@
         stdKshorts(path=path)
 
     def build_lists(self, path):
-<<<<<<< HEAD
-        mySel = "abs(d0) < 1 and abs(z0) < 3"
+        mySel = "abs(dr) < 1 and abs(dz) < 3"
         mySel += " and thetaInCDCAcceptance"
-=======
-        mySel = "abs(dr) < 1 and abs(dz) < 3"
-        mySel += " and 0.296706 < theta < 2.61799"
->>>>>>> 6a209595
         ma.fillParticleList("pi+:hpjmks", mySel, path=path)
         ma.fillParticleList("K+:hpjmks", mySel, path=path)
 
@@ -1037,13 +991,8 @@
         loadStdSkimPi0(path=path)
 
     def build_lists(self, path):
-<<<<<<< HEAD
-        mySel = "abs(d0) < 0.5 and abs(z0) < 1.0"  # IP cut, tighter than previous skims
+        mySel = "abs(dr) < 0.5 and abs(dz) < 1.0"  # IP cut, tighter than previous skims
         mySel += " and thetaInCDCAcceptance"  # CDC acceptance cut
-=======
-        mySel = "abs(dr) < 0.5 and abs(dz) < 1.0"  # IP cut, tighter than previous skims
-        mySel += " and 0.296706 < theta < 2.61799"  # CDC acceptance cut
->>>>>>> 6a209595
         ma.fillParticleList("pi+:myhjp0", mySel, path=path)
         ma.fillParticleList("K+:myhjp0", mySel, path=path)
 
@@ -1084,13 +1033,8 @@
         loadStdSkimPi0(path=path)
 
     def build_lists(self, path):
-<<<<<<< HEAD
-        mySel = "abs(d0) < 0.5 and abs(z0) < 1.0"  # IP cut, tighter than previous skims
+        mySel = "abs(dr) < 0.5 and abs(dz) < 1.0"  # IP cut, tighter than previous skims
         mySel += " and thetaInCDCAcceptance"  # CDC acceptance cut
-=======
-        mySel = "abs(dr) < 0.5 and abs(dz) < 1.0"  # IP cut, tighter than previous skims
-        mySel += " and 0.296706 < theta < 2.61799"  # CDC acceptance cut
->>>>>>> 6a209595
         ma.fillParticleList("pi+:myhhp0", mySel, path=path)
         ma.fillParticleList("K+:myhhp0", mySel, path=path)
 
