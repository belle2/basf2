#!/usr/bin/env python3

##########################################################################
# basf2 (Belle II Analysis Software Framework)                           #
# Author: The Belle II Collaboration                                     #
#                                                                        #
# See git log for contributors and copyright holders.                    #
# This file is licensed under LGPL-3.0, see LICENSE.md.                  #
##########################################################################

"""
Skim list building functions for charm analyses.

.. Note::
    The Hp, Hm and Jm in the function name represent arbitrary charged particles with
    positive or negative charge. The Hp and Jm in `XToD0_D0ToHpJm`, mean a positive particle
    and a negative particle that could be either conjugate or non-conjugate. The Hp and Hm
    in `EarlyData_DstToD0Pi_D0ToHpHmPi0`, mean a positive particle and a negative particle that
    must be conjugate.

.. Note::
    Although reconstructDecay() would automatically include charged conjugate channel, and D0
    is not distinguishable from anti-D0 in XToD0 skim, both :math:`D^0 \\to f` and :math:`D^0 \\to \\overline{f}`
    mode should be written explicitly in XToD0 skim, because later in the DstToD0Pi skim, the D0 decay strings
    in XToD0 skim would be directly combined with pi+. For example, if one only include D0 -> K+ pi- in XToD0_D0ToHpJm
    skim, then in DstToD0Pi_D0ToHpJm skim, only the D*+ -> [D0 -> K+ pi-] pi+ would be included, and
    D*+ -> [D0 -> K- pi+] pi+ would not be included.
"""

from functools import lru_cache

import modularAnalysis as ma
import variables as va
from skim import BaseSkim, fancy_skim_header
from skim.standardlists.lightmesons import loadStdWideOmega
from stdCharged import stdK, stdPi, stdCharged
from stdPhotons import loadStdSkimPhoton
from stdPi0s import loadStdSkimPi0, stdPi0s
from stdV0s import stdKshorts, stdLambdas
from variables import variables as vm


__liaison__ = "Jaeyoung Kim <jaeyoung_kim@yonsei.ac.kr>"
_VALIDATION_SAMPLE = "mdst16.root"


@lru_cache  # Avoid loading the list multiple time on the same path
def charm_skim_std_charged(particle_type, path):
    """
    Provides a list of charged particles to be used by charm skims named
    ``<particle_type>+:charmSkim``, with basic cuts applied:
    ``dr < 1 and abs(dz) < 3 and thetaInCDCAcceptance``.
    """
    if particle_type not in ['pi', 'K', 'p', 'e', 'mu']:
        raise ValueError(f"Unknown particle type {particle_type!r}")
    stdCharged(particle_type, 'all', path=path)
    ma.cutAndCopyList(
        f"{particle_type}+:charmSkim", f"{particle_type}+:all",
        "dr < 1 and abs(dz) < 3 and thetaInCDCAcceptance", path=path)


@lru_cache  # Avoid loading the list multiple time on the same path
def charm_skim_sigma(path):
    """
    Provides a list of charged sigma baryons for charm skims with these basic
    cuts applied: ``1.166 < M < 1.211 and significanceOfDistance > 2``. The
    proton daughters must fulfil a loose proton PID requirement vs pions and
    kaons and the pi0 daughters are standard skim pi0s with an invariant mass
    in the range 0.12 - 0.145 GeV/c^2.
    """
    vm.addAlias('trinaryID', 'formula(protonID/(pionID+kaonID+protonID))')
    ma.fillParticleList('p+:Sigma_charmSkim', 'trinaryID > 0.2', path=path)
    ma.cutAndCopyList('pi0:charmSkim', 'pi0:skim', '0.120 < InvM < 0.145', True, path=path)
    ma.reconstructDecay('Sigma+:charmSkim -> p+:Sigma_charmSkim pi0:charmSkim',
                        cut='1.166 < M < 1.211 and significanceOfDistance > 2', path=path)


@fancy_skim_header
class XToD0_D0ToHpJm(BaseSkim):
    """
    Skims :math:`D^0`'s reconstructed by `XToD0_D0ToHpJm.D0ToHpJm`.
    """

    __authors__ = ["Dinura Hettiarachchi"]
    __description__ = "Skim list for inclusive D0 two body decays."
    __contact__ = __liaison__
    __category__ = "physics, charm"

    NoisyModules = ["ParticleLoader", "RootOutput"]
    ApplyHLTHadronCut = True

    def load_standard_lists(self, path):
        charm_skim_std_charged('pi', path=path)
        charm_skim_std_charged('K', path=path)

    # Cached static method, so that its contents are only executed once for a single path.
    # Factored out into a separate function here, so it is available to other skims.

    @staticmethod
    @lru_cache()
    def D0ToHpJm(path):
        """
        **Decay Modes**:
            * :math:`D^{0} \\to \\pi^+ \\pi^-`,
            * :math:`D^{0} \\to K^+ \\pi^-`,
            * :math:`D^{0} \\to K^- \\pi^+`,
            * :math:`D^{0} \\to K^+ K^-`,

        **Selection Criteria**:
            * Use tracks from the charm_skim_std_charged
            * ``1.70 < M(D0) < 2.00, pcms(D0) > 2.0``
            * `` K/pi binary ID > 0.2``
            * For more details, please check the source code of this skim.

        """

        ma.cutAndCopyList('K+:D0ToHpJm', 'K+:charmSkim', 'binaryPID(321, 211) > 0.2', path=path)

        D0Cuts = "1.70 < M < 2.00 and useCMSFrame(p) > 2.0"
        D0Channels = ["pi+:charmSkim pi-:charmSkim",
                      "pi+:charmSkim K-:D0ToHpJm",
                      "K+:D0ToHpJm pi-:charmSkim",
                      "K+:D0ToHpJm K-:D0ToHpJm",
                      ]

        D0List = []
        for chID, channel in enumerate(D0Channels):
            ma.reconstructDecay("D0:HpJm" + str(chID) + " -> " + channel, D0Cuts, chID, path=path)
            D0List.append("D0:HpJm" + str(chID))
        return D0List

    def build_lists(self, path):
        """Builds :math:`D^0` skim lists defined in `XToD0_D0ToHpJm.D0ToHpJm`."""
        return self.D0ToHpJm(path)


@fancy_skim_header
class XToD0_D0ToNeutrals(BaseSkim):
    """
    Skims :math:`D^0`'s reconstructed by `XToD0_D0ToNeutrals.D0ToNeutrals`.
    """

    __authors__ = ["Giulia Casarosa"]
    __description__ = "Skim list for D0 to neutral FSPs."
    __contact__ = __liaison__
    __category__ = "physics, charm"

    NoisyModules = ["ParticleLoader", "RootOutput"]
    ApplyHLTHadronCut = False

    def load_standard_lists(self, path):
        loadStdSkimPi0(path=path)
        stdKshorts(path=path)

    # Cached static method, so that its contents are only executed once for a single path
    # Factored out into a separate function here, so it is available to other skims.

    @staticmethod
    @lru_cache()
    def D0ToNeutrals(path):
        """
        **Decay Modes**:
            * :math:`D^{0}\\to \\pi^{0} \\pi^{0}`
            * :math:`D^{0}\\to K_{S} \\pi^{0}`
            * :math:`D^{0}\\to K_{S} K_{S}`

        **Selection Criteria**:
            * Use :math:`\\pi^{0}` from `stdPi0s.loadStdSkimPi0`
            * Use :math:`K_{S}` from `stdV0s.stdKshorts`
            * ``1.62 < M(D0) < 2.1, pcms(D0) > 2.0``
            * For more details, please check the source code of this skim.
            * (Maybe in the future, we can add a loose ECL cluster timing cut
              to :math:`\\pi^{0}` in this skim.)

        **Parameters**:
            * path (basf2.Path): Skim path to be processed.

        **Returns**:
            * List of D0 particle list names.

        """
        charmcuts = "1.6 < M < 2.1 and useCMSFrame(p)>2.0"
        ma.cutAndCopyList('pi0:D0To2N', 'pi0:skim', 'p>0.4', path=path)
        D0_Channels = ["pi0:D0To2N pi0:D0To2N",
                       "K_S0:merged pi0:D0To2N",
                       "K_S0:merged K_S0:merged",
                       ]

        D0List = []

        for chID, channel in enumerate(D0_Channels):
            ma.reconstructDecay("D0:2Nbdy" + str(chID) + " -> " + channel, charmcuts, chID, path=path)
            D0List.append("D0:2Nbdy" + str(chID))

        return D0List

    def build_lists(self, path):
        """Builds :math:`D^0` skim lists defined in `XToD0_D0ToNeutrals.D0ToNeutrals`."""
        return self.D0ToNeutrals(path)


@fancy_skim_header
class DstToD0Pi_D0ToRare(BaseSkim):
    """
    **Decay Modes**:
        * :math:`D^{*+}\\to \\pi^+ D^{0}, D^{0}\\to \\gamma \\gamma`,
        * :math:`D^{*+}\\to \\pi^+ D^{0}, D^{0}\\to ee`,
        * :math:`D^{*+}\\to \\pi^+ D^{0}, D^{0}\\to e^+ \\mu^-`,
        * :math:`D^{*+}\\to \\pi^+ D^{0}, D^{0}\\to e^- \\mu^+`,
        * :math:`D^{*+}\\to \\pi^+ D^{0}, D^{0}\\to \\mu \\mu`,
        * :math:`D^{*+}\\to \\pi^+ D^{0}, D^{0}\\to \\pi^+ \\pi^-`,

    **Selection Criteria**:
        * Use photons from `stdPhotons.loadStdSkimPhoton`
        * Use electrons, muons, and pions from the `charm_skim_std_charged`
        * ``1.66 < M(D0) < 2.06``
        * No cut on the slow pion
        * ``0 < Q < 0.02``
        * ``pcms(D*) > 2.0``
        * For more details, please check the source code of this skim.

    """

    __authors__ = ["Jaeyoung Kim", "Doris Yangsoo Kim", "Jaeyeon Kim"]
    __description__ = "Skim list for D*+ to pi+ D0, D0 to rare decay."
    __contact__ = __liaison__
    __category__ = "physics, charm"

    NoisyModules = ["ParticleLoader", "RootOutput"]
    ApplyHLTHadronCut = False

    def load_standard_lists(self, path):
        charm_skim_std_charged('e', path=path)
        charm_skim_std_charged('mu', path=path)
        charm_skim_std_charged('pi', path=path)
        loadStdSkimPhoton(path=path)
        loadStdSkimPi0(path=path)

    def build_lists(self, path):
        charmcuts = "1.66 < M < 2.06"
        Dstcuts = "0 < Q < 0.02 and 2.0 < useCMSFrame(p)"

        D0_Channels = ["gamma:skim gamma:skim",
                       "e+:charmSkim e-:charmSkim",
                       "e+:charmSkim mu-:charmSkim",
                       "e-:charmSkim mu+:charmSkim",
                       "mu+:charmSkim mu-:charmSkim",
                       "pi+:charmSkim pi-:charmSkim"]
        DstList = []

        for chID, channel in enumerate(D0_Channels):
            ma.reconstructDecay("D0:Rare" + str(chID) + " -> " + channel, charmcuts, chID, path=path)
            ma.reconstructDecay("D*+:Rare" + str(chID) + " -> pi+:all D0:Rare" + str(chID),
                                Dstcuts, chID, path=path)
            DstList.append("D*+:Rare" + str(chID))

        return DstList


@fancy_skim_header
class XToDp_DpToKsHp(BaseSkim):
    """
    **Decay Modes**:
        * :math:`D^+_{(S)} \\to K_{S} \\pi^+`,
        * :math:`D^+_{(S)} \\to K_{S} K^+`,

    **Selection Criteria**:
        * Tracks not from :math:`K_{S}`: ``abs(dr) < 1, abs(dz) < 3,
          thetaInCDCAcceptance``
        * Use :math:`K_{S}` from `stdV0s.stdKshorts` and require
          ``flightDistance/flightDistanceErr > 2``
        * ``1.67 < M(D+) < 2.17, pcms(D+) > 2.0``
        * For more details, please check the source code of this skim.

    """

    __authors__ = ["Guanda Gong"]
    __description__ = "Skim list for D_(s)+ to Ks h+."
    __contact__ = __liaison__
    __category__ = "physics, charm"

    NoisyModules = ["ParticleLoader", "RootOutput"]
    ApplyHLTHadronCut = True

    def load_standard_lists(self, path):
        stdK("all", path=path)
        stdPi("all", path=path)
        stdKshorts(path=path)

    def build_lists(self, path):
        mySel = "abs(dr) < 1 and abs(dz) < 3"
        mySel += " and thetaInCDCAcceptance"
        ma.fillParticleList("pi+:DpToKsHp", mySel, path=path)
        ma.fillParticleList("K+:DpToKsHp", mySel, path=path)
        ma.cutAndCopyList('K_S0:DpToKsHp', 'K_S0:merged', 'formula(flightDistance/flightDistanceErr) > 2', path=path)

        Dpcuts = "1.67 < M < 2.17 and useCMSFrame(p) > 2.0"
        Dp_Channels = ["K_S0:DpToKsHp pi+:DpToKsHp",
                       "K_S0:DpToKsHp K+:DpToKsHp",
                       ]

        DpList = []
        for chID, channel in enumerate(Dp_Channels):
            ma.reconstructDecay("D+:KsHp" + str(chID) + " -> " + channel, Dpcuts, chID, path=path)
            DpList.append("D+:KsHp" + str(chID))

        return DpList


@fancy_skim_header
class DpToPipEpEm(BaseSkim):
    """
    **Decay Modes**:
        * :math:`D^+ \\to \\pi^+ e^- e^+`,

    **Selection Criteria**:
        * Use tracks from the charm lists in `charm_skim_std_charged`
        * ``1.67 < M(D+) < 2.17, pcms(D+) > 2.0`` and loose cuts for ee
        * For more details, please check the source code of this skim.

    """

    __authors__ = ["Andrej Lozar"]
    __description__ = "Skim list for D+ to pi+ e+ e-."
    __contact__ = __liaison__
    __category__ = "physics, charm"

    NoisyModules = ["ParticleLoader", "RootOutput"]
    ApplyHLTHadronCut = True

    def load_standard_lists(self, path):
        charm_skim_std_charged("pi", path=path)
        charm_skim_std_charged("e", path=path)

        ma.cutAndCopyList("e+:DpToPipEE", "e+:charmSkim", "electronID > 0.01", path=path)

    def build_lists(self, path):
        Dpcuts = "1.67 < M < 2.17 and useCMSFrame(p) > 2.0"

        DpList = []
        ma.reconstructDecay("D+:DpToPipEE -> pi+:charmSkim e+:DpToPipEE e-:DpToPipEE", Dpcuts, 1, path=path)
        DpList.append("D+:DpToPipEE")

        return DpList


@fancy_skim_header
class DpToPipMupMum(BaseSkim):
    """
    **Decay Modes**:
        * :math:`D^+ \\to \\pi^+ \\mu^- \\mu^+`

    **Selection Criteria**:
        * Use tracks from the charm lists in `charm_skim_std_charged`
        * ``1.67 < M(D+) < 2.17, pcms(D+) > 2.0`` and loose cuts for mumu
        * For more details, please check the source code of this skim.

    """

    __authors__ = ["Andrej Lozar"]
    __description__ = "Skim list for D+ to pi+ mu+ mu-."
    __contact__ = __liaison__
    __category__ = "physics, charm"

    NoisyModules = ["ParticleLoader", "RootOutput"]
    ApplyHLTHadronCut = True

    def load_standard_lists(self, path):
        charm_skim_std_charged("pi", path=path)
        charm_skim_std_charged("mu", path=path)

        ma.cutAndCopyList("mu+:DpToPipMuMu", "mu+:charmSkim", "muonID > 0.01", path=path)

    def build_lists(self, path):
        Dpcuts = "1.67 < M < 2.17 and useCMSFrame(p) > 2.0"

        DpList = []
        ma.reconstructDecay("D+:DpToPipMuMu -> pi+:charmSkim mu+:DpToPipMuMu mu-:DpToPipMuMu", Dpcuts, 1, path=path)
        DpList.append("D+:DpToPipMuMu")

        return DpList


@fancy_skim_header
class DpToPipKpKm(BaseSkim):
    """
    **Decay Modes**:
        * :math:`D^+ \\to \\pi^+ K^- K^+`

    **Selection Criteria**:
        * Use tracks from the charm lists in `charm_skim_std_charged`
        * ``1.67 < M(D+) < 2.17, pcms(D+) > 2.0`` and loose cuts for KK
        * For more details, please check the source code of this skim.

    """

    __authors__ = ["Andrej Lozar"]
    __description__ = "Skim list for D+ to pi+ K+ K-."
    __contact__ = __liaison__
    __category__ = "physics, charm"

    NoisyModules = ["ParticleLoader", "RootOutput"]
    ApplyHLTHadronCut = True

    def load_standard_lists(self, path):
        charm_skim_std_charged("pi", path=path)
        charm_skim_std_charged("K", path=path)

        ma.cutAndCopyList("K+:DpToPipKpKm", "K+:charmSkim", "kaonID > 0.1", path=path)

    def build_lists(self, path):
        Dpcuts = "1.67 < M < 2.17 and useCMSFrame(p) > 2.0"

        DpList = []
        ma.reconstructDecay("D+:PipKpKm -> pi+:charmSkim K+:DpToPipKpKm K-:DpToPipKpKm", Dpcuts, 1, path=path)
        DpList.append("D+:PipKpKm")

        return DpList


@fancy_skim_header
class XToDp_DpToHpHmJp(BaseSkim):
    """
    **Decay Modes**:
        * :math:`D^+_{(S)} \\to \\pi^+ \\pi^- \\pi^+`,
        * :math:`D^+_{(S)} \\to \\pi^+ \\pi^- K^+`,
        * :math:`D^+_{(S)} \\to \\pi^+ K^- K^+`,
        * :math:`D^+_{(S)} \\to K^+ K^- K^+`,
        * For :math:`D^+_{(S)} \\to K_{S} h^+`, which includes a :math:`K_{S}` vertex,
          please check `XToDp_DpToKsHp`

    **Selection Criteria**:
        * Use traacks from the `charm_skim_std_charged`
        * Additional cut: global PID > 0.5(Temporary solution for Run1 re-skimming campaign. It might need to be modified.)
        * ``1.67 < M(D+) < 2.17, pcms(D+) > 2.0``
        * For more details, please check the source code of this skim.

    """

    __authors__ = ["Jaeyoung Kim", "Aman Sangal"]
    __description__ = "Skim list for D_(s)+ to h+ h- j+."
    __contact__ = __liaison__
    __category__ = "physics, charm"

    NoisyModules = ["ParticleLoader", "RootOutput"]
    ApplyHLTHadronCut = True

    def load_standard_lists(self, path):
        charm_skim_std_charged('K', path=path)
        charm_skim_std_charged('pi', path=path)

    def build_lists(self, path):
        Dpcuts = "1.67 < M < 2.17 and useCMSFrame(p) > 2.0"
        ma.cutAndCopyList('pi+:HpHmJp', 'pi+:charmSkim', 'pionID > 0.5', path=path)
        ma.cutAndCopyList('K+:HpHmJp', 'K+:charmSkim', 'kaonID > 0.5', path=path)

        Dp_Channels = ["pi+:HpHmJp pi-:HpHmJp pi+:HpHmJp",
                       "pi+:HpHmJp pi-:HpHmJp K+:HpHmJp",
                       "pi+:HpHmJp K-:HpHmJp K+:HpHmJp",
                       "K+:HpHmJp K-:HpHmJp pi+:HpHmJp",
                       ]

        DpList = []
        for chID, channel in enumerate(Dp_Channels):
            ma.reconstructDecay("D+:HpHmJp" + str(chID) + " -> " + channel, Dpcuts, chID, path=path)
            DpList.append("D+:HpHmJp" + str(chID))

        return DpList


@fancy_skim_header
class DstToDpPi0_DpToHpPi0(BaseSkim):
    """
    **Decay Modes**:
        * :math:`D^{*+}\\to \\pi^{0} D^{+}, D^+ \\to \\pi^+ \\pi^0`

    **Selection Criteria**:
        * Tracks: ``abs(dr) < 1, abs(dz) < 3, thetaInCDCAcceptance``
        * Use :math:`\\pi^{0}` from `stdPi0s.loadStdSkimPi0`
        * ``1.67 < M(D+) < 2.07, pcms(D+) > 2.0``
        * ``0 < Q < 0.018``
        * For more details, please check the source code of this skim.

    """

    __authors__ = ["Johannes Brand"]
    __description__ = "Skim list for D*+ to D+ pi0, D+ to h+ pi0."
    __contact__ = __liaison__
    __category__ = "physics, charm"

    NoisyModules = ["ParticleLoader", "RootOutput"]
    ApplyHLTHadronCut = False

    def load_standard_lists(self, path):
        stdPi("all", path=path)
        loadStdSkimPi0(path=path)

    def build_lists(self, path):
        mySel = "abs(dr) < 1 and abs(dz) < 3"
        mySel += " and thetaInCDCAcceptance"
        ma.fillParticleList("pi+:hppi0", mySel, path=path)

        Dpcuts = "1.67 < M < 2.07 and useCMSFrame(p) > 2.0"
        Dp_Channels = ["pi+:hppi0 pi0:skim",
                       ]

        DstList = []
        for chID, channel in enumerate(Dp_Channels):
            ma.reconstructDecay("D+:HpPi0" + str(chID) + " -> " + channel, Dpcuts, chID, path=path)
            ma.reconstructDecay("D*+:HpPi0" + str(chID) + " -> D+:HpPi0" + str(chID) + " pi0:skim", "0 < Q < 0.018", path=path)
            DstList.append("D*+:HpPi0" + str(chID))

        return DstList


@fancy_skim_header
class DpToHpPi0(BaseSkim):
    """
    **Decay Modes**:
        * :math:`D^+ \\to \\pi^+ \\pi^0`

    **Selection Criteria**:
        * Tracks: ``dr < 1, abs(dz) < 3, thetaInCDCAcceptance, pcms(\\pi^{+}) > 0.5``
        * Use :math:`\\pi^{0}` from `stdPi0s` require ``pcms(\\pi^{0}) > 0.5``
        * ``1.57 < M(D+) < 2.17, pcms(D+) > 2.0``
        * For more details, please check the source code of this skim.

    """

    __authors__ = ["Yifan Jin"]
    __description__ = "Skim list for D+ to h+ pi0 without D* tag."
    __contact__ = __liaison__
    __category__ = "physics, charm"

    NoisyModules = ["ParticleLoader", "RootOutput"]
    ApplyHLTHadronCut = False

    def load_standard_lists(self, path):
        charm_skim_std_charged('pi', path=path)
        # loadStdSkimPi0(path=path)
        stdPi0s(listtype='eff50_May2020Fit', path=path)

    def build_lists(self, path):
        ma.cutAndCopyList('pi+:HpPi0', 'pi+:charmSkim', 'pt > 0.1 and useCMSFrame(p) > 0.5', path=path)
        ma.cutAndCopyList('pi0:HpPi0', 'pi0:eff50_May2020Fit', 'useCMSFrame(p) > 0.5', path=path)

        Dpcuts = "1.57 < M < 2.17 and useCMSFrame(p) > 2.0"

        DList = []
        ma.reconstructDecay("D+:HpPi0 -> pi+:HpPi0 pi0:HpPi0", Dpcuts, path=path)
        DList.append("D+:HpPi0")

        return DList


@fancy_skim_header
class DstToD0Pi_D0ToHpJm(XToD0_D0ToHpJm):
    """
    **Decay Modes**:
        * :math:`D^{*+}\\to D^{0} \\pi^+`, where :math:`D^{0}` is reconstructed by `XToD0_D0ToHpJm.D0ToHpJm`

    **Selection Criteria**:
        * Apply the cuts in `XToD0_D0ToHpJm`
        * No cut on the slow pion
        * ``0 < Q < 0.018``
        * For more details, please check the source code of this skim.

    """

    __authors__ = "Giulia Casarosa"
    __description__ = "Same as `XToD0_D0ToHpJm`, but requiring the D0 is from D*+ -> D0 pi+ process."
    __contact__ = __liaison__
    __category__ = "physics, charm"

    NoisyModules = ["ParticleLoader", "RootOutput"]
    ApplyHLTHadronCut = True

    def load_standard_lists(self, path):
        stdK("all", path=path)
        stdPi("all", path=path)

    def build_lists(self, path):
        D0List = self.D0ToHpJm(path)

        Dstcuts = '0 < Q < 0.018'

        DstList = []
        for chID, channel in enumerate(D0List):
            ma.reconstructDecay('D*+:HpJm' + str(chID) + ' -> D0:HpJm' + str(chID) + ' pi+:all', Dstcuts, chID, path=path)
            DstList.append('D*+:HpJm' + str(chID))

        return DstList


@fancy_skim_header
class DstToD0Pi_D0ToHpJmPi0(BaseSkim):
    """
    **Decay Modes**: :math:`D^{*\\pm}\\to D^{0} \\pi^\\pm` with
        * :math:`D^{0}\\to K^\\mp \\pi^\\pm \\pi^0` (and CC)
        * :math:`D^{0}\\to \\pi^+ \\pi^- \\pi^0` (and CC)
        * :math:`D^{0}\\to K^+ K^- \\pi^0` (and CC)

    **Selection Criteria**:
        * Tracks: ``charmSkim`` lists from `charm_skim_std_charged`

          * Pions: ``pionID > 0.1``
          * Kaons: ``kaonID > 0.1``

        * :math:`\\pi^{0}`: from `stdPi0s.loadStdSkimPi0`
        * ``1.70 < M(D0) < 2.10``
        * ``M(D*)-M(D0) < 0.16``
        * ``pCM(D*) > 2.0``

    """

    __authors__ = ["Ludovico Massaccesi", "Emma Oxford"]
    __description__ = (
        "Skim list for D*-tagged D0 to pi0 and two charged hadrons"
        " (any combination of kaons and pions)."
    )
    __contact__ = __liaison__
    __category__ = "physics, charm"

    NoisyModules = ["ParticleLoader", "RootOutput"]
    ApplyHLTHadronCut = True

    def load_standard_lists(self, path):
        charm_skim_std_charged('pi', path=path)
        charm_skim_std_charged('K', path=path)
        loadStdSkimPi0(path=path)

    def build_lists(self, path):
        D0_cuts = "1.70 < M < 2.10"
        Dst_cuts = "massDifference(0) < 0.16 and useCMSFrame(p) > 2"
        ma.cutAndCopyList('pi+:HpJmPi0', 'pi+:charmSkim', 'binaryPID(321, 211) < 0.9', path=path)
        ma.cutAndCopyList('K+:HpJmPi0', 'K+:charmSkim', 'binaryPID(321, 211) > 0.1', path=path)

        Dst_lists = []
        for h1, h2 in [('pi', 'pi'), ('pi', 'K'), ('K', 'K')]:
            lst = f"{h1}{h2}Pi0"
            ma.reconstructDecay(f"D0:{lst} -> {h1}+:HpJmPi0 {h2}-:HpJmPi0 pi0:skim", D0_cuts, path=path)
            ma.reconstructDecay(f"D*+:{lst}_RS -> D0:{lst} pi+:HpJmPi0", Dst_cuts, path=path)
            ma.reconstructDecay(f"D*-:{lst}_WS -> D0:{lst} pi-:HpJmPi0", Dst_cuts, path=path)
            ma.copyLists(f"D*+:{lst}", [f"D*+:{lst}_RS", f"D*+:{lst}_WS"], path=path)
            Dst_lists.append(f"D*+:{lst}")

        return Dst_lists


@fancy_skim_header
class DstToD0Pi_D0ToKsOmega(BaseSkim):
    """
    **Decay Modes**:
        * :math:`D^{*+}\\to \\pi^+ D^{0}, D^{0}\\to K_{S} \\pi^+ \\pi^- \\pi^{0}`

    **Selection Criteria**:
        * Tracks from :math:`D^{0}`:
          ``abs(dr) < 1, abs(dz) < 3, thetaInCDCAcceptance``
        * Use :math:`\\pi^{0}` from `stdPi0s.loadStdSkimPi0`, then require ``0.11 < M(pi0) < 0.15, p(pi0) > 0.25``
        * ``1.66 < M(D0) < 2.06, pcms(D0) > 2.0``
        * ``Q < 0.018``
        * For more details, please check the source code of this skim.

    """

    __authors__ = []
    __description__ = "Skim list for D*+ to pi+ D0, D0 to Ks pi+ pi- pi0."
    __contact__ = __liaison__
    __category__ = "physics, charm"

    NoisyModules = ["ParticleLoader", "RootOutput"]
    ApplyHLTHadronCut = True

    def load_standard_lists(self, path):
        stdPi("all", path=path)
        loadStdSkimPi0(path=path)
        stdKshorts(path=path)

    def build_lists(self, path):
        mySel = "abs(dr) < 1 and abs(dz) < 3"
        mySel += " and thetaInCDCAcceptance"
        ma.fillParticleList("pi+:KsOmg", mySel, path=path)

        ma.cutAndCopyList("pi0:D0ToKsOmg", "pi0:skim", "0.11 < M < 0.15 and p > 0.25 ", path=path)
        ma.reconstructDecay("omega:3pi -> pi+:KsOmg pi-:KsOmg pi0:D0ToKsOmg", "", path=path)

        charmcuts = "1.66 < M < 2.06 and useCMSFrame(p) > 2.0"
        ma.reconstructDecay("D0:KsOmega -> K_S0:merged omega:3pi", charmcuts, path=path)

        DstList = []
        ma.reconstructDecay("D*+:KsOmega -> D0:KsOmega pi+:all", "0 < Q < 0.018", path=path)
        DstList.append("D*+:KsOmega")

        return DstList


@fancy_skim_header
class DstToD0Pi_D0ToHpHmHpJm(BaseSkim):
    """
    **Decay Modes**:
        * :math:`D^{*+}\\to \\pi^+ D^{0}, D^{0}\\to \\pi^+ \\pi^- \\pi^+ \\pi^-`
        * :math:`D^{*+}\\to \\pi^+ D^{0}, D^{0}\\to \\pi^+ \\pi^- \\pi^+ K^-`
        * :math:`D^{*+}\\to \\pi^+ D^{0}, D^{0}\\to \\pi^+ \\pi^- K^+ K^-`
        * :math:`D^{*+}\\to \\pi^+ D^{0}, D^{0}\\to \\pi^+ K^- K^+ K^-`

    **Selection Criteria**:
        * Tracks from :math:`D^{0}`:
          ``abs(dr) < 1, abs(dz) < 3, thetaInCDCAcceptance``
        * ``1.66 < M(D0) < 2.06``
        * No cut on the slow pion
        * ``Q < 0.022, pcms(D*+) > 2.0``
        * For more details, please check the source code of this skim.

    """

    __authors__ = ["Kavita Lalwani, Chanchal Sharma"]
    __description__ = "Skim list for D*+ to K- pi+ pi- pi+."
    __contact__ = __liaison__
    __category__ = "physics, charm"

    NoisyModules = ["ParticleLoader", "RootOutput"]
    ApplyHLTHadronCut = True

    def load_standard_lists(self, path):
        stdPi("all", path=path)
        stdK("all", path=path)

    def build_lists(self, path):
        mySel = "abs(dr) < 1 and abs(dz) < 3"
        mySel += " and thetaInCDCAcceptance"
        ma.fillParticleList("pi+:HpHmHpJm", mySel, path=path)
        ma.fillParticleList("K+:HpHmHpJm", mySel, path=path)

        D0_Channels = [
            "pi+:HpHmHpJm pi-:HpHmHpJm pi+:HpHmHpJm pi-:HpHmHpJm",
            "pi+:HpHmHpJm pi-:HpHmHpJm pi+:HpHmHpJm K-:HpHmHpJm",
            "pi+:HpHmHpJm pi-:HpHmHpJm K+:HpHmHpJm K-:HpHmHpJm",
            "pi+:HpHmHpJm K-:HpHmHpJm K+:HpHmHpJm K-:HpHmHpJm",
        ]

        D0cuts = "1.66 < M < 2.06"
        Dstcuts = "0 < Q < 0.022 and useCMSFrame(p) > 2.0"

        DstList = []
        for chID, channel in enumerate(D0_Channels):
            ma.reconstructDecay("D0:HpHmHpJm" + str(chID) + " -> " + channel, D0cuts, chID, path=path)

            ma.reconstructDecay("D*+:HpHmHpJm" + str(chID) + " -> pi+:all D0:HpHmHpJm" + str(chID), Dstcuts, chID, path=path)
            DstList.append("D*+:HpHmHpJm" + str(chID))

        return DstList


@fancy_skim_header
class DstToD0Pi_D0ToHpJmEta(BaseSkim):
    """
    **Decay Modes**:
        * :math:`D^{*+}\\to \\pi^- D^{0}, D^{0}\\to \\pi^+ \\pi^- \\eta, \\eta\\to \\gamma \\gamma`
        * :math:`RS: D^{*+}\\to \\pi^+ D^{0}, D^{0}\\to K^- \\pi^+ \\eta, \\eta\\to \\gamma \\gamma`
        * :math:`WS: D^{*+}\\to \\pi^+ D^{0}, D^{0}\\to K^+ \\pi^- \\eta, \\eta\\to \\gamma \\gamma`
        * :math:`D^{*+}\\to \\pi^- D^{0}, D^{0}\\to K^+ K^- \\eta, \\eta\\to \\gamma \\gamma`

    **Selection Criteria**:
        * Use tracks from the charm lists in `charm_skim_std_charged`
        * ``0.47 < M(eta) < 0.60, p(eta) > 0.24``
        * ``1.66 < M(D0) < 2.06, pcms(D0) > 2.0``
        * No cut on the slow pion
        * ``M(D*)-M(D0) < 0.16``
        * For more details, please check the source code of this skim.

    """

    __authors__ = ["Jaeyoung Kim"]
    __description__ = (
        "Skim list for D*+ to pi+ D0, D0 to eta and two charged FSPs, where the kinds "
        "of two charged FSPs are different. The wrong-sign (WS) mode, D0 to K+ pi- eta, is "
        "also included."
    )
    __contact__ = __liaison__
    __category__ = "physics, charm"

    NoisyModules = ["ParticleLoader", "RootOutput"]
    ApplyHLTHadronCut = True

    def load_standard_lists(self, path):
        charm_skim_std_charged('K', path=path)
        charm_skim_std_charged('pi', path=path)
        loadStdSkimPhoton(path=path)
        stdKshorts(path=path)

    def build_lists(self, path):
        ma.cutAndCopyList('pi+:D0ToHpJmEta', 'pi+:charmSkim', 'binaryPID(321, 211) < 0.9', path=path)
        ma.cutAndCopyList('K+:D0ToHpJmEta', 'K+:charmSkim', 'binaryPID(321, 211) > 0.2', path=path)

        Dstcuts = "massDifference(0) < 0.160 and useCMSFrame(p) > 2.0"
        charmcuts = "1.66 < M < 2.06"
        ma.reconstructDecay("eta:D0ToHpJmEta -> gamma:loose gamma:loose", "0.47 < M < 0.60 and p > 0.24", path=path)
        D0_Channels = [
            "pi-:D0ToHpJmEta pi+:D0ToHpJmEta eta:D0ToHpJmEta",
            "K-:D0ToHpJmEta pi+:D0ToHpJmEta eta:D0ToHpJmEta",
            "pi-:D0ToHpJmEta K+:D0ToHpJmEta eta:D0ToHpJmEta",
            "K-:D0ToHpJmEta K+:D0ToHpJmEta eta:D0ToHpJmEta",
        ]

        DstList = []

        for chID, channel in enumerate(D0_Channels):
            ma.reconstructDecay("D0:HpJmEta" + str(chID) + " -> " + channel, charmcuts, chID, path=path)
            ma.reconstructDecay(
                "D*+:HpJmEta" + str(chID) + " -> D0:HpJmEta" + str(chID) + " pi+:all",
                Dstcuts, chID, path=path)
            DstList.append("D*+:HpJmEta" + str(chID))

        return DstList


@fancy_skim_header
class DstToD0Pi_D0ToNeutrals(XToD0_D0ToNeutrals):
    """
    **Decay Modes**:
        * :math:`D^{*+}\\to \\pi^+ D^{0}`, where the :math:`D^{0}` is reconstructed
          by `XToD0_D0ToNeutrals.D0ToNeutrals`.

    **Selection Criteria**:
        * Apply the cuts in `XToD0_D0ToNeutrals`
        * No cut on the slow pion
        * ``deltaM<0.2``
        * For more details, please check the source code of this skim.

    """

    __authors__ = ["Giulia Casarosa", "Emma Oxford"]
    __description__ = "Same as `XToD0_D0ToNeutrals`, but requiring that the D0 is from D* decay."
    __contact__ = __liaison__
    __category__ = "physics, charm"

    NoisyModules = ["ParticleLoader", "RootOutput"]
    ApplyHLTHadronCut = False

    def load_standard_lists(self, path):
        stdPi("all", path=path)
        loadStdSkimPi0(path=path)
        stdKshorts(path=path)

    def build_lists(self, path):

        D0List = self.D0ToNeutrals(path)

        Dstcuts = "daughterMotherDiffOf(1,M)<0.2"

        DstList = []
        for chID, channel in enumerate(D0List):
            ma.reconstructDecay("D*+:2Nbdy" + str(chID) + " -> pi+:all " + channel, Dstcuts, chID, path=path)
            DstList.append("D*+:2Nbdy" + str(chID))

        return DstList


@fancy_skim_header
class DstToD0Pi_D0ToHpJmKs(BaseSkim):
    """
    **Decay Modes**:
        * :math:`D^{*+}\\to \\pi^+ D^{0}, D^{0}\\to K_{S} \\pi^+ \\pi^-`
        * :math:`D^{*+}\\to \\pi^+ D^{0}, D^{0}\\to K_{S} \\pi^+ K^-`
        * :math:`D^{*+}\\to \\pi^+ D^{0}, D^{0}\\to K_{S} K^+ \\pi^-`
        * :math:`D^{*+}\\to \\pi^+ D^{0}, D^{0}\\to K_{S} K^+ K^-`

    **Selection Criteria**:
        * Tracks from :math:`D^{0}`:
          ``abs(dr) < 1, abs(dz) < 3, thetaInCDCAcceptance``
        * Use :math:`K_{S}` from `stdV0s.stdKshorts`
        * ``1.66 < M(D0) < 2.06``
        * No cut on the slow pion
        * ``Q < 0.022``
        * ``pcms(D*) > 2.0``
        * For more details, please check the source code of this skim.

    """

    __authors__ = ["Yeqi Chen"]
    __description__ = "Skim list for D*+ to pi+ D0, D0 to Ks and two conjugate charged FSPs."
    __contact__ = __liaison__
    __category__ = "physics, charm"

    NoisyModules = ["ParticleLoader", "RootOutput"]
    ApplyHLTHadronCut = True

    def load_standard_lists(self, path):
        stdKshorts(path=path)

    def build_lists(self, path):
        mySel = "abs(dr) < 1 and abs(dz) < 3"
        mySel += " and thetaInCDCAcceptance"
        ma.fillParticleList("pi+:hpjmks", mySel, path=path)
        ma.fillParticleList("K+:hpjmks", mySel, path=path)

        D0cuts = "1.66 < M < 2.06"
        Dstcuts = "0 < Q < 0.022 and useCMSFrame(p) > 2.0"

        D0_Channels = ["pi-:hpjmks pi+:hpjmks K_S0:merged",
                       "K-:hpjmks pi+:hpjmks K_S0:merged",
                       "pi-:hpjmks K+:hpjmks K_S0:merged",
                       "K-:hpjmks K+:hpjmks K_S0:merged",
                       ]
        DstList = []

        for chID, channel in enumerate(D0_Channels):
            ma.reconstructDecay("D0:HpJmKs" + str(chID) + " -> " + channel, D0cuts, chID, path=path)

            ma.reconstructDecay("D*+:HpJmKs" + str(chID) + " -> pi+:all D0:HpJmKs" + str(chID), Dstcuts, chID, path=path)
            DstList.append("D*+:HpJmKs" + str(chID))

        return DstList


@fancy_skim_header
class EarlyData_DstToD0Pi_D0ToHpJmPi0(BaseSkim):
    """
    Cut criteria are not finally decided, and could be changed. Please check the
    code in the master branch to get up-to-date information.
    """

    __authors__ = []
    __description__ = "An special version of `DstToD0Pi_D0ToHpJmPi0` to deal with Early Data."
    __contact__ = __liaison__
    __category__ = "physics, charm"

    NoisyModules = ["ParticleLoader", "RootOutput"]
    ApplyHLTHadronCut = True

    def load_standard_lists(self, path):
        loadStdSkimPhoton(path=path)
        loadStdSkimPi0(path=path)

    def build_lists(self, path):
        mySel = "abs(dr) < 0.5 and abs(dz) < 1.0"  # IP cut, tighter than previous skims
        mySel += " and thetaInCDCAcceptance"  # CDC acceptance cut
        ma.fillParticleList("pi+:myhjp0", mySel, path=path)
        ma.fillParticleList("K+:myhjp0", mySel, path=path)

        ma.cutAndCopyList("pi0:myhjp0", "pi0:skim", "", path=path)  # see analysis/scripts/stdPi0s.py for cuts

        D0cuts = "1.70 < M < 2.10"
        Dstcuts = "massDifference(0) < 0.160 and useCMSFrame(p) > 2.0"

        eventcuts = "nCleanedTracks(abs(dr) < 0.5 and abs(dz) < 1.0) >= 3"
        path = self.skim_event_cuts(eventcuts, path=path)

        DstList = []
        ma.reconstructDecay("D0:HpJmPi0 -> K-:myhjp0 pi+:myhjp0 pi0:myhjp0", D0cuts, path=path)
        ma.reconstructDecay("D*+:HpJmPi0RS -> D0:HpJmPi0 pi+:myhjp0", Dstcuts, path=path)
        ma.reconstructDecay("D*-:HpJmPi0WS -> D0:HpJmPi0 pi-:myhjp0", Dstcuts, path=path)
        ma.copyLists("D*+:HpJmPi0", ["D*+:HpJmPi0RS", "D*+:HpJmPi0WS"], path=path)
        DstList.append("D*+:HpJmPi0")

        return DstList


@fancy_skim_header
class EarlyData_DstToD0Pi_D0ToHpHmPi0(BaseSkim):
    """
    Cut criteria are not finally decided, and could be changed. Please check the
    code in the master branch to get up-to-date information.
    """

    __authors__ = []
    __description__ = "A special version of ``DstToD0Pi_D0ToHpHmPi0`` to deal with Early Data."
    __contact__ = __liaison__
    __category__ = "physics, charm"

    NoisyModules = ["ParticleLoader", "RootOutput"]
    ApplyHLTHadronCut = True

    def load_standard_lists(self, path):
        loadStdSkimPi0(path=path)

    def build_lists(self, path):
        mySel = "abs(dr) < 0.5 and abs(dz) < 1.0"  # IP cut, tighter than previous skims
        mySel += " and thetaInCDCAcceptance"  # CDC acceptance cut
        ma.fillParticleList("pi+:myhhp0", mySel, path=path)
        ma.fillParticleList("K+:myhhp0", mySel, path=path)

        ma.cutAndCopyList("pi0:myhhp0", "pi0:skim", "", path=path)  # see analysis/scripts/stdPi0s.py for cuts

        D0cuts = "1.70 < M < 2.10"
        Dstcuts = "massDifference(0) < 0.160 and useCMSFrame(p) > 2.0"

        eventcuts = "nCleanedTracks(abs(dr) < 0.5 and abs(dz) < 1.0) >= 3"
        path = self.skim_event_cuts(eventcuts, path=path)

        D0_Channels = ["pi+:myhhp0 pi-:myhhp0 pi0:myhhp0",
                       "K+:myhhp0 K-:myhhp0 pi0:myhhp0",
                       ]

        DstList = []

        for chID, channel in enumerate(D0_Channels):
            ma.reconstructDecay("D0:HpHmPi0" + str(chID) + " -> " + channel, D0cuts, chID, path=path)
            ma.reconstructDecay("D*+:HpHmPi0" + str(chID) + " -> D0:HpHmPi0" + str(chID) + " pi+:myhhp0",
                                Dstcuts, chID, path=path)
            DstList.append("D*+:HpHmPi0" + str(chID))

        return DstList


@fancy_skim_header
class DstToD0Pi_D0ToVGamma(BaseSkim):
    """
    **Decay Modes**:
        * :math:`D^{*+}\\to \\pi^+ D^{0}, D^{0}\\to \\phi \\gamma`
        * :math:`D^{*+}\\to \\pi^+ D^{0}, D^{0}\\to \\rho^{0} \\gamma`
        * :math:`D^{*+}\\to \\pi^+ D^{0}, D^{0}\\to \\bar K^{*0} \\gamma`
        * :math:`D^{*+}\\to \\pi^+ D^{0}, D^{0}\\to \\omega \\gamma`

    **Selection Criteria**:
        * Use tracks from the charm lists in `charm_skim_std_charged`
        * Use :math:`\\gamma` from `stdPhotons.loadStdSkimPhoton`
        * Use :math:`\\pi^{0}` from `stdPi0s.loadStdSkimPi0`
        * Cut on :math:`\\phi`:
          ``abs(dM) < 0.03``
        * Cut on :math:`\\rho^{0}`:
          ``abs(dM) < 0.3675``
        * Cut on :math:`\\bar K^{*0}`:
          ``abs(dM) < 0.33``
        * Cut on :math:`\\omega`:
          ``abs(dM) < 0.045``
        * Cut on :math:`D^{0}`:
          ``abs(dM) < 0.225 and useCMSFrame(p) > 2``
        * Cut on :math:`D^{*+}`:
          ``massDifference(0) < 0.160``
        * For more details, please check the source code of this skim.

    """

    __authors__ = ["Jaeyoung Kim"]
    __description__ = "A select of DstToD0Pi_D0ToVGamma, V is the vector meson, including phi, rho0, anti-K*0 and omega."
    __contact__ = __liaison__
    __category__ = "physics, charm"

    NoisyModules = ["ParticleLoader", "RootOutput"]
    ApplyHLTHadronCut = False

    def load_standard_lists(self, path):
        charm_skim_std_charged('K', path=path)
        charm_skim_std_charged('pi', path=path)
        loadStdSkimPhoton(path=path)
        loadStdSkimPi0(path=path)

    def build_lists(self, path):
        omegacut = "abs(dM) < 0.045"
        phicut = "abs(dM) < 0.03"
        rhocut = "abs(dM) < 0.3675"
        antiKstarcut = "abs(dM) < 0.33"

        D0cuts = "abs(dM) < 0.225 and useCMSFrame(p) > 2"
        Dstcuts = "massDifference(0) < 0.160"

        DstList = []

        # Omega mode
        ma.reconstructDecay(decayString="omega:D0ToOmgGam -> pi+:charmSkim pi-:charmSkim pi0:skim", cut=omegacut, path=path)

        ma.reconstructDecay(decayString="D0:D0ToOmgGam -> omega:D0ToOmgGam gamma:loose", cut=D0cuts, path=path)
        ma.reconstructDecay(decayString="D*+:D0ToOmgGam -> D0:D0ToOmgGam pi+:charmSkim", cut=Dstcuts, dmID=1, path=path)

        # Phi mode
        ma.reconstructDecay(decayString="phi:D0ToPhiGam -> K+:charmSkim K-:charmSkim", cut=phicut, path=path)
        ma.reconstructDecay(decayString="D0:D0ToPhiGam -> phi:D0ToPhiGam gamma:loose", cut=D0cuts,  path=path)
        ma.reconstructDecay(decayString="D*+:D0ToPhiGam -> D0:D0ToPhiGam pi+:charmSkim", cut=Dstcuts, dmID=2, path=path)

        # Rho0 mode
        ma.reconstructDecay(decayString="rho0:D0ToRhoGam -> pi+:charmSkim pi-:charmSkim", cut=rhocut, path=path)
        ma.reconstructDecay(decayString="D0:D0ToRhoGam -> rho0:D0ToRhoGam gamma:loose", cut=D0cuts,  path=path)
        ma.reconstructDecay(decayString="D*+:D0ToRhoGam -> D0:D0ToRhoGam pi+:charmSkim", cut=Dstcuts, dmID=3, path=path)

        # anti-K*0 mode
        ma.reconstructDecay(decayString="anti-K*0:D0ToKstGam -> K-:charmSkim pi+:charmSkim", cut=antiKstarcut, path=path)
        ma.reconstructDecay(decayString="D0:D0ToKstGam -> anti-K*0:D0ToKstGam gamma:loose", cut=D0cuts,  path=path)
        ma.reconstructDecay(decayString="D*+:D0ToKstGam -> D0:D0ToKstGam pi+:charmSkim", cut=Dstcuts, dmID=4, path=path)

        ma.copyLists(
            outputListName="D*+:D0ToVGam",
            inputListNames=[
                "D*+:D0ToOmgGam",
                "D*+:D0ToPhiGam",
                "D*+:D0ToRhoGam",
                "D*+:D0ToKstGam"],
            path=path)

        eventCuts = "nParticlesInList(D*+:D0ToVGam) > 0"
        path = self.skim_event_cuts(eventCuts, path=path)

        DstList.append("D*+:D0ToVGam")

        return DstList


@fancy_skim_header
class LambdacTopHpJm(BaseSkim):
    """
    **Decay Modes**:
        * :math:`\\Lambda_c^+ \\to p \\pi^+ \\pi^-`
        * :math:`\\Lambda_c^+ \\to p \\pi^+ K^-`
        * :math:`\\Lambda_c^+ \\to p K^+ \\pi^-`
        * :math:`\\Lambda_c^+ \\to p K^+ K^-`

    **Selection Criteria**:
        * Use tracks from the charm_skim_std_charged
        * ``2.2 < M(Lambda_c) < 2.4, pcms(Lambda_c) > 2.0``
        * K/pi binary ID > 0.2, p/K/pi trinary ID > 0.2
        * For more details, please check the source code of this skim.

    """

    __authors__ = ["Suravinda Kospalage"]
    __description__ = "Skim list for Lambda_c+ three body decays including a proton."
    __contact__ = __liaison__
    __category__ = "physics, charm"

    NoisyModules = ["ParticleLoader", "RootOutput"]
    ApplyHLTHadronCut = True

    def load_standard_lists(self, path):
        charm_skim_std_charged('pi', path=path)
        charm_skim_std_charged('K', path=path)
        charm_skim_std_charged('p', path=path)

    def build_lists(self, path):
        va.variables.addAlias('trinaryID', 'formula(protonID/(pionID+kaonID+protonID))')

        ma.cutAndCopyList('K+:LcTopHpJm', 'K+:charmSkim', 'binaryPID(321, 211) > 0.2', path=path)
        ma.cutAndCopyList('p+:LcTopHpJm', 'p+:charmSkim', 'trinaryID > 0.2', path=path)

        LambdacCuts = "2.2 < M < 2.4 and useCMSFrame(p) > 2.0"
        LambdacChannels = ["p+:LcTopHpJm pi+:charmSkim pi-:charmSkim",
                           "p+:LcTopHpJm pi+:charmSkim K-:LcTopHpJm",
                           "p+:LcTopHpJm K+:LcTopHpJm pi-:charmSkim",
                           "p+:LcTopHpJm K+:LcTopHpJm K-:LcTopHpJm",
                           ]

        LambdacList = []
        for chID, channel in enumerate(LambdacChannels):
            ma.reconstructDecay("Lambda_c+:pHpJm" + str(chID) + " -> " + channel, LambdacCuts, chID, path=path)
            LambdacList.append("Lambda_c+:pHpJm" + str(chID))

        return LambdacList


@fancy_skim_header
class LambdacToSHpJm(BaseSkim):
    """
    **Decay Modes**:
        * :math:`\\Lambda_c^+ \\to \\Sigma^+ \\pi^+ \\pi^-`
        * :math:`\\Lambda_c^+ \\to \\Sigma^+ \\pi^+ K^-`
        * :math:`\\Lambda_c^+ \\to \\Sigma^+ K^+ \\pi^-`
        * :math:`\\Lambda_c^+ \\to \\Sigma^+ K^+ K^-`
        * :math:`\\Lambda_c^+ \\to \\Sigma^+ K_S`

    **Selection Criteria**:
        * Use tracks from the charm_skim_std_charged
        * ``2.2 < M(Lambda_c) < 2.4, pcms(Lambda_c) > 2.0``
        * K/pi binary ID > 0.2, p/K/pi trinary ID > 0.2
        * loose mass window for :math:`\\pi^{0}` and skim selections from stdPi0s
        * ``0.44 < M(K_s) < 0.55, significanceOfFlightDistance > 2.0``
        * :math:`\\pm 3\\sigma` mass windows for :math:`\\Sigma^+`
        * lower bound on significance of distance for :math:`\\Sigma^+` > 2
        * For more details, please check the source code of this skim.

    """

    __authors__ = ["Suravinda Kospalage"]
    __description__ = "Skim list for Lambda_c+ three body decays including a Sigma+."
    __contact__ = __liaison__
    __category__ = "physics, charm"

    NoisyModules = ["ParticleLoader", "RootOutput"]
    ApplyHLTHadronCut = True

    def load_standard_lists(self, path):
        charm_skim_std_charged('pi', path=path)
        charm_skim_std_charged('K', path=path)
        loadStdSkimPi0(path=path)
        stdKshorts(path=path)
        charm_skim_sigma(path=path)

    def build_lists(self, path):
        va.variables.addAlias('significanceOfFlightDistance', 'formula(flightDistance/flightDistanceErr)')

        ma.cutAndCopyList('K+:LcToSHpJm', 'K+:charmSkim', 'binaryPID(321, 211) > 0.2', path=path)

        ma.cutAndCopyList(
            'K_S0:LcToSHpJm',
            'K_S0:merged',
            'significanceOfFlightDistance > 2.0',
            path=path)

        LambdacCuts = "2.2 < M < 2.4 and useCMSFrame(p) > 2.0"
        LambdacChannels = ["Sigma+:charmSkim pi+:charmSkim pi-:charmSkim",
                           "Sigma+:charmSkim pi+:charmSkim K-:LcToSHpJm",
                           "Sigma+:charmSkim K+:LcToSHpJm pi-:charmSkim",
                           "Sigma+:charmSkim K+:LcToSHpJm K-:LcToSHpJm",
                           "Sigma+:charmSkim K_S0:LcToSHpJm",
                           ]

        LambdacList = []
        for chID, channel in enumerate(LambdacChannels):
            ma.reconstructDecay("Lambda_c+:SHpJm" + str(chID) + " -> " + channel, LambdacCuts, chID, path=path)
            LambdacList.append("Lambda_c+:SHpJm" + str(chID))

        return LambdacList


@fancy_skim_header
class XicpTopHpJm(BaseSkim):
    """
    **Decay Modes**:
        * :math:`\\Xi_c^+ \\to p \\pi^+ K^-`

    **Selection Criteria**:
        * Use tracks from the charm_skim_std_charged
        * ``2.3 < M(Xi_c) < 2.65, pcms(Xi_c) > 2.0``
        * K/pi binary ID > 0.2, p/K/pi trinary ID > 0.2
        * For more details, please check the source code of this skim.

    """

    __authors__ = ["Suravinda Kospalage"]
    __description__ = "Skim list for Xi_c+ three body decays including a proton."
    __contact__ = __liaison__
    __category__ = "physics, charm, cascade"

    NoisyModules = ["ParticleLoader", "RootOutput"]
    ApplyHLTHadronCut = True

    def load_standard_lists(self, path):
        charm_skim_std_charged('pi', path=path)
        charm_skim_std_charged('K', path=path)
        charm_skim_std_charged('p', path=path)

    def build_lists(self, path):
        va.variables.addAlias('trinaryID', 'formula(protonID/(pionID+kaonID+protonID))')

        ma.cutAndCopyList('K+:XicTopHpJm', 'K+:charmSkim', 'binaryPID(321, 211) > 0.2', path=path)
        ma.cutAndCopyList('p+:XicTopHpJm', 'p+:charmSkim', 'trinaryID > 0.2', path=path)

        XicCuts = "2.2 < M < 2.4 and useCMSFrame(p) > 2.0"
        XicChannels = ["p+:XicTopHpJm pi+:charmSkim K-:XicTopHpJm",
                       ]

        XicList = []
        for chID, channel in enumerate(XicChannels):
            ma.reconstructDecay("Xi_c+:pHpJm" + str(chID) + " -> " + channel, XicCuts, chID, path=path)
            XicList.append("Xi_c+:pHpJm" + str(chID))

        return XicList


@fancy_skim_header
class XicpToLKsHp(BaseSkim):
    """
    **Decay Modes**:
        * :math:`\\Xi_c^+ \\to Lambda K_S^0 \\pi^+`
        * :math:`\\Xi_c^+ \\to Lambda K_S^0 K^+`
        * :math:`\\Xi_c^+ \\to \\Xi^- \\pi^+ \\pi^+`
        * :math:`\\Xi_c^+ \\to \\Xi^- \\pi^+ K^+`
        * :math:`\\Xi_c^+ \\to \\Omega^- \\pi^+ K^+`

    **Selection Criteria**:
        * Use tracks from the charm_skim_std_charged
        * ``2.35 < M(Xi_c) < 2.59, pcms(Xi_c) > 2.0``

    """

    __authors__ = ["Longke Li"]
    __description__ = "Skim list for Xi_c+ decaying to Lambda Ks h+, Xi- pi+ h+, Omega- pi+ K+."
    __contact__ = __liaison__
    __category__ = "physics, charm, Xi_c"

    NoisyModules = ["ParticleLoader", "RootOutput"]
    ApplyHLTHadronCut = True

    def load_standard_lists(self, path):
        stdPi("all", path=path)
        stdK("all", path=path)
        charm_skim_std_charged('pi', path=path)
        charm_skim_std_charged('K', path=path)
        stdLambdas(path=path)
        stdKshorts(path=path)

    def build_lists(self, path):
        va.variables.addAlias('trinaryID', 'formula(protonID/(pionID+kaonID+protonID))')

        ma.cutAndCopyList('pi+:Xic2LKsHp', 'pi+:charmSkim', 'binaryPID(321, 211) < 0.9', path=path)
        ma.cutAndCopyList('K+:Xic2LKsHp', 'K+:charmSkim', 'binaryPID(321, 211) > 0.2', path=path)
        ma.cutAndCopyList('Lambda0:Xic2LKsHp', 'Lambda0:merged', '1.10 < M < 1.13 and daughter(0,trinaryID) > 0.2', path=path)
        ma.cutAndCopyList('K_S0:Xic2LKsHp', 'K_S0:merged', '0.46 < M < 0.54', path=path)
        ma.reconstructDecay("Xi-:Xic2LKsHp -> Lambda0:Xic2LKsHp pi-:all", cut="1.295 < M < 1.35", path=path)
        ma.reconstructDecay("Omega-:Xic2LKsHp -> Lambda0:Xic2LKsHp K-:all", cut="1.622 < M < 1.722", path=path)

        XicCuts1 = "2.20 < M < 2.60 and useCMSFrame(p) > 2.0"
        XicCuts2 = "2.35 < M < 2.60 and useCMSFrame(p) > 2.0"

        XicList = []
        ma.reconstructDecay("Xi_c+:LKsHp1 -> Lambda0:Xic2LKsHp K_S0:Xic2LKsHp pi+:Xic2LKsHp", XicCuts1, 1, path=path)
        XicList.append("Xi_c+:LKsHp1")
        ma.reconstructDecay("Xi_c+:LKsHp2 -> Lambda0:Xic2LKsHp K_S0:Xic2LKsHp K+:Xic2LKsHp", XicCuts1, 2, path=path)
        XicList.append("Xi_c+:LKsHp2")
        ma.reconstructDecay("Xi_c+:XiPiHp1 -> Xi-:Xic2LKsHp pi+:Xic2LKsHp pi+:Xic2LKsHp", XicCuts2, 3, path=path)
        XicList.append("Xi_c+:XiPiHp1")
        ma.reconstructDecay("Xi_c+:XiPiHp2 -> Xi-:Xic2LKsHp pi+:Xic2LKsHp K+:Xic2LKsHp", XicCuts2, 4, path=path)
        XicList.append("Xi_c+:XiPiHp2")
        ma.reconstructDecay("Xi_c+:OmgPiHp1 -> Omega-:Xic2LKsHp pi+:Xic2LKsHp K+:Xic2LKsHp", XicCuts2, 5, path=path)
        XicList.append("Xi_c+:OmgPiHp1")

        return XicList


@fancy_skim_header
class XicToXimPipPim(BaseSkim):
    """
    **Decay Modes**

    * :math:`\\Xi_c^+ \\to \\Sigma^+ \\pi^+ K^-`
    * :math:`\\Xi_c^+ \\to \\Sigma^+ K^+ K^-`
    * :math:`\\Xi_c^+ \\to \\Sigma^+ \\pi^+ \\pi^-`
    * :math:`\\Xi_c^+ \\to \\Xi^- \\pi^+ \\pi^-`
    * :math:`\\Xi_c^+ \\to \\Xi^0 \\pi^+ \\pi^+ \\pi^-`

    **Selection Criteria**

    * standard track quality constraints on final state particles from charm_skim_std_charged
    * K/pi binary ID > 0.2, p/K/pi trinary ID > 0.2
    * :math:`\\pm 3\\sigma` mass windows for all intermediate hyperons
    * :math:`\\pm 3\\sigma` mass window for pi0 and skim selections from stdPi0s
    * lower bound on significance of (flight) distance for all intermediate hyperons, 40% of expected value to be used in analysis
    * loose mass window and lower bound to pCMS for Xic+
    * lower bound to p for pi0s originating from a Sigma+
    """

    __authors__ = ["Paul Gebeline"]
    __description__ = "Skim for Xi_c+ to hyperons."
    __contact__ = __liaison__
    __category__ = "physics, charm, cascade"

    NoisyModules = ["ParticleLoader", "RootOutput"]
    ApplyHLTHadronCut = True

    def load_standard_lists(self, path):
        loadStdSkimPi0(path=path)
        charm_skim_std_charged('pi', path=path)
        charm_skim_std_charged('K', path=path)
        stdPi("all", path=path)
        stdLambdas(path=path)
        charm_skim_sigma(path=path)

    def build_lists(self, path):
        va.variables.addAlias('trinaryID', 'formula(protonID/(pionID+kaonID+protonID))')
        va.variables.addAlias('significanceOfFlightDistance', 'formula(flightDistance/flightDistanceErr)')

        ma.cutAndCopyList('K+:XicToSHpJm', 'K+:charmSkim', 'binaryPID(321, 211) > 0.2', path=path)
        ma.cutAndCopyList('Sigma+:XicToSHpJm', 'Sigma+:charmSkim', 'daughter(1, p) > 0.1', path=path)

        ma.cutAndCopyList(
            'Lambda0:XicToSHpJm',
            'Lambda0:merged',
            '1.114 < M < 1.118 and significanceOfFlightDistance > 3 and daughter(0,trinaryID) > 0.2',
            path=path)

        ma.reconstructDecay(
            "Xi-:XicToSHpJm -> Lambda0:XicToSHpJm pi-:all",
            cut="1.318 < M < 1.325 and significanceOfDistance > 1.4",
            path=path)
        ma.reconstructDecay("Xi0:XicToSHpJm -> Lambda0:XicToSHpJm pi0:charmSkim",
                            cut="1.294 < M < 1.335 and significanceOfDistance > 2", path=path)

        XicCuts = "2.3 < M < 2.65 and useCMSFrame(p) > 2.0"
        XicChannels = ["Sigma+:XicToSHpJm pi+:charmSkim K-:XicToSHpJm",
                       "Sigma+:XicToSHpJm pi+:charmSkim pi-:charmSkim",
                       "Sigma+:XicToSHpJm K+:XicToSHpJm K-:XicToSHpJm",
                       "Xi-:XicToSHpJm pi+:charmSkim pi+:charmSkim",
                       "Xi0:XicToSHpJm pi+:charmSkim pi+:charmSkim pi-:charmSkim"
                       ]

        XicList = []
        for chID, channel in enumerate(XicChannels):
            ma.reconstructDecay("Xi_c+:HpJm" + str(chID) + " -> " + channel, XicCuts, chID, path=path)
            XicList.append("Xi_c+:HpJm" + str(chID))

        return XicList


@fancy_skim_header
class Xic0ToLHpJm(BaseSkim):
    """
    **Decay Modes**:
        * :math:`\\Xi_c^0 \\to \\Lambda^0 \\pi^+ K^-`
        * :math:`\\Xi_c^0 \\to \\Lambda^0 \\pi^+ \\pi^-`
        * :math:`\\Xi_c^0 \\to \\Lambda^0 K^+ K^-`

    **Selection Criteria**:
        * Use tracks from the charm_skim_std_charged
        * ``2.3 < M(Xi_c) < 2.65, pcms(Xi_c) > 2.0``
        * p/K/pi trinary ID
        * For more details, please check the source code of this skim.
    """

    __authors__ = ["Saroj Pokharel"]
    __description__ = "Skim list for three-body Xi_c0 decays including a Lambda0"
    __contact__ = __liaison__
    __category__ = "physics, charm, cascade"

    NoisyModules = ["ParticleLoader", "RootOutput"]
    ApplyHLTHadronCut = True

    def load_standard_lists(self, path):
        charm_skim_std_charged('pi', path=path)
        charm_skim_std_charged('K', path=path)
        stdLambdas(path=path)

    def build_lists(self, path):
        va.variables.addAlias('trinaryID', 'formula(protonID/(pionID+kaonID+protonID))')
        va.variables.addAlias('significanceOfFlightDistance', 'formula(flightDistance/flightDistanceErr)')

        ma.cutAndCopyList(
            'Lambda0:XicToLHpJm',
            'Lambda0:merged',
            '1.114 < M < 1.118 and significanceOfFlightDistance > 3 and daughter(0,trinaryID) > 0.2',
            path=path)

        XicCuts = "2.3 < M < 2.65 and useCMSFrame(p) > 2.0"
        XicChannels = ["Lambda0:XicToLHpJm pi+:charmSkim K-:charmSkim",
                       "Lambda0:XicToLHpJm pi+:charmSkim pi-:charmSkim",
                       "Lambda0:XicToLHpJm K+:charmSkim K-:charmSkim",
                       ]

        Xic0List = []
        for chID, channel in enumerate(XicChannels):
            ma.reconstructDecay("Xi_c0:LHpJm" + str(chID) + " -> " + channel, XicCuts, chID, path=path)
            Xic0List.append("Xi_c0:LHpJm" + str(chID))

        return Xic0List


@fancy_skim_header
class DstToD0Pi_D0ToGeneric(BaseSkim):
    """
    **Decay Modes**:
        * :math:`D^{*+}\\to D^{0} \\pi^{+}` (signal side)
        * :math:`D^{*+}\\to D^0 \\pi^{+}` and :math:`D^{*+}\\to D^{+} \\pi^{0}` (tag side)
        * :math:`D^{*0}\\to D^0 \\pi^{0}` and :math:`D^{*0}\\to D^{0} \\gamma` (tag side)
        * :math:`D_s^{*+}\\to D_s^{+} \\gamma` (tag side)
        * 15 hadronic channels for tag :math:`D^{0}` reconstruction
        * 11 hadronic channels for tag :math:`D^{+}` reconstruction
        * 10 hadronic channels for tag :math:`D_{s}^{+}` reconstruction
        * 19 hadronic channels for tag :math:`\\Lambda_{c}^{+}` reconstruction

    **Selection Criteria**:
        * Cut on :math:`\\pi^{+}, K^{+}` : charm_skim_std_charged pion and kaon with PIDNN > 0.1
        * Cut on :math:`p^{+}` : abs(dr) < 1.0 and abs(dz) < 3.0 and protonID > 0.1
        * Cut on :math:`\\gamma` : E > 0.05
        * Cut on :math:`\\pi^{0}\\to \\gamma \\gamma` : 0.115 < M < 0.160
        * Cut on tag side :math:`D^{0}` : 1.72 < M < 2.02 and p* > 2.0
        * Cut on tag side :math:`D^{+}` : 1.72 < M < 2.02 and p* > 2.0
        * Cut on tag side :math:`D_{s}^{+}` :  1.82 < M < 2.12 and p* > 2.0
        * Cut on tag side :math:`\\Lambda_{c}^{+}` : 2.18 < M < 2.38 and p* > 2.0
        * 0.135 < massDifference(0) < 0.155 on decay with :math:`\\pi_{s}^{+}` on :math:`D_{tag}^{*}`
        * 0.130 < massDifference(0) < 0.160 on decay with :math:`\\pi^{0}` on :math:`D_{tag}^{*}`
        * 0.120 < massDifference(0) < 0.165 on decay with :math:`\\gamma` on :math:`D_{tag}^{*}`
        * 1.81 < M < 2.21 on signal side :math:`D^{*+}`
        * 0.08 < :math:`M_{D^{*}}` - :math:`M_{D}` < 0.27 and p* > 2.0 on signal side :math:`D^{0}`
    """
    vm.addAlias('reco_px', 'formula(daughter(0,pxRecoil)-daughter(1,px))')
    vm.addAlias('reco_py', 'formula(daughter(0,pyRecoil)-daughter(1,py))')
    vm.addAlias('reco_pz', 'formula(daughter(0,pzRecoil)-daughter(1,pz))')
    vm.addAlias('reco_E', 'formula(daughter(0,eRecoil)-daughter(1,E))')
    vm.addAlias('reco_p', 'formula((reco_px^2 + reco_py^2 + reco_pz^2)^0.5)')
    vm.addAlias('reco_M', 'formula((reco_E^2-reco_p^2)^0.5)')
    vm.addAlias('DelM', 'formula(daughter(0,mRecoil)-reco_M)')
    vm.addAlias('cms_p', 'useCMSFrame(reco_p)')

    __authors__ = ["Chanho Kim"]
    __description__ = "Skim list for Inclusive D0 from charm tagger"
    __contact__ = __liaison__
    __category__ = "physics, charm"

    NoisyModules = ["ParticleLoader", "RootOutput"]
    ApplyHLTHadronCut = True

    def load_standard_lists(self, path):
        charm_skim_std_charged('pi', path=path)
        charm_skim_std_charged('K', path=path)
        stdKshorts(path=path)
        stdLambdas(path=path)

    def build_lists(self, path):
        ma.cutAndCopyList('pi+:hadtag', 'pi+:charmSkim', 'pionID > 0.01', path=path)
        ma.cutAndCopyList('K+:hadtag', 'K+:charmSkim', 'kaonID > 0.1', path=path)
        ma.fillParticleList("p+:hadtag", "protonID > 0.1  and abs(dr) < 1.0 and abs(dz) < 3.0", path=path)
        ma.fillParticleList("gamma:tag", "E > 0.05", path=path)
        ma.reconstructDecay("pi0:hadtag -> gamma:tag gamma:tag", "0.115 < M < 0.160", path=path)
        d0cuts = "1.72 < M < 2.02 and useCMSFrame(p) > 2.0"

        # tag charm hadrons reconstruction (D0/D+/Lambda_c+/D_s+/D*0/D*+/D_s*+)

        D0_channels = [
            "K-:hadtag pi+:hadtag",
            "K-:hadtag pi+:hadtag pi0:hadtag",
            "K-:hadtag pi+:hadtag pi0:hadtag pi0:hadtag",
            "K-:hadtag pi+:hadtag pi+:hadtag pi-:hadtag",
            "K-:hadtag pi+:hadtag pi+:hadtag pi-:hadtag pi0:hadtag",
            "pi-:hadtag pi+:hadtag",
            "pi-:hadtag pi+:hadtag pi+:hadtag pi-:hadtag",
            "pi-:hadtag pi+:hadtag pi0:hadtag",
            "pi-:hadtag pi+:hadtag pi0:hadtag pi0:hadtag",
            "K_S0:merged pi+:hadtag pi-:hadtag",
            "K_S0:merged pi+:hadtag pi-:hadtag pi0:hadtag",
            "K_S0:merged pi0:hadtag",
            "K-:hadtag K+:hadtag",
            "K-:hadtag K+:hadtag pi0:hadtag",
            "K-:hadtag K+:hadtag K_S0:merged"]

        D0List = []
        for chID, channel in enumerate(D0_channels):
            ma.reconstructDecay("D0:skimDm" + str(chID) + " -> " + channel, d0cuts, chID, path=path)
            D0List.append("D0:skimDm" + str(chID))

        Dp_channels = [
            "K-:hadtag pi+:hadtag pi+:hadtag",
            "K-:hadtag pi+:hadtag pi+:hadtag pi0:hadtag",
            "K-:hadtag K+:hadtag pi+:hadtag",
            "K-:hadtag K+:hadtag pi+:hadtag pi0:hadtag",
            "pi+:hadtag pi0:hadtag",
            "pi+:hadtag pi+:hadtag pi-:hadtag",
            "pi+:hadtag pi+:hadtag pi-:hadtag pi0:hadtag",
            "K_S0:merged pi+:hadtag",
            "K_S0:merged pi+:hadtag pi0:hadtag",
            "K_S0:merged pi+:hadtag pi+:hadtag pi-:hadtag",
            "K+:hadtag K_S0:merged K_S0:merged"]

        dpcuts = "1.72 < M < 2.02 and useCMSFrame(p) > 2.0"
        DpList = []
        for chID, channel in enumerate(Dp_channels):
            ma.reconstructDecay("D+:skimDm" + str(chID) + " -> " + channel, dpcuts, chID, path=path)
            DpList.append("D+:skimDm" + str(chID))

        ma.reconstructDecay("Sigma+:hadtag -> p+:hadtag pi0:hadtag", "1.08 < M < 1.3", path=path)

        LC_channels = [
                "p+:hadtag K-:hadtag pi+:hadtag",
                "p+:hadtag pi-:hadtag pi+:hadtag",
                "p+:hadtag K-:hadtag K+:hadtag",
                "p+:hadtag K-:hadtag pi+:hadtag pi0:hadtag",
                "p+:hadtag K-:hadtag pi+:hadtag pi0:hadtag pi0:hadtag",
                "p+:hadtag pi+:hadtag pi+:hadtag pi-:hadtag pi-:hadtag",
                "p+:hadtag K_S0:merged",
                "p+:hadtag K_S0:merged pi0:hadtag",
                "p+:hadtag K_S0:merged pi+:hadtag pi-:hadtag",
                "Lambda0:merged pi+:hadtag",
                "Lambda0:merged pi+:hadtag pi0:hadtag",
                "Lambda0:merged pi+:hadtag pi-:hadtag pi+:hadtag",
                "Lambda0:merged pi+:hadtag gamma:tag",
                "Lambda0:merged pi+:hadtag pi0:hadtag gamma:tag",
                "Lambda0:merged pi+:hadtag pi-:hadtag pi+:hadtag gamma:tag",
                "Sigma+:hadtag pi+:hadtag pi-:hadtag",
                "Sigma+:hadtag pi+:hadtag pi-:hadtag pi0:hadtag",
                "Sigma+:hadtag pi0:hadtag"]

        LCcuts = "2.18 < M < 2.38 and useCMSFrame(p) > 2.0"

        LambdacList = []
        for chID, channel in enumerate(LC_channels):
            ma.reconstructDecay("Lambda_c+:skimDm" + str(chID) + " -> " + channel, LCcuts, chID, path=path)
            LambdacList.append("Lambda_c+:skimDm" + str(chID))

        Ds_channels = [
                "K+:hadtag K-:hadtag pi+:hadtag",
                "K+:hadtag K_S0:merged",
                "K_S0:merged K_S0:merged pi+:hadtag",
                "K+:hadtag K-:hadtag pi+:hadtag pi0:hadtag",
                "K_S0:merged K-:hadtag pi+:hadtag pi+:hadtag",
                "K_S0:merged K+:hadtag pi+:hadtag pi-:hadtag",
                "pi+:hadtag pi+:hadtag pi-:hadtag",
                "K_S0:merged pi+:hadtag",
                "K_S0:merged pi+:hadtag pi0:hadtag",
                "K+:hadtag K-:hadtag pi+:hadtag pi+:hadtag pi-:hadtag"]

        DScuts = "1.82 < M < 2.12 and useCMSFrame(p) > 2.0"

        DsList = []
        for chID, channel in enumerate(Ds_channels):
            ma.reconstructDecay("D_s+:skimDm" + str(chID) + " -> " + channel, DScuts, chID, path=path)
            DsList.append("D_s+:skimDm" + str(chID))

        ma.copyLists("D0:skim", D0List, path=path)
        ma.copyLists("D+:skim", DpList, path=path)
        ma.copyLists("Lambda_c+:skim", LambdacList, path=path)
        ma.copyLists("D_s+:skim", DsList, path=path)

        ma.reconstructDecay("D*+:skim1 -> D0:skim pi+:hadtag", "0.135 < massDifference(0) < 0.155", 1, path=path)
        ma.reconstructDecay("D*+:skim2 -> D+:skim pi0:hadtag", "0.130 < massDifference(0) < 0.160", 2, path=path)
        ma.copyLists("D*+:skim", ["D*+:skim1", "D*+:skim2"], path=path)

        ma.reconstructDecay("D*0:skim1 -> D0:skim pi0:hadtag", "0.130 < massDifference(0) < 0.160", 1, path=path)
        ma.reconstructDecay("D*0:skim2 -> D0:skim gamma:tag", "0.120 < massDifference(0) < 0.165", 2, path=path)
        ma.copyLists("D*0:skim", ["D*0:skim1", "D*0:skim2"], path=path)

        ma.reconstructDecay("D_s*+:skim -> D_s+:skim gamma:tag", "0.120 < massDifference(0) < 0.165", path=path)

        # ==============================================================================================
        # ============================ fragmentation part ==============================================
        # ==============================================================================================
        DstP_Xfrag = [
            "", "pi0:hadtag", "pi+:hadtag pi-:hadtag", "pi+:hadtag pi-:hadtag pi0:hadtag"]

        sigCuts = "1.81 < mRecoil < 2.21"

        sigDst_fromDstP = []
        for chID, channel in enumerate(DstP_Xfrag):
            n = len(DstP_Xfrag)
            ma.reconstructDecay("D*+:dsp_" + str(chID) + " -> D*+:skim " + channel, sigCuts, chID, path=path)
            ma.reconstructDecay("D*+:dsp_" + str(chID + n) + " -> D*+:skim " + channel +
                                " K+:hadtag K-:hadtag", sigCuts, chID + n, path=path)
            sigDst_fromDstP.append("D*+:dsp_" + str(chID))
            sigDst_fromDstP.append("D*+:dsp_" + str(chID + n))
        ma.copyLists("D*+:fromDstP", sigDst_fromDstP, path=path)

        sigDst_fromDp = []
        for chID, channel in enumerate(DstP_Xfrag):
            n = len(DstP_Xfrag)
            ma.reconstructDecay("D*+:dp_" + str(chID) + " -> D*+:skim " + channel, sigCuts, chID, path=path)
            ma.reconstructDecay("D*+:dp_" + str(chID + n) + " -> D*+:skim " + channel +
                                " K+:hadtag K-:hadtag", sigCuts, chID + n, path=path)
            sigDst_fromDp.append("D*+:dp_" + str(chID))
            sigDst_fromDp.append("D*+:dp_" + str(chID + n))
        ma.copyLists("D*+:fromDp", sigDst_fromDp, path=path)

        Dst0_Xfrag = [
            "pi+:hadtag", "pi+:hadtag pi0:hadtag", "pi+:hadtag pi-:hadtag pi+:hadtag"]

        sigDst_fromDst0 = []
        for chID, channel in enumerate(Dst0_Xfrag):
            n = len(Dst0_Xfrag)
            ma.reconstructDecay("D*+:dsz_" + str(chID) + " -> D*0:skim " + channel, sigCuts, chID, path=path)
            ma.reconstructDecay("D*+:dsz_" + str(chID + n) + " -> D*0:skim " + channel +
                                " K+:hadtag K-:hadtag", sigCuts, chID + n, path=path)
            sigDst_fromDst0.append("D*+:dsz_" + str(chID))
            sigDst_fromDst0.append("D*+:dsz_" + str(chID + n))
        ma.copyLists("D*+:fromDstz", sigDst_fromDst0, path=path)

        sigDst_fromD0 = []
        for chID, channel in enumerate(Dst0_Xfrag):
            n = len(Dst0_Xfrag)
            ma.reconstructDecay("D*+:dz_" + str(chID) + " -> D0:skim " + channel, sigCuts, chID, path=path)
            ma.reconstructDecay("D*+:dz_" + str(chID + n) + " -> D0:skim " + channel +
                                " K+:hadtag K-:hadtag", sigCuts, chID, path=path)
            sigDst_fromD0.append("D*+:dz_" + str(chID))
            sigDst_fromD0.append("D*+:dz_" + str(chID))
        ma.copyLists("D*+:fromDz", sigDst_fromD0, path=path)

        LC_Xfrag = [
            "pi+:hadtag anti-p-:hadtag",
            "pi+:hadtag pi0:hadtag anti-p-:hadtag",
            "pi+:hadtag pi-:hadtag pi+:hadtag anti-p-:hadtag"]

        sigDst_fromLC = []
        for chID, channel in enumerate(LC_Xfrag):
            ma.reconstructDecay("D*+:LC" + str(chID) + " -> Lambda_c+:skim " + channel, sigCuts, chID, path=path)
            sigDst_fromLC.append("D*+:LC" + str(chID))

        ma.copyLists("D*+:fromLC", sigDst_fromLC, path=path)

        DstS_Xfrag = [
            "K_S0:merged", "pi0:hadtag K_S0:merged",
            "pi+:hadtag K-:hadtag", "pi+:hadtag pi0:hadtag K-:hadtag",
            "pi+:hadtag pi-:hadtag K_S0:merged", "pi+:hadtag pi-:hadtag pi0:hadtag K_S0:merged",
            "pi+:hadtag pi-:hadtag pi+:hadtag K-:hadtag"]

        sigDst_fromDstS = []
        for chID, channel in enumerate(DstS_Xfrag):
            ma.reconstructDecay("D*+:Dsts" + str(chID) + " -> D_s*+:skim " + channel, sigCuts, chID, path=path)
            sigDst_fromDstS.append("D*+:Dsts" + str(chID))
        ma.copyLists("D*+:fromDstS", sigDst_fromDstS, path=path)

        sigDst_fromcDS = []
        for chID, channel in enumerate(DstS_Xfrag):
            ma.reconstructDecay("D*+:Ds" + str(chID) + " -> D_s+:skim " + channel, sigCuts, chID, path=path)
            sigDst_fromcDS.append("D*+:Ds" + str(chID))
        ma.copyLists("D*+:fromDs", sigDst_fromcDS, path=path)

        sigDstList = ["D*+:fromDstP", "D*+:fromDstz", "D*+:fromLC", "D*+:fromDstS", "D*+:fromDp", "D*+:fromDz", "D*+:fromDs"]

        ma.copyLists("D*+:skimSig", sigDstList, path=path)

        ma.reconstructDecay("D0:skimSig -> D*+:skimSig pi-:hadtag", "cms_p > 2.0 and 0.08 < DelM < 0.27", path=path)

        sigDzList = ["D0:skimSig"]
        return sigDzList


@fancy_skim_header
class DpToHpOmega(BaseSkim):
    """
    **Decay Modes**:
        * :math:`D^{+}\\to K^{+} \\omega` (and CC)
        * :math:`D^{+}\\to \\pi^+ \\omega` (and CC)
        * :math:`\\omega\\to \\pi^+ \\pi^- \\pi^0`

    **Selection Criteria**:
        * Track cuts are `charm_skim_std_charged` pion and Kaon with ``PID > 0.1``
        * Use :math:`\\pi^{0}` from `stdPi0s.loadStdSkimPi0`
        * ``p(pi0) > 0.25 and 0.11 < InvM(pi0) < 0.15``
        * ``0.71 < M(omega) < 0.85``
        * ``1.67 < M(D+) < 2.07``
        * ``p*(D+) > 2.0``
    """

    __authors__ = ["Yongheon Ahn"]
    __description__ = "Skim list for D+ to h+ omega, omega to pi+ pi- pi0."
    __contact__ = __liaison__
    __category__ = "physics, charm"

    NoisyModules = ["ParticleLoader", "RootOutput"]
    ApplyHLTHadronCut = True

    def load_standard_lists(self, path):
        charm_skim_std_charged('pi', path=path)
        charm_skim_std_charged('K', path=path)
        loadStdSkimPi0(path=path)
        loadStdWideOmega(path=path)

    def build_lists(self, path):
        ma.cutAndCopyList("pi+:DpToHpOmg", "pi+:charmSkim", "pionID>0.1", path=path)
        ma.cutAndCopyList("K+:DpToHpOmg", "K+:charmSkim", "kaonID>0.1", path=path)

        Dpcuts = "1.67 < M < 2.07 and useCMSFrame(p) > 2.0"

        ma.reconstructDecay("D+:DpToKpOmg -> K+:DpToHpOmg omega:wide", Dpcuts, path=path)
        ma.reconstructDecay("D+:DpToPipOmg -> pi+:DpToHpOmg omega:wide", Dpcuts, path=path)

        DList = []
        DList.append("D+:DpToKpOmg")
        DList.append("D+:DpToPipOmg")

        return DList


@fancy_skim_header
class DspToHpOmega(BaseSkim):
    """
    **Decay Modes**:
        * :math:`D_{s}^{+}\\to K^{+} \\omega` (and CC)
        * :math:`D_{s}^{+}\\to \\pi^+ \\omega` (and CC)
        * :math:`\\omega\\to \\pi^+ \\pi^- \\pi^0`

    **Selection Criteria**:
        * Track cuts are `charm_skim_std_charged` pion and Kaon with ``PID > 0.1``
        * Use :math:`\\pi^{0}` from `stdPi0s.loadStdSkimPi0`
        * ``p(pi0) > 0.25 and 0.11 < InvM(pi0) < 0.15``
        * ``0.71 < M(omega) < 0.85``
        * ``1.77 < M(D_s+) < 2.17``
        * ``p*(D_s+) > 2.0``
    """

    __authors__ = ["Yongheon Ahn"]
    __description__ = "Skim list for D_s+ to h+ omega, omega to pi+ pi- pi0."
    __contact__ = __liaison__
    __category__ = "physics, charm"

    NoisyModules = ["ParticleLoader", "RootOutput"]
    ApplyHLTHadronCut = True

    def load_standard_lists(self, path):
        charm_skim_std_charged('pi', path=path)
        charm_skim_std_charged('K', path=path)
        loadStdSkimPi0(path=path)
        loadStdWideOmega(path=path)

    def build_lists(self, path):
        ma.cutAndCopyList("pi+:Ds2HpOmg", "pi+:charmSkim", "pionID>0.1", path=path)
        ma.cutAndCopyList("K+:Ds2HpOmg", "K+:charmSkim", "kaonID>0.1", path=path)

        Dspcuts = "1.77 < M < 2.17 and useCMSFrame(p) > 2.0"
        ma.reconstructDecay("D_s+:DspToKpOmg -> K+:Ds2HpOmg omega:wide", Dspcuts, path=path)
        ma.reconstructDecay("D_s+:DspToPipOmg -> pi+:Ds2HpOmg omega:wide", Dspcuts, path=path)

        DsList = []
        DsList.append("D_s+:DspToKpOmg")
        DsList.append("D_s+:DspToPipOmg")

        return DsList


@fancy_skim_header
class DpToEtaHp(BaseSkim):
    """
    **Decay Modes**:
        * :math:`D^{+}\\to \\eta \\pi^+` (and CC)
        * :math:`D^{+}\\to \\eta \\K^+` (and CC)

    **Selection Criteria**:
        * Track cuts are `charm_skim_std_charged` pion and Kaon
        * Use :math:`\\pi^{0}` from `stdPi0s.loadStdSkimPi0`
        * :math:`0.4 < M(\\eta_{\\gamma\\gamma} < 0.6`
        * :math:`0.48 < M(\\eta_{\\pi^{+}\\pi^{-}\\pi^{0}} < 0.6`
        * :math:`p(\\eta) > 0.4`
        * :math:`1.6 < M(D^{+}) < 2.1`
        * :math:`p*(D^{+})>2.2`
    """

    __authors__ = ["Jaeyoung Kim"]
    __description__ = "Skim list for D+ to eta h+"
    __contact__ = __liaison__
    __category__ = "physics, charm"

    NoisyModules = ["ParticleLoader", "RootOutput"]
    ApplyHLTHadronCut = False

    def load_standard_lists(self, path):
        charm_skim_std_charged('pi', path=path)
        loadStdSkimPi0(path=path)

    def build_lists(self, path):
        eta_gamma_cut = "[[clusterNHits>1.5] and thetaInCDCAcceptance]"
        eta_gamma_cut += " and [[clusterReg==1 and E>0.05] or [clusterReg==2 and E>0.05] or [clusterReg==3 and E>0.075]]"
        ma.fillParticleList("gamma:DpToEtaHp", eta_gamma_cut, path=path)

        ma.reconstructDecay('eta:DpToEtaHp_2Gam -> gamma:DpToEtaHp gamma:DpToEtaHp', '[0.4 < M < 0.6] and [p>0.4]', path=path)
        ma.reconstructDecay('eta:DpToEtaHp_3Pi -> pi+:charmSkim pi-:charmSkim pi0:skim', '[0.48 < M < 0.6] and [p>0.4]', path=path)

        charmcuts = "1.6 < M < 2.1 and useCMSFrame(p)>2.2"
        ma.reconstructDecay('D+:DpToEtaHp_2Gam -> eta:DpToEtaHp_2Gam pi+:charmSkim', charmcuts, path=path)
        ma.reconstructDecay('D+:DpToEtaHp_3Pi -> eta:DpToEtaHp_3Pi pi+:charmSkim', charmcuts, path=path)

        DpList = []
        DpList.append("D+:DpToEtaHp_2Gam")
        DpList.append("D+:DpToEtaHp_3Pi")

        return DpList


@fancy_skim_header
class LambdacToGeneric(BaseSkim):
    """
    **Decay Modes**:
        * Inclusive :math:`\\Lambda_{c}^{+}` is identified in mass recoiling against
          :math:`D^{(*)-} \\bar{p} \\pi^{+}`, :math:`D_{s}^{(*)-} \\bar{p} K^{+}`, and :math:`D^{(*)0} \\bar{p}`.
        * The tag side :math:`D` is reconstructed in the following decay modes:
        * :math:`D^{*+}\\to D^0 \\pi^{+}` and :math:`D^{*+}\\to D^{+} \\pi^{0}` (tag side)
        * :math:`D^{*0}\\to D^0 \\pi^{0}` and :math:`D^{*0}\\to D^{0} \\gamma` (tag side)
        * :math:`D_s^{*+}\\to D_s^{+} \\gamma` (tag side)
        * 6 hadronic channels for tag :math:`D^{0}` reconstruction
        * 6 hadronic channels for tag :math:`D^{+}` reconstruction
        * 5 hadronic channels for tag :math:`D_{s}^{+}` reconstruction

    **Selection Criteria**:
        * Cut on :math:`\\pi^{+}` : abs(dr) < 0.5 and abs(dz) < 2.0
        * Cut on :math:`K^{+}` : abs(dr) < 0.5 and abs(dz) < 2.0 and kaonID > 0.2
        * Cut on :math:`p` : abs(dr) < 0.5 and abs(dz) < 2.0 and protonID > 0.2
        * Cut on :math:`\\gamma` : E > 0.10
        * Cut on :math:`\\pi^{0}\\to \\gamma \\gamma`: pi0:skim
<<<<<<< HEAD
        * Cut on tag side :math:`D^{0}` : channel dependent mass window wider than :math: `3 \\sigma` and :math: `p^{*} > 1.8`
        * Cut on tag side :math:`D^{+}` : channel dependent mass window wider than :math: `3 \\sigma` and :math: `p^{*} > 1.8`
        * Cut on tag side :math:`D_{s}^{+}` : channel dependent mass window wider than :math: `3 \\sigma` and :math: 'p^{*} > 1.8`
        * 0.120 < massDifference(0) < 0.176 on decay with :math:`\\pi_{s}^{+}` on :math:`D_{tag}^{*}`
        * 0.114 < massDifference(0) < 0.176 on decay with :math:`\\pi^{0}` on :math:`D_{tag}^{*}`
        * 0.104 < massDifference(0) < 0.190 on decay with :math:`\\gamma` on :math:`D_{tag}^{*}`
        * 1.4 < M < 3.4 and :math: `p^{*} > 1.8` on signal side :math:`\\Lambda_{c}^{+}`
=======
        * Cut on tag side :math:`D^{0}` : channel dependent mass window wider than :math: '3 \\sigma' and :math: 'p^{*} > 1.8'
        * Cut on tag side :math:`D^{+}` : channel dependent mass window wider than :math: '3 \\sigma' and :math: 'p^{*} > 1.8'
        * Cut on tag side :math:`D_{s}^{+}` : channel dependent mass window wider than :math: '3 \\sigma' and :math: 'p^{*} > 1.8'
        * 0.120 < massDifference(0) < 0.176 on decay with :math:`\\pi_{s}^{+}` on :math:`D_{tag}^{*}`
        * 0.114 < massDifference(0) < 0.176 on decay with :math:`\\pi^{0}` on :math:`D_{tag}^{*}`
        * 0.104 < massDifference(0) < 0.190 on decay with :math:`\\gamma` on :math:`D_{tag}^{*}`
        * 1.4 < M < 3.4 and :math: 'p^{*} > 1.8' on signal side :math:`\\Lambda_{c}^{+}`
>>>>>>> 646e4d1d
        * For more details, please check the source code of this skim.
    """

    __authors__ = ["Lukas Bierwirth"]
    __description__ = "Skim list for inclusive Lambda_c+ decays."
    __contact__ = __liaison__
    __category__ = "physics, charm"

    NoisyModules = ["ParticleLoader", "RootOutput"]
    ApplyHLTHadronCut = False

    def load_standard_lists(self, path):
        loadStdSkimPi0(path=path)

    def build_lists(self, path):

        def batchReconstructDecays(
                channels, outputList=None, allowChargeViolation=False, path=None
                ):
            for key in channels:
                ma.reconstructDecay(
                    decayString=channels[key].decay_string,
                    cut=channels[key].cut,
                    allowChargeViolation=allowChargeViolation,
                    path=path,
                )
            if outputList:
                ma.copyLists(outputList, list(channels.keys()), path=path)
            return 0

        class Channel:
            def __init__(self, decay_string, cut):
                self.decay_string = decay_string
                self.cut = cut

        suffix = "_Lambdac_inc_skim"

        dummy = f"Lambda_c+:dummy{suffix}"
        antiDummy = f"anti-Lambda_c-:dummy{suffix}"

        p_cms = 1.8

        ma.fillParticleListFromDummy(
            dummy, mdstIndex=0, covMatrix=-1, treatAsInvisible=False, path=path
        )

        ma.fillParticleList(
             f"gamma:tag{suffix}",
             """[[clusterNHits>1.5] and [0.2967< clusterTheta<2.6180]] and
             [[clusterReg==1 and E>0.080] or [clusterReg==2 and E>0.030] or [clusterReg==3 and E>0.060]]""",
             path=path,
         )

        ipCut = "[dr < 0.5] and [abs(dz) < 2]"

        gammaCut = "[E > 0.10]"

        ma.fillParticleList(f"pi+:noPID{suffix}", "", path=path)
        ma.fillParticleList(f"K+:pidOnly{suffix}", "[kaonID > 0.1]", path=path)
        ma.fillParticleList(f"p+:pidOnly{suffix}", "[protonID > 0.1]", path=path)

        ma.cutAndCopyList(f"pi+:ip{suffix}", f"pi+:noPID{suffix}", ipCut, path=path)
        ma.cutAndCopyList(f"K+:ip{suffix}", f"K+:pidOnly{suffix}", ipCut, path=path)
        ma.cutAndCopyList(f"p+:ip{suffix}", f"p+:pidOnly{suffix}", ipCut, path=path)

        ma.cutAndCopyList(f"pi+:base{suffix}", f"pi+:ip{suffix}", "", path=path)
        ma.cutAndCopyList(f"K+:base{suffix}", f"K+:ip{suffix}", "kaonID > 0.2", path=path)
        ma.cutAndCopyList(f"p+:base{suffix}", f"p+:ip{suffix}", "protonID > 0.2", path=path)

        ma.cutAndCopyList(f"pi0:tag{suffix}", "pi0:skim", "", path=path)

        ma.fillParticleList(
            f"K_S0:pi+pi-{suffix} -> pi+ pi-", "0.25 < M < 0.84", path=path
            )

        massCut = {
            'D_s*+:D_s+gamma': f'[1.732 < M < 2.566] and [useCMSFrame(p) > {p_cms}]',
            'D_s+:K_S0K-pi+pi+': f'[1.615 < M < 2.386] and [useCMSFrame(p) > {p_cms}]',
            'D_s+:K+K-pi+pi0': f'[1.613 < M < 2.389] and [useCMSFrame(p) > {p_cms}]',
            'D_s+:K_S0K_S0pi+': f'[1.601 < M < 2.401] and [useCMSFrame(p) > {p_cms}]',
            'D_s+:K_S0K+': f'[1.612 < M < 2.393] and [useCMSFrame(p) > {p_cms}]',
            'D_s+:K+K-pi+': f'[1.628 < M < 2.375] and [useCMSFrame(p) > {p_cms}]',
            'D*+:D+pi0': f'[1.647 < M < 2.437] and [useCMSFrame(p) > {p_cms}]',
            'D*+:D0pi+': f'[1.642 < M < 2.442] and [useCMSFrame(p) > {p_cms}]',
            'D+:K+K-pi+': f'[1.548 < M < 2.258] and [useCMSFrame(p) > {p_cms}]',
            'D+:K_S0pi+pi+pi-': f'[1.530 < M < 2.275] and [useCMSFrame(p) > {p_cms}]',
            'D+:K_S0pi+pi0': f'[1.508 < M < 2.286] and [useCMSFrame(p) > {p_cms}]',
            'D+:K_S0pi+': f'[1.525 < M < 2.280] and [useCMSFrame(p) > {p_cms}]',
            'D+:K-pi+pi+pi0': f'[1.525 < M < 2.274] and [useCMSFrame(p) > {p_cms}]',
            'D+:K-pi+pi+': f'[1.542 < M < 2.262] and [useCMSFrame(p) > {p_cms}]',
            'D*0:D0gamma': f'[1.635 < M < 2.438] and [useCMSFrame(p) > {p_cms}]',
            'D*0:D0pi0': f'[1.643 < M < 2.438] and [useCMSFrame(p) > {p_cms}]',
            'D0:K_S0pi+pi-pi0': f'[1.517 < M < 2.274] and [useCMSFrame(p) > {p_cms}]',
            'D0:K_S0pi+pi-': f'[1.521 < M < 2.268] and [useCMSFrame(p) > {p_cms}]',
            'D0:K-pi+pi+pi-pi0': f'[1.530 < M < 2.263] and [useCMSFrame(p) > {p_cms}]',
            'D0:K-pi+pi+pi-': f'[1.538 < M < 2.256] and [useCMSFrame(p) > {p_cms}]',
            'D0:K-pi+pi0': f'[1.512 < M < 2.274] and [useCMSFrame(p) > {p_cms}]',
            'D0:K-pi+': f'[1.538 < M < 2.262] and [useCMSFrame(p) > {p_cms}]',
            'D_s+:allChannels': f'[1.620 < M < 2.387] and [useCMSFrame(p) > {p_cms}]',
            'D*+:allChannels': f'[1.642 < M < 2.442] and [useCMSFrame(p) > {p_cms}]',
            'D+:allChannels': f'[1.529 < M < 2.274] and [useCMSFrame(p) > {p_cms}]',
            'D*0:allChannels': f'[1.639 < M < 2.438] and [useCMSFrame(p) > {p_cms}]',
            'D0:allChannels': f'[1.521 < M < 2.268] and [useCMSFrame(p) > {p_cms}]',
            }

        massDifferenceCut = {
            "D*+:D0pi+": "[0.120 < massDifference(0) < 0.176]",
            "D*0:D0pi0": "[0.114 < massDifference(0) < 0.176]",
            "D*0:D0gamma": "[0.104 < massDifference(0) < 0.204]",
            "D*+:D+pi0": "[0.114 < massDifference(0) < 0.176]",
            "D_s*+:D_s+gamma": "[0.104 < massDifference(0) < 0.204]",
        }

        channelsDzero = {
            f"D0:K-pi+{suffix}": Channel(
                f"D0:K-pi+{suffix} -> K-:base{suffix} pi+:base{suffix}", massCut["D0:K-pi+"]
            ),
            f"D0:K-pi+pi0{suffix}": Channel(
                f"D0:K-pi+pi0{suffix} -> K-:base{suffix} pi+:base{suffix} pi0:tag{suffix}", massCut["D0:K-pi+pi0"]
            ),
            f"D0:K-pi+pi+pi-{suffix}": Channel(
                f"D0:K-pi+pi+pi-{suffix} -> K-:base{suffix} pi+:base{suffix} pi+:base{suffix} pi-:base{suffix}",
                massCut["D0:K-pi+pi+pi-"],
            ),
            f"D0:K-pi+pi+pi-pi0{suffix}": Channel(
                f"D0:K-pi+pi+pi-pi0{suffix} -> K-:base{suffix} pi+:base{suffix} pi+:base{suffix} pi-:base{suffix} pi0:tag{suffix}",
                massCut["D0:K-pi+pi+pi-pi0"],
            ),
            f"D0:K_S0pi+pi-{suffix}": Channel(
                f"D0:K_S0pi+pi-{suffix} -> K_S0:pi+pi-{suffix} pi+:base{suffix} pi-:base{suffix}",
                massCut["D0:K_S0pi+pi-"],
            ),
            f"D0:K_S0pi+pi-pi0{suffix}": Channel(
                f"D0:K_S0pi+pi-pi0{suffix} -> K_S0:pi+pi-{suffix} pi+:base{suffix} pi-:base{suffix} pi0:tag{suffix}",
                massCut["D0:K_S0pi+pi-pi0"],
            ),
        }

        channelsDplus = {
            f"D+:K-pi+pi+{suffix}": Channel(
                f"D+:K-pi+pi+{suffix} -> K-:base{suffix} pi+:base{suffix} pi+:base{suffix}", massCut["D+:K-pi+pi+"]
            ),
            f"D+:K-pi+pi+pi0{suffix}": Channel(
                f"D+:K-pi+pi+pi0{suffix} -> K-:base{suffix} pi+:base{suffix} pi+:base{suffix} pi0:tag{suffix}",
                massCut["D+:K-pi+pi+pi0"],
            ),
            f"D+:K_S0pi+{suffix}": Channel(
                f"D+:K_S0pi+{suffix} -> K_S0:pi+pi-{suffix} pi+:base{suffix}", massCut["D+:K_S0pi+"]
            ),
            f"D+:K_S0pi+pi0{suffix}": Channel(
                f"D+:K_S0pi+pi0{suffix} -> K_S0:pi+pi-{suffix} pi+:base{suffix} pi0:tag{suffix}",
                massCut["D+:K_S0pi+pi0"],
            ),
            f"D+:K_S0pi+pi+pi-{suffix}": Channel(
                f"D+:K_S0pi+pi+pi-{suffix} -> K_S0:pi+pi-{suffix} pi+:base{suffix} pi+:base{suffix} pi-:base{suffix}",
                massCut["D+:K_S0pi+pi+pi-"],
            ),
            f"D+:K+K-pi+{suffix}": Channel(
                f"D+:K+K-pi+{suffix} -> K+:base{suffix} K-:base{suffix} pi+:base{suffix}", massCut["D+:K+K-pi+"]
            ),
        }

        channelsDstrangeplus = {
            f"D_s+:K+K-pi+{suffix}": Channel(
                f"D_s+:K+K-pi+{suffix} -> K+:base{suffix} K-:base{suffix} pi+:base{suffix}", massCut["D_s+:K+K-pi+"]
            ),
            f"D_s+:K_S0K+{suffix}": Channel(
                f"D_s+:K_S0K+{suffix} -> K_S0:pi+pi-{suffix} K+:base{suffix}", massCut["D_s+:K_S0K+"]
            ),
            f"D_s+:K_S0K_S0pi+{suffix}": Channel(
                f"D_s+:K_S0K_S0pi+{suffix} -> K_S0:pi+pi-{suffix} K_S0:pi+pi-{suffix} pi+:base{suffix}",
                massCut["D_s+:K_S0K_S0pi+"],
            ),
            f"D_s+:K+K-pi+pi0{suffix}": Channel(
                f"D_s+:K+K-pi+pi0{suffix} -> K+:base{suffix} K-:base{suffix} pi+:base{suffix} pi0:tag{suffix}",
                massCut["D_s+:K+K-pi+pi0"],
            ),
            f"D_s+:K_S0K-pi+pi+{suffix}": Channel(
                f"D_s+:K_S0K-pi+pi+{suffix} -> K_S0:pi+pi-{suffix} K-:base{suffix} pi+:base{suffix} pi+:base{suffix}",
                massCut["D_s+:K_S0K-pi+pi+"],
            ),
        }

        channelsDstarzero = {
            f"D*0:D0pi0{suffix}": Channel(
                f"D*0:D0pi0{suffix} -> D0:allChannels{suffix} pi0:tag{suffix}",
                massCut["D*0:D0pi0"] + "and" + massDifferenceCut["D*0:D0pi0"],
            ),
            f"D*0:D0gamma{suffix}": Channel(
                f"D*0:D0gamma{suffix} -> D0:allChannels{suffix} gamma:ECut{suffix}",
                massCut["D*0:D0gamma"] + "and" + massDifferenceCut["D*0:D0gamma"],
            ),
        }

        channelsDstarplus = {
            f"D*+:D0pi+{suffix}": Channel(
                f"D*+:D0pi+{suffix} -> D0:allChannels{suffix} pi+:base{suffix}",
                massCut["D*+:D0pi+"] + "and" + massDifferenceCut["D*+:D0pi+"],
            ),
            f"D*+:D+pi0{suffix}": Channel(
                f"D*+:D+pi0{suffix} -> D+:allChannels{suffix} pi0:tag{suffix}",
                massCut["D*+:D+pi0"] + "and" + massDifferenceCut["D*+:D+pi0"],
            ),
        }

        channelsDstrangestarplus = {
            f"D_s*+:D_s+gamma{suffix}": Channel(
                f"D_s*+:D_s+gamma{suffix} -> D_s+:allChannels{suffix} gamma:ECut{suffix}",
                massCut["D_s*+:D_s+gamma"] + "and" + massDifferenceCut["D_s*+:D_s+gamma"],
            ),
        }

        channelsDzeroFragmentation = {
            f"Xsd:p+{suffix}": Channel(f"@Xsd:p+{suffix} -> p+:base{suffix}", ""),
        }

        channelsDplusFragmentation = {
            f"Xsd:p+pi-{suffix}": Channel(f"@Xsd:p+pi-{suffix} -> p+:base{suffix} pi-:base{suffix}", ""),
        }

        channelsDstrangeplusFragmentation = {
            f"Xsd:p+K-{suffix}": Channel(f"@Xsd:p+K-{suffix} -> p+:base{suffix} K-:base{suffix}", ""),
        }
        channelsZzero = {
            f"Xsd:D0p+{suffix}": Channel(f"@Xsd:D0p+{suffix} -> D0:allChannels{suffix} Xsd:p+like{suffix}", ""),
            f"Xsd:D+p+pi-{suffix}": Channel(
                f"@Xsd:D+p+pi-{suffix} -> D+:allChannels{suffix} Xsd:p+pi-like{suffix}", ""
            ),
            f"Xsd:D_s+p+K-{suffix}": Channel(
                f"@Xsd:D_s+p+K-{suffix} -> D_s+:allChannels{suffix} Xsd:p+K-like{suffix}", ""
            ),
            f"Xsd:D*0p+{suffix}": Channel(f"@Xsd:D*0p+{suffix} -> D*0:allChannels{suffix} Xsd:p+like{suffix}", ""),
            f"Xsd:D*+p+pi-{suffix}": Channel(
                f"@Xsd:D*+p+pi-{suffix} -> D*+:allChannels{suffix} Xsd:p+pi-like{suffix}", ""
            ),
            f"Xsd:D_s*+p+K-{suffix}": Channel(
                f"@Xsd:D_s*+p+K-{suffix} -> D_s*+:allChannels{suffix} Xsd:p+K-like{suffix}", ""
            ),
        }

        batchReconstructDecays(channelsDzero, outputList=f"D0:allChannels{suffix}", path=path)
        batchReconstructDecays(channelsDplus, outputList=f"D+:allChannels{suffix}", path=path)
        batchReconstructDecays(
            channelsDstrangeplus, outputList=f"D_s+:allChannels{suffix}", path=path
        )

        ma.cutAndCopyLists(f"gamma:ECut{suffix}", f"gamma:tag{suffix}", gammaCut, path=path)

        batchReconstructDecays(
            channelsDstarzero,
            outputList=f"D*0:allChannels{suffix}",
            path=path,
        )
        batchReconstructDecays(
            channelsDstarplus,
            outputList=f"D*+:allChannels{suffix}",
            path=path,
        )
        batchReconstructDecays(
            channelsDstrangestarplus,
            outputList=f"D_s*+:allChannels{suffix}",
            path=path,
        )

        batchReconstructDecays(
            channelsDzeroFragmentation,
            outputList=f"Xsd:p+like{suffix}",
            allowChargeViolation=True,
            path=path,
        )
        batchReconstructDecays(
            channelsDplusFragmentation,
            outputList=f"Xsd:p+pi-like{suffix}",
            allowChargeViolation=True,
            path=path,
        )
        batchReconstructDecays(
            channelsDstrangeplusFragmentation,
            outputList=f"Xsd:p+K-like{suffix}",
            allowChargeViolation=True,
            path=path,
        )

        batchReconstructDecays(
            channelsZzero,
            outputList=f"Xsd:tagSide{suffix}",
            allowChargeViolation=True,
            path=path,
        )

        ma.applyCuts(f"Xsd:tagSide{suffix}", f"daughter(0,useCMSFrame(p))>{p_cms}", path=path)

        ma.reconstructDecay(
            f"Z0:inc1{suffix} -> {antiDummy} Xsd:tagSide{suffix}",
            cut="",
            allowChargeViolation=True,
            path=path,
        )

        ma.setBeamConstrainedMomentum(
            f"Z0:inc1{suffix}",
            f"^Z0:inc1{suffix} -> {antiDummy} Xsd:tagSide{suffix}",
            f" Z0:inc1{suffix} -> {antiDummy} Xsd:tagSide{suffix}",
            path=path,
        )

        ma.setBeamConstrainedMomentum(
            f"Z0:inc1{suffix}",
            f"Z0:inc1 -> ^{antiDummy}  Xsd:tagSide{suffix}",
            f"Z0:inc1 ->  {antiDummy} ^Xsd:tagSide{suffix}",
            path=path,
        )

        ma.applyCuts(
            f"Z0:inc1{suffix}",
            cut="1.4 < daughter(0,M) < 3.4",
            path=path,
            )

        ma.applyCuts(
            f"Z0:inc1{suffix}", cut=f"daughter(0,useCMSFrame(p)) > {p_cms}", path=path
        )

        DList = [f"Z0:inc1{suffix}",]

        return DList<|MERGE_RESOLUTION|>--- conflicted
+++ resolved
@@ -1858,23 +1858,13 @@
         * Cut on :math:`p` : abs(dr) < 0.5 and abs(dz) < 2.0 and protonID > 0.2
         * Cut on :math:`\\gamma` : E > 0.10
         * Cut on :math:`\\pi^{0}\\to \\gamma \\gamma`: pi0:skim
-<<<<<<< HEAD
-        * Cut on tag side :math:`D^{0}` : channel dependent mass window wider than :math: `3 \\sigma` and :math: `p^{*} > 1.8`
-        * Cut on tag side :math:`D^{+}` : channel dependent mass window wider than :math: `3 \\sigma` and :math: `p^{*} > 1.8`
-        * Cut on tag side :math:`D_{s}^{+}` : channel dependent mass window wider than :math: `3 \\sigma` and :math: 'p^{*} > 1.8`
+        * Cut on tag side :math:`D^{0}` : channel dependent mass window wider than :math:`3 \\sigma` and :math:`p^{*} > 1.8`
+        * Cut on tag side :math:`D^{+}` : channel dependent mass window wider than :math:`3 \\sigma` and :math:`p^{*} > 1.8`
+        * Cut on tag side :math:`D_{s}^{+}` : channel dependent mass window wider than :math:`3 \\sigma` and :math:'p^{*} > 1.8`
         * 0.120 < massDifference(0) < 0.176 on decay with :math:`\\pi_{s}^{+}` on :math:`D_{tag}^{*}`
         * 0.114 < massDifference(0) < 0.176 on decay with :math:`\\pi^{0}` on :math:`D_{tag}^{*}`
         * 0.104 < massDifference(0) < 0.190 on decay with :math:`\\gamma` on :math:`D_{tag}^{*}`
-        * 1.4 < M < 3.4 and :math: `p^{*} > 1.8` on signal side :math:`\\Lambda_{c}^{+}`
-=======
-        * Cut on tag side :math:`D^{0}` : channel dependent mass window wider than :math: '3 \\sigma' and :math: 'p^{*} > 1.8'
-        * Cut on tag side :math:`D^{+}` : channel dependent mass window wider than :math: '3 \\sigma' and :math: 'p^{*} > 1.8'
-        * Cut on tag side :math:`D_{s}^{+}` : channel dependent mass window wider than :math: '3 \\sigma' and :math: 'p^{*} > 1.8'
-        * 0.120 < massDifference(0) < 0.176 on decay with :math:`\\pi_{s}^{+}` on :math:`D_{tag}^{*}`
-        * 0.114 < massDifference(0) < 0.176 on decay with :math:`\\pi^{0}` on :math:`D_{tag}^{*}`
-        * 0.104 < massDifference(0) < 0.190 on decay with :math:`\\gamma` on :math:`D_{tag}^{*}`
-        * 1.4 < M < 3.4 and :math: 'p^{*} > 1.8' on signal side :math:`\\Lambda_{c}^{+}`
->>>>>>> 646e4d1d
+        * 1.4 < M < 3.4 and :math:`p^{*} > 1.8` on signal side :math:`\\Lambda_{c}^{+}`
         * For more details, please check the source code of this skim.
     """
 
