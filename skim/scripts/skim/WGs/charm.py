--- conflicted
+++ resolved
@@ -1860,11 +1860,7 @@
         * Cut on :math:`\\pi^{0}\\to \\gamma \\gamma`: pi0:skim
         * Cut on tag side :math:`D^{0}` : channel dependent mass window wider than :math:`3 \\sigma` and :math:`p^{*} > 1.8`
         * Cut on tag side :math:`D^{+}` : channel dependent mass window wider than :math:`3 \\sigma` and :math:`p^{*} > 1.8`
-<<<<<<< HEAD
-        * Cut on tag side :math:`D_{s}^{+}` : channel dependent mass window wider than :math:`3 \\sigma` and :math:`\\p^{*} > 1.8`
-=======
-        * Cut on tag side :math:`D_{s}^{+}` : channel dependent mass window wider than :math:`3 \\sigma` and :math:'p^{*} > 1.8`
->>>>>>> b2a26aef
+        * Cut on tag side :math:`D_{s}^{+}` : channel dependent mass window wider than :math:`3 \\sigma` and :math:`p^{*} > 1.8`
         * 0.120 < massDifference(0) < 0.176 on decay with :math:`\\pi_{s}^{+}` on :math:`D_{tag}^{*}`
         * 0.114 < massDifference(0) < 0.176 on decay with :math:`\\pi^{0}` on :math:`D_{tag}^{*}`
         * 0.104 < massDifference(0) < 0.190 on decay with :math:`\\gamma` on :math:`D_{tag}^{*}`
