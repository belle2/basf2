#!/usr/bin/env python3
# -*- coding: utf-8 -*-

##########################################################################
# basf2 (Belle II Analysis Software Framework)                           #
# Author: The Belle II Collaboration                                     #
#                                                                        #
# See git log for contributors and copyright holders.                    #
# This file is licensed under LGPL-3.0, see LICENSE.md.                  #
##########################################################################

"""
Skim list building functions for charm analyses.

.. Note::
    The Hp, Hm and Jm in the function name represent arbitrary charged particles with
    positive or negative charge. The Hp and Jm in `XToD0_D0ToHpJm`, mean a positive particle
    and a negative particle that could be either conjugate or non-conjugate. The Hp and Hm
    in `EarlyData_DstToD0Pi_D0ToHpHmPi0`, mean a positive particle and a negative particle that
    must be conjugate.

.. Note::
    Although reconstructDecay() would automatically include charged conjugate channel, and D0
    is not distinguishable from anti-D0 in XToD0 skim, both :math:`D^0 \\to f` and :math:`D^0 \\to \\overline{f}`
    mode should be written explicitly in XToD0 skim, because later in the DstToD0Pi skim, the D0 decay strings
    in XToD0 skim would be directly combined with pi+. For example, if one only include D0 -> K+ pi- in XToD0_D0ToHpJm
    skim, then in DstToD0Pi_D0ToHpJm skim, only the D*+ -> [D0 -> K+ pi-] pi+ would be included, and
    D*+ -> [D0 -> K- pi+] pi+ would not be included.
"""

from functools import lru_cache

import basf2 as b2
import modularAnalysis as ma
import variables as va
from skim import BaseSkim, fancy_skim_header
from stdCharged import stdE, stdK, stdMu, stdPi, stdCharged
from stdPhotons import loadStdSkimPhoton
from stdPi0s import loadStdSkimPi0
from stdV0s import stdKshorts
import variables as va


__liaison__ = "Kaikai He <20214008001@stu.suda.edu.cn>"
_VALIDATION_SAMPLE = "mdst14.root"


@lru_cache  # Avoid loading the list multiple time on the same path
def charm_skim_std_charged(particle_type, path):
    """
    Provides a list of charged particles to be used by charm skims named
    ``<particle_type>+:charmSkim``, with basic cuts applied:
    ``dr < 1 and abs(dz) < 3 and thetaInCDCAcceptance``.
    """
    if particle_type not in ['pi', 'K', 'p', 'e', 'mu']:
        raise ValueError(f"Unknown particle type {particle_type!r}")
    stdCharged(particle_type, 'all', path=path)
    ma.cutAndCopyList(
        f"{particle_type}+:charmSkim", f"{particle_type}+:all",
        "dr < 1 and abs(dz) < 3 and thetaInCDCAcceptance", path=path)


@fancy_skim_header
class XToD0_D0ToHpJm(BaseSkim):
    """
    Skims :math:`D^0`'s reconstructed by `XToD0_D0ToHpJm.D0ToHpJm`.
    """

    __authors__ = ["Dinura Hettiarachchi"]
    __description__ = "Skim list for inclusive D0 two body decays."
    __contact__ = __liaison__
    __category__ = "physics, charm"

    NoisyModules = ["ParticleLoader", "RootOutput"]
    ApplyHLTHadronCut = True

    def additional_setup(self, path):
        if self.analysisGlobaltag is None:
            b2.B2FATAL("The analysis globaltag is not set in the charm D0 -> HpJm skim.")
        b2.conditions.prepend_globaltag(self.analysisGlobaltag)

    def load_standard_lists(self, path):
        charm_skim_std_charged('pi', path=path)
        charm_skim_std_charged('K', path=path)

    # Cached static method, so that its contents are only executed once for a single path.
    # Factored out into a separate function here, so it is available to other skims.

    @staticmethod
    @lru_cache()
    def D0ToHpJm(path):
        """
        **Decay Modes**:
            * :math:`D^{0} \\to \\pi^+ \\pi^-`,
            * :math:`D^{0} \\to K^+ \\pi^-`,
            * :math:`D^{0} \\to K^- \\pi^+`,
            * :math:`D^{0} \\to K^+ K^-`,

        **Selection Criteria**:
            * Use tracks from the charm_skim_std_charged
            * ``1.70 < M(D0) < 2.00, pcms(D0) > 2.0``
            * `` K/pi binary ID > 0.2, pi_pionIDNN > 0.1``
            * For more details, please check the source code of this skim.

        """

        va.variables.addAlias('binaryID', 'formula(kaonID_noSVD/(pionID_noSVD+kaonID_noSVD))')
        ma.cutAndCopyList('K+:charmSkim_pid', 'K+:charmSkim', 'binaryID > 0.2', path=path)
        ma.cutAndCopyList('pi+:charmSkim_pid', 'pi+:charmSkim', 'pionIDNN > 0.1', path=path)

        D0Cuts = "1.70 < M < 2.00 and useCMSFrame(p) > 2.0"
        D0Channels = ["pi+:charmSkim_pid pi-:charmSkim_pid",
                      "pi+:charmSkim_pid K-:charmSkim_pid",
                      "K+:charmSkim_pid pi-:charmSkim_pid",
                      "K+:charmSkim_pid K-:charmSkim_pid",
                      ]

        D0List = []
        for chID, channel in enumerate(D0Channels):
            ma.reconstructDecay("D0:HpJm" + str(chID) + " -> " + channel, D0Cuts, chID, path=path)
            D0List.append("D0:HpJm" + str(chID))
        return D0List

    def build_lists(self, path):
        """Builds :math:`D^0` skim lists defined in `XToD0_D0ToHpJm.D0ToHpJm`."""
        return self.D0ToHpJm(path)


@fancy_skim_header
class XToD0_D0ToNeutrals(BaseSkim):
    """
    Skims :math:`D^0`'s reconstructed by `XToD0_D0ToNeutrals.D0ToNeutrals`.
    """

    __authors__ = ["Giulia Casarosa"]
    __description__ = "Skim list for D0 to neutral FSPs."
    __contact__ = __liaison__
    __category__ = "physics, charm"

    NoisyModules = ["ParticleLoader", "RootOutput"]

    def load_standard_lists(self, path):
        loadStdSkimPi0(path=path)
        stdKshorts(path=path)

    # Cached static method, so that its contents are only executed once for a single path
    # Factored out into a separate function here, so it is available to other skims.

    @staticmethod
    @lru_cache()
    def D0ToNeutrals(path):
        """
        **Decay Modes**:
            * :math:`D^{0}\\to \\pi^{0} \\pi^{0}`
            * :math:`D^{0}\\to K_{S} \\pi^{0}`
            * :math:`D^{0}\\to K_{S} K_{S}`

        **Selection Criteria**:
            * Use :math:`\\pi^{0}` from `stdPi0s.loadStdSkimPi0`
            * Use :math:`K_{S}` from `stdV0s.stdKshorts`
            * ``1.66 < M(D0) < 2.06, pcms(D0) > 2.0``
            * For more details, please check the source code of this skim.
            * (Maybe in the future, we can add a loose ECL cluster timing cut
              to :math:`\\pi^{0}` in this skim.)

        **Parameters**:
            * path (basf2.Path): Skim path to be processed.

        **Returns**:
            * List of D0 particle list names.

        """
        charmcuts = "1.66 < M < 2.06 and useCMSFrame(p)>2.0"
        D0_Channels = ["pi0:skim pi0:skim",
                       "K_S0:merged pi0:skim",
                       "K_S0:merged K_S0:merged",
                       ]

        D0List = []

        for chID, channel in enumerate(D0_Channels):
            ma.reconstructDecay("D0:2Nbdy" + str(chID) + " -> " + channel, charmcuts, chID, path=path)
            D0List.append("D0:2Nbdy" + str(chID))

        return D0List

    def build_lists(self, path):
        """Builds :math:`D^0` skim lists defined in `XToD0_D0ToNeutrals.D0ToNeutrals`."""
        return self.D0ToNeutrals(path)


@fancy_skim_header
class DstToD0Pi_D0ToRare(BaseSkim):
    """
    **Decay Modes**:
        * :math:`D^{*+}\\to \\pi^+ D^{0}, D^{0}\\to \\gamma \\gamma`,
        * :math:`D^{*+}\\to \\pi^+ D^{0}, D^{0}\\to ee`,
        * :math:`D^{*+}\\to \\pi^+ D^{0}, D^{0}\\to e^+ \\mu^-`,
        * :math:`D^{*+}\\to \\pi^+ D^{0}, D^{0}\\to e^- \\mu^+`,
        * :math:`D^{*+}\\to \\pi^+ D^{0}, D^{0}\\to \\mu \\mu`,
        * :math:`D^{*+}\\to \\pi^+ D^{0}, D^{0}\\to \\pi^+ \\pi^-`,

    **Selection Criteria**:
        * Use photons from `stdPhotons.loadStdSkimPhoton`
        * Use electrons, muons and pions from loose lists in `stdCharged`
        * ``1.66 < M(D0) < 2.06``
        * No cut on the slow pion
        * ``0 < Q < 0.02``
        * ``pcms(D*) > 2.0``
        * For more details, please check the source code of this skim.

    """

    __authors__ = ["Doris Yangsoo Kim", "Jaeyeon Kim"]
    __description__ = "Skim list for D*+ to pi+ D0, D0 to rare decay."
    __contact__ = __liaison__
    __category__ = "physics, charm"

    NoisyModules = ["ParticleLoader", "RootOutput"]

    def load_standard_lists(self, path):
        stdE("loose", path=path)
        stdMu("loose", path=path)
        stdPi("loose", path=path)
        loadStdSkimPhoton(path=path)
        loadStdSkimPi0(path=path)

    def build_lists(self, path):
        charmcuts = "1.66 < M < 2.06"
        Dstcuts = "0 < Q < 0.02 and 2.0 < useCMSFrame(p)"

        D0_Channels = ["gamma:skim gamma:skim",
                       "e+:loose e-:loose",
                       "e+:loose mu-:loose",
                       "e-:loose mu+:loose",
                       "mu+:loose mu-:loose",
                       "pi+:loose pi-:loose"]
        DstList = []

        for chID, channel in enumerate(D0_Channels):
            ma.reconstructDecay("D0:Rare" + str(chID) + " -> " + channel, charmcuts, chID, path=path)
            ma.reconstructDecay("D*+:" + str(chID) + " -> pi+:all D0:Rare" + str(chID),
                                Dstcuts, chID, path=path)
            DstList.append("D*+:" + str(chID))

        return DstList


@fancy_skim_header
class XToDp_DpToKsHp(BaseSkim):
    """
    **Decay Modes**:
        * :math:`D^+_{(S)} \\to K_{S} \\pi^+`,
        * :math:`D^+_{(S)} \\to K_{S} K^+`,

    **Selection Criteria**:
        * Tracks not from :math:`K_{S}`: ``abs(d0) < 1, abs(z0) < 3,
          0.296706 < theta < 2.61799``
        * Use :math:`K_{S}` from `stdV0s.stdKshorts` and require
          ``flightDistance/flightDistanceErr > 2``
        * ``1.67 < M(D+) < 2.17, pcms(D+) > 2.0``
        * For more details, please check the source code of this skim.

    """

    __authors__ = ["Guanda Gong"]
    __description__ = "Skim list for D_(s)+ to Ks h+."
    __contact__ = __liaison__
    __category__ = "physics, charm"

    NoisyModules = ["ParticleLoader", "RootOutput"]
    ApplyHLTHadronCut = True

    def load_standard_lists(self, path):
        stdK("all", path=path)
        stdPi("all", path=path)
        stdKshorts(path=path)

    def build_lists(self, path):
        mySel = "abs(d0) < 1 and abs(z0) < 3"
        mySel += " and 0.296706 < theta < 2.61799"
        ma.fillParticleList("pi+:kshp", mySel, path=path)
        ma.fillParticleList("K+:kshp", mySel, path=path)
        ma.cutAndCopyList('K_S0:kshp', 'K_S0:merged', 'formula(flightDistance/flightDistanceErr) > 2', path=path)

        Dpcuts = "1.67 < M < 2.17 and useCMSFrame(p) > 2.0"
        Dp_Channels = ["K_S0:kshp pi+:kshp",
                       "K_S0:kshp K+:kshp",
                       ]

        DpList = []
        for chID, channel in enumerate(Dp_Channels):
            ma.reconstructDecay("D+:KsHp" + str(chID) + " -> " + channel, Dpcuts, chID, path=path)
            DpList.append("D+:KsHp" + str(chID))

        return DpList


@fancy_skim_header
class XToDp_DpToHpHmJp(BaseSkim):
    """
    **Decay Modes**:
        * :math:`D^+_{(S)} \\to \\pi^+ \\pi^- \\pi^+`,
        * :math:`D^+_{(S)} \\to \\pi^+ \\pi^- K^+`,
        * :math:`D^+_{(S)} \\to \\pi^+ K^- K^+`,
        * :math:`D^+_{(S)} \\to K^+ K^- K^+`,
        * For :math:`D^+_{(S)} \\to K_{S} h^+`, which includes a :math:`K_{S}` vertex,
          please check `XToDp_DpToKsHp`

    **Selection Criteria**:
        * Use tracks from the loose lists in `stdCharged`
        * ``1.67 < M(D+) < 2.17, pcms(D+) > 2.0``
        * For more details, please check the source code of this skim.

    """

    __authors__ = ["Aman Sangal"]
    __description__ = "Skim list for D_(s)+ to h+ h- j+."
    __contact__ = __liaison__
    __category__ = "physics, charm"

    NoisyModules = ["ParticleLoader", "RootOutput"]
    ApplyHLTHadronCut = True

    def load_standard_lists(self, path):
        stdK("loose", path=path)
        stdPi("loose", path=path)

    def build_lists(self, path):
        Dpcuts = "1.67 < M < 2.17 and useCMSFrame(p) > 2.0"

        Dp_Channels = ["pi+:loose pi-:loose pi+:loose",
                       "pi+:loose pi-:loose K+:loose",
                       "pi+:loose K-:loose K+:loose",
                       "K+:loose K-:loose pi+:loose",
                       ]

        DpList = []
        for chID, channel in enumerate(Dp_Channels):
            ma.reconstructDecay("D+:HpHmJp" + str(chID) + " -> " + channel, Dpcuts, chID, path=path)
            DpList.append("D+:HpHmJp" + str(chID))

        return DpList


@fancy_skim_header
class DstToDpPi0_DpToHpPi0(BaseSkim):
    """
    **Decay Modes**:
        * :math:`D^{*+}\\to \\pi^{0} D^{+}, D^+ \\to \\pi^+ \\pi^0`

    **Selection Criteria**:
        * Tracks: ``abs(d0) < 1, abs(z0) < 3, 0.296706 < theta < 2.61799``
        * Use :math:`\\pi^{0}` from `stdPi0s.loadStdSkimPi0`
        * ``1.67 < M(D+) < 2.07, pcms(D+) > 2.0``
        * ``0 < Q < 0.018``
        * For more details, please check the source code of this skim.

    """

    __authors__ = ["Johannes Brand"]
    __description__ = "Skim list for D*+ to D+ pi0, D+ to h+ pi0."
    __contact__ = __liaison__
    __category__ = "physics, charm"

    NoisyModules = ["ParticleLoader", "RootOutput"]

    def load_standard_lists(self, path):
        stdPi("all", path=path)
        loadStdSkimPi0(path=path)

    def build_lists(self, path):
        mySel = "abs(d0) < 1 and abs(z0) < 3"
        mySel += " and 0.296706 < theta < 2.61799"
        ma.fillParticleList("pi+:hppi0", mySel, path=path)

        Dpcuts = "1.67 < M < 2.07 and useCMSFrame(p) > 2.0"
        Dp_Channels = ["pi+:hppi0 pi0:skim",
                       ]

        DstList = []
        for chID, channel in enumerate(Dp_Channels):
            ma.reconstructDecay("D+:HpPi0" + str(chID) + " -> " + channel, Dpcuts, chID, path=path)
            ma.reconstructDecay("D*+:HpPi0" + str(chID) + " -> D+:HpPi0" + str(chID) + " pi0:skim", "0 < Q < 0.018", path=path)
            DstList.append("D*+:HpPi0" + str(chID))

        return DstList


@fancy_skim_header
class DstToD0Pi_D0ToHpJm(XToD0_D0ToHpJm):
    """
    **Decay Modes**:
        * :math:`D^{*+}\\to D^{0} \\pi^+`, where :math:`D^{0}` is reconstructed by `XToD0_D0ToHpJm.D0ToHpJm`

    **Selection Criteria**:
        * Apply the cuts in `XToD0_D0ToHpJm`
        * No cut on the slow pion
        * ``0 < Q < 0.018``
        * For more details, please check the source code of this skim.

    """

    __authors__ = "Giulia Casarosa"
    __description__ = "Same as `XToD0_D0ToHpJm`, but requiring the D0 is from D*+ -> D0 pi+ process."
    __contact__ = __liaison__
    __category__ = "physics, charm"

    NoisyModules = ["ParticleLoader", "RootOutput"]
    ApplyHLTHadronCut = True

    def load_standard_lists(self, path):
        stdK("all", path=path)
        stdPi("all", path=path)

    def build_lists(self, path):
        D0List = self.D0ToHpJm(path)

        Dstcuts = '0 < Q < 0.018'

        DstList = []
        for chID, channel in enumerate(D0List):
            ma.reconstructDecay('D*+:HpJm' + str(chID) + ' -> D0:HpJm' + str(chID) + ' pi+:all', Dstcuts, chID, path=path)
            DstList.append('D*+:HpJm' + str(chID))

        return DstList


@fancy_skim_header
class DstToD0Pi_D0ToHpJmPi0(BaseSkim):
    """
    **Decay Modes**: :math:`D^{*\\pm}\\to D^{0} \\pi^\\pm` with
        * :math:`D^{0}\\to K^\\mp \\pi^\\pm \\pi^0` (and CC)
        * :math:`D^{0}\\to \\pi^+ \\pi^- \\pi^0` (and CC)
        * :math:`D^{0}\\to K^+ K^- \\pi^0` (and CC)

    **Selection Criteria**:
        * Tracks: ``charmSkim`` lists from `charm_skim_std_charged`

          * Pions: ``pionIDNN > 0.1``
          * Kaons: ``kaonIDNN > 0.1``

        * :math:`\\pi^{0}`: from `stdPi0s.loadStdSkimPi0`
        * ``1.70 < M(D0) < 2.10``
        * ``M(D*)-M(D0) < 0.16``
        * ``pCM(D*) > 2.0``

    .. Note::
        The neural-network based PID variables ``pionIDNN`` and ``kaonIDNN``
        require the analysis globaltag to be set (e.g. via
        ``b2skim-run --analysis-globaltag ANALYSIS_GT_NAME ...``). In case
        calibrated weights are not ready for the skimming campaign, this skim
        must be modified to use :b2:var:`binaryPID_noSVD` or
        :b2:var:`binaryPID` instead (this will have some impact on skim
        performance, although small, and needs to be tested).
    """

    __authors__ = ["Ludovico Massaccesi", "Emma Oxford"]
    __description__ = (
        "Skim list for D*-tagged D0 to pi0 and two charged hadrons"
        " (any combination of kaons and pions)."
    )
    __contact__ = __liaison__
    __category__ = "physics, charm"

    NoisyModules = ["ParticleLoader", "RootOutput"]
    ApplyHLTHadronCut = True

    def additional_setup(self, path):
        if self.analysisGlobaltag is None:
            b2.B2FATAL(f"The analysis globaltag is not set in the {self.name} skim.")
        b2.conditions.prepend_globaltag(self.analysisGlobaltag)

    def load_standard_lists(self, path):
        charm_skim_std_charged('pi', path=path)
        charm_skim_std_charged('K', path=path)
        loadStdSkimPi0(path=path)

    def build_lists(self, path):
        D0_cuts = "1.70 < M < 2.10"
        Dst_cuts = "massDifference(0) < 0.16 and useCMSFrame(p) > 2"
        ma.cutAndCopyList('pi+:charmSkim_pid', 'pi+:charmSkim', 'pionIDNN > 0.1', path=path)
        ma.cutAndCopyList('K+:charmSkim_pid', 'K+:charmSkim', 'kaonIDNN > 0.1', path=path)

        Dst_lists = []
        for h1, h2 in [('pi', 'pi'), ('pi', 'K'), ('K', 'K')]:
            lst = f"{h1}{h2}Pi0"
            ma.reconstructDecay(f"D0:{lst} -> {h1}+:charmSkim_pid {h2}-:charmSkim_pid pi0:skim", D0_cuts, path=path)
            ma.reconstructDecay(f"D*+:{lst}_RS -> D0:{lst} pi+:charmSkim_pid", Dst_cuts, path=path)
            ma.reconstructDecay(f"D*-:{lst}_WS -> D0:{lst} pi-:charmSkim_pid", Dst_cuts, path=path)
            ma.copyLists(f"D*+:{lst}", [f"D*+:{lst}_RS", f"D*+:{lst}_WS"], path=path)
            Dst_lists.append(f"D*+:{lst}")

        return Dst_lists


@fancy_skim_header
class DstToD0Pi_D0ToKsOmega(BaseSkim):
    """
    **Decay Modes**:
        * :math:`D^{*+}\\to \\pi^+ D^{0}, D^{0}\\to K_{S} \\pi^+ \\pi^- \\pi^{0}`

    **Selection Criteria**:
        * Tracks from :math:`D^{0}`:
          ``abs(d0) < 1, abs(z0) < 3, 0.296706 < theta < 2.61799``
        * Use :math:`\\pi^{0}` from `stdPi0s.loadStdSkimPi0`, then require ``0.11 < M(pi0) < 0.15, p(pi0) > 0.25``
        * ``1.66 < M(D0) < 2.06, pcms(D0) > 2.0``
        * ``Q < 0.018``
        * For more details, please check the source code of this skim.

    """

    __authors__ = []
    __description__ = "Skim list for D*+ to pi+ D0, D0 to Ks pi+ pi- pi0."
    __contact__ = __liaison__
    __category__ = "physics, charm"

    NoisyModules = ["ParticleLoader", "RootOutput"]
    ApplyHLTHadronCut = True

    def load_standard_lists(self, path):
        stdPi("all", path=path)
        loadStdSkimPi0(path=path)
        stdKshorts(path=path)

    def build_lists(self, path):
        mySel = "abs(d0) < 1 and abs(z0) < 3"
        mySel += " and 0.296706 < theta < 2.61799"
        ma.fillParticleList("pi+:ksomega", mySel, path=path)

        ma.cutAndCopyList("pi0:mypi0", "pi0:skim", "0.11 < M < 0.15 and p > 0.25 ", path=path)
        ma.reconstructDecay("omega:3pi -> pi+:ksomega pi-:ksomega pi0:mypi0", "", path=path)

        charmcuts = "1.66 < M < 2.06 and useCMSFrame(p) > 2.0"
        ma.reconstructDecay("D0:KsOmega -> K_S0:merged omega:3pi", charmcuts, path=path)

        DstList = []
        ma.reconstructDecay("D*+:KsOmega -> D0:KsOmega pi+:all", "0 < Q < 0.018", path=path)
        DstList.append("D*+:KsOmega")

        return DstList


@fancy_skim_header
class DstToD0Pi_D0ToHpHmHpJm(BaseSkim):
    """
    **Decay Modes**:
        * :math:`D^{*+}\\to \\pi^+ D^{0}, D^{0}\\to \\pi^+ \\pi^- \\pi^+ \\pi^-`
        * :math:`D^{*+}\\to \\pi^+ D^{0}, D^{0}\\to \\pi^+ \\pi^- \\pi^+ K^-`
        * :math:`D^{*+}\\to \\pi^+ D^{0}, D^{0}\\to \\pi^+ \\pi^- K^+ K^-`
        * :math:`D^{*+}\\to \\pi^+ D^{0}, D^{0}\\to \\pi^+ K^- K^+ K^-`

    **Selection Criteria**:
        * Tracks from :math:`D^{0}`:
          ``abs(d0) < 1, abs(z0) < 3, 0.296706 < theta < 2.61799``
        * ``1.66 < M(D0) < 2.06``
        * No cut on the slow pion
        * ``Q < 0.022, pcms(D*+) > 2.0``
        * For more details, please check the source code of this skim.

    """

    __authors__ = ["Kavita Lalwani, Chanchal Sharma"]
    __description__ = "Skim list for D*+ to K- pi+ pi- pi+."
    __contact__ = __liaison__
    __category__ = "physics, charm"

    NoisyModules = ["ParticleLoader", "RootOutput"]
    ApplyHLTHadronCut = True

    def load_standard_lists(self, path):
        stdPi("all", path=path)
        stdK("all", path=path)

    def build_lists(self, path):
        mySel = "abs(d0) < 1 and abs(z0) < 3"
        mySel += " and 0.296706 < theta < 2.61799"
        ma.fillParticleList("pi+:hphmhpjm", mySel, path=path)
        ma.fillParticleList("K+:hphmhpjm", mySel, path=path)

        D0_Channels = [
            "pi+:hphmhpjm pi-:hphmhpjm pi+:hphmhpjm pi-:hphmhpjm",
            "pi+:hphmhpjm pi-:hphmhpjm pi+:hphmhpjm K-:hphmhpjm",
            "pi+:hphmhpjm pi-:hphmhpjm K+:hphmhpjm K-:hphmhpjm",
            "pi+:hphmhpjm K-:hphmhpjm K+:hphmhpjm K-:hphmhpjm",
        ]

        D0cuts = "1.66 < M < 2.06"
        Dstcuts = "0 < Q < 0.022 and useCMSFrame(p) > 2.0"

        DstList = []
        for chID, channel in enumerate(D0_Channels):
            ma.reconstructDecay("D0:HpHmHpJm" + str(chID) + " -> " + channel, D0cuts, chID, path=path)

            ma.reconstructDecay("D*+:HpHmHpJm" + str(chID) + " -> pi+:all D0:HpHmHpJm" + str(chID), Dstcuts, chID, path=path)
            DstList.append("D*+:HpHmHpJm" + str(chID))

        return DstList


@fancy_skim_header
class DstToD0Pi_D0ToHpJmEta(BaseSkim):
    """
    **Decay Modes**:
        * :math:`D^{*+}\\to \\pi^- D^{0}, D^{0}\\to \\pi^+ \\pi^- \\eta, \\eta\\to \\gamma \\gamma`
        * :math:`RS: D^{*+}\\to \\pi^+ D^{0}, D^{0}\\to K^- \\pi^+ \\eta, \\eta\\to \\gamma \\gamma`
        * :math:`WS: D^{*+}\\to \\pi^+ D^{0}, D^{0}\\to K^+ \\pi^- \\eta, \\eta\\to \\gamma \\gamma`
        * :math:`D^{*+}\\to \\pi^- D^{0}, D^{0}\\to K^+ K^- \\eta, \\eta\\to \\gamma \\gamma`

    **Selection Criteria**:
        * Use tracks from the loose lists in `stdCharged` to reconstruct D^{0}
        * ``0.47 < M(eta) < 0.60, p(eta) > 0.24``
        * ``1.66 < M(D0) < 2.06, pcms(D0) > 2.0``
        * No cut on the slow pion
        * ``M(D*)-M(D0) < 0.16``
        * For more details, please check the source code of this skim.

    """

    __authors__ = []
    __description__ = (
        "Skim list for D*+ to pi+ D0, D0 to eta and two charged FSPs, where the kinds "
        "of two charged FSPs are different. The wrong sign(WS) mode, D*- to pi- D0, is "
        "also included."
    )
    __contact__ = __liaison__
    __category__ = "physics, charm"

    NoisyModules = ["ParticleLoader", "RootOutput"]
    ApplyHLTHadronCut = True

    def load_standard_lists(self, path):
        stdK("loose", path=path)
        stdPi("loose", path=path)
        loadStdSkimPhoton(path=path)
        stdKshorts(path=path)

    def build_lists(self, path):
        Dstcuts = "massDifference(0) < 0.160 and useCMSFrame(p) > 2.0"
        charmcuts = "1.66 < M < 2.06"
        ma.reconstructDecay("eta:myskim -> gamma:loose gamma:loose", "0.47 < M < 0.60 and p > 0.24", path=path)
        D0_Channels = [
            "pi-:loose pi+:loose eta:myskim",
            "K-:loose pi+:loose eta:myskim",
            "pi-:loose K+:loose eta:myskim",
            "K-:loose K+:loose eta:myskim",
        ]

        DstList = []

        for chID, channel in enumerate(D0_Channels):
            # NOTE: renamed to avoid particle list name clashes
            ma.reconstructDecay("D0:HpJmEta" + str(chID) + " -> " + channel, charmcuts, chID, path=path)
            ma.reconstructDecay(
                "D*+:HpJmEta" + str(chID) + " -> D0:HpJmEta" + str(chID) + " pi+:all",
                Dstcuts, chID, path=path)
            DstList.append("D*+:HpJmEta" + str(chID))

        return DstList


@fancy_skim_header
class DstToD0Pi_D0ToNeutrals(XToD0_D0ToNeutrals):
    """
    **Decay Modes**:
        * :math:`D^{*+}\\to \\pi^+ D^{0}`, where the :math:`D^{0}` is reconstructed
          by `XToD0_D0ToNeutrals.D0ToNeutrals`.

    **Selection Criteria**:
        * Apply the cuts in `XToD0_D0ToNeutrals`
        * No cut on the slow pion
        * ``Q < 0.02``
        * For more details, please check the source code of this skim.

    """

    __authors__ = ["Giulia Casarosa", "Emma Oxford"]
    __description__ = "Same as `XToD0_D0ToNeutrals`, but requiring that the D0 is from D* decay."
    __contact__ = __liaison__
    __category__ = "physics, charm"

    NoisyModules = ["ParticleLoader", "RootOutput"]

    def load_standard_lists(self, path):
        stdPi("all", path=path)
        loadStdSkimPi0(path=path)
        stdKshorts(path=path)

    def build_lists(self, path):

        D0List = self.D0ToNeutrals(path)

        Dstcuts = "0 < Q < 0.02"

        DstList = []
        for chID, channel in enumerate(D0List):
            ma.reconstructDecay("D*+:2Nbdy" + str(chID) + " -> pi+:all " + channel, Dstcuts, chID, path=path)
            DstList.append("D*+:2Nbdy" + str(chID))

        return DstList


@fancy_skim_header
class DstToD0Pi_D0ToHpJmKs(BaseSkim):
    """
    **Decay Modes**:
        * :math:`D^{*+}\\to \\pi^+ D^{0}, D^{0}\\to K_{S} \\pi^+ \\pi^-`
        * :math:`D^{*+}\\to \\pi^+ D^{0}, D^{0}\\to K_{S} \\pi^+ K^-`
        * :math:`D^{*+}\\to \\pi^+ D^{0}, D^{0}\\to K_{S} K^+ \\pi^-`
        * :math:`D^{*+}\\to \\pi^+ D^{0}, D^{0}\\to K_{S} K^+ K^-`

    **Selection Criteria**:
        * Tracks from :math:`D^{0}`:
          ``abs(d0) < 1, abs(z0) < 3, 0.296706 < theta < 2.61799``
        * Use :math:`K_{S}` from `stdV0s.stdKshorts`
        * ``1.66 < M(D0) < 2.06``
        * No cut on the slow pion
        * ``Q < 0.022``
        * ``pcms(D*) > 2.0``
        * For more details, please check the source code of this skim.

    """

    __authors__ = ["Yeqi Chen"]
    __description__ = "Skim list for D*+ to pi+ D0, D0 to Ks and two conjugate charged FSPs."
    __contact__ = __liaison__
    __category__ = "physics, charm"

    NoisyModules = ["ParticleLoader", "RootOutput"]
    ApplyHLTHadronCut = True

    def load_standard_lists(self, path):
        stdKshorts(path=path)

    def build_lists(self, path):
        mySel = "abs(d0) < 1 and abs(z0) < 3"
        mySel += " and 0.296706 < theta < 2.61799"
        ma.fillParticleList("pi+:hpjmks", mySel, path=path)
        ma.fillParticleList("K+:hpjmks", mySel, path=path)

        D0cuts = "1.66 < M < 2.06"
        Dstcuts = "0 < Q < 0.022 and useCMSFrame(p) > 2.0"

        D0_Channels = ["pi-:hpjmks pi+:hpjmks K_S0:merged",
                       "K-:hpjmks pi+:hpjmks K_S0:merged",
                       "pi-:hpjmks K+:hpjmks K_S0:merged",
                       "K-:hpjmks K+:hpjmks K_S0:merged",
                       ]
        DstList = []

        for chID, channel in enumerate(D0_Channels):
            ma.reconstructDecay("D0:HpJmKs" + str(chID) + " -> " + channel, D0cuts, chID, path=path)

            ma.reconstructDecay("D*+:HpJmKs" + str(chID) + " -> pi+:all D0:HpJmKs" + str(chID), Dstcuts, chID, path=path)
            DstList.append("D*+:HpJmKs" + str(chID))

        return DstList


@fancy_skim_header
class EarlyData_DstToD0Pi_D0ToHpJmPi0(BaseSkim):
    """
    Cut criteria are not finally decided, and could be changed. Please check the
    code in the master branch to get up-to-date information.
    """

    __authors__ = []
    __description__ = "An special version of `DstToD0Pi_D0ToHpJmPi0` to deal with Early Data."
    __contact__ = __liaison__
    __category__ = "physics, charm"

    NoisyModules = ["ParticleLoader", "RootOutput"]
    ApplyHLTHadronCut = True

    def load_standard_lists(self, path):
        loadStdSkimPhoton(path=path)
        loadStdSkimPi0(path=path)

    def build_lists(self, path):
        mySel = "abs(d0) < 0.5 and abs(z0) < 1.0"  # IP cut, tighter than previous skims
        mySel += " and 0.296706 < theta < 2.61799"  # CDC acceptance cut
        ma.fillParticleList("pi+:myhjp0", mySel, path=path)
        ma.fillParticleList("K+:myhjp0", mySel, path=path)

        ma.cutAndCopyList("pi0:myhjp0", "pi0:skim", "", path=path)  # see analysis/scripts/stdPi0s.py for cuts

        D0cuts = "1.70 < M < 2.10"
        Dstcuts = "massDifference(0) < 0.160 and useCMSFrame(p) > 2.0"

        eventcuts = "nCleanedTracks(abs(d0) < 0.5 and abs(z0) < 1.0) >= 3"
        path = self.skim_event_cuts(eventcuts, path=path)

        DstList = []
        ma.reconstructDecay("D0:HpJmPi0 -> K-:myhjp0 pi+:myhjp0 pi0:myhjp0", D0cuts, path=path)
        ma.reconstructDecay("D*+:HpJmPi0RS -> D0:HpJmPi0 pi+:myhjp0", Dstcuts, path=path)
        ma.reconstructDecay("D*-:HpJmPi0WS -> D0:HpJmPi0 pi-:myhjp0", Dstcuts, path=path)
        ma.copyLists("D*+:HpJmPi0", ["D*+:HpJmPi0RS", "D*+:HpJmPi0WS"], path=path)
        DstList.append("D*+:HpJmPi0")

        return DstList


@fancy_skim_header
class EarlyData_DstToD0Pi_D0ToHpHmPi0(BaseSkim):
    """
    Cut criteria are not finally decided, and could be changed. Please check the
    code in the master branch to get up-to-date information.
    """

    __authors__ = []
    __description__ = "A special version of ``DstToD0Pi_D0ToHpHmPi0`` to deal with Early Data."
    __contact__ = __liaison__
    __category__ = "physics, charm"

    NoisyModules = ["ParticleLoader", "RootOutput"]
    ApplyHLTHadronCut = True

    def load_standard_lists(self, path):
        loadStdSkimPi0(path=path)

    def build_lists(self, path):
        mySel = "abs(d0) < 0.5 and abs(z0) < 1.0"  # IP cut, tighter than previous skims
        mySel += " and 0.296706 < theta < 2.61799"  # CDC acceptance cut
        ma.fillParticleList("pi+:myhhp0", mySel, path=path)
        ma.fillParticleList("K+:myhhp0", mySel, path=path)

        ma.cutAndCopyList("pi0:myhhp0", "pi0:skim", "", path=path)  # see analysis/scripts/stdPi0s.py for cuts

        D0cuts = "1.70 < M < 2.10"
        Dstcuts = "massDifference(0) < 0.160 and useCMSFrame(p) > 2.0"

        eventcuts = "nCleanedTracks(abs(d0) < 0.5 and abs(z0) < 1.0) >= 3"
        path = self.skim_event_cuts(eventcuts, path=path)

        D0_Channels = ["pi+:myhhp0 pi-:myhhp0 pi0:myhhp0",
                       "K+:myhhp0 K-:myhhp0 pi0:myhhp0",
                       ]

        DstList = []

        for chID, channel in enumerate(D0_Channels):
            ma.reconstructDecay("D0:HpHmPi0" + str(chID) + " -> " + channel, D0cuts, chID, path=path)
            ma.reconstructDecay("D*+:HpHmPi0" + str(chID) + " -> D0:HpHmPi0" + str(chID) + " pi+:myhhp0",
                                Dstcuts, chID, path=path)
            DstList.append("D*+:HpHmPi0" + str(chID))

        return DstList


@fancy_skim_header
class DstToD0Pi_D0ToVGamma(BaseSkim):
    """
    **Decay Modes**:
        * :math:`D^{*+}\\to \\pi^+ D^{0}, D^{0}\\to \\phi \\gamma`
        * :math:`D^{*+}\\to \\pi^+ D^{0}, D^{0}\\to \\rho^{0} \\gamma`
        * :math:`D^{*+}\\to \\pi^+ D^{0}, D^{0}\\to \\bar K^{*0} \\gamma`
        * :math:`D^{*+}\\to \\pi^+ D^{0}, D^{0}\\to \\omega \\gamma`

    **Selection Criteria**:
        * Use charged tracks from the loose lists in `stdCharged` to reconstruct :math:`D^{0}`
        * Use :math:`\\gamma` from `stdPhotons.loadStdSkimPhoton`
        * Use :math:`\\pi^{0}` from `stdPi0s.loadStdSkimPi0`
        * Cut on :math:`\\phi`:
          ``abs(dM) < 0.03``
        * Cut on :math:`\\rho^{0}`:
          ``abs(dM) < 0.3675``
        * Cut on :math:`\\bar K^{*0}`:
          ``abs(dM) < 0.33``
        * Cut on :math:`\\omega`:
          ``abs(dM) < 0.045``
        * Cut on :math:`D^{0}`:
          ``abs(dM) < 0.225 and useCMSFrame(p) > 2``
        * Cut on :math:`D^{*+}`:
          ``massDifference(0) < 0.160``
        * For more details, please check the source code of this skim.

    """

    __authors__ = ["Jaeyoung Kim"]
    __description__ = "A select of DstToD0Pi_D0ToVGamma, V is the vector meson, including phi, rho0, anti-K*0 and omega."
    __contact__ = __liaison__
    __category__ = "physics, charm"

    NoisyModules = ["ParticleLoader", "RootOutput"]
    ApplyHLTHadronCut = False

    def load_standard_lists(self, path):
        stdK("loose", path=path)
        stdPi("loose", path=path)
        loadStdSkimPhoton(path=path)
        loadStdSkimPi0(path=path)

    def build_lists(self, path):
        omegacut = "abs(dM) < 0.045"
        phicut = "abs(dM) < 0.03"
        rhocut = "abs(dM) < 0.3675"
        antiKstarcut = "abs(dM) < 0.33"

        D0cuts = "abs(dM) < 0.225 and useCMSFrame(p) > 2"
        Dstcuts = "massDifference(0) < 0.160"

        DstList = []

        # Omega mode
        ma.reconstructDecay(decayString="omega:myOmega -> pi+:loose pi-:loose pi0:skim", cut=omegacut, path=path)
        ma.reconstructDecay(decayString="D0:ch1 -> omega:myOmega gamma:loose", cut=D0cuts, path=path)
        ma.reconstructDecay(decayString="D*+:ch1 -> D0:ch1 pi+:loose", cut=Dstcuts, dmID=1, path=path)

        # Phi mode
        ma.reconstructDecay(decayString="phi:myPhi -> K+:loose K-:loose", cut=phicut, path=path)
        ma.reconstructDecay(decayString="D0:ch2 -> phi:myPhi gamma:loose", cut=D0cuts,  path=path)
        ma.reconstructDecay(decayString="D*+:ch2 -> D0:ch2 pi+:loose", cut=Dstcuts, dmID=2, path=path)

        # Rho0 mode
        ma.reconstructDecay(decayString="rho0:myRho -> pi+:loose pi-:loose", cut=rhocut, path=path)
        ma.reconstructDecay(decayString="D0:ch3 -> rho0:myRho gamma:loose", cut=D0cuts,  path=path)
        ma.reconstructDecay(decayString="D*+:ch3 -> D0:ch3 pi+:loose", cut=Dstcuts, dmID=3, path=path)

        # anti-K*0 mode
        ma.reconstructDecay(decayString="anti-K*0:myantiKstar -> K-:loose pi+:loose", cut=antiKstarcut, path=path)
        ma.reconstructDecay(decayString="D0:ch4 -> anti-K*0:myantiKstar gamma:loose", cut=D0cuts,  path=path)
        ma.reconstructDecay(decayString="D*+:ch4 -> D0:ch4 pi+:loose", cut=Dstcuts, dmID=4, path=path)

        ma.copyLists(outputListName="D*+:all", inputListNames=["D*+:ch1", "D*+:ch2", "D*+:ch3", "D*+:ch4"], path=path)

        eventCuts = "nParticlesInList(D*+:all) > 0"
        path = self.skim_event_cuts(eventCuts, path=path)

        DstList.append("D*+:all")

<<<<<<< HEAD
        return DstList
=======
        return DstList


@fancy_skim_header
class LambdacTopHpJm(BaseSkim):
    """
    **Decay Modes**:
        * :math:`\\Lambda_c^+ \\to p \\pi^+ \\pi^-`
        * :math:`\\Lambda_c^+ \\to p \\pi^+ K^-`
        * :math:`\\Lambda_c^+ \\to p K^+ \\pi^-`
        * :math:`\\Lambda_c^+ \\to p K^+ K^-`

    **Selection Criteria**:
        * Use tracks from the charm_skim_std_charged
        * ``2.2 < M(Lambda_c) < 2.4, pcms(Lambda_c) > 2.0``
        * K/pi binary ID > 0.2, p/K/pi trinary ID > 0.2, pi_pionIDNN > 0.1
        * For more details, please check the source code of this skim.

    """

    __authors__ = ["Suravinda Kospalage"]
    __description__ = "Skim list for Lambda_c+ three body decays including a proton."
    __contact__ = __liaison__
    __category__ = "physics, charm"

    NoisyModules = ["ParticleLoader", "RootOutput"]
    ApplyHLTHadronCut = True

    def additional_setup(self, path):
        if self.analysisGlobaltag is None:
            b2.B2FATAL("The analysis globaltag is not set in the charm Lambda_c+ -> proton skim.")
        b2.conditions.prepend_globaltag(self.analysisGlobaltag)

    def load_standard_lists(self, path):
        charm_skim_std_charged('pi', path=path)
        charm_skim_std_charged('K', path=path)
        charm_skim_std_charged('p', path=path)

    def build_lists(self, path):
        va.variables.addAlias('binaryID', 'formula(kaonID_noSVD/(pionID_noSVD+kaonID_noSVD))')
        va.variables.addAlias('trinaryID', 'formula(protonID_noSVD/(pionID_noSVD+kaonID_noSVD+protonID_noSVD))')

        ma.cutAndCopyList('pi+:charmSkim_pid', 'pi+:charmSkim', 'pionIDNN > 0.1', path=path)
        ma.cutAndCopyList('K+:charmSkim_pid', 'K+:charmSkim', 'binaryID > 0.2', path=path)
        ma.cutAndCopyList('p+:charmSkim_pid', 'p+:charmSkim', 'trinaryID > 0.2', path=path)

        LambdacCuts = "2.2 < M < 2.4 and useCMSFrame(p) > 2.0"
        LambdacChannels = ["p+:charmSkim_pid pi+:charmSkim_pid pi-:charmSkim_pid",
                           "p+:charmSkim_pid pi+:charmSkim_pid K-:charmSkim_pid",
                           "p+:charmSkim_pid K+:charmSkim_pid pi-:charmSkim_pid",
                           "p+:charmSkim_pid K+:charmSkim_pid K-:charmSkim_pid",
                           ]

        LambdacList = []
        for chID, channel in enumerate(LambdacChannels):
            ma.reconstructDecay("Lambda_c+:pHpJm" + str(chID) + " -> " + channel, LambdacCuts, chID, path=path)
            LambdacList.append("Lambda_c+:pHpJm" + str(chID))

        return LambdacList


@fancy_skim_header
class LambdacToSHpJm(BaseSkim):
    """
    **Decay Modes**:
        * :math:`\\Lambda_c^+ \\to \\Sigma^+ \\pi^+ \\pi^-`
        * :math:`\\Lambda_c^+ \\to \\Sigma^+ \\pi^+ K^-`
        * :math:`\\Lambda_c^+ \\to \\Sigma^+ K^+ \\pi^-`
        * :math:`\\Lambda_c^+ \\to \\Sigma^+ K^+ K^-`
        * :math:`\\Lambda_c^+ \\to \\Sigma^+ K_S`

    **Selection Criteria**:
        * Use tracks from the charm_skim_std_charged
        * ``2.2 < M(Lambda_c) < 2.4, pcms(Lambda_c) > 2.0``
        * K/pi binary ID > 0.2, p/K/pi trinary ID > 0.2, pi_pionIDNN > 0.1
        * loose mass window for :math:`\\pi^{0}` and skim selections from stdPi0s
        * ``0.44 < M(K_s) < 0.55, significanceOfDistance > 2.0``
        * :math:`\\pm 3\\sigma` mass windows for :math:`\\Sigma^+`
        * lower bound on significance of distance for :math:`\\Sigma^+` > 2
        * For more details, please check the source code of this skim.

    """

    __authors__ = ["Suravinda Kospalage"]
    __description__ = "Skim list for Lambda_c+ three body decays including a Sigma+."
    __contact__ = __liaison__
    __category__ = "physics, charm"

    NoisyModules = ["ParticleLoader", "RootOutput"]
    ApplyHLTHadronCut = True

    def additional_setup(self, path):
        if self.analysisGlobaltag is None:
            b2.B2FATAL("The analysis globaltag is not set in the charm Lambdac+ -> Sigma+ skim.")
        b2.conditions.prepend_globaltag(self.analysisGlobaltag)

    def load_standard_lists(self, path):
        charm_skim_std_charged('pi', path=path)
        charm_skim_std_charged('K', path=path)
        loadStdSkimPi0(path=path)
        stdKshorts(path=path)

    def build_lists(self, path):
        va.variables.addAlias('binaryID', 'formula(kaonID_noSVD/(pionID_noSVD+kaonID_noSVD))')
        va.variables.addAlias('trinaryID', 'formula(protonID_noSVD/(pionID_noSVD+kaonID_noSVD+protonID_noSVD))')

        ma.cutAndCopyList('pi+:charmSkim_pid', 'pi+:charmSkim', 'pionIDNN > 0.1', path=path)
        ma.cutAndCopyList('K+:charmSkim_pid', 'K+:charmSkim', 'binaryID > 0.2', path=path)

        ma.fillParticleList('p+:loose', 'trinaryID > 0.2', path=path)

        ma.cutAndCopyList(
            'K_S0:charmSkim',
            'K_S0:merged',
            'significanceOfDistance > 2.0 and daughter(0,pionIDNN) > 0.1 and daughter(1,pionIDNN) > 0.1',
            path=path)

        ma.cutAndCopyList('pi0:charmSkim', 'pi0:skim', '0.120<InvM<0.145', True, path=path)

        ma.reconstructDecay('Sigma+:charmSkim -> p+:loose pi0:charmSkim',
                            cut='1.166 < M < 1.211 and significanceOfDistance > 2', path=path)

        LambdacCuts = "2.2 < M < 2.4 and useCMSFrame(p) > 2.0"
        LambdacChannels = ["Sigma+:charmSkim pi+:charmSkim_pid pi-:charmSkim_pid",
                           "Sigma+:charmSkim pi+:charmSkim_pid K-:charmSkim_pid",
                           "Sigma+:charmSkim K+:charmSkim_pid pi-:charmSkim_pid",
                           "Sigma+:charmSkim K+:charmSkim_pid K-:charmSkim_pid",
                           "Sigma+:charmSkim K_S0:charmSkim",
                           ]

        LambdacList = []
        for chID, channel in enumerate(LambdacChannels):
            ma.reconstructDecay("Lambda_c+:SHpJm" + str(chID) + " -> " + channel, LambdacCuts, chID, path=path)
            LambdacList.append("Lambda_c+:SHpJm" + str(chID))

        return LambdacList


@fancy_skim_header
class XicpTopHpJm(BaseSkim):
    """
    **Decay Modes**:
        * :math:`\\Xi_c^+ \\to p \\pi^+ K^-`

    **Selection Criteria**:
        * Use tracks from the charm_skim_std_charged
        * ``2.3 < M(Xi_c) < 2.65, pcms(Xi_c) > 2.0``
        * K/pi binary ID > 0.2, p/K/pi trinary ID > 0.2, pi_pionIDNN > 0.1
        * For more details, please check the source code of this skim.

    """

    __authors__ = ["Suravinda Kospalage"]
    __description__ = "Skim list for Xi_c+ three body decays including a proton."
    __contact__ = __liaison__
    __category__ = "physics, charm, cascade"

    NoisyModules = ["ParticleLoader", "RootOutput"]
    ApplyHLTHadronCut = True

    def additional_setup(self, path):
        if self.analysisGlobaltag is None:
            b2.B2FATAL("The analysis globaltag is not set in the charm Xi_c+ -> proton skim.")
        b2.conditions.prepend_globaltag(self.analysisGlobaltag)

    def load_standard_lists(self, path):
        charm_skim_std_charged('pi', path=path)
        charm_skim_std_charged('K', path=path)
        charm_skim_std_charged('p', path=path)

    def build_lists(self, path):
        va.variables.addAlias('binaryID', 'formula(kaonID_noSVD/(pionID_noSVD+kaonID_noSVD))')
        va.variables.addAlias('trinaryID', 'formula(protonID_noSVD/(pionID_noSVD+kaonID_noSVD+protonID_noSVD))')

        ma.cutAndCopyList('pi+:charmSkim_pid', 'pi+:charmSkim', 'pionIDNN > 0.1', path=path)
        ma.cutAndCopyList('K+:charmSkim_pid', 'K+:charmSkim', 'binaryID > 0.2', path=path)
        ma.cutAndCopyList('p+:charmSkim_pid', 'p+:charmSkim', 'trinaryID > 0.2', path=path)

        XicCuts = "2.2 < M < 2.4 and useCMSFrame(p) > 2.0"
        XicChannels = ["p+:charmSkim_pid pi+:charmSkim_pid K-:charmSkim_pid",
                       ]

        XicList = []
        for chID, channel in enumerate(XicChannels):
            ma.reconstructDecay("Xi_c+:pHpJm" + str(chID) + " -> " + channel, XicCuts, chID, path=path)
            XicList.append("Xi_c+:pHpJm" + str(chID))

        return XicList


@fancy_skim_header
class XictoXimpippim(BaseSkim):
    """
    **Decay Modes**

    * :math:`\\Xi_c^+ \\to \\Sigma^+ \\pi^+ K^-`
    * :math:`\\Xi_c^+ \\to \\Sigma^+ K^+ K^-`
    * :math:`\\Xi_c^+ \\to \\Sigma^+ \\pi^+ \\pi^-`
    * :math:`\\Xi_c^+ \\to \\Xi^- \\pi^+ \\pi^-`
    * :math:`\\Xi_c^+ \\to \\Xi^0 \\pi^+ \\pi^+ \\pi^-`

    **Selection Criteria**

    * standard track quality constraints on final state particles from charm_skim_std_charged
    * K/pi binary ID > 0.2, p/K/pi trinary ID > 0.2, pi_pionIDNN > 0.1
    * :math:`\\pm 3\\sigma` mass windows for all intermediate hyperons
    * :math:`\\pm 3\\sigma` mass window for pi0 and skim selections from stdPi0s
    * lower bound on significance of distance for all intermediate hyperons, 40% of expected value to be used in analysis
    * loose mass window and lower bound to pCMS for Xic+
    """

    __authors__ = ["Paul Gebeline"]
    __description__ = "Skim for Xi_c+ to hyperons."
    __contact__ = __liaison__
    __category__ = "physics, charm, cascade"

    NoisyModules = ["ParticleLoader", "RootOutput"]
    ApplyHLTHadronCut = True

    def additional_setup(self, path):
        if self.analysisGlobaltag is None:
            b2.B2FATAL("The analysis globaltag is not set in the charm Xic+ -> hyperon skim.")
        b2.conditions.prepend_globaltag(self.analysisGlobaltag)

    def load_standard_lists(self, path):
        loadStdSkimPi0(path=path)
        charm_skim_std_charged('pi', path=path)
        charm_skim_std_charged('K', path=path)
        stdLambdas(path=path)

    def build_lists(self, path):
        va.variables.addAlias('binaryID', 'formula(kaonID_noSVD/(pionID_noSVD+kaonID_noSVD))')
        va.variables.addAlias('trinaryID', 'formula(protonID_noSVD/(pionID_noSVD+kaonID_noSVD+protonID_noSVD))')

        ma.cutAndCopyList('pi+:charmSkim_pid', 'pi+:charmSkim', 'pionIDNN > 0.1', path=path)
        ma.cutAndCopyList('K+:charmSkim_pid', 'K+:charmSkim', 'binaryID > 0.2', path=path)

        ma.fillParticleList('pi+:loose', 'pionIDNN > 0.1', path=path)
        ma.fillParticleList('p+:loose', 'trinaryID > 0.2', path=path)

        ma.cutAndCopyList('pi0:charmSkim', 'pi0:skim', '0.120<InvM<0.145', path=path)

        ma.cutAndCopyList(
            'Lambda0:charmSkim',
            'Lambda0:merged',
            '1.114 < M < 1.118 and significanceOfDistance > 3 and daughter(0,trinaryID) > 0.2 and daughter(1,pionIDNN) > 0.1',
            path=path)

        ma.reconstructDecay("Sigma+:charmSkim -> p+:loose pi0:charmSkim",
                            cut="1.166 < M < 1.211 and significanceOfDistance > 2", path=path)
        ma.reconstructDecay(
            "Xi-:Lambda0pi -> Lambda0:charmSkim pi-:loose",
            cut="1.318 < M < 1.325 and significanceOfDistance > 1.4",
            path=path)
        ma.reconstructDecay("Xi0:Lambda0pi0 -> Lambda0:charmSkim pi0:charmSkim",
                            cut="1.294 < M < 1.335 and significanceOfDistance > 2", path=path)

        XicCuts = "2.3 < M < 2.65 and useCMSFrame(p) > 2.0"
        XicChannels = ["Sigma+:charmSkim pi+:charmSkim_pid K-:charmSkim_pid",
                       "Sigma+:charmSkim pi+:charmSkim_pid pi-:charmSkim_pid",
                       "Sigma+:charmSkim K+:charmSkim_pid K-:charmSkim_pid",
                       "Xi-:Lambda0pi pi+:charmSkim_pid pi+:charmSkim_pid",
                       "Xi0:Lambda0pi0 pi+:charmSkim_pid pi+:charmSkim_pid pi-:charmSkim_pid"
                       ]

        XicList = []
        for chID, channel in enumerate(XicChannels):
            ma.reconstructDecay("Xi_c+:HpJm" + str(chID) + " -> " + channel, XicCuts, chID, path=path)
            XicList.append("Xi_c+:HpJm" + str(chID))

        return XicList


@fancy_skim_header
class Xic0ToLHpJm(BaseSkim):
    """
    **Decay Modes**:
        * :math:`\\Xi_c^0 \\to \\Lambda^0 \\pi^+ K^-`
        * :math:`\\Xi_c^0 \\to \\Lambda^0 \\pi^+ \\pi^-`
        * :math:`\\Xi_c^0 \\to \\Lambda^0 K^+ K^-`

    **Selection Criteria**:
        * Use tracks from the charm_skim_std_charged
        * ``2.3 < M(Xi_c) < 2.65, pcms(Xi_c) > 2.0``
        * p/K/pi trinary ID
        * For more details, please check the source code of this skim.
    """

    __authors__ = ["Saroj Pokharel"]
    __description__ = "Skim list for three-body Xi_c0 decays including a Lambda0"
    __contact__ = __liaison__
    __category__ = "physics, charm, cascade"

    NoisyModules = ["ParticleLoader", "RootOutput"]
    ApplyHLTHadronCut = True

    def additional_setup(self, path):
        if self.analysisGlobaltag is None:
            b2.B2FATAL("The analysis globaltag is not set in the charm Xic0 -> Lambda0 skim.")
        b2.conditions.prepend_globaltag(self.analysisGlobaltag)

    def load_standard_lists(self, path):
        charm_skim_std_charged('pi', path=path)
        charm_skim_std_charged('K', path=path)
        stdLambdas(path=path)

    def build_lists(self, path):
        va.variables.addAlias('trinaryID', 'formula(protonID_noSVD/(pionID_noSVD+kaonID_noSVD+protonID_noSVD))')

        ma.cutAndCopyList(
            'Lambda0:charmSkim',
            'Lambda0:merged',
            '1.114 < M < 1.118 and significanceOfDistance > 3 and daughter(0,trinaryID) > 0.2',
            path=path)

        XicCuts = "2.3 < M < 2.65 and useCMSFrame(p) > 2.0"
        XicChannels = ["Lambda0:charmSkim pi+:charmSkim K-:charmSkim",
                       "Lambda0:charmSkim pi+:charmSkim pi-:charmSkim",
                       "Lambda0:charmSkim K+:charmSkim K-:charmSkim",
                       ]

        Xic0List = []
        for chID, channel in enumerate(XicChannels):
            ma.reconstructDecay("Xi_c0:LHpJm" + str(chID) + " -> " + channel, XicCuts, chID, path=path)
            Xic0List.append("Xi_c0:LHpJm" + str(chID))

        return Xic0List


@fancy_skim_header
class DstToD0Pi_D0ToGeneric(BaseSkim):
    """
    **Decay Modes**:
        * :math:`D^{*+}\\to D^{0} \\pi^{+}` (signal side)
        * :math:`D^{*+}\\to D^0 \\pi^{+}` and :math:`D^{*+}\\to D^{+} \\pi^{0}` (tag side)
        * :math:`D^{*0}\\to D^0 \\pi^{0}` and :math:`D^{*0}\\to D^{0} \\gamma` (tag side)
        * :math:`D_s^{*+}\\to D_s^{+} \\gamma` (tag side)
        * 15 hadronic channels for tag :math:`D^{0}` reconstruction
        * 11 hadronic channels for tag :math:`D^{+}` reconstruction
        * 10 hadronic channels for tag :math:`D_{s}^{+}` reconstruction
        * 19 hadronic channels for tag :math:`\\Lambda_{c}^{+}` reconstruction

    **Selection Criteria**:
        * Cut on :math:`\\pi^{+}, K^{+}` : charm_skim_std_charged pion and kaon with PIDNN > 0.1
        * Cut on :math:`p^{+}` : abs(dr) < 1.0 and abs(dz) < 3.0 and protonID > 0.1
        * Cut on :math:`\\gamma` : E > 0.05
        * Cut on :math:`\\pi^{0}\\to \\gamma \\gamma` : 0.115 < M < 0.160
        * Cut on tag side :math:`D^{0}` : 1.72 < M < 2.02 and p* > 2.0
        * Cut on tag side :math:`D^{+}` : 1.72 < M < 2.02 and p* > 2.0
        * Cut on tag side :math:`D_{s}^{+}` :  1.82 < M < 2.12 and p* > 2.0
        * Cut on tag side :math:`\\Lambda_{c}^{+}` : 2.18 < M < 2.38 and p* > 2.0
        * 0.135 < massDifference(0) < 0.155 on decay with :math:`\\pi_{s}^{+}` on :math:`D_{tag}^{*}`
        * 0.130 < massDifference(0) < 0.160 on decay with :math:`\\pi^{0}` on :math:`D_{tag}^{*}`
        * 0.120 < massDifference(0) < 0.165 on decay with :math:`\\gamma` on :math:`D_{tag}^{*}`
        * 1.81 < M < 2.21 on signal side :math:`D^{*+}`
        * 0.115 < :math:`M_{D^{*}}` - :math:`M_{D}` < 0.220 and p* > 2.0 on signal side :math:`D^{0}`
    """
    vm.addAlias('reco_px', 'formula(daughter(0,pxRecoil)-daughter(1,px))')
    vm.addAlias('reco_py', 'formula(daughter(0,pyRecoil)-daughter(1,py))')
    vm.addAlias('reco_pz', 'formula(daughter(0,pzRecoil)-daughter(1,pz))')
    vm.addAlias('reco_E', 'formula(daughter(0,eRecoil)-daughter(1,E))')
    vm.addAlias('reco_p', 'formula((reco_px^2 + reco_py^2 + reco_pz^2)^0.5)')
    vm.addAlias('reco_M', 'formula((reco_E^2-reco_p^2)^0.5)')
    vm.addAlias('DelM', 'formula(daughter(0,mRecoil)-reco_M)')
    vm.addAlias('cms_p', 'useCMSFrame(reco_p)')

    __authors__ = ["Chanho Kim"]
    __description__ = "Skim list for Inclusive D0 from charm tagger"
    __contact__ = __liaison__
    __category__ = "physics, charm"

    NoisyModules = ["ParticleLoader", "RootOutput"]
    ApplyHLTHadronCut = True

    def additional_setup(self, path):
        if self.analysisGlobaltag is None:
            b2.B2FATAL(f"The analysis globaltag is not set in the {self.name} skim.")
        b2.conditions.prepend_globaltag(self.analysisGlobaltag)

    def load_standard_lists(self, path):
        charm_skim_std_charged('pi', path=path)
        charm_skim_std_charged('K', path=path)
        stdKshorts(path=path)
        stdLambdas(path=path)

    def build_lists(self, path):
        ma.cutAndCopyList('pi+:hadtag', 'pi+:charmSkim', 'pionIDNN > 0.1', path=path)
        ma.cutAndCopyList('K+:hadtag', 'K+:charmSkim', 'kaonIDNN > 0.1', path=path)
        ma.fillParticleList("p+:hadtag", "protonID > 0.1  and abs(dr) < 1.0 and abs(dz) < 3.0", path=path)
        ma.fillParticleList("gamma:tag", "E > 0.05", path=path)
        ma.reconstructDecay("pi0:mypion -> gamma:tag gamma:tag", "0.115 < M < 0.160", path=path)
        d0cuts = "1.72 < M < 2.02 and useCMSFrame(p) > 2.0"

        # tag charm hadrons reconstruction (D0/D+/Lambda_c+/D_s+/D*0/D*+/D_s*+)

        D0_channels = [
            "K-:hadtag pi+:hadtag",
            "K-:hadtag pi+:hadtag pi0:mypion",
            "K-:hadtag pi+:hadtag pi0:mypion pi0:mypion",
            "K-:hadtag pi+:hadtag pi+:hadtag pi-:hadtag",
            "K-:hadtag pi+:hadtag pi+:hadtag pi-:hadtag pi0:mypion",
            "pi-:hadtag pi+:hadtag",
            "pi-:hadtag pi+:hadtag pi+:hadtag pi-:hadtag",
            "pi-:hadtag pi+:hadtag pi0:mypion",
            "pi-:hadtag pi+:hadtag pi0:mypion pi0:mypion",
            "K_S0:merged pi+:hadtag pi-:hadtag",
            "K_S0:merged pi+:hadtag pi-:hadtag pi0:mypion",
            "K_S0:merged pi0:mypion",
            "K-:hadtag K+:hadtag",
            "K-:hadtag K+:hadtag pi0:mypion",
            "K-:hadtag K+:hadtag K_S0:merged"]

        D0List = []
        for chID, channel in enumerate(D0_channels):
            ma.reconstructDecay("D0:skimDm" + str(chID) + " -> " + channel, d0cuts, chID, path=path)
            D0List.append("D0:skimDm" + str(chID))

        Dp_channels = [
            "K-:hadtag pi+:hadtag pi+:hadtag",
            "K-:hadtag pi+:hadtag pi+:hadtag pi0:mypion",
            "K-:hadtag K+:hadtag pi+:hadtag",
            "K-:hadtag K+:hadtag pi+:hadtag pi0:mypion",
            "pi+:hadtag pi0:mypion",
            "pi+:hadtag pi+:hadtag pi-:hadtag",
            "pi+:hadtag pi+:hadtag pi-:hadtag pi0:mypion",
            "K_S0:merged pi+:hadtag",
            "K_S0:merged pi+:hadtag pi0:mypion",
            "K_S0:merged pi+:hadtag pi+:hadtag pi-:hadtag",
            "K+:hadtag K_S0:merged K_S0:merged"]

        dpcuts = "1.72 < M < 2.02 and useCMSFrame(p) > 2.0"
        DpList = []
        for chID, channel in enumerate(Dp_channels):
            ma.reconstructDecay("D+:skimDm" + str(chID) + " -> " + channel, dpcuts, chID, path=path)
            DpList.append("D+:skimDm" + str(chID))

        ma.reconstructDecay("Sigma+:hadtag -> p+:hadtag pi0:mypion", "1.08 < M < 1.3", path=path)

        LC_channels = [
                "p+:hadtag K-:hadtag pi+:hadtag",
                "p+:hadtag pi-:hadtag pi+:hadtag",
                "p+:hadtag K-:hadtag K+:hadtag",
                "p+:hadtag K-:hadtag pi+:hadtag pi0:mypion",
                "p+:hadtag K-:hadtag pi+:hadtag pi0:mypion pi0:mypion",
                "p+:hadtag pi+:hadtag pi+:hadtag pi-:hadtag pi-:hadtag",
                "p+:hadtag K_S0:merged",
                "p+:hadtag K_S0:merged pi0:mypion",
                "p+:hadtag K_S0:merged pi+:hadtag pi-:hadtag",
                "Lambda0:merged pi+:hadtag",
                "Lambda0:merged pi+:hadtag pi0:mypion",
                "Lambda0:merged pi+:hadtag pi-:hadtag pi+:hadtag",
                "Lambda0:merged pi+:hadtag gamma:tag",
                "Lambda0:merged pi+:hadtag pi0:mypion gamma:tag",
                "Lambda0:merged pi+:hadtag pi-:hadtag pi+:hadtag gamma:tag",
                "Sigma+:hadtag pi+:hadtag pi-:hadtag",
                "Sigma+:hadtag pi+:hadtag pi-:hadtag pi0:mypion",
                "Sigma+:hadtag pi0:mypion"]

        LCcuts = "2.18 < M < 2.38 and useCMSFrame(p) > 2.0"

        LambdacList = []
        for chID, channel in enumerate(LC_channels):
            ma.reconstructDecay("Lambda_c+:skimDm" + str(chID) + " -> " + channel, LCcuts, chID, path=path)
            LambdacList.append("Lambda_c+:skimDm" + str(chID))

        Ds_channels = [
                "K+:hadtag K-:hadtag pi+:hadtag",
                "K+:hadtag K_S0:merged",
                "K_S0:merged K_S0:merged pi+:hadtag",
                "K+:hadtag K-:hadtag pi+:hadtag pi0:mypion",
                "K_S0:merged K-:hadtag pi+:hadtag pi+:hadtag",
                "K_S0:merged K+:hadtag pi+:hadtag pi-:hadtag",
                "pi+:hadtag pi+:hadtag pi-:hadtag",
                "K_S0:merged pi+:hadtag",
                "K_S0:merged pi+:hadtag pi0:mypion",
                "K+:hadtag K-:hadtag pi+:hadtag pi+:hadtag pi-:hadtag"]

        DScuts = "1.82 < M < 2.12 and useCMSFrame(p) > 2.0"

        DsList = []
        for chID, channel in enumerate(Ds_channels):
            ma.reconstructDecay("D_s+:skimDm" + str(chID) + " -> " + channel, DScuts, chID, path=path)
            DsList.append("D_s+:skimDm" + str(chID))

        ma.copyLists("D0:skim", D0List, path=path)
        ma.copyLists("D+:skim", DpList, path=path)
        ma.copyLists("Lambda_c+:skim", LambdacList, path=path)
        ma.copyLists("D_s+:skim", DsList, path=path)

        ma.reconstructDecay("D*+:skim1 -> D0:skim pi+:hadtag", "0.135 < massDifference(0) < 0.155", 1, path=path)
        ma.reconstructDecay("D*+:skim2 -> D+:skim pi0:mypion", "0.130 < massDifference(0) < 0.160", 2, path=path)
        ma.copyLists("D*+:skim", ["D*+:skim1", "D*+:skim2"], path=path)

        ma.reconstructDecay("D*0:skim1 -> D0:skim pi0:mypion", "0.130 < massDifference(0) < 0.160", 1, path=path)
        ma.reconstructDecay("D*0:skim2 -> D0:skim gamma:tag", "0.120 < massDifference(0) < 0.165", 2, path=path)
        ma.copyLists("D*0:skim", ["D*0:skim1", "D*0:skim2"], path=path)

        ma.reconstructDecay("D_s*+:skim -> D_s+:skim gamma:tag", "0.120 < massDifference(0) < 0.165", path=path)

        # ==============================================================================================
        # ============================ fragmentation part ==============================================
        # ==============================================================================================
        DstP_Xfrag = [
            "", "pi0:mypion", "pi+:hadtag pi-:hadtag", "pi+:hadtag pi-:hadtag pi0:mypion"]

        sigCuts = "1.81 < mRecoil < 2.21"

        sigDst_fromDstP = []
        for chID, channel in enumerate(DstP_Xfrag):
            n = len(DstP_Xfrag)
            ma.reconstructDecay("D*+:dsp_" + str(chID) + " -> D*+:skim " + channel, sigCuts, chID, path=path)
            ma.reconstructDecay("D*+:dsp_" + str(chID + n) + " -> D*+:skim " + channel +
                                " K+:hadtag K-:hadtag", sigCuts, chID + n, path=path)
            sigDst_fromDstP.append("D*+:dsp_" + str(chID))
            sigDst_fromDstP.append("D*+:dsp_" + str(chID + n))
        ma.copyLists("D*+:fromDstP", sigDst_fromDstP, path=path)

        sigDst_fromDp = []
        for chID, channel in enumerate(DstP_Xfrag):
            n = len(DstP_Xfrag)
            ma.reconstructDecay("D*+:dp_" + str(chID) + " -> D*+:skim " + channel, sigCuts, chID, path=path)
            ma.reconstructDecay("D*+:dp_" + str(chID + n) + " -> D*+:skim " + channel +
                                " K+:hadtag K-:hadtag", sigCuts, chID + n, path=path)
            sigDst_fromDp.append("D*+:dp_" + str(chID))
            sigDst_fromDp.append("D*+:dp_" + str(chID + n))
        ma.copyLists("D*+:fromDp", sigDst_fromDp, path=path)

        Dst0_Xfrag = [
            "pi+:hadtag", "pi+:hadtag pi0:mypion", "pi+:hadtag pi-:hadtag pi+:hadtag"]

        sigDst_fromDst0 = []
        for chID, channel in enumerate(Dst0_Xfrag):
            n = len(Dst0_Xfrag)
            ma.reconstructDecay("D*+:dsz_" + str(chID) + " -> D*0:skim " + channel, sigCuts, chID, path=path)
            ma.reconstructDecay("D*+:dsz_" + str(chID + n) + " -> D*0:skim " + channel +
                                " K+:hadtag K-:hadtag", sigCuts, chID + n, path=path)
            sigDst_fromDst0.append("D*+:dsz_" + str(chID))
            sigDst_fromDst0.append("D*+:dsz_" + str(chID + n))
        ma.copyLists("D*+:fromDstz", sigDst_fromDst0, path=path)

        sigDst_fromD0 = []
        for chID, channel in enumerate(Dst0_Xfrag):
            n = len(Dst0_Xfrag)
            ma.reconstructDecay("D*+:dsz_" + str(chID) + " -> D*0:skim " + channel, sigCuts, chID, path=path)
            ma.reconstructDecay("D*+:dsz_" + str(chID + n) + " -> D*0:skim " + channel +
                                " K+:hadtag K-:hadtag", sigCuts, chID + n, path=path)
            sigDst_fromDst0.append("D*+:dsz_" + str(chID))
            sigDst_fromDst0.append("D*+:dsz_" + str(chID + n))
        ma.copyLists("D*+:fromDstz", sigDst_fromDst0, path=path)

        sigDst_fromD0 = []
        for chID, channel in enumerate(Dst0_Xfrag):
            n = len(Dst0_Xfrag)
            ma.reconstructDecay("D*+:dz_" + str(chID) + " -> D0:skim " + channel, sigCuts, chID, path=path)
            ma.reconstructDecay("D*+:dz_" + str(chID + n) + " -> D0:skim " + channel +
                                " K+:hadtag K-:hadtag", sigCuts, chID, path=path)
            sigDst_fromD0.append("D*+:dz_" + str(chID))
            sigDst_fromD0.append("D*+:dz_" + str(chID))
        ma.copyLists("D*+:fromDz", sigDst_fromD0, path=path)

        LC_Xfrag = [
            "pi+:hadtag anti-p-:hadtag",
            "pi+:hadtag pi0:mypion anti-p-:hadtag",
            "pi+:hadtag pi-:hadtag pi+:hadtag anti-p-:hadtag"]

        sigDst_fromLC = []
        for chID, channel in enumerate(LC_Xfrag):
            ma.reconstructDecay("D*+:LC" + str(chID) + " -> Lambda_c+:skim " + channel, sigCuts, chID, path=path)
            sigDst_fromLC.append("D*+:LC" + str(chID))

        ma.copyLists("D*+:fromLC", sigDst_fromLC, path=path)

        DstS_Xfrag = [
            "K_S0:merged", "pi0:mypion K_S0:merged",
            "pi+:hadtag K-:hadtag", "pi+:hadtag pi0:mypion K-:hadtag",
            "pi+:hadtag pi-:hadtag K_S0:merged", "pi+:hadtag pi-:hadtag pi0:mypion K_S0:merged",
            "pi+:hadtag pi-:hadtag pi+:hadtag K-:hadtag"]

        sigDst_fromDstS = []
        for chID, channel in enumerate(DstS_Xfrag):
            ma.reconstructDecay("D*+:Dsts" + str(chID) + " -> D_s*+:skim " + channel, sigCuts, chID, path=path)
            sigDst_fromDstS.append("D*+:Dsts" + str(chID))
        ma.copyLists("D*+:fromDstS", sigDst_fromDstS, path=path)

        sigDst_fromcDS = []
        for chID, channel in enumerate(DstS_Xfrag):
            ma.reconstructDecay("D*+:Ds" + str(chID) + " -> D_s+:skim " + channel, sigCuts, chID, path=path)
            sigDst_fromcDS.append("D*+:Ds" + str(chID))
        ma.copyLists("D*+:fromDs", sigDst_fromcDS, path=path)

        sigDstList = ["D*+:fromDstP", "D*+:fromDstz", "D*+:fromLC", "D*+:fromDstS", "D*+:fromDp", "D*+:fromDz", "D*+:fromDs"]

        ma.copyLists("D*+:skimSig", sigDstList, path=path)

        ma.reconstructDecay("D0:skimSig -> D*+:skimSig pi-:hadtag", "cms_p > 2.0 and 0.115 < DelM < 0.220", path=path)

        sigDzList = ["D0:skimSig"]
        return sigDzList
>>>>>>> 9ee21d4e
<|MERGE_RESOLUTION|>--- conflicted
+++ resolved
@@ -37,8 +37,8 @@
 from stdCharged import stdE, stdK, stdMu, stdPi, stdCharged
 from stdPhotons import loadStdSkimPhoton
 from stdPi0s import loadStdSkimPi0
-from stdV0s import stdKshorts
-import variables as va
+from stdV0s import stdKshorts, stdLambdas
+from variables import variables as vm
 
 
 __liaison__ = "Kaikai He <20214008001@stu.suda.edu.cn>"
@@ -292,6 +292,117 @@
         for chID, channel in enumerate(Dp_Channels):
             ma.reconstructDecay("D+:KsHp" + str(chID) + " -> " + channel, Dpcuts, chID, path=path)
             DpList.append("D+:KsHp" + str(chID))
+
+        return DpList
+
+
+@fancy_skim_header
+class DpToPipepem(BaseSkim):
+    """
+    **Decay Modes**:
+        * :math:`D^+ \\to \\pi^+ e^- e^+`,
+
+    **Selection Criteria**:
+        * Use tracks from the charm lists in `charm_skim_std_charged`
+        * ``1.67 < M(D+) < 2.17, pcms(D+) > 2.0`` and loose cuts for ee
+        * For more details, please check the source code of this skim.
+
+    """
+
+    __authors__ = ["Andrej Lozar"]
+    __description__ = "Skim list for D+ to pi+ e+ e-."
+    __contact__ = __liaison__
+    __category__ = "physics, charm"
+
+    NoisyModules = ["ParticleLoader", "RootOutput"]
+    ApplyHLTHadronCut = True
+
+    def load_standard_lists(self, path):
+        charm_skim_std_charged("pi", path=path)
+        charm_skim_std_charged("e", path=path)
+
+        ma.cutAndCopyList("e+:mySel", "e+:charmSkim", "electronID_noSVD_noTOP > 0.01", path=path)
+
+    def build_lists(self, path):
+        Dpcuts = "1.67 < M < 2.17 and useCMSFrame(p) > 2.0"
+
+        DpList = []
+        ma.reconstructDecay("D+:Pipepem -> pi+:charmSkim e+:mySel e-:mySel", Dpcuts, 1, path=path)
+        DpList.append("D+:Pipepem")
+
+        return DpList
+
+
+@fancy_skim_header
+class DpToPipmupmum(BaseSkim):
+    """
+    **Decay Modes**:
+        * :math:`D^+ \\to \\pi^+ \\mu^- \\mu^+`
+
+    **Selection Criteria**:
+        * Use tracks from the charm lists in `charm_skim_std_charged`
+        * ``1.67 < M(D+) < 2.17, pcms(D+) > 2.0`` and loose cuts for mumu
+        * For more details, please check the source code of this skim.
+
+    """
+
+    __authors__ = ["Andrej Lozar"]
+    __description__ = "Skim list for D+ to pi+ mu+ mu-."
+    __contact__ = __liaison__
+    __category__ = "physics, charm"
+
+    NoisyModules = ["ParticleLoader", "RootOutput"]
+    ApplyHLTHadronCut = True
+
+    def load_standard_lists(self, path):
+        charm_skim_std_charged("pi", path=path)
+        charm_skim_std_charged("mu", path=path)
+
+        ma.cutAndCopyList("mu+:mySel", "mu+:charmSkim", "muonID_noSVD > 0.01", path=path)
+
+    def build_lists(self, path):
+        Dpcuts = "1.67 < M < 2.17 and useCMSFrame(p) > 2.0"
+
+        DpList = []
+        ma.reconstructDecay("D+:Pipmupmum -> pi+:charmSkim mu+:mySel mu-:mySel", Dpcuts, 1, path=path)
+        DpList.append("D+:Pipmupmum")
+
+        return DpList
+
+
+@fancy_skim_header
+class DpToPipKpKm(BaseSkim):
+    """
+    **Decay Modes**:
+        * :math:`D^+ \\to \\pi^+ K^- K^+`
+
+    **Selection Criteria**:
+        * Use tracks from the charm lists in `charm_skim_std_charged`
+        * ``1.67 < M(D+) < 2.17, pcms(D+) > 2.0`` and loose cuts for KK
+        * For more details, please check the source code of this skim.
+
+    """
+
+    __authors__ = ["Andrej Lozar"]
+    __description__ = "Skim list for D+ to pi+ K+ K-."
+    __contact__ = __liaison__
+    __category__ = "physics, charm"
+
+    NoisyModules = ["ParticleLoader", "RootOutput"]
+    ApplyHLTHadronCut = True
+
+    def load_standard_lists(self, path):
+        charm_skim_std_charged("pi", path=path)
+        charm_skim_std_charged("K", path=path)
+
+        ma.cutAndCopyList("K+:mySel", "K+:charmSkim", "kaonID > 0.1", path=path)
+
+    def build_lists(self, path):
+        Dpcuts = "1.67 < M < 2.17 and useCMSFrame(p) > 2.0"
+
+        DpList = []
+        ma.reconstructDecay("D+:PipKpKm -> pi+:charmSkim K+:mySel K-:mySel", Dpcuts, 1, path=path)
+        DpList.append("D+:PipKpKm")
 
         return DpList
 
@@ -928,9 +1039,6 @@
 
         DstList.append("D*+:all")
 
-<<<<<<< HEAD
-        return DstList
-=======
         return DstList
 
 
@@ -1528,5 +1636,4 @@
         ma.reconstructDecay("D0:skimSig -> D*+:skimSig pi-:hadtag", "cms_p > 2.0 and 0.115 < DelM < 0.220", path=path)
 
         sigDzList = ["D0:skimSig"]
-        return sigDzList
->>>>>>> 9ee21d4e
+        return sigDzList