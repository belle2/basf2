--- conflicted
+++ resolved
@@ -637,7 +637,6 @@
 
 
 @fancy_skim_header
-<<<<<<< HEAD
 class InelasticDarkMatterWithDarkHiggs(BaseSkim):
     """
     Skim list contains events with at least one displaced vertex and no additional unused tracks from the IP.
@@ -740,7 +739,9 @@
         )
 
         return [f"beam:{skim_str}"]
-=======
+
+
+@fancy_skim_header
 class AA2uuuu(BaseSkim):
     """
     Searching the dark sector through U(1) kinetic mixing.
@@ -770,5 +771,4 @@
         ma.reconstructDecay(decayString="vpho:rec -> mu+:accepted mu-:accepted", cut="", path=path)
         ma.reconstructDecay(decayString="Upsilon(4S):rec -> vpho:rec vpho:rec", cut="", path=path)
 
-        return ["Upsilon(4S):rec"]
->>>>>>> ebaed50f
+        return ["Upsilon(4S):rec"]