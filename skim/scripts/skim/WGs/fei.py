--- conflicted
+++ resolved
@@ -137,13 +137,8 @@
         """
 
         # Pre-selection cuts
-<<<<<<< HEAD
-        CleanedTrackCuts = "abs(z0) < 2.0 and abs(d0) < 0.5 and pt > 0.1"
+        CleanedTrackCuts = "abs(dz) < 2.0 and abs(dr) < 0.5 and pt > 0.1"
         CleanedClusterCuts = "E > 0.1 and thetaInCDCAcceptance"
-=======
-        CleanedTrackCuts = "abs(dz) < 2.0 and abs(dr) < 0.5 and pt > 0.1"
-        CleanedClusterCuts = "E > 0.1 and 0.296706 < theta < 2.61799"
->>>>>>> 6a209595
 
         ma.fillParticleList(decayString="pi+:FEI_cleaned",
                             cut=CleanedTrackCuts, path=path)
