--- conflicted
+++ resolved
@@ -557,21 +557,6 @@
     }
 
     def build_lists(self, path):
-<<<<<<< HEAD
-        CleanedTrackCuts = "abs(z0) < 2.0 and abs(d0) < 0.5 and pt > 0.1"
-        CleanedClusterCuts = "E > 0.1 and thetaInCDCAcceptance"
-
-        ma.fillParticleList(decayString="pi+:FEI_cleaned",
-                            cut=CleanedTrackCuts, path=path)
-        ma.fillParticleList(decayString="gamma:FEI_cleaned",
-                            cut=CleanedClusterCuts, path=path)
-
-        ma.buildEventKinematics(inputListNames=["pi+:FEI_cleaned",
-                                                "gamma:FEI_cleaned"],
-                                path=path)
-
-=======
->>>>>>> 7b950f66
         ma.buildEventShape(inputListNames=['pi+:FEI_cleaned', 'gamma:FEI_cleaned'],
                            foxWolfram=True,
                            harmonicMoments=False,
