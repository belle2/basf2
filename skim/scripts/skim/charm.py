#!/usr/bin/env python3
# -*- coding: utf-8 -*-

"""
Skim list building functions for charm analyses.

.. Note::
    The Hp, Hm and Jm in the function name represent arbitrary charged particles with
    positive or negative charge.
"""

from functools import lru_cache

import modularAnalysis as ma
from skimExpertFunctions import BaseSkim, fancy_skim_header
from validation_tools.metadata import create_validation_histograms
from variables import variables as vm
import vertex


<<<<<<< HEAD
haveRunD0ToHpJm = 0
haveRunD0ToNeutrals = 0
haveFilledCharmSkimKs = 0


def D0ToHpJm(path):
    """
    Skim list for D0 to two charged FSPs.

    **Skim Author**: Giulia Casarosa

    **Skim Name**: XToD0_D0ToHpJm

    **Skim Category**: physics, charm

    **Skim Code**: 17230100

    **Working Group**: Charm (WG7)

    **Decay Modes**

    1. :math:`D^{0}\\to \\pi^+ K^-`,

    2. :math:`D^{0}\\to \\pi^+ \\pi^-`,

    3. :math:`D^{0}\\to K^+ \\pi^-`,


    **Particle Lists**: Standard lists for all particles.

    **Additional Cuts**:

    1. ``Tracks: abs(d0) < 1, abs(z0) < 3, 0.296706 < theta < 2.61799``

    2. ``1.80 < M(D0) < 1.93``

    3. ``pcms(D0) > 2.2``

    """

    __author__ = "Giulia Casarosa"

    mySel = 'abs(d0) < 1 and abs(z0) < 3'
    mySel += ' and 0.296706 < theta < 2.61799'
    ma.fillParticleList('pi+:mygood', mySel, path=path)
    ma.fillParticleList('K+:mygood', mySel, path=path)

    charmcuts = '1.80 < M < 1.93 and useCMSFrame(p)>2.2'
    D0_Channels = ['pi+:mygood K-:mygood',
                   'pi+:mygood pi-:mygood',
                   'K+:mygood K-:mygood',
                   ]

    D0List = []

    global haveRunD0ToHpJm
    if haveRunD0ToHpJm == 0:
        haveRunD0ToHpJm = 1
        for chID, channel in enumerate(D0_Channels):
            ma.reconstructDecay('D0:HpJm' + str(chID) + ' -> ' + channel, charmcuts, chID, path=path)
            D0List.append('D0:HpJm' + str(chID))
    else:
        for chID, channel in enumerate(D0_Channels):
            D0List.append('D0:HpJm' + str(chID))

    Lists = D0List
    return Lists


def DstToD0PiD0ToHpJm(path):
    """
    Same as D0ToHpJm, but requiring the D0 is from D*+ -> D0 pi+ process.

    **Skim Author**: Giulia Casarosa

    **Skim Name**: DstToD0Pi_D0ToHpJm

    **Skim Category**: physics, charm

    **Skim Code**: 17240100

    **Working Group**: Charm (WG7)

    **Decay Modes**

    1. :math:`D^{*+}\\to D^{0} \\pi^+`, where the D^{0} is reconstructed by D0ToHpJm()`:w
    `


    **Particle Lists**: Standard lists for all particles.

    **Additional Cuts**:

    1. ``All Cuts in D0ToHpJm()``

    2. ``0 < Q < 0.018``

    """

    __author__ = "Giulia Casarosa"

    D0List = D0ToHpJm(path)

    Dstcuts = '0 < Q < 0.018'

    DstList = []
    for chID, channel in enumerate(D0List):
        ma.reconstructDecay('D*+:HpJm' + str(chID) + ' -> D0:HpJm' + str(chID) + ' pi+:mygood', Dstcuts, chID, path=path)
        DstList.append('D*+:HpJm' + str(chID))

    return DstList


def DstToD0PiD0ToHpJmPi0(path):
    """
    Skim list for D*+ to pi+ D0, D0 to pi0 and two charged FSPs,
    where the kinds of two charged FSPs are different.
    The wrong sign(WS) mode, D*- to pi- D0, is also included.

    **Skim Author**: Emma Oxford

    **Skim Name**: DstToD0Pi_D0ToHpJmPi0

    **Skim Category**: physics, charm

    **Skim Code**: 17240200

    **Working Group**: Charm (WG7)

    **Decay Modes**

    1. :math:`RS: D^{*+}\\to \\pi^+ D^{0}, D^{0}\\to K^- \\pi^+ \\pi^{0}`

    2. :math:`WS: D^{*-}\\to \\pi^- D^{0}, D^{0}\\to K^- \\pi^+ \\pi^{0}`


    **Particle Lists**: Standard lists for all particles.

    **Additional Cuts**:

    1. ``1.70 < M(D0) < 2.10``

    2. ``M(D*)-M(D0) < 0.16``

    3. ``pcms(D*) > 2.0``


    """

    __author__ = "Emma Oxford"

    Dstcuts = 'massDifference(0) < 0.160 and useCMSFrame(p) > 2.0'
    charmcuts = '1.70 < M < 2.10'
    ma.cutAndCopyList('pi0:myskim', 'pi0:skim', '', path=path)  # additional cuts removed 27 Jun 2019 by Emma Oxford

    DstList = []
    ma.reconstructDecay('D0:HpJmPi0 -> K-:loose pi+:loose pi0:myskim', charmcuts, path=path)
    ma.reconstructDecay('D*+:HpJmPi0RS -> D0:HpJmPi0 pi+:all', Dstcuts, path=path)
    ma.reconstructDecay('D*-:HpJmPi0WS -> D0:HpJmPi0 pi-:all', Dstcuts, path=path)
    ma.copyLists('D*+:HpJmPi0', ['D*+:HpJmPi0RS', 'D*+:HpJmPi0WS'], path=path)
    DstList.append('D*+:HpJmPi0')

    return DstList


def EarlyData_DstToD0PiD0ToHpJmPi0(path):
    """
    An special version of DstToD0PiD0ToHpJmPi0() to deal with Early Data.
    Cut criteria are not finially decided, and could be changed. Please check the
    code in the master branch to get uptodate information.
    """
    mySel = 'abs(d0) < 0.5 and abs(z0) < 1.0'  # IP cut, tighter than previous skims
    mySel += ' and 0.296706 < theta < 2.61799'  # CDC acceptance cut
    ma.fillParticleList('pi+:myhjp0', mySel, path=path)
    ma.fillParticleList('K+:myhjp0', mySel, path=path)

    ma.cutAndCopyList('pi0:myhjp0', 'pi0:skim', '', path=path)  # see analysis/scripts/stdPi0s.py for cuts

    D0cuts = '1.70 < M < 2.10'
    Dstcuts = 'massDifference(0) < 0.160 and useCMSFrame(p) > 2.0'

    eventcuts = 'nCleanedTracks(abs(d0) < 0.5 and abs(z0) < 1.0) >= 3'
    ma.applyEventCuts(eventcuts, path=path)

    DstList = []
    ma.reconstructDecay('D0:HpJmPi0 -> K-:myhjp0 pi+:myhjp0 pi0:myhjp0', D0cuts, path=path)
    ma.reconstructDecay('D*+:HpJmPi0RS -> D0:HpJmPi0 pi+:myhjp0', Dstcuts, path=path)
    ma.reconstructDecay('D*-:HpJmPi0WS -> D0:HpJmPi0 pi-:myhjp0', Dstcuts, path=path)
    ma.copyLists('D*+:HpJmPi0', ['D*+:HpJmPi0RS', 'D*+:HpJmPi0WS'], path=path)
    DstList.append('D*+:HpJmPi0')

    return DstList


def DstToD0PiD0ToHpHmPi0(path):
    """
    Skim list for D*+ to pi+ D0, D0 to pi0 and two conjugate charged FSPs.

    **Skim Author**: Emma Oxford

    **Skim Name**: DstToD0Pi_D0ToHpHmPi0

    **Skim Category**: physics, charm

    **Skim Code**: 17240300

    **Working Group**: Charm (WG7)

    **Decay Modes**

    1. :math:`D^{*+}\\to \\pi^+ D^{0}, D^{0}\\to \\pi^+ \\pi^- \\pi^{0}`

    2. :math:`D^{*+}\\to \\pi^+ D^{0}, D^{0}\\to K^+ K^- \\pi^{0}`

    **Particle Lists**: Standard lists for all particles.

    **Additional Cuts**:

    1. ``1.70 < M(D0) < 2.10``

    2. ``M(D*)-M(D0) < 0.16``

    3. ``pcms(D*) > 2.0``


    """

    __author__ = "Emma Oxford"

    Dstcuts = 'massDifference(0) < 0.160 and useCMSFrame(p) > 2.0'
    charmcuts = '1.70 < M < 2.10'
    ma.cutAndCopyList('pi0:myskim', 'pi0:skim', '', path=path)  # additional cuts removed 27 Jun 2019 by Emma Oxford
    D0_Channels = ['pi+:loose pi-:loose pi0:myskim',
                   'K+:loose K-:loose pi0:myskim',
                   ]

    DstList = []

    for chID, channel in enumerate(D0_Channels):
        ma.reconstructDecay('D0:HpHmPi0' + str(chID) + ' -> ' + channel, charmcuts, chID, path=path)
        ma.reconstructDecay('D*+:HpHmPi0' + str(chID) + ' -> D0:HpHmPi0' + str(chID) + ' pi+:all', Dstcuts, chID, path=path)
        DstList.append('D*+:HpHmPi0' + str(chID))

    return DstList


def EarlyData_DstToD0PiD0ToHpHmPi0(path):
    """
    A special version of DstToD0PiD0ToHpHmPi0() to deal with Early Data.
    Cut criteria are not finially decided, and could be changed. Please check the
    code in the master branch to get uptodate information.
    """
    mySel = 'abs(d0) < 0.5 and abs(z0) < 1.0'  # IP cut, tighter than previous skims
    mySel += ' and 0.296706 < theta < 2.61799'  # CDC acceptance cut
    ma.fillParticleList('pi+:myhhp0', mySel, path=path)
    ma.fillParticleList('K+:myhhp0', mySel, path=path)

    ma.cutAndCopyList('pi0:myhhp0', 'pi0:skim', '', path=path)  # see analysis/scripts/stdPi0s.py for cuts

    D0cuts = '1.70 < M < 2.10'
    Dstcuts = 'massDifference(0) < 0.160 and useCMSFrame(p) > 2.0'

    eventcuts = 'nCleanedTracks(abs(d0) < 0.5 and abs(z0) < 1.0) >= 3'
    ma.applyEventCuts(eventcuts, path=path)

    D0_Channels = ['pi+:myhhp0 pi-:myhhp0 pi0:myhhp0',
                   'K+:myhhp0 K-:myhhp0 pi0:myhhp0',
                   ]

    DstList = []

    for chID, channel in enumerate(D0_Channels):
        ma.reconstructDecay('D0:HpHmPi0' + str(chID) + ' -> ' + channel, D0cuts, chID, path=path)
        ma.reconstructDecay('D*+:HpHmPi0' + str(chID) + ' -> D0:HpHmPi0' + str(chID) + ' pi+:myhhp0', Dstcuts, chID, path=path)
        DstList.append('D*+:HpHmPi0' + str(chID))

    return DstList


def DstToD0PiD0ToHpJmEta(path):
    """
    Skim list for D*+ to pi+ D0, D0 to eta and two charged FSPs,
    where the kinds of two charged FSPs are different.
    The wrong sign(WS) mode, D*- to pi- D0, is also included.

    -- warning:: This skim list is inactive which means its code
    could be outdated and problematic. If you want to use (or awaken)
    this list, please contact Charm WG.

    **Skim Author**: Inactive

    **Skim Name**: DstToD0Pi_D0ToHpJmEta

    **Skim Category**: physics, charm

    **Skim Code**: 17240500

    **Working Group**: Charm (WG7)

    **Decay Modes**

    1. :math:`RS: D^{*+}\\to \\pi^+ D^{0}, D^{0}\\to K^- \\pi^+ \\eta, eta\\to \\gamma \\gamma`

    2. :math:`WS: D^{*-}\\to \\pi^- D^{0}, D^{0}\\to K^- \\pi^+ \\eta, eta\\to \\gamma \\gamma`


    **Particle Lists**: Standard lists for all particles.

    **Additional Cuts**:

    1. ``0.49 < M(eta) < 0.55, p(eta) > 0.28``

    1. ``1.78 < M(D0) < 1.93, pcms(D0) > 2.2``

    2. ``Q < 0.018``


    """

    __author__ = ""

    ma.reconstructDecay('eta:myskim -> gamma:loose gamma:loose', '0.49 < M < 0.55 and p > 0.28', path=path)
    Dstcuts = '0 < Q < 0.018'
    charmcuts = '1.78 < M < 1.93 and useCMSFrame(p) > 2.2'

    DstList = []
    ma.reconstructDecay('D0:HpJmEta -> K-:loose pi+:loose eta:myskim', charmcuts, path=path)
    vertex.treeFit('D0:HpJmEta', 0.001, path=path)
    ma.reconstructDecay('D*+:HpJmEtaRS -> D0:HpJmEta pi+:all', Dstcuts, path=path)
    ma.reconstructDecay('D*-:HpJmEtaWS -> D0:HpJmEta pi-:all', Dstcuts, path=path)
    vertex.kFit('D*+:HpJmEtaRS', conf_level=0.001, path=path)
    vertex.kFit('D*+:HpJmEtaWS', conf_level=0.001, path=path)
    DstList.append('D*+:HpJmEtaRS')
    DstList.append('D*+:HpJmEtaWS')

    return DstList


def DstToD0PiD0ToKsOmega(path):
    """
    Skim list for D*+ to pi+ D0, D0 to Ks pi+ pi- pi0.

    -- warning:: This skim list is inactive which means its code
    could be outdated and problematic. If you want to use (or awaken)
    this list, please contact Charm WG.

    **Skim Author**: Inactive

    **Skim Name**: DstToD0Pi_D0ToKsOmega

    **Skim Category**: physics, charm

    **Skim Code**: 17240400

    **Working Group**: Charm (WG7)

    **Decay Modes**

    1. :math:`D^{*+}\\to \\pi^+ D^{0}, D^{0}\\to K_{S} \\pi^+ \\pi^- \\pi^{0}`


    **Particle Lists**: Standard lists for all particles.

    **Additional Cuts**:

    1. ``0.11 < M(pi0) < 0.15, p(pi0) > 25``

    2. ``1.7< M(D0) < 2.0, pcms(D0) > 2.4``

    3. ``Q < 0.018``


    """

    __author__ = ""

    ma.cutAndCopyList('pi0:mypi0', 'pi0:skim', '0.11 < M < 0.15 and p > 0.25 ', path=path)
    ma.reconstructDecay('omega:3pi -> pi+:loose pi-:loose pi0:mypi0', '', path=path)

    charmcuts = '1.7 < M < 2 and useCMSFrame(p)>2.4'
    ma.reconstructDecay('D0:KsOmega -> K_S0:merged omega:3pi', charmcuts, path=path)

    DstList = []
    ma.reconstructDecay('D*+:KsOmega -> D0:KsOmega pi+:all', '0 < Q < 0.018', path=path)
    DstList.append('D*+:KsOmega')

    return DstList


def D0ToNeutrals(path):
    """
    Skim list for D0 to neutral FSPs.

    -- warning:: This skim list is inactive which means its code
    could be outdated and problematic. If you want to use (or awaken)
    this list, please contact Charm WG.

    **Skim Author**: Giulia Casarosa

    **Skim Name**: XToD0_D0ToNeutrals

    **Skim Category**: physics, charm

    **Skim Code**: 17230200

    **Working Group**: Charm (WG7)

    **Decay Modes**

    1. :math:`D^{0}\\to \\pi^{0} \\pi^{0}`

    2. :math:`D^{0}\\to K_{S} \\pi^{0}`

    3. :math:`D^{0}\\to K_{S} K_{S}`


    **Particle Lists**: Standard lists for all particles.

    **Additional Cuts**:

    1. ``1.78 < M(D0) < 1.94, pcms(D0) > 2.2``

    """

    __author__ = ""

    charmcuts = '1.78 < M < 1.94 and useCMSFrame(p)>2.2'
    D0_Channels = ['pi0:skim pi0:skim',
                   'K_S0:merged pi0:skim',
                   'K_S0:merged K_S0:merged',
                   ]

    D0List = []

    global haveRunD0ToNeutrals
    if haveRunD0ToNeutrals == 0:
        haveRunD0ToNeutrals = 1
        for chID, channel in enumerate(D0_Channels):
            ma.reconstructDecay('D0:2Nbdy' + str(chID) + ' -> ' + channel, charmcuts, chID, path=path)
            D0List.append('D0:2Nbdy' + str(chID))
    else:
        for chID, channel in enumerate(D0_Channels):
            D0List.append('D0:2Nbdy' + str(chID))

    Lists = D0List
    return Lists


def DstToD0Neutrals(path):
    """
    Same as D0ToNeutrals(), but requiring that the D0 is from D* decay.

    -- warning:: This skim list is inactive which means its code
    could be outdated and problematic. If you want to use (or awaken)
    this list, please contact Charm WG.

    **Skim Author**: Giulia Casarosa

    **Skim Name**: DstToD0Pi_D0ToNeutrals

    **Skim Category**: physics, charm

    **Skim Code**: 17240600

    **Working Group**: Charm (WG7)

    **Decay Modes**

    1. :math:`D^{*+}\\to \\pi^+ D^{0}`, where the D^{0} is reconstructed by D0ToNeutrals()

    **Particle Lists**: Standard lists for all particles.

    **Additional Cuts**:

    1. ``1.70 < M(D0) < 2.10``

    2. ``M(D*)-M(D0) < 0.16``

    3. ``pcms(D*) > 2.0``


    """

    __author__ = "Emma Oxford"

    D0List = D0ToNeutrals(path)

    Dstcuts = '0 < Q < 0.02'

    DstList = []
    for chID, channel in enumerate(D0List):
        ma.reconstructDecay('D*+:2Nbdy' + str(chID) + ' -> pi+:all ' + channel, Dstcuts, chID, path=path)
        DstList.append('D*+:2Nbdy' + str(chID))

    return DstList


def fillCharmSkimKs(path):
    global haveFilledCharmSkimKs
    if haveFilledCharmSkimKs == 0:
        haveFilledCharmSkimKs = 1
        ma.fillParticleList('K_S0:V0_charmskim -> pi+ pi-', '0.3 < M < 0.7', True, path=path)
        ma.reconstructDecay('K_S0:RD_charmskim -> pi+:all pi-:all', '0.3 < M < 0.7', 1, True, path=path)
        ma.copyLists('K_S0:charmskim', ['K_S0:V0_charmskim', 'K_S0:RD_charmskim'], path=path)
    else:
        pass


def DstToD0PiD0ToHpHmKs(path):
    """
    Skim list for D*+ to pi+ D0, D0 to Ks and two conjugate charged FSPs.

    **Skim Author**: Yeqi Chen

    **Skim Name**: DstToD0Pi_D0ToHpHmKs

    **Skim Category**: physics, charm

    **Skim Code**: 17240700

    **Working Group**: Charm (WG7)

    **Decay Modes**

    1. :math:`D^{*+}\\to \\pi^+ D^{0}, D^{0}\\to K_{S} \\pi^+ \\pi^-`

    2. :math:`D^{*+}\\to \\pi^+ D^{0}, D^{0}\\to K_{S} K^+ K^-`

    **Particle Lists**: Standard lists for all particles.

    **Additional Cuts**:

    1. ``Tracks: same as D0ToHpJm()``

    2. ``Ks: directly taken from stdKshort()``

    3. ``1.75 < M(D0) < 1.95``

    4. ``Q < 0.022``

    5. ``pcms(D*) > 2.3``


    """

    __author__ = "Yeqi Chen"

    mySel = 'abs(d0) < 1 and abs(z0) < 3'
    mySel += ' and 0.296706 < theta < 2.61799'
    ma.fillParticleList('pi+:hphmks', mySel, path=path)
    ma.fillParticleList('K+:hphmks', mySel, path=path)

    D0cuts = '1.75 < M < 1.95'
    Dstcuts = '0 < Q < 0.022 and useCMSFrame(p)>2.3'

    D0_Channels = ['pi-:hphmks pi+:hphmks K_S0:merged',
                   'K-:hphmks K+:hphmks K_S0:merged'
                   ]
    DstList = []

    for chID, channel in enumerate(D0_Channels):
        ma.reconstructDecay('D0:HpHmKs' + str(chID) + ' -> ' + channel, D0cuts, chID, path=path)

        ma.reconstructDecay('D*+:HpHmKs' + str(chID) + ' -> pi+:hphmks D0:HpHmKs' + str(chID), Dstcuts, chID, path=path)
        DstList.append('D*+:HpHmKs' + str(chID))

    return DstList


def CharmRare(path):
    """
    Skim list for D*+ to pi+ D0, D0 to rare decay.

    **Skim Author**: Doris Yangsoo Kim, Jaeyeon Kim

    **Skim Name**: DstToD0Pi_D0ToRare

    **Skim Category**: physics, charm

    **Skim Code**: 17230300

    **Working Group**: Charm (WG7)

    **Decay Modes**

    1. :math:`D^{*+}\\to \\pi^+ D^{0}, D^{0}\\to ee`,

    2. :math:`D^{*+}\\to \\pi^+ D^{0}, D^{0}\\to \\mu \\mu`,

    3. :math:`D^{*+}\\to \\pi^+ D^{0}, D^{0}\\to e^+ \\mu^-`,

    4. :math:`D^{*+}\\to \\pi^+ D^{0}, D^{0}\\to e^- \\mu^+`,

    5. :math:`D^{*+}\\to \\pi^+ D^{0}, D^{0}\\to \\pi^+ \\pi^-`,

    **Particle Lists**: Standard lists for all particles.

    **Additional Cuts**:

    1. ``1.78 < M(D0) < 1.94``

    2. ``0 < Q < 0.02``

    3. ``pcms(D*) > 2.2``


    """

    __author__ = "Jaeyeon Kim"

    charmcuts = '1.78 < M < 1.94'
    Dstcuts = '0 < Q < 0.02 and 2.2 < useCMSFrame(p)'

    D0_Channels = ['gamma:skim gamma:skim',
                   'e+:loose e-:loose',
                   'e+:loose mu-:loose',
                   'e-:loose mu+:loose',
                   'mu+:loose mu-:loose',
                   'pi+:loose pi-:loose']
    DstList = []

    for chID, channel in enumerate(D0_Channels):
        ma.reconstructDecay('D0:Rare' + str(chID) + ' -> ' + channel, charmcuts, chID, path=path)
        ma.reconstructDecay('D*+:' + str(chID) + ' -> pi+:loose D0:Rare' + str(chID),
                            Dstcuts, chID, path=path)
        DstList.append('D*+:' + str(chID))

    return DstList


def CharmSemileptonic(path):
    """
    Skim list for D*+ to pi+ D0, D0 to semileptonic decay.

    -- warning:: This skim list is inactive which means its code
    could be outdated and problematic. If you want to use (or awaken)
    this list, please contact Charm WG.

    **Skim Author**: Inactive

    **Skim Name**: DstToD0Pi_D0ToSemileptonic

    **Skim Category**: physics, charm

    **Skim Code**: 17260900

    **Working Group**: Charm (WG7)

    **Decay Modes**

    1.1 :math:`e^+e^- \\to D^{*+} D^{*-}`,

    1.2 :math:`D^{*+}(tag)\\to \\pi^+ D0`,

    1.2 :math:`D^{*-}\\to \\overline{D}^{0} \\pi^-, \\overline{D}^{0} \\to K^+ \\nu l^-`

    **Particle Lists**: Standard lists for all particles.

    **Additional Cuts**:


    1. ``1.82 < M(D0) < 1.92``

    2. ``1.9 < M(D*) < 2.1``

    3. ``M(D*)-M(D0) < 0.15``


    """

    __author__ = ""

    Dcuts = '1.82 < M < 1.92'
    DstarSLcuts = '1.9 < M < 2.1'
    antiD0SLcuts = 'massDifference(0)<0.15'

    D_Channels = ['K-:95eff pi+:95eff',
                  'K-:95eff pi+:95eff pi0:skim',
                  'K-:95eff pi+:95eff pi+:95eff pi-:95eff',
                  'K-:95eff pi+:95eff pi+:95eff pi-:95eff pi0:skim',
                  ]

    DList = []
    for chID, channel in enumerate(D_Channels):
        ma.reconstructDecay('D0:std' + str(chID) + ' -> ' + channel, Dcuts, chID, path=path)
        DList.append('D0:std' + str(chID))
    ma.copyLists('D0:all', DList, path=path)

    DstarSLRecoilChannels = ['D0:all pi+:95eff',
                             ]

    antiD0List = []
    for chID, channel in enumerate(DstarSLRecoilChannels):
        ma.reconstructRecoil(decayString='D*+:SL' + str(chID) + ' -> ' + channel,
                             cut=DstarSLcuts, dmID=chID, path=path, allowChargeViolation=True)
        ma.reconstructRecoilDaughter(decayString='anti-D0:SL' + str(chID) + ' -> D*-:SL' + str(chID) +
                                     ' pi-:95eff', cut=antiD0SLcuts, dmID=chID, path=path)
        antiD0List.append('anti-D0:SL' + str(chID))

    nueRecoilChannels = []
    for channel in antiD0List:
        # nueRecoilChannels.append(channel + ' K+:95eff e-:std')
        # nueRecoilChannels.append(channel + ' pi+:95eff e-:std')
        nueRecoilChannels.append(channel + ' K+:95eff e-:95eff')
        nueRecoilChannels.append(channel + ' pi+:95eff e-:95eff')

    numuRecoilChannels = []
    for channel in antiD0List:
        # numuRecoilChannels.append(channel + ' K+:95eff mu-:std')
        # numuRecoilChannels.append(channel + ' pi+:95eff mu-:std')
        numuRecoilChannels.append(channel + ' K+:95eff mu-:95eff')
        numuRecoilChannels.append(channel + ' pi+:95eff mu-:95eff')

    nueList = []
    for chID, channel in enumerate(nueRecoilChannels):
        ma.reconstructRecoilDaughter(decayString='anti-nu_e:SL' + str(chID) + ' -> ' + channel,
                                     cut='', dmID=chID, path=path)
        nueList.append('anti-nu_e:SL' + str(chID))

    numuList = []
    for chID, channel in enumerate(numuRecoilChannels):
        ma.reconstructRecoilDaughter(decayString='anti-nu_mu:SL' + str(chID) + ' -> ' + channel,
                                     cut='', dmID=chID, path=path)
        numuList.append('anti-nu_mu:SL' + str(chID))

    allLists = nueList + numuList
    return allLists


def DpToKsHp(path):
    """
    Skim list for D+ to Ks h+.

    **Skim Author**: Guanda Gong

    **Skim Name**:  XToDp_DpToKsHp

    **Skim Category**: physics, charm

    **Skim Code**: 17230400

    **Working Group**: Charm (WG7)

    **Decay Modes**

    1. :math:`D^+_{(S)} \\to K_{S} \\pi^+`

    2. :math:`D^+_{(S)} \\to K_{S} K^+`

    **Particle Lists**: Standard lists for all particles.

    **Additional Cuts**:

    1. ``Tracks: same as D0ToHpJm()``

    2. ``Ks: directly taken from stdKshort()``

    3. ``1.72 < M(D+) < 1.98, pcms(D+) > 2``


    """

    __author__ = "Guanda Gong"
    mySel = 'abs(d0) < 1 and abs(z0) < 3'
    mySel += ' and 0.296706 < theta < 2.61799'
    ma.fillParticleList('pi+:kshp', mySel, path=path)
    ma.fillParticleList('K+:kshp', mySel, path=path)

    fillCharmSkimKs(path)

    Dpcuts = '1.72 < M < 2.2 and useCMSFrame(p)>2'
    Dp_Channels = ['K_S0:merged pi+:kshp',
                   'K_S0:merged K+:kshp',
                   ]

    DpList = []
    for chID, channel in enumerate(Dp_Channels):
        ma.reconstructDecay('D+:KsHp' + str(chID) + ' -> ' + channel, Dpcuts, chID, path=path)
        DpList.append('D+:KsHp' + str(chID))

    Lists = DpList
    return Lists
=======
__liaison__ = "Guanda Gong <gonggd@mail.ustc.edu.cn>"
>>>>>>> 0666232b


@fancy_skim_header
class XToD0_D0ToHpJm(BaseSkim):
    """
    Skims :math:`D^0`'s reconstructed by `XToD0_D0ToHpJm.D0ToHpJm`.
    """

    __authors__ = ["Giulia Casarosa"]
    __description__ = "Skim list for D0 to two charged FSPs."
    __contact__ = __liaison__
    __category__ = "physics, charm"

    RequiredStandardLists = None

    # Cached static method, so that its contents are only executed once for a single path.
    # Factored out into a separate function here, so it is available to other skims.
    @staticmethod
    @lru_cache()
    def D0ToHpJm(path):
        """
        **Decay Modes**:

        * :math:`D^{0}\\to \\pi^+ K^-`,
        * :math:`D^{0}\\to \\pi^+ \\pi^-`,
        * :math:`D^{0}\\to K^+ \\pi^-`,

        **Additional Cuts**:

        * ``Tracks: abs(d0) < 1, abs(z0) < 3, 0.296706 < theta < 2.61799``
        * ``1.80 < M(D0) < 1.93``
        * ``pcms(D0) > 2.2``

        Parameters:
            path (basf2.Path): Skim path to be processed.

        Returns:
            D0List (list(str)): List of particle list names.
        """
        mySel = "abs(d0) < 1 and abs(z0) < 3"
        mySel += " and 0.296706 < theta < 2.61799"
        ma.fillParticleList("pi+:mygood", mySel, path=path)
        ma.fillParticleList("K+:mygood", mySel, path=path)

        charmcuts = "1.80 < M < 1.93 and useCMSFrame(p)>2.2"
        D0_Channels = [
            "pi+:mygood K-:mygood",
            "pi+:mygood pi-:mygood",
            "K+:mygood K-:mygood",
        ]

        D0List = []

        for chID, channel in enumerate(D0_Channels):
            ma.reconstructDecay("D0:HpJm" + str(chID) + " -> " + channel, charmcuts, chID, path=path)
            D0List.append("D0:HpJm" + str(chID))

        return D0List

    def build_lists(self, path):
        """Builds :math:`D^0` skim lists defined in `XToD0_D0ToHpJm.D0ToHpJm`."""
        self.SkimLists = self.D0ToHpJm(path)


@fancy_skim_header
class XToD0_D0ToNeutrals(BaseSkim):
    """
    Skims :math:`D^0`'s reconstructed by `XToD0_D0ToNeutrals.D0ToNeutrals`.
    """

    __authors__ = ["Giulia Casarosa"]
    __description__ = "Skim list for D0 to neutral FSPs."
    __contact__ = __liaison__
    __category__ = "physics, charm"

    RequiredStandardLists = {
        "stdPi0s": {
            "loadStdSkimPi0": [],
        },
        "stdV0s": {
            "stdKshorts": [],
        },
    }

    # Cached static method, so that its contents are only executed once for a single path
    # Factored out into a separate function here, so it is available to other skims.
    @staticmethod
    @lru_cache()
    def D0ToNeutrals(path):
        """
        **Decay Modes**:

        * :math:`D^{0}\\to \\pi^{0} \\pi^{0}`
        * :math:`D^{0}\\to K_{S} \\pi^{0}`
        * :math:`D^{0}\\to K_{S} K_{S}`

        **Additional Cuts**:

        * ``1.78 < M(D0) < 1.94, pcms(D0) > 2.2``

        Parameters:
            path (basf2.Path): Skim path to be processed.

        Returns:
            D0List (list(str)): List of particle list names.
        """
        charmcuts = "1.78 < M < 1.94 and useCMSFrame(p)>2.2"
        D0_Channels = ["pi0:skim pi0:skim",
                       "K_S0:merged pi0:skim",
                       "K_S0:merged K_S0:merged",
                       ]

        D0List = []

        for chID, channel in enumerate(D0_Channels):
            ma.reconstructDecay("D0:2Nbdy" + str(chID) + " -> " + channel, charmcuts, chID, path=path)
            D0List.append("D0:2Nbdy" + str(chID))

        return D0List

    def build_lists(self, path):
        """Builds :math:`D^0` skim lists defined in `XToD0_D0ToNeutrals.D0ToNeutrals`."""
        self.SkimLists = self.D0ToNeutrals(path)


@fancy_skim_header
class DstToD0Pi_D0ToRare(BaseSkim):
    """
    **Decay Modes**:

    * :math:`D^{*+}\\to \\pi^+ D^{0}, D^{0}\\to ee`,
    * :math:`D^{*+}\\to \\pi^+ D^{0}, D^{0}\\to \\mu \\mu`,
    * :math:`D^{*+}\\to \\pi^+ D^{0}, D^{0}\\to e^+ \\mu^-`,
    * :math:`D^{*+}\\to \\pi^+ D^{0}, D^{0}\\to e^- \\mu^+`,
    * :math:`D^{*+}\\to \\pi^+ D^{0}, D^{0}\\to \\pi^+ \\pi^-`,

    **Additional Cuts**:

    * ``1.78 < M(D0) < 1.94``
    * ``0 < Q < 0.02``
    * ``pcms(D*) > 2.2``
    """

    __authors__ = ["Doris Yangsoo Kim", "Jaeyeon Kim"]
    __description__ = "Skim list for D*+ to pi+ D0, D0 to rare decay."
    __contact__ = __liaison__
    __category__ = "physics, charm"

    RequiredStandardLists = {
        "stdCharged": {
            "stdE": ["loose"],
            "stdMu": ["loose"],
            "stdPi": ["loose"],
        },
        "stdPhotons": {
            "loadStdSkimPhoton": [],
        },
        "stdPi0s": {
            "loadStdSkimPi0": [],
        },
    }

    def build_lists(self, path):
        charmcuts = "1.78 < M < 1.94"
        Dstcuts = "0 < Q < 0.02 and 2.2 < useCMSFrame(p)"

        D0_Channels = ["gamma:skim gamma:skim",
                       "e+:loose e-:loose",
                       "e+:loose mu-:loose",
                       "e-:loose mu+:loose",
                       "mu+:loose mu-:loose",
                       "pi+:loose pi-:loose"]
        DstList = []

        for chID, channel in enumerate(D0_Channels):
            ma.reconstructDecay("D0:Rare" + str(chID) + " -> " + channel, charmcuts, chID, path=path)
            ma.reconstructDecay("D*+:" + str(chID) + " -> pi+:loose D0:Rare" + str(chID),
                                Dstcuts, chID, path=path)
            DstList.append("D*+:" + str(chID))

        self.SkimLists = DstList


@fancy_skim_header
class XToDp_DpToKsHp(BaseSkim):
    """
    **Decay Modes**:
    * :math:`D^+_{(S)} \\to K_{S} \\pi^+`
    * :math:`D^+_{(S)} \\to K_{S} K^+`

    **Additional Cuts**:

    * ``Tracks: same as D0ToHpJm()``
    * ``Ks: directly taken from stdKshort()``
    * ``1.72 < M(D+) < 1.98, pcms(D+) > 2``
    """

    __authors__ = ["Guanda Gong"]
    __description__ = "Skim list for D+ to Ks h+."
    __contact__ = __liaison__
    __category__ = "physics, charm"

    RequiredStandardLists = {
        "stdCharged": {
            "stdK": ["all"],
            "stdPi": ["all"],
        },
        "stdV0s": {
            "stdKshorts": [],
        },
    }

    # Cached static method, so that its contents are only executed once for a single path
    @staticmethod
    @lru_cache()
    def fillCharmSkimKs(path):
        ma.fillParticleList('K_S0:V0_charmskim -> pi+ pi-', '0.3 < M < 0.7', True, path=path)
        ma.reconstructDecay('K_S0:RD_charmskim -> pi+:all pi-:all', '0.3 < M < 0.7', 1, True, path=path)
        ma.copyLists('K_S0:charmskim', ['K_S0:V0_charmskim', 'K_S0:RD_charmskim'], path=path)

    def build_lists(self, path):
        mySel = "abs(d0) < 1 and abs(z0) < 3"
        mySel += " and 0.296706 < theta < 2.61799"
        ma.fillParticleList("pi+:kshp", mySel, path=path)
        ma.fillParticleList("K+:kshp", mySel, path=path)
        ma.cutAndCopyList('K_S0:kshp', 'K_S0:merged', 'formula(flightDistance/flightDistanceErr) > 2', path=path)

        Dpcuts = "1.72 < M < 2.2 and useCMSFrame(p)>2"
        Dp_Channels = ["K_S0:kshp pi+:kshp",
                       "K_S0:kshp K+:kshp",
                       ]

        DpList = []
        for chID, channel in enumerate(Dp_Channels):
            ma.reconstructDecay("D+:KsHp" + str(chID) + " -> " + channel, Dpcuts, chID, path=path)
            DpList.append("D+:KsHp" + str(chID))

        self.SkimLists = DpList


@fancy_skim_header
class DstToD0Pi_D0ToHpJm(XToD0_D0ToHpJm):
    """
    **Decay Modes**:

    1. :math:`D^{*+}\\to D^{0} \\pi^+`, where the D^{0} is reconstructed by `XToD0_D0ToHpJm.D0ToHpJm`

    **Additional Cuts**:

    1. ``All Cuts in D0ToHpJm()``

    2. ``0 < Q < 0.018``
    """

    __authors__ = "Giulia Casarosa"
    __description__ = "Same as `XToD0_D0ToHpJm`, but requiring the D0 is from D*+ -> D0 pi+ process."
    __contact__ = __liaison__
    __category__ = "physics, charm"

    RequiredStandardLists = {
        "stdPhotons": {
            "stdPhotons": ["loose"],
        },
        "stdCharged": {
            "stdK": ["all", "loose"],
            "stdPi": ["all", "loose"],
        },
    }

    def build_lists(self, path):
        D0List = self.D0ToHpJm(path)

        Dstcuts = '0 < Q < 0.018'

        DstList = []
        for chID, channel in enumerate(D0List):
            ma.reconstructDecay('D*+:HpJm' + str(chID) + ' -> D0:HpJm' + str(chID) + ' pi+:mygood', Dstcuts, chID, path=path)
            DstList.append('D*+:HpJm' + str(chID))

        self.SkimLists = DstList

    def validation_histograms(self, path):
        ma.reconstructDecay('D0:HpJm0_test -> pi+:loose K-:loose', '1.80 < M < 1.93 and useCMSFrame(p)>2.2', path=path)
        ma.reconstructDecay('D*+:HpJm0_test -> D0:HpJm0_test pi+:all', '0 < Q < 0.018', path=path)

        vm.addAlias('M_D0', 'daughter(0,InvM)')
        vm.addAlias('Pcms_D0', 'daughter(0,useCMSFrame(p))')
        vm.addAlias('d0_spi', 'daughter(1,d0)')
        vm.addAlias('z0_spi', 'daughter(1,z0)')
        vm.addAlias('dr_spi', 'daughter(1,dr)')
        vm.addAlias('dz_spi', 'daughter(1,dz)')
        vm.addAlias('Pcms_spi', 'daughter(1,useCMSFrame(p))')
        vm.addAlias('Pcms_Dst', 'useCMSFrame(p)')

        histogramFilename = 'DstToD0Pi_D0ToHpJm_Validation.root'
        myEmail = 'Guanda Gong <gonggd@mail.ustc.edu.cn>'

        create_validation_histograms(
            rootfile=histogramFilename,
            particlelist='D*+:HpJm0_test',
            variables_1d=[
                ('M_D0', 100, 1.80, 1., 'Mass distribution of $D^{0}$', myEmail,
                 'mass of D0 (mean=1.86483)', 'Please check agreement of: mean, sigma and ratio of signal and background',
                 'M(D^{0}) [GeV/c^{2}]', 'shifter'),
                ('Pcms_D0', 100, 2, 6, 'momentum of $D_{0}$ in CMS Frame', myEmail,
                 'CMS momentum of D0', 'Please check agreement of lineshape',
                 '$P_{cms}(D^{0}) [GeV/c^{2}]', 'shifter'),
                ('d0_spi', 100, -1.2, 1.2, 'd0 of slow pi', myEmail,
                 'd0 of slow pion', 'provided for the SVD and PXD group',
                 'd0_spi [cm]', 'shifter'),
                ('z0_spi', 100, -3.3, 3.3, 'z0 of slow pi', myEmail,
                 'z0 of slow pion', 'provided for the SVD and PXD group',
                 'z0_spi [cm]', 'shifter'),
                ('dr_spi', 100, -1.2, 1.2, 'dr of slow pi', myEmail,
                 'dr of slow pion', 'provided for the SVD and PXD group',
                 'dr_spi [cm]', 'shifter'),
                ('dz_spi', 100, -3.3, 3.3, 'dz of slow pi', myEmail,
                 'dz of slow pion', 'provided for the SVD and PXD group',
                 'dz_spi [cm]', 'shifter'),
                ('Pcms_spi', 100, 0, 0.8, 'momentum of slow pi in CMS Frame', myEmail,
                 'CMS momentum of slow pion', 'Please check agreement of lineshape',
                 'P_{cms}(#pi_{s}) [GeV/c]', 'shifter'),
                ('Pcms_Dst', 100, 2, 6, 'momentum of $D_{*}$ in CMS Frame', myEmail,
                 'CMS momentum of slow pion', 'Please check agreement of lineshape',
                 'P_{cms}(D*) {GeV/c}', 'shifter'),
                ('Q', 100, 0, 0.018, 'Released energy in $D^{*}$ decay', myEmail,
                 'Q = M(D0 pi) - M(D0) - M(pi), and it peaks around 0.006 GeV',
                 'Please check agreement of: mean, sigma and ratio of signal and background',
                 'Q [GeV]', 'shifter'),
            ],
            path=path)


@fancy_skim_header
class DstToD0Pi_D0ToHpJmPi0(BaseSkim):
    """
    **Decay Modes**:

    * :math:`RS: D^{*+}\\to \\pi^+ D^{0}, D^{0}\\to K^- \\pi^+ \\pi^{0}`
    * :math:`WS: D^{*-}\\to \\pi^- D^{0}, D^{0}\\to K^- \\pi^+ \\pi^{0}`


    **Additional Cuts**:

    * ``1.70 < M(D0) < 2.10``
    * ``M(D*)-M(D0) < 0.16``
    * ``pcms(D*) > 2.0``
    """

    __authors__ = ["Emma Oxford"]
    __description__ = (
        "Skim list for D*+ to pi+ D0, D0 to pi0 and two charged FSPs, where the kinds "
        "of two charged FSPs are different. The wrong sign(WS) mode, D*- to pi- D0, is "
        "also included."
    )
    __contact__ = __liaison__
    __category__ = "physics, charm"

    RequiredStandardLists = {
        "stdCharged": {
            "stdK": ["all", "loose"],
            "stdPi": ["all", "loose"],
        },
        "stdPi0s": {
            "loadStdSkimPi0": [],
        },
    }

    def build_lists(self, path):
        Dstcuts = "massDifference(0) < 0.160 and useCMSFrame(p) > 2.0"
        charmcuts = "1.70 < M < 2.10"
        ma.cutAndCopyList("pi0:myskim", "pi0:skim", "", path=path)  # additional cuts removed 27 Jun 2019 by Emma Oxford

        DstList = []
        # NOTE: renamed to avoid particle list name clashes
        ma.reconstructDecay("D0:HpJmPi0_withPID -> K-:loose pi+:loose pi0:myskim", charmcuts, path=path)
        ma.reconstructDecay("D*+:HpJmPi0RS_withPID -> D0:HpJmPi0_withPID pi+:all", Dstcuts, path=path)
        ma.reconstructDecay("D*-:HpJmPi0WS_withPID -> D0:HpJmPi0_withPID pi-:all", Dstcuts, path=path)
        ma.copyLists("D*+:HpJmPi0_withPID", ["D*+:HpJmPi0RS_withPID", "D*+:HpJmPi0WS_withPID"], path=path)
        DstList.append("D*+:HpJmPi0_withPID")

        self.SkimLists = DstList


@fancy_skim_header
class DstToD0Pi_D0ToHpHmPi0(BaseSkim):
    """
    **Decay Modes**:

    * :math:`D^{*+}\\to \\pi^+ D^{0}, D^{0}\\to \\pi^+ \\pi^- \\pi^{0}`
    * :math:`D^{*+}\\to \\pi^+ D^{0}, D^{0}\\to K^+ K^- \\pi^{0}`

    **Additional Cuts**:

    * ``1.70 < M(D0) < 2.10``
    * ``M(D*)-M(D0) < 0.16``
    * ``pcms(D*) > 2.0``
    """

    __authors__ = ["Emma Oxford"]
    __description__ = "Skim list for D*+ to pi+ D0, D0 to pi0 and two conjugate charged FSPs."
    __contact__ = __liaison__
    __category__ = "physics, charm"

    RequiredStandardLists = {
        "stdCharged": {
            "stdK": ["all", "loose"],
            "stdPi": ["all", "loose"],
        },
        "stdPhotons": {
            "loadStdSkimPhoton": [],
        },
        "stdPi0s": {
            "loadStdSkimPi0": [],
        },
    }

    def build_lists(self, path):
        Dstcuts = "massDifference(0) < 0.160 and useCMSFrame(p) > 2.0"
        charmcuts = "1.70 < M < 2.10"
        ma.cutAndCopyList("pi0:myskim", "pi0:skim", "", path=path)  # additional cuts removed 27 Jun 2019 by Emma Oxford
        D0_Channels = [
            "pi+:loose pi-:loose pi0:myskim",
            "K+:loose K-:loose pi0:myskim",
        ]

        DstList = []

        for chID, channel in enumerate(D0_Channels):
            # NOTE: renamed to avoid particle list name clashes
            ma.reconstructDecay("D0:HpHmPi0" + str(chID) + "_withPID" + " -> " + channel, charmcuts, chID, path=path)
            ma.reconstructDecay(
                "D*+:HpHmPi0" + str(chID) + "_withPID" + " -> D0:HpHmPi0" + str(chID) + "_withPID" + " pi+:all",
                Dstcuts, chID, path=path)
            DstList.append("D*+:HpHmPi0" + str(chID) + "_withPID")

        self.SkimLists = DstList


@fancy_skim_header
class DstToD0Pi_D0ToKsOmega(BaseSkim):
    """
    **Decay Modes**:

    * :math:`D^{*+}\\to \\pi^+ D^{0}, D^{0}\\to K_{S} \\pi^+ \\pi^- \\pi^{0}`


    **Additional Cuts**:

    * ``0.11 < M(pi0) < 0.15, p(pi0) > 25``
    * ``1.7< M(D0) < 2.0, pcms(D0) > 2.4``
    * ``Q < 0.018``
    """

    __authors__ = []
    __description__ = "Skim list for D*+ to pi+ D0, D0 to Ks pi+ pi- pi0."
    __contact__ = __liaison__
    __category__ = "physics, charm"

    RequiredStandardLists = {
        "stdCharged": {
            "stdPi": ["all"],
        },
        "stdPi0s": {
            "loadStdSkimPi0": [],
        },
        "stdV0s": {
            "stdKshorts": [],
        },
    }

    def build_lists(self, path):
        mySel = "abs(d0) < 1 and abs(z0) < 3"
        mySel += " and 0.296706 < theta < 2.61799"
        ma.fillParticleList("pi+:ksomega", mySel, path=path)

        ma.cutAndCopyList("pi0:mypi0", "pi0:skim", "0.11 < M < 0.15 and p > 0.25 ", path=path)
        ma.reconstructDecay("omega:3pi -> pi+:ksomega pi-:ksomega pi0:mypi0", "", path=path)

        charmcuts = "1.7 < M < 2 and useCMSFrame(p)>2.4"
        ma.reconstructDecay("D0:KsOmega -> K_S0:merged omega:3pi", charmcuts, path=path)

        DstList = []
        ma.reconstructDecay("D*+:KsOmega -> D0:KsOmega pi+:all", "0 < Q < 0.018", path=path)
        DstList.append("D*+:KsOmega")

        self.SkimLists = DstList


@fancy_skim_header
class DstToD0Pi_D0ToHpJmEta(BaseSkim):
    """
    **Decay Modes**:

    * :math:`RS: D^{*+}\\to \\pi^+ D^{0}, D^{0}\\to K^- \\pi^+ \\eta, eta\\to \\gamma \\gamma`
    * :math:`WS: D^{*-}\\to \\pi^- D^{0}, D^{0}\\to K^- \\pi^+ \\eta, eta\\to \\gamma \\gamma`


    **Additional Cuts**:

    * ``0.49 < M(eta) < 0.55, p(eta) > 0.28``
    * ``1.78 < M(D0) < 1.93, pcms(D0) > 2.2``
    * ``Q < 0.018``
    """

    __authors__ = []
    __description__ = (
        "Skim list for D*+ to pi+ D0, D0 to eta and two charged FSPs, where the kinds "
        "of two charged FSPs are different. The wrong sign(WS) mode, D*- to pi- D0, is "
        "also included."
    )
    __contact__ = __liaison__
    __category__ = "physics, charm"

    RequiredStandardLists = {
        "stdCharged": {
            "stdK": ["loose"],
        },
        "stdPhotons": {
            "loadStdSkimPhoton": [],
        },
        "stdPi0s": {
            "loadStdSkimPi0": [],
        },
        "stdV0s": {
            "stdKshorts": [],
        },
    }

    def build_lists(self, path):
        ma.reconstructDecay("eta:myskim -> gamma:loose gamma:loose", "0.49 < M < 0.55 and p > 0.28", path=path)
        Dstcuts = "0 < Q < 0.018"
        charmcuts = "1.78 < M < 1.93 and useCMSFrame(p) > 2.2"

        DstList = []
        ma.reconstructDecay("D0:HpJmEta -> K-:loose pi+:loose eta:myskim", charmcuts, path=path)
        vertex.treeFit("D0:HpJmEta", 0.001, path=path)
        ma.reconstructDecay("D*+:HpJmEtaRS_eta -> D0:HpJmEta pi+:all", Dstcuts, path=path)
        ma.reconstructDecay("D*-:HpJmEtaWS_eta -> D0:HpJmEta pi-:all", Dstcuts, path=path)
        vertex.kFit("D*+:HpJmEtaRS_eta", conf_level=0.001, path=path)
        vertex.kFit("D*+:HpJmEtaWS_eta", conf_level=0.001, path=path)
        DstList.append("D*+:HpJmEtaRS_eta")
        DstList.append("D*+:HpJmEtaWS_eta")

        self.SkimLists = DstList


@fancy_skim_header
class DstToD0Pi_D0ToNeutrals(XToD0_D0ToNeutrals):
    """
    **Decay Modes**:

    * :math:`D^{*+}\\to \\pi^+ D^{0}`, where the D^{0} is reconstructed by `XToD0_D0ToNeutrals.D0ToNeutrals`.

    **Additional Cuts**:

    * ``1.70 < M(D0) < 2.10``
    * ``M(D*)-M(D0) < 0.16``
    * ``pcms(D*) > 2.0``
    """

    __authors__ = ["Giulia Casarosa", "Emma Oxford"]
    __description__ = "Same as `XToD0_D0ToNeutrals`, but requiring that the D0 is from D* decay."
    __contact__ = __liaison__
    __category__ = "physics, charm"

    RequiredStandardLists = {
        "stdCharged": {
            "stdPi": ["all"],
        },
        "stdPi0s": {
            "loadStdSkimPi0": [],
        },
        "stdV0s": {
            "stdKshorts": [],
        },
    }

    def build_lists(self, path):
        D0List = self.D0ToNeutrals(path)

        Dstcuts = "0 < Q < 0.02"

        DstList = []
        for chID, channel in enumerate(D0List):
            ma.reconstructDecay("D*+:2Nbdy" + str(chID) + " -> pi+:all " + channel, Dstcuts, chID, path=path)
            DstList.append("D*+:2Nbdy" + str(chID))

        self.SkimLists = DstList


@fancy_skim_header
class DstToD0Pi_D0ToHpHmKs(BaseSkim):
    """
    **Decay Modes**:

    * :math:`D^{*+}\\to \\pi^+ D^{0}, D^{0}\\to K_{S} \\pi^+ \\pi^-`
    * :math:`D^{*+}\\to \\pi^+ D^{0}, D^{0}\\to K_{S} K^+ K^-`

    **Additional Cuts**:

    * ``Tracks: same as D0ToHpJm()``
    * ``Ks: directly taken from stdKshort()``
    * ``1.75 < M(D0) < 1.95``
    * ``Q < 0.022``
    * ``pcms(D*) > 2.3``
    """

    __authors__ = ["Yeqi Chen"]
    __description__ = "Skim list for D*+ to pi+ D0, D0 to Ks and two conjugate charged FSPs."
    __contact__ = __liaison__
    __category__ = "physics, charm"

    RequiredStandardLists = {
        "stdV0s": {
            "stdKshorts": []
        },
    }

    def build_lists(self, path):
        mySel = "abs(d0) < 1 and abs(z0) < 3"
        mySel += " and 0.296706 < theta < 2.61799"
        ma.fillParticleList("pi+:hphmks", mySel, path=path)
        ma.fillParticleList("K+:hphmks", mySel, path=path)

        D0cuts = "1.75 < M < 1.95"
        Dstcuts = "0 < Q < 0.022 and useCMSFrame(p)>2.3"

        D0_Channels = ["pi-:hphmks pi+:hphmks K_S0:merged",
                       "K-:hphmks K+:hphmks K_S0:merged"
                       ]
        DstList = []

        for chID, channel in enumerate(D0_Channels):
            ma.reconstructDecay("D0:HpHmKs" + str(chID) + " -> " + channel, D0cuts, chID, path=path)

            ma.reconstructDecay("D*+:HpHmKs" + str(chID) + " -> pi+:hphmks D0:HpHmKs" + str(chID), Dstcuts, chID, path=path)
            DstList.append("D*+:HpHmKs" + str(chID))

        self.SkimLists = DstList


@fancy_skim_header
class EarlyData_DstToD0Pi_D0ToHpJmPi0(BaseSkim):
    """
    Cut criteria are not finially decided, and could be changed. Please check the
    code in the master branch to get up-to-date information.
    """

    __authors__ = []
    __description__ = "An special version of `DstToD0Pi_D0ToHpJmPi0` to deal with Early Data."
    __contact__ = __liaison__
    __category__ = "physics, charm"

    RequiredStandardLists = {
        "stdPhotons": {
            "loadStdSkimPhoton": [],
        },
        "stdPi0s": {
            "loadStdSkimPi0": [],
        },
    }

    def build_lists(self, path):
        mySel = "abs(d0) < 0.5 and abs(z0) < 1.0"  # IP cut, tighter than previous skims
        mySel += " and 0.296706 < theta < 2.61799"  # CDC acceptance cut
        ma.fillParticleList("pi+:myhjp0", mySel, path=path)
        ma.fillParticleList("K+:myhjp0", mySel, path=path)

        ma.cutAndCopyList("pi0:myhjp0", "pi0:skim", "", path=path)  # see analysis/scripts/stdPi0s.py for cuts

        D0cuts = "1.70 < M < 2.10"
        Dstcuts = "massDifference(0) < 0.160 and useCMSFrame(p) > 2.0"

        eventcuts = "nCleanedTracks(abs(d0) < 0.5 and abs(z0) < 1.0) >= 3"
        path = self.skim_event_cuts(eventcuts, path=path)

        DstList = []
        ma.reconstructDecay("D0:HpJmPi0 -> K-:myhjp0 pi+:myhjp0 pi0:myhjp0", D0cuts, path=path)
        ma.reconstructDecay("D*+:HpJmPi0RS -> D0:HpJmPi0 pi+:myhjp0", Dstcuts, path=path)
        ma.reconstructDecay("D*-:HpJmPi0WS -> D0:HpJmPi0 pi-:myhjp0", Dstcuts, path=path)
        ma.copyLists("D*+:HpJmPi0", ["D*+:HpJmPi0RS", "D*+:HpJmPi0WS"], path=path)
        DstList.append("D*+:HpJmPi0")

        self.SkimLists = DstList


@fancy_skim_header
class EarlyData_DstToD0Pi_D0ToHpHmPi0(BaseSkim):
    """
    Cut criteria are not finially decided, and could be changed. Please check the
    code in the master branch to get up-to-date information.
    """

    __authors__ = []
    __description__ = "A special version of `DstToD0Pi_D0ToHpHmPi0` to deal with Early Data."
    __contact__ = __liaison__
    __category__ = "physics, charm"

    RequiredStandardLists = {
        "stdPi0s": {
            "loadStdSkimPi0": [],
        },
    }

    def build_lists(self, path):
        mySel = "abs(d0) < 0.5 and abs(z0) < 1.0"  # IP cut, tighter than previous skims
        mySel += " and 0.296706 < theta < 2.61799"  # CDC acceptance cut
        ma.fillParticleList("pi+:myhhp0", mySel, path=path)
        ma.fillParticleList("K+:myhhp0", mySel, path=path)

        ma.cutAndCopyList("pi0:myhhp0", "pi0:skim", "", path=path)  # see analysis/scripts/stdPi0s.py for cuts

        D0cuts = "1.70 < M < 2.10"
        Dstcuts = "massDifference(0) < 0.160 and useCMSFrame(p) > 2.0"

        eventcuts = "nCleanedTracks(abs(d0) < 0.5 and abs(z0) < 1.0) >= 3"
        path = self.skim_event_cuts(eventcuts, path=path)

        D0_Channels = ["pi+:myhhp0 pi-:myhhp0 pi0:myhhp0",
                       "K+:myhhp0 K-:myhhp0 pi0:myhhp0",
                       ]

        DstList = []

        for chID, channel in enumerate(D0_Channels):
            ma.reconstructDecay("D0:HpHmPi0" + str(chID) + " -> " + channel, D0cuts, chID, path=path)
            ma.reconstructDecay("D*+:HpHmPi0" + str(chID) + " -> D0:HpHmPi0" + str(chID) + " pi+:myhhp0",
                                Dstcuts, chID, path=path)
            DstList.append("D*+:HpHmPi0" + str(chID))

        self.SkimLists = DstList<|MERGE_RESOLUTION|>--- conflicted
+++ resolved
@@ -18,792 +18,7 @@
 import vertex
 
 
-<<<<<<< HEAD
-haveRunD0ToHpJm = 0
-haveRunD0ToNeutrals = 0
-haveFilledCharmSkimKs = 0
-
-
-def D0ToHpJm(path):
-    """
-    Skim list for D0 to two charged FSPs.
-
-    **Skim Author**: Giulia Casarosa
-
-    **Skim Name**: XToD0_D0ToHpJm
-
-    **Skim Category**: physics, charm
-
-    **Skim Code**: 17230100
-
-    **Working Group**: Charm (WG7)
-
-    **Decay Modes**
-
-    1. :math:`D^{0}\\to \\pi^+ K^-`,
-
-    2. :math:`D^{0}\\to \\pi^+ \\pi^-`,
-
-    3. :math:`D^{0}\\to K^+ \\pi^-`,
-
-
-    **Particle Lists**: Standard lists for all particles.
-
-    **Additional Cuts**:
-
-    1. ``Tracks: abs(d0) < 1, abs(z0) < 3, 0.296706 < theta < 2.61799``
-
-    2. ``1.80 < M(D0) < 1.93``
-
-    3. ``pcms(D0) > 2.2``
-
-    """
-
-    __author__ = "Giulia Casarosa"
-
-    mySel = 'abs(d0) < 1 and abs(z0) < 3'
-    mySel += ' and 0.296706 < theta < 2.61799'
-    ma.fillParticleList('pi+:mygood', mySel, path=path)
-    ma.fillParticleList('K+:mygood', mySel, path=path)
-
-    charmcuts = '1.80 < M < 1.93 and useCMSFrame(p)>2.2'
-    D0_Channels = ['pi+:mygood K-:mygood',
-                   'pi+:mygood pi-:mygood',
-                   'K+:mygood K-:mygood',
-                   ]
-
-    D0List = []
-
-    global haveRunD0ToHpJm
-    if haveRunD0ToHpJm == 0:
-        haveRunD0ToHpJm = 1
-        for chID, channel in enumerate(D0_Channels):
-            ma.reconstructDecay('D0:HpJm' + str(chID) + ' -> ' + channel, charmcuts, chID, path=path)
-            D0List.append('D0:HpJm' + str(chID))
-    else:
-        for chID, channel in enumerate(D0_Channels):
-            D0List.append('D0:HpJm' + str(chID))
-
-    Lists = D0List
-    return Lists
-
-
-def DstToD0PiD0ToHpJm(path):
-    """
-    Same as D0ToHpJm, but requiring the D0 is from D*+ -> D0 pi+ process.
-
-    **Skim Author**: Giulia Casarosa
-
-    **Skim Name**: DstToD0Pi_D0ToHpJm
-
-    **Skim Category**: physics, charm
-
-    **Skim Code**: 17240100
-
-    **Working Group**: Charm (WG7)
-
-    **Decay Modes**
-
-    1. :math:`D^{*+}\\to D^{0} \\pi^+`, where the D^{0} is reconstructed by D0ToHpJm()`:w
-    `
-
-
-    **Particle Lists**: Standard lists for all particles.
-
-    **Additional Cuts**:
-
-    1. ``All Cuts in D0ToHpJm()``
-
-    2. ``0 < Q < 0.018``
-
-    """
-
-    __author__ = "Giulia Casarosa"
-
-    D0List = D0ToHpJm(path)
-
-    Dstcuts = '0 < Q < 0.018'
-
-    DstList = []
-    for chID, channel in enumerate(D0List):
-        ma.reconstructDecay('D*+:HpJm' + str(chID) + ' -> D0:HpJm' + str(chID) + ' pi+:mygood', Dstcuts, chID, path=path)
-        DstList.append('D*+:HpJm' + str(chID))
-
-    return DstList
-
-
-def DstToD0PiD0ToHpJmPi0(path):
-    """
-    Skim list for D*+ to pi+ D0, D0 to pi0 and two charged FSPs,
-    where the kinds of two charged FSPs are different.
-    The wrong sign(WS) mode, D*- to pi- D0, is also included.
-
-    **Skim Author**: Emma Oxford
-
-    **Skim Name**: DstToD0Pi_D0ToHpJmPi0
-
-    **Skim Category**: physics, charm
-
-    **Skim Code**: 17240200
-
-    **Working Group**: Charm (WG7)
-
-    **Decay Modes**
-
-    1. :math:`RS: D^{*+}\\to \\pi^+ D^{0}, D^{0}\\to K^- \\pi^+ \\pi^{0}`
-
-    2. :math:`WS: D^{*-}\\to \\pi^- D^{0}, D^{0}\\to K^- \\pi^+ \\pi^{0}`
-
-
-    **Particle Lists**: Standard lists for all particles.
-
-    **Additional Cuts**:
-
-    1. ``1.70 < M(D0) < 2.10``
-
-    2. ``M(D*)-M(D0) < 0.16``
-
-    3. ``pcms(D*) > 2.0``
-
-
-    """
-
-    __author__ = "Emma Oxford"
-
-    Dstcuts = 'massDifference(0) < 0.160 and useCMSFrame(p) > 2.0'
-    charmcuts = '1.70 < M < 2.10'
-    ma.cutAndCopyList('pi0:myskim', 'pi0:skim', '', path=path)  # additional cuts removed 27 Jun 2019 by Emma Oxford
-
-    DstList = []
-    ma.reconstructDecay('D0:HpJmPi0 -> K-:loose pi+:loose pi0:myskim', charmcuts, path=path)
-    ma.reconstructDecay('D*+:HpJmPi0RS -> D0:HpJmPi0 pi+:all', Dstcuts, path=path)
-    ma.reconstructDecay('D*-:HpJmPi0WS -> D0:HpJmPi0 pi-:all', Dstcuts, path=path)
-    ma.copyLists('D*+:HpJmPi0', ['D*+:HpJmPi0RS', 'D*+:HpJmPi0WS'], path=path)
-    DstList.append('D*+:HpJmPi0')
-
-    return DstList
-
-
-def EarlyData_DstToD0PiD0ToHpJmPi0(path):
-    """
-    An special version of DstToD0PiD0ToHpJmPi0() to deal with Early Data.
-    Cut criteria are not finially decided, and could be changed. Please check the
-    code in the master branch to get uptodate information.
-    """
-    mySel = 'abs(d0) < 0.5 and abs(z0) < 1.0'  # IP cut, tighter than previous skims
-    mySel += ' and 0.296706 < theta < 2.61799'  # CDC acceptance cut
-    ma.fillParticleList('pi+:myhjp0', mySel, path=path)
-    ma.fillParticleList('K+:myhjp0', mySel, path=path)
-
-    ma.cutAndCopyList('pi0:myhjp0', 'pi0:skim', '', path=path)  # see analysis/scripts/stdPi0s.py for cuts
-
-    D0cuts = '1.70 < M < 2.10'
-    Dstcuts = 'massDifference(0) < 0.160 and useCMSFrame(p) > 2.0'
-
-    eventcuts = 'nCleanedTracks(abs(d0) < 0.5 and abs(z0) < 1.0) >= 3'
-    ma.applyEventCuts(eventcuts, path=path)
-
-    DstList = []
-    ma.reconstructDecay('D0:HpJmPi0 -> K-:myhjp0 pi+:myhjp0 pi0:myhjp0', D0cuts, path=path)
-    ma.reconstructDecay('D*+:HpJmPi0RS -> D0:HpJmPi0 pi+:myhjp0', Dstcuts, path=path)
-    ma.reconstructDecay('D*-:HpJmPi0WS -> D0:HpJmPi0 pi-:myhjp0', Dstcuts, path=path)
-    ma.copyLists('D*+:HpJmPi0', ['D*+:HpJmPi0RS', 'D*+:HpJmPi0WS'], path=path)
-    DstList.append('D*+:HpJmPi0')
-
-    return DstList
-
-
-def DstToD0PiD0ToHpHmPi0(path):
-    """
-    Skim list for D*+ to pi+ D0, D0 to pi0 and two conjugate charged FSPs.
-
-    **Skim Author**: Emma Oxford
-
-    **Skim Name**: DstToD0Pi_D0ToHpHmPi0
-
-    **Skim Category**: physics, charm
-
-    **Skim Code**: 17240300
-
-    **Working Group**: Charm (WG7)
-
-    **Decay Modes**
-
-    1. :math:`D^{*+}\\to \\pi^+ D^{0}, D^{0}\\to \\pi^+ \\pi^- \\pi^{0}`
-
-    2. :math:`D^{*+}\\to \\pi^+ D^{0}, D^{0}\\to K^+ K^- \\pi^{0}`
-
-    **Particle Lists**: Standard lists for all particles.
-
-    **Additional Cuts**:
-
-    1. ``1.70 < M(D0) < 2.10``
-
-    2. ``M(D*)-M(D0) < 0.16``
-
-    3. ``pcms(D*) > 2.0``
-
-
-    """
-
-    __author__ = "Emma Oxford"
-
-    Dstcuts = 'massDifference(0) < 0.160 and useCMSFrame(p) > 2.0'
-    charmcuts = '1.70 < M < 2.10'
-    ma.cutAndCopyList('pi0:myskim', 'pi0:skim', '', path=path)  # additional cuts removed 27 Jun 2019 by Emma Oxford
-    D0_Channels = ['pi+:loose pi-:loose pi0:myskim',
-                   'K+:loose K-:loose pi0:myskim',
-                   ]
-
-    DstList = []
-
-    for chID, channel in enumerate(D0_Channels):
-        ma.reconstructDecay('D0:HpHmPi0' + str(chID) + ' -> ' + channel, charmcuts, chID, path=path)
-        ma.reconstructDecay('D*+:HpHmPi0' + str(chID) + ' -> D0:HpHmPi0' + str(chID) + ' pi+:all', Dstcuts, chID, path=path)
-        DstList.append('D*+:HpHmPi0' + str(chID))
-
-    return DstList
-
-
-def EarlyData_DstToD0PiD0ToHpHmPi0(path):
-    """
-    A special version of DstToD0PiD0ToHpHmPi0() to deal with Early Data.
-    Cut criteria are not finially decided, and could be changed. Please check the
-    code in the master branch to get uptodate information.
-    """
-    mySel = 'abs(d0) < 0.5 and abs(z0) < 1.0'  # IP cut, tighter than previous skims
-    mySel += ' and 0.296706 < theta < 2.61799'  # CDC acceptance cut
-    ma.fillParticleList('pi+:myhhp0', mySel, path=path)
-    ma.fillParticleList('K+:myhhp0', mySel, path=path)
-
-    ma.cutAndCopyList('pi0:myhhp0', 'pi0:skim', '', path=path)  # see analysis/scripts/stdPi0s.py for cuts
-
-    D0cuts = '1.70 < M < 2.10'
-    Dstcuts = 'massDifference(0) < 0.160 and useCMSFrame(p) > 2.0'
-
-    eventcuts = 'nCleanedTracks(abs(d0) < 0.5 and abs(z0) < 1.0) >= 3'
-    ma.applyEventCuts(eventcuts, path=path)
-
-    D0_Channels = ['pi+:myhhp0 pi-:myhhp0 pi0:myhhp0',
-                   'K+:myhhp0 K-:myhhp0 pi0:myhhp0',
-                   ]
-
-    DstList = []
-
-    for chID, channel in enumerate(D0_Channels):
-        ma.reconstructDecay('D0:HpHmPi0' + str(chID) + ' -> ' + channel, D0cuts, chID, path=path)
-        ma.reconstructDecay('D*+:HpHmPi0' + str(chID) + ' -> D0:HpHmPi0' + str(chID) + ' pi+:myhhp0', Dstcuts, chID, path=path)
-        DstList.append('D*+:HpHmPi0' + str(chID))
-
-    return DstList
-
-
-def DstToD0PiD0ToHpJmEta(path):
-    """
-    Skim list for D*+ to pi+ D0, D0 to eta and two charged FSPs,
-    where the kinds of two charged FSPs are different.
-    The wrong sign(WS) mode, D*- to pi- D0, is also included.
-
-    -- warning:: This skim list is inactive which means its code
-    could be outdated and problematic. If you want to use (or awaken)
-    this list, please contact Charm WG.
-
-    **Skim Author**: Inactive
-
-    **Skim Name**: DstToD0Pi_D0ToHpJmEta
-
-    **Skim Category**: physics, charm
-
-    **Skim Code**: 17240500
-
-    **Working Group**: Charm (WG7)
-
-    **Decay Modes**
-
-    1. :math:`RS: D^{*+}\\to \\pi^+ D^{0}, D^{0}\\to K^- \\pi^+ \\eta, eta\\to \\gamma \\gamma`
-
-    2. :math:`WS: D^{*-}\\to \\pi^- D^{0}, D^{0}\\to K^- \\pi^+ \\eta, eta\\to \\gamma \\gamma`
-
-
-    **Particle Lists**: Standard lists for all particles.
-
-    **Additional Cuts**:
-
-    1. ``0.49 < M(eta) < 0.55, p(eta) > 0.28``
-
-    1. ``1.78 < M(D0) < 1.93, pcms(D0) > 2.2``
-
-    2. ``Q < 0.018``
-
-
-    """
-
-    __author__ = ""
-
-    ma.reconstructDecay('eta:myskim -> gamma:loose gamma:loose', '0.49 < M < 0.55 and p > 0.28', path=path)
-    Dstcuts = '0 < Q < 0.018'
-    charmcuts = '1.78 < M < 1.93 and useCMSFrame(p) > 2.2'
-
-    DstList = []
-    ma.reconstructDecay('D0:HpJmEta -> K-:loose pi+:loose eta:myskim', charmcuts, path=path)
-    vertex.treeFit('D0:HpJmEta', 0.001, path=path)
-    ma.reconstructDecay('D*+:HpJmEtaRS -> D0:HpJmEta pi+:all', Dstcuts, path=path)
-    ma.reconstructDecay('D*-:HpJmEtaWS -> D0:HpJmEta pi-:all', Dstcuts, path=path)
-    vertex.kFit('D*+:HpJmEtaRS', conf_level=0.001, path=path)
-    vertex.kFit('D*+:HpJmEtaWS', conf_level=0.001, path=path)
-    DstList.append('D*+:HpJmEtaRS')
-    DstList.append('D*+:HpJmEtaWS')
-
-    return DstList
-
-
-def DstToD0PiD0ToKsOmega(path):
-    """
-    Skim list for D*+ to pi+ D0, D0 to Ks pi+ pi- pi0.
-
-    -- warning:: This skim list is inactive which means its code
-    could be outdated and problematic. If you want to use (or awaken)
-    this list, please contact Charm WG.
-
-    **Skim Author**: Inactive
-
-    **Skim Name**: DstToD0Pi_D0ToKsOmega
-
-    **Skim Category**: physics, charm
-
-    **Skim Code**: 17240400
-
-    **Working Group**: Charm (WG7)
-
-    **Decay Modes**
-
-    1. :math:`D^{*+}\\to \\pi^+ D^{0}, D^{0}\\to K_{S} \\pi^+ \\pi^- \\pi^{0}`
-
-
-    **Particle Lists**: Standard lists for all particles.
-
-    **Additional Cuts**:
-
-    1. ``0.11 < M(pi0) < 0.15, p(pi0) > 25``
-
-    2. ``1.7< M(D0) < 2.0, pcms(D0) > 2.4``
-
-    3. ``Q < 0.018``
-
-
-    """
-
-    __author__ = ""
-
-    ma.cutAndCopyList('pi0:mypi0', 'pi0:skim', '0.11 < M < 0.15 and p > 0.25 ', path=path)
-    ma.reconstructDecay('omega:3pi -> pi+:loose pi-:loose pi0:mypi0', '', path=path)
-
-    charmcuts = '1.7 < M < 2 and useCMSFrame(p)>2.4'
-    ma.reconstructDecay('D0:KsOmega -> K_S0:merged omega:3pi', charmcuts, path=path)
-
-    DstList = []
-    ma.reconstructDecay('D*+:KsOmega -> D0:KsOmega pi+:all', '0 < Q < 0.018', path=path)
-    DstList.append('D*+:KsOmega')
-
-    return DstList
-
-
-def D0ToNeutrals(path):
-    """
-    Skim list for D0 to neutral FSPs.
-
-    -- warning:: This skim list is inactive which means its code
-    could be outdated and problematic. If you want to use (or awaken)
-    this list, please contact Charm WG.
-
-    **Skim Author**: Giulia Casarosa
-
-    **Skim Name**: XToD0_D0ToNeutrals
-
-    **Skim Category**: physics, charm
-
-    **Skim Code**: 17230200
-
-    **Working Group**: Charm (WG7)
-
-    **Decay Modes**
-
-    1. :math:`D^{0}\\to \\pi^{0} \\pi^{0}`
-
-    2. :math:`D^{0}\\to K_{S} \\pi^{0}`
-
-    3. :math:`D^{0}\\to K_{S} K_{S}`
-
-
-    **Particle Lists**: Standard lists for all particles.
-
-    **Additional Cuts**:
-
-    1. ``1.78 < M(D0) < 1.94, pcms(D0) > 2.2``
-
-    """
-
-    __author__ = ""
-
-    charmcuts = '1.78 < M < 1.94 and useCMSFrame(p)>2.2'
-    D0_Channels = ['pi0:skim pi0:skim',
-                   'K_S0:merged pi0:skim',
-                   'K_S0:merged K_S0:merged',
-                   ]
-
-    D0List = []
-
-    global haveRunD0ToNeutrals
-    if haveRunD0ToNeutrals == 0:
-        haveRunD0ToNeutrals = 1
-        for chID, channel in enumerate(D0_Channels):
-            ma.reconstructDecay('D0:2Nbdy' + str(chID) + ' -> ' + channel, charmcuts, chID, path=path)
-            D0List.append('D0:2Nbdy' + str(chID))
-    else:
-        for chID, channel in enumerate(D0_Channels):
-            D0List.append('D0:2Nbdy' + str(chID))
-
-    Lists = D0List
-    return Lists
-
-
-def DstToD0Neutrals(path):
-    """
-    Same as D0ToNeutrals(), but requiring that the D0 is from D* decay.
-
-    -- warning:: This skim list is inactive which means its code
-    could be outdated and problematic. If you want to use (or awaken)
-    this list, please contact Charm WG.
-
-    **Skim Author**: Giulia Casarosa
-
-    **Skim Name**: DstToD0Pi_D0ToNeutrals
-
-    **Skim Category**: physics, charm
-
-    **Skim Code**: 17240600
-
-    **Working Group**: Charm (WG7)
-
-    **Decay Modes**
-
-    1. :math:`D^{*+}\\to \\pi^+ D^{0}`, where the D^{0} is reconstructed by D0ToNeutrals()
-
-    **Particle Lists**: Standard lists for all particles.
-
-    **Additional Cuts**:
-
-    1. ``1.70 < M(D0) < 2.10``
-
-    2. ``M(D*)-M(D0) < 0.16``
-
-    3. ``pcms(D*) > 2.0``
-
-
-    """
-
-    __author__ = "Emma Oxford"
-
-    D0List = D0ToNeutrals(path)
-
-    Dstcuts = '0 < Q < 0.02'
-
-    DstList = []
-    for chID, channel in enumerate(D0List):
-        ma.reconstructDecay('D*+:2Nbdy' + str(chID) + ' -> pi+:all ' + channel, Dstcuts, chID, path=path)
-        DstList.append('D*+:2Nbdy' + str(chID))
-
-    return DstList
-
-
-def fillCharmSkimKs(path):
-    global haveFilledCharmSkimKs
-    if haveFilledCharmSkimKs == 0:
-        haveFilledCharmSkimKs = 1
-        ma.fillParticleList('K_S0:V0_charmskim -> pi+ pi-', '0.3 < M < 0.7', True, path=path)
-        ma.reconstructDecay('K_S0:RD_charmskim -> pi+:all pi-:all', '0.3 < M < 0.7', 1, True, path=path)
-        ma.copyLists('K_S0:charmskim', ['K_S0:V0_charmskim', 'K_S0:RD_charmskim'], path=path)
-    else:
-        pass
-
-
-def DstToD0PiD0ToHpHmKs(path):
-    """
-    Skim list for D*+ to pi+ D0, D0 to Ks and two conjugate charged FSPs.
-
-    **Skim Author**: Yeqi Chen
-
-    **Skim Name**: DstToD0Pi_D0ToHpHmKs
-
-    **Skim Category**: physics, charm
-
-    **Skim Code**: 17240700
-
-    **Working Group**: Charm (WG7)
-
-    **Decay Modes**
-
-    1. :math:`D^{*+}\\to \\pi^+ D^{0}, D^{0}\\to K_{S} \\pi^+ \\pi^-`
-
-    2. :math:`D^{*+}\\to \\pi^+ D^{0}, D^{0}\\to K_{S} K^+ K^-`
-
-    **Particle Lists**: Standard lists for all particles.
-
-    **Additional Cuts**:
-
-    1. ``Tracks: same as D0ToHpJm()``
-
-    2. ``Ks: directly taken from stdKshort()``
-
-    3. ``1.75 < M(D0) < 1.95``
-
-    4. ``Q < 0.022``
-
-    5. ``pcms(D*) > 2.3``
-
-
-    """
-
-    __author__ = "Yeqi Chen"
-
-    mySel = 'abs(d0) < 1 and abs(z0) < 3'
-    mySel += ' and 0.296706 < theta < 2.61799'
-    ma.fillParticleList('pi+:hphmks', mySel, path=path)
-    ma.fillParticleList('K+:hphmks', mySel, path=path)
-
-    D0cuts = '1.75 < M < 1.95'
-    Dstcuts = '0 < Q < 0.022 and useCMSFrame(p)>2.3'
-
-    D0_Channels = ['pi-:hphmks pi+:hphmks K_S0:merged',
-                   'K-:hphmks K+:hphmks K_S0:merged'
-                   ]
-    DstList = []
-
-    for chID, channel in enumerate(D0_Channels):
-        ma.reconstructDecay('D0:HpHmKs' + str(chID) + ' -> ' + channel, D0cuts, chID, path=path)
-
-        ma.reconstructDecay('D*+:HpHmKs' + str(chID) + ' -> pi+:hphmks D0:HpHmKs' + str(chID), Dstcuts, chID, path=path)
-        DstList.append('D*+:HpHmKs' + str(chID))
-
-    return DstList
-
-
-def CharmRare(path):
-    """
-    Skim list for D*+ to pi+ D0, D0 to rare decay.
-
-    **Skim Author**: Doris Yangsoo Kim, Jaeyeon Kim
-
-    **Skim Name**: DstToD0Pi_D0ToRare
-
-    **Skim Category**: physics, charm
-
-    **Skim Code**: 17230300
-
-    **Working Group**: Charm (WG7)
-
-    **Decay Modes**
-
-    1. :math:`D^{*+}\\to \\pi^+ D^{0}, D^{0}\\to ee`,
-
-    2. :math:`D^{*+}\\to \\pi^+ D^{0}, D^{0}\\to \\mu \\mu`,
-
-    3. :math:`D^{*+}\\to \\pi^+ D^{0}, D^{0}\\to e^+ \\mu^-`,
-
-    4. :math:`D^{*+}\\to \\pi^+ D^{0}, D^{0}\\to e^- \\mu^+`,
-
-    5. :math:`D^{*+}\\to \\pi^+ D^{0}, D^{0}\\to \\pi^+ \\pi^-`,
-
-    **Particle Lists**: Standard lists for all particles.
-
-    **Additional Cuts**:
-
-    1. ``1.78 < M(D0) < 1.94``
-
-    2. ``0 < Q < 0.02``
-
-    3. ``pcms(D*) > 2.2``
-
-
-    """
-
-    __author__ = "Jaeyeon Kim"
-
-    charmcuts = '1.78 < M < 1.94'
-    Dstcuts = '0 < Q < 0.02 and 2.2 < useCMSFrame(p)'
-
-    D0_Channels = ['gamma:skim gamma:skim',
-                   'e+:loose e-:loose',
-                   'e+:loose mu-:loose',
-                   'e-:loose mu+:loose',
-                   'mu+:loose mu-:loose',
-                   'pi+:loose pi-:loose']
-    DstList = []
-
-    for chID, channel in enumerate(D0_Channels):
-        ma.reconstructDecay('D0:Rare' + str(chID) + ' -> ' + channel, charmcuts, chID, path=path)
-        ma.reconstructDecay('D*+:' + str(chID) + ' -> pi+:loose D0:Rare' + str(chID),
-                            Dstcuts, chID, path=path)
-        DstList.append('D*+:' + str(chID))
-
-    return DstList
-
-
-def CharmSemileptonic(path):
-    """
-    Skim list for D*+ to pi+ D0, D0 to semileptonic decay.
-
-    -- warning:: This skim list is inactive which means its code
-    could be outdated and problematic. If you want to use (or awaken)
-    this list, please contact Charm WG.
-
-    **Skim Author**: Inactive
-
-    **Skim Name**: DstToD0Pi_D0ToSemileptonic
-
-    **Skim Category**: physics, charm
-
-    **Skim Code**: 17260900
-
-    **Working Group**: Charm (WG7)
-
-    **Decay Modes**
-
-    1.1 :math:`e^+e^- \\to D^{*+} D^{*-}`,
-
-    1.2 :math:`D^{*+}(tag)\\to \\pi^+ D0`,
-
-    1.2 :math:`D^{*-}\\to \\overline{D}^{0} \\pi^-, \\overline{D}^{0} \\to K^+ \\nu l^-`
-
-    **Particle Lists**: Standard lists for all particles.
-
-    **Additional Cuts**:
-
-
-    1. ``1.82 < M(D0) < 1.92``
-
-    2. ``1.9 < M(D*) < 2.1``
-
-    3. ``M(D*)-M(D0) < 0.15``
-
-
-    """
-
-    __author__ = ""
-
-    Dcuts = '1.82 < M < 1.92'
-    DstarSLcuts = '1.9 < M < 2.1'
-    antiD0SLcuts = 'massDifference(0)<0.15'
-
-    D_Channels = ['K-:95eff pi+:95eff',
-                  'K-:95eff pi+:95eff pi0:skim',
-                  'K-:95eff pi+:95eff pi+:95eff pi-:95eff',
-                  'K-:95eff pi+:95eff pi+:95eff pi-:95eff pi0:skim',
-                  ]
-
-    DList = []
-    for chID, channel in enumerate(D_Channels):
-        ma.reconstructDecay('D0:std' + str(chID) + ' -> ' + channel, Dcuts, chID, path=path)
-        DList.append('D0:std' + str(chID))
-    ma.copyLists('D0:all', DList, path=path)
-
-    DstarSLRecoilChannels = ['D0:all pi+:95eff',
-                             ]
-
-    antiD0List = []
-    for chID, channel in enumerate(DstarSLRecoilChannels):
-        ma.reconstructRecoil(decayString='D*+:SL' + str(chID) + ' -> ' + channel,
-                             cut=DstarSLcuts, dmID=chID, path=path, allowChargeViolation=True)
-        ma.reconstructRecoilDaughter(decayString='anti-D0:SL' + str(chID) + ' -> D*-:SL' + str(chID) +
-                                     ' pi-:95eff', cut=antiD0SLcuts, dmID=chID, path=path)
-        antiD0List.append('anti-D0:SL' + str(chID))
-
-    nueRecoilChannels = []
-    for channel in antiD0List:
-        # nueRecoilChannels.append(channel + ' K+:95eff e-:std')
-        # nueRecoilChannels.append(channel + ' pi+:95eff e-:std')
-        nueRecoilChannels.append(channel + ' K+:95eff e-:95eff')
-        nueRecoilChannels.append(channel + ' pi+:95eff e-:95eff')
-
-    numuRecoilChannels = []
-    for channel in antiD0List:
-        # numuRecoilChannels.append(channel + ' K+:95eff mu-:std')
-        # numuRecoilChannels.append(channel + ' pi+:95eff mu-:std')
-        numuRecoilChannels.append(channel + ' K+:95eff mu-:95eff')
-        numuRecoilChannels.append(channel + ' pi+:95eff mu-:95eff')
-
-    nueList = []
-    for chID, channel in enumerate(nueRecoilChannels):
-        ma.reconstructRecoilDaughter(decayString='anti-nu_e:SL' + str(chID) + ' -> ' + channel,
-                                     cut='', dmID=chID, path=path)
-        nueList.append('anti-nu_e:SL' + str(chID))
-
-    numuList = []
-    for chID, channel in enumerate(numuRecoilChannels):
-        ma.reconstructRecoilDaughter(decayString='anti-nu_mu:SL' + str(chID) + ' -> ' + channel,
-                                     cut='', dmID=chID, path=path)
-        numuList.append('anti-nu_mu:SL' + str(chID))
-
-    allLists = nueList + numuList
-    return allLists
-
-
-def DpToKsHp(path):
-    """
-    Skim list for D+ to Ks h+.
-
-    **Skim Author**: Guanda Gong
-
-    **Skim Name**:  XToDp_DpToKsHp
-
-    **Skim Category**: physics, charm
-
-    **Skim Code**: 17230400
-
-    **Working Group**: Charm (WG7)
-
-    **Decay Modes**
-
-    1. :math:`D^+_{(S)} \\to K_{S} \\pi^+`
-
-    2. :math:`D^+_{(S)} \\to K_{S} K^+`
-
-    **Particle Lists**: Standard lists for all particles.
-
-    **Additional Cuts**:
-
-    1. ``Tracks: same as D0ToHpJm()``
-
-    2. ``Ks: directly taken from stdKshort()``
-
-    3. ``1.72 < M(D+) < 1.98, pcms(D+) > 2``
-
-
-    """
-
-    __author__ = "Guanda Gong"
-    mySel = 'abs(d0) < 1 and abs(z0) < 3'
-    mySel += ' and 0.296706 < theta < 2.61799'
-    ma.fillParticleList('pi+:kshp', mySel, path=path)
-    ma.fillParticleList('K+:kshp', mySel, path=path)
-
-    fillCharmSkimKs(path)
-
-    Dpcuts = '1.72 < M < 2.2 and useCMSFrame(p)>2'
-    Dp_Channels = ['K_S0:merged pi+:kshp',
-                   'K_S0:merged K+:kshp',
-                   ]
-
-    DpList = []
-    for chID, channel in enumerate(Dp_Channels):
-        ma.reconstructDecay('D+:KsHp' + str(chID) + ' -> ' + channel, Dpcuts, chID, path=path)
-        DpList.append('D+:KsHp' + str(chID))
-
-    Lists = DpList
-    return Lists
-=======
 __liaison__ = "Guanda Gong <gonggd@mail.ustc.edu.cn>"
->>>>>>> 0666232b
 
 
 @fancy_skim_header
@@ -1015,14 +230,6 @@
             "stdKshorts": [],
         },
     }
-
-    # Cached static method, so that its contents are only executed once for a single path
-    @staticmethod
-    @lru_cache()
-    def fillCharmSkimKs(path):
-        ma.fillParticleList('K_S0:V0_charmskim -> pi+ pi-', '0.3 < M < 0.7', True, path=path)
-        ma.reconstructDecay('K_S0:RD_charmskim -> pi+:all pi-:all', '0.3 < M < 0.7', 1, True, path=path)
-        ma.copyLists('K_S0:charmskim', ['K_S0:V0_charmskim', 'K_S0:RD_charmskim'], path=path)
 
     def build_lists(self, path):
         mySel = "abs(d0) < 1 and abs(z0) < 3"
