#!/usr/bin/env python3
# -*- coding: utf-8 -*-

"""
(Semi-)Leptonic Working Group Skims for missing energy modes that use the `FullEventInterpretation` (FEI) algorithm.
"""

__authors__ = [
    "Sophie Hollit",
    "Racha Cheaib",
    "Hannah Wakeling",
    "Phil Grace"
]

import basf2
import fei
from modularAnalysis import *

from variables import *
variables.addAlias('sigProb', 'extraInfo(SignalProbability)')
variables.addAlias('log10_sigProb', 'log10(extraInfo(SignalProbability))')
variables.addAlias('dmID', 'extraInfo(decayModeID)')
variables.addAlias('cosThetaBY', 'cosThetaBetweenParticleAndNominalB')
variables.addAlias('d1_p_CMSframe', 'useCMSFrame(daughter(1,p))')

from stdCharged import *


def B0hadronic(path):
    """FEI Hadronic B0 tag skim list for generic analysis in the
    (Semi-)Leptonic and Missing Energy Working Group.

    Skim LFN code: 11180100

    Physics channels: (All available FEI B0 Hadronic tags are
    used)

    * B0 -> D- pi+
    * B0 -> D- pi+ pi0
    * B0 -> D- pi+ pi0 pi0
    * B0 -> D- pi+ pi+ pi-
    * B0 -> D- pi+ pi+ pi- pi0
    * B0 -> anti-D0 pi+ pi0
    * B0 -> D- D0 K+
    * B0 -> D- D*(2010)0 K+
    * B0 -> D+* D0 K+
    * B0 -> D+* D*(2010)0 K+
    * B0 -> D- D+ KS0
    * B0 -> D+* D+ KS0
    * B0 -> D- D+* KS0
    * B0 -> D+* D+* KS0
    * B0 -> Ds+ D-
    * B0 -> D+* pi+
    * B0 -> D+* pi+ pi0
    * B0 -> D+* pi+ pi0 pi0
    * B0 -> D+* pi+ pi+ pi-
    * B0 -> D+* pi+ pi+ pi- pi0
    * B0 -> Ds+* D-
    * B0 -> Ds+ D+*
    * B0 -> Ds+* D+*
    * B0 -> J/Psi KS0
    * B0 -> J/Psi K+ pi-
    * B0 -> J/Psi KS0 pi+ pi-

    This function applies cuts to the FEI-reconstructed tag side B, and
    the pre-cuts and FEI must be applied separately.

    From Thomas Keck's thesis, 'the channel B0 -> anti-D0 pi0 was
    used by the FR, but is not yet used in the FEI due to unexpected
    technical restrictions in the KFitter algorithm'.

<<<<<<< HEAD
    Skim Liasons: S. Hollitt, H. Wakeling & P. Grace
=======
    Skim Liaisons: S. Hollitt, H. Wakeling, & P. Grace
>>>>>>> 5f86e60e

    **Cuts applied are**:

        Event precuts:

        * foxWolframR2 < 0.4
        * nTracks >= 4

        Tag side B:

        * Mbc > 5.24
        * abs(deltaE) < 0.200
        * sigProb > 0.001

    Parameters:
        path (basf2.Path) the path to add the skim list builders

    Returns:
        list name of the skim candidates

    """

    applyCuts('B0:generic', 'Mbc>5.24 and abs(deltaE)<0.200 and sigProb>0.001', path=path)

    B0hadronicList = ['B0:generic']
    return B0hadronicList


def BplusHadronic(path):
    """FEI Hadronic B+ tag skim list for generic analysis in the
    (Semi-)Leptonic and Missing Energy Working Group.

    Skim LFN code: 11180200

    Physics channels: (All available FEI B+ Hadronic tags are
    reconstructed)

    * B+ -> anti-D0 pi+
    * B+ -> anti-D0 pi+ pi0
    * B+ -> anti-D0 pi+ pi0 pi0
    * B+ -> anti-D0 pi+ pi+ pi-
    * B+ -> anti-D0 pi+ pi+ pi- pi0
    * B+ -> anti-D0 D+
    * B+ -> anti-D0 D+ KS0
    * B+ -> anti-D0* D+ KS0
    * B+ -> anti-D0 D+* KS0
    * B+ -> anti-D0* D+* KS0
    * B+ -> anti-D0 D0 K+
    * B+ -> anti-D0* D0 K+
    * B+ -> anti-D0 D*(2010)0 K+
    * B+ -> anti-D0* D*(2010)0 K+
    * B+ -> Ds+ anti-D0
    * B+ -> anti-D0* pi+
    * B+ -> anti-D0* pi+ pi0
    * B+ -> anti-D0* pi+ pi0 pi0
    * B+ -> anti-D0* pi+ pi+ pi-
    * B+ -> anti-D0* pi+ pi+ pi- pi0
    * B+ -> Ds+* anti-D0
    * B+ -> Ds+ anti-D0*
    * B+ -> anti-D0 K+
    * B+ -> D- pi+ pi+
    * B+ -> D- pi+ pi+ pi0
    * B+ -> J/Psi K+
    * B+ -> J/Psi K+ pi+ pi-
    * B+ -> J/Psi K+ pi0
    * B+ -> J/Psi KS0 pi+

    This function applies cuts to the FEI-reconstructed tag side B, and
    the pre-cuts and FEI must be applied separately.

<<<<<<< HEAD
    Skim Liasons: S. Hollitt, H. Wakeling & P. Grace
=======
    Skim Liaisons: S. Hollitt, H. Wakeling, & P. Grace
>>>>>>> 5f86e60e

    **Cuts applied are**:

        Event precuts:

        * foxWolframR2 < 0.4
        * nTracks >= 4

        Tag side B:

        * Mbc > 5.24
        * abs(deltaE) < 0.200
        * sigProb > 0.001

    Parameters:
        path (basf2.Path) the path to add the skim list builders

    Returns:
        list name of the skim candidates
    """

    # B+:generic list from FEI must already exist in path
    # Apply cuts
    applyCuts('B+:generic', 'Mbc>5.24 and abs(deltaE)<0.200 and sigProb>0.001', path=path)

    BplushadronicList = ['B+:generic']
    return BplushadronicList


def runFEIforB0Hadronic(path):
    """Generates FEI B0:generic list, including applying FEI weights and skim
    pre-selection cuts. Use B0hadronic(path) for skim cuts on FEI output list.

    (Semi-)Leptonic and Missing Energy Working Group.

    Skim LFN code: 11180100

    Physics channels: (All available FEI B0 Hadronic tags are
    reconstructed)

    * B0 -> D- pi+
    * B0 -> D- pi+ pi0
    * B0 -> D- pi+ pi0 pi0
    * B0 -> D- pi+ pi+ pi-
    * B0 -> D- pi+ pi+ pi- pi0
    * B0 -> anti-D0 pi+ pi0
    * B0 -> D- D0 K+
    * B0 -> D- D*(2010)0 K+
    * B0 -> D+* D0 K+
    * B0 -> D+* D*(2010)0 K+
    * B0 -> D- D+ KS0
    * B0 -> D+* D+ KS0
    * B0 -> D- D+* KS0
    * B0 -> D+* D+* KS0
    * B0 -> Ds+ D-
    * B0 -> D+* pi+
    * B0 -> D+* pi+ pi0
    * B0 -> D+* pi+ pi0 pi0
    * B0 -> D+* pi+ pi+ pi-
    * B0 -> D+* pi+ pi+ pi- pi0
    * B0 -> Ds+* D-
    * B0 -> Ds+ D+*
    * B0 -> Ds+* D+*
    * B0 -> J/Psi KS0
    * B0 -> J/Psi K+ pi-
    * B0 -> J/Psi KS0 pi+ pi-

    FEI weightfiles: FEIv4_2019_MC12_release_03_01_01

    From Thomas Keck's thesis, 'the channel B0 -> anti-D0 pi0 was
    used by the FR, but is not yet used in the FEI due to unexpected
    technical restrictions in the KFitter algorithm'.

<<<<<<< HEAD
    Skim Liasons: S. Hollitt, H. Wakeling & P. Grace
=======
    Skim Liaisons: S. Hollitt, H. Wakeling, & P. Grace
>>>>>>> 5f86e60e

   ** Cuts applied are**:

        Event precuts:

        * foxWolframR2 < 0.4
        * nTracks >= 4

        Tag side B:

        * Mbc > 5.24
        * abs(deltaE) < 0.200
        * sigProb > 0.001

    Parameters:
        path (basf2.Path) the path to add the skim list builders

    Returns:
        list name of the skim candidates
    """
    # Pre-selection cuts
    fillParticleList(decayString='pi+:all',
                     cut='pt> 0.1', path=path)
    fillParticleList(decayString='gamma:all',
                     cut='E > 0.1', path=path)

    buildEventShape(inputListNames=['pi+:all', 'gamma:all'],
                    allMoments=False,
                    foxWolfram=True,
                    harmonicMoments=False,
                    cleoCones=False,
                    thrust=False,
                    collisionAxis=False,
                    jets=False,
                    sphericity=False,
                    checkForDuplicates=False,
                    path=path)

    applyEventCuts('foxWolframR2<0.4 and nTracks>=4', path=path)

    # Run FEI
    basf2.use_central_database('GT_gen_ana_004.40_AAT-parameters', LogLevel.DEBUG, 'fei_database')

    particles = fei.get_default_channels(neutralB=True, chargedB=False, hadronic=True, semileptonic=False, KLong=False)
    configuration = fei.config.FeiConfiguration(prefix='FEIv4_2019_MC12_release_03_01_01', training=False, monitor=False)
    feistate = fei.get_path(particles, configuration)
    path.add_path(feistate.path)


def runFEIforBplusHadronic(path):
    """Generates FEI B+:generic list, including applying FEI weights and skim
    pre-selection cuts. Use BplusHadronic(path) for skim cuts on FEI output list.

    (Semi-)Leptonic and Missing Energy Working Group.

    Skim LFN code: 11180200

    Physics channels: (All available FEI B+ Hadronic tags are
    reconstructed)

    * B+ -> anti-D0 pi+
    * B+ -> anti-D0 pi+ pi0
    * B+ -> anti-D0 pi+ pi0 pi0
    * B+ -> anti-D0 pi+ pi+ pi-
    * B+ -> anti-D0 pi+ pi+ pi- pi0
    * B+ -> anti-D0 D+
    * B+ -> anti-D0 D+ KS0
    * B+ -> anti-D0* D+ KS0
    * B+ -> anti-D0 D+* KS0
    * B+ -> anti-D0* D+* KS0
    * B+ -> anti-D0 D0 K+
    * B+ -> anti-D0* D0 K+
    * B+ -> anti-D0 D*(2010)0 K+
    * B+ -> anti-D0* D*(2010)0 K+
    * B+ -> Ds+ anti-D0
    * B+ -> anti-D0* pi+
    * B+ -> anti-D0* pi+ pi0
    * B+ -> anti-D0* pi+ pi0 pi0
    * B+ -> anti-D0* pi+ pi+ pi-
    * B+ -> anti-D0* pi+ pi+ pi- pi0
    * B+ -> Ds+* anti-D0
    * B+ -> Ds+ anti-D0*
    * B+ -> anti-D0 K+
    * B+ -> D- pi+ pi+
    * B+ -> D- pi+ pi+ pi0
    * B+ -> J/Psi K+
    * B+ -> J/Psi K+ pi+ pi-
    * B+ -> J/Psi K+ pi0
    * B+ -> J/Psi KS0 pi+

    FEI weightfiles: FEIv4_2019_MC12_release_03_01_01

<<<<<<< HEAD
    Skim Liasons: S. Hollitt, H. Wakeling & P. Grace
=======
    Skim Liaisons: S. Hollitt, H. Wakeling, & P. Grace
>>>>>>> 5f86e60e

    **Cuts applied are**:

        Event precuts:

        * foxWolframR2 < 0.4
        * nTracks >= 4

        Tag side B:

        * Mbc > 5.24
        * abs(deltaE) < 0.200
        * sigProb > 0.001

    Parameters:
        path (basf2.Path) the path to add the skim list builders

    Returns:
        list name of the skim candidates
    """
    # Pre-selection cuts
    fillParticleList(decayString='pi+:all',
                     cut='pt> 0.1', path=path)
    fillParticleList(decayString='gamma:all',
                     cut='E > 0.1', path=path)

    buildEventShape(inputListNames=['pi+:all', 'gamma:all'],
                    allMoments=False,
                    foxWolfram=True,
                    harmonicMoments=False,
                    cleoCones=False,
                    thrust=False,
                    collisionAxis=False,
                    jets=False,
                    sphericity=False,
                    checkForDuplicates=False,
                    path=path)

    applyEventCuts('foxWolframR2<0.4 and nTracks>=4', path=path)

    # Run FEI
    basf2.use_central_database('GT_gen_ana_004.40_AAT-parameters', LogLevel.DEBUG, 'fei_database')

    particles = fei.get_default_channels(neutralB=False, chargedB=True, hadronic=True, semileptonic=False, KLong=False)
    configuration = fei.config.FeiConfiguration(prefix='FEIv4_2019_MC12_release_03_01_01', training=False, monitor=False)
    feistate = fei.get_path(particles, configuration)
    path.add_path(feistate.path)


def runFEIforHadronicCombined(path):
    """Generates FEI B+:generic and B0:generic list for FEI Hadronic skims, including
    applying FEI weights and skim pre-selection cuts.
    Use BplusHadronic(path) and B0Hadronic(path) for skim cuts on FEI output lists

    (Semi-)Leptonic and Missing Energy Working Group.

    Skim LFN code: 11180100, 11180200

    Physics channels: (All available FEI B0 and B+ Hadronic tags are
    reconstructed)

    FEI weightfiles: FEIv4_2019_MC12_release_03_01_01

<<<<<<< HEAD
    Skim Liasons: S. Hollitt, H. Wakeling & P. Grace
=======
    Skim Liaisons: S. Hollitt, H. Wakeling, & P. Grace
>>>>>>> 5f86e60e

    **Cuts applied are**:

        Event precuts:

        * foxWolframR2 < 0.4
        * nTracks >= 4

    Parameters:
        path (basf2.Path) the path to add the skim list builders

    Returns:
        list name of the skim candidates
    """
    # Pre-selection cuts
    fillParticleList(decayString='pi+:all',
                     cut='pt> 0.1', path=path)
    fillParticleList(decayString='gamma:all',
                     cut='E > 0.1', path=path)

    buildEventShape(inputListNames=['pi+:all', 'gamma:all'],
                    allMoments=False,
                    foxWolfram=True,
                    harmonicMoments=False,
                    cleoCones=False,
                    thrust=False,
                    collisionAxis=False,
                    jets=False,
                    sphericity=False,
                    checkForDuplicates=False,
                    path=path)

    applyEventCuts('foxWolframR2<0.4 and nTracks>=4', path=path)

    # Run FEI
    basf2.use_central_database('GT_gen_ana_004.40_AAT-parameters', LogLevel.DEBUG, 'fei_database')

    particles = fei.get_default_channels(neutralB=True, chargedB=True, hadronic=True, semileptonic=False, KLong=False)
    configuration = fei.config.FeiConfiguration(prefix='FEIv4_2019_MC12_release_03_01_01', training=False, monitor=False)
    feistate = fei.get_path(particles, configuration)
    path.add_path(feistate.path)


def B0SLWithOneLep(path):
    """FEI Semi-Leptonic B0 tag (with Bsig with at least one lepton) skim list
    for generic analysis in the (Semi-)Leptonic and
    Missing Energy Working Group.

    Skim LFN code: 11180300

    Physics channels: (FEI B0 SL tags are reconstructed. Hadronic B with SL D
    not reconstructed)

    * B0 -> D- e+ nu
    * B0 -> D- mu+ nu
    * B0 -> D+* e+ nu
    * B0 -> D+* mu+ nu
    * B0 -> anti-D0 pi- e+ nu
    * B0 -> anti-D0 pi- mu+ nu
    * B0 -> anti-D0* pi- e+ nu
    * B0 -> anti-D0* pi- mu+ nu

    This function applies cuts to the FEI-reconstructed tag side B, and
    the pre-cuts and FEI must be applied separately.

    Skimming script reconstructs SL Btag using generically trained FEI
    and Bsig with at least one lepton (e, mu). Signal side lepton is not
    stored in skim output. FEI is run with removeSLD=True to deactivate
    rare but time-intensive semileptonic D channels in skim.

<<<<<<< HEAD
    Skim Liasons: S. Hollitt, H. Wakeling & P. Grace
=======
    Skim Liaisons: S. Hollitt, H. Wakeling, & P. Grace
>>>>>>> 5f86e60e

    **Cuts applied are**:

        Event precuts:

        * foxWolframR2 < 0.4
        * nTracks >= 4

        Tag side B:

        * -4 < cosThetaBetweenParticleAndNominalB < 3
        * extraInfo(decayModeID) < 4 to remove semileptonic D channels and D pi channels
        * log10(sigProb) > -2.4 to lower retention (corresponds to sigProb > 0.003981)
        * useCMSFrame(daughter(1,p)) > 1.0

        Signal side:

        * electron or muon from list 95eff
        * B Mbc > 0

    Parameters:
        path (basf2.Path) the path to add the skim list builders

    Returns:
        list name of the skim candidates
    """
    # Reconstruct tag side
    # Apply cuts
    B0SLcuts = ['dmID<4', 'log10_sigProb>-2.4', 'cosThetaBY>-4.0', 'cosThetaBY<3.0', 'd1_p_CMSframe>1.0']
    applyCuts('B0:semileptonic', ' and '.join(B0SLcuts), path=path)

    # Reconstruct signal side to lepton
    stdE('95eff', path=path)
    stdMu('95eff', path=path)
    reconstructDecay('B0:sig1 -> e+:95eff', 'Mbc>0', 1, path=path)
    reconstructDecay('B0:sig2 -> mu+:95eff', 'Mbc>0', 2, path=path)
    reconstructDecay('B0:sig3 -> e-:95eff', 'Mbc>0', 3, path=path)
    reconstructDecay('B0:sig4 -> mu-:95eff', 'Mbc>0', 4, path=path)

    copyLists('B0:sigall', ['B0:sig1', 'B0:sig2', 'B0:sig3', 'B0:sig4'], path=path)

    reconstructDecay('Upsilon(4S):B0sig -> anti-B0:semileptonic B0:sigall', '', path=path)
    # Apply cuts
    applyCuts('B0:semileptonic', 'nParticlesInList(Upsilon(4S):B0sig)>0', path=path)
    BtagList = ['B0:semileptonic']
    return BtagList


def BplusSLWithOneLep(path):
    """ FEI semi-leptonic (SL) Bplus tag with one lepton skim
    list for generic analysis in the (Semi-)Leptonic and
    Missing Energy Working Group.

    Skim LFN code: 11180400

    Physics channels: (FEI Bplus SL tags are reconstructed.
    Hadronic Bplus with SL D meson not reconstructed)

    * B+ -> anti-D0 e+ nu
    * B+ -> anti-D0 mu+ nu
    * B+ -> anti-D0* e+ nu
    * B+ -> anti-D0* mu+ nu
    * B+ -> D- pi+ e+ nu
    * B+ -> D- pi+ mu+ nu
    * B+ -> D+* pi+ e+ nu
    * B+ -> D+* pi+ mu+ nu

    This function applies cuts to the FEI-reconstructed tag side B, and
    the pre-cuts and FEI must be applied separately.

    Skimming script reconstructs SL Btag using generically trained
    FEI and Bsig with at least one lepton (e, mu). Signal side lepton
    is not stored in skim output. FEI is run with removeSLD=True to
    deactivate rare but time-intensive semileptonic D channels in skim.

<<<<<<< HEAD
    Skim Liasons: S. Hollitt, H. Wakeling & P. Grace
=======
    Skim Liaisons: S. Hollitt, H. Wakeling, & P. Grace
>>>>>>> 5f86e60e

        Event precuts:

        * foxWolframR2 < 0.4
        * nTracks >= 4

        Tag side B:

        * -4 < cosThetaBetweenParticleAndNominalB < 3
        * extraInfo(decayModeID) < 4 to remove semileptonic D channels and D pi channels
        * log10(sigProb) > -2.4 to lower retention (corresponds to sigProb > 0.003981)
        * useCMSFrame(daughter(1,p)) > 1.0

        Signal side:
        * electron or muon from list 95eff
        * B Mbc > 0

    Parameters:
        path (basf2.Path) the path to add the skim list builders

    Returns:
        list name of the skim candidates
    """

    # Reconstruct tag side
    # Apply cuts
    BplusSLcuts = ['dmID<4', 'log10_sigProb>-2.4', 'cosThetaBY>-4.0', 'cosThetaBY<3.0', 'd1_p_CMSframe>1.0']
    applyCuts('B+:semileptonic', ' and '.join(BplusSLcuts), path=path)

    # Reconstruct signal side to lepton
    stdE('95eff', path=path)
    stdMu('95eff', path=path)
    reconstructDecay('B+:sig1 -> e+:95eff', 'Mbc>0', 1, path=path)
    reconstructDecay('B+:sig2 -> mu+:95eff', 'Mbc>0', 2, path=path)
    reconstructDecay('B+:sig3 -> e-:95eff', 'Mbc>0', 3, path=path)
    reconstructDecay('B+:sig4 -> mu-:95eff', 'Mbc>0', 4, path=path)

    copyLists('B+:sigall', ['B+:sig1', 'B+:sig2', 'B+:sig3', 'B+:sig4'], path=path)

    reconstructDecay('Upsilon(4S):Bpsig -> B-:semileptonic B+:sigall', '', path=path)
    # Apply cuts
    applyCuts('B+:semileptonic', 'nParticlesInList(Upsilon(4S):Bpsig)>0', path=path)

    BtagList = ['B+:semileptonic']
    return BtagList


def runFEIforB0SLWithOneLep(path):
    """Generates FEI B0:semileptonic list with FEI removeSLD=True flag.
    This includes applying FEI weights and skim
    pre-selection cuts. Use B0SLWithOneLep(path) for skim cuts on FEI output list.

    (Semi-)Leptonic and Missing Energy Working Group

    Skim LFN code: 11180300

    Physics channels: (FEI B0 SL tags are reconstructed. Hadronic B0 with SL D
    not reconstructed)

    * B0 -> D- e+ nu
    * B0 -> D- mu+ nu
    * B0 -> D+* e+ nu
    * B0 -> D+* mu+ nu
    * B0 -> anti-D0 pi- e+ nu
    * B0 -> anti-D0 pi- mu+ nu
    * B0 -> anti-D0* pi- e+ nu
    * B0 -> anti-D0* pi- mu+ nu

    FEI weightfiles: FEIv4_2019_MC12_release_03_01_01

    Skimming script reconstructs SL Btag using generically trained FEI
    and Bsig with at least one lepton (e, mu). Signal side lepton is not
    stored in skim output. FEI is run with removeSLD=True to deactivate
    rare but time-intensive semileptonic D channels in skim.

<<<<<<< HEAD
    Skim Liasons: S. Hollitt, H. Wakeling & P. Grace
=======
    Skim Liaisons: S. Hollitt, H. Wakeling, & P. Grace
>>>>>>> 5f86e60e

    **Cuts applied are**:

        Event precuts:

        * foxWolframR2 < 0.4
        * nTracks >= 4

        Tag side B:

        * -4 < cosThetaBetweenParticleAndNominalB < 3
        * extraInfo(decayModeID) < 4 to remove semileptonic D channels and D pi channels
        * log10(sigProb) > -2.4 to lower retention (corresponds to sigProb > 0.003981)
        * useCMSFrame(daughter(1,p)) > 1.0

        Signal side:

        * electron or muon from list 95eff
        * B Mbc > 0

    Parameters:
        path (basf2.Path) the path to add the skim list builders

    Returns:
        list name of the skim candidates
    """
    # Pre-selection cuts
    fillParticleList(decayString='pi+:all',
                     cut='pt> 0.1', path=path)
    fillParticleList(decayString='gamma:all',
                     cut='E > 0.1', path=path)

    buildEventShape(inputListNames=['pi+:all', 'gamma:all'],
                    allMoments=False,
                    foxWolfram=True,
                    harmonicMoments=False,
                    cleoCones=False,
                    thrust=False,
                    collisionAxis=False,
                    jets=False,
                    sphericity=False,
                    checkForDuplicates=False,
                    path=path)

    applyEventCuts('foxWolframR2<0.4 and nTracks>=4', path=path)

    # Run FEI
    basf2.use_central_database('GT_gen_ana_004.40_AAT-parameters', LogLevel.DEBUG, 'fei_database')

    particles = fei.get_default_channels(
        neutralB=True,
        chargedB=False,
        hadronic=False,
        semileptonic=True,
        KLong=False,
        removeSLD=True)
    configuration = fei.config.FeiConfiguration(prefix='FEIv4_2019_MC12_release_03_01_01', training=False, monitor=False)
    feistate = fei.get_path(particles, configuration)
    path.add_path(feistate.path)


def runFEIforBplusSLWithOneLep(path):
    """Generates FEI B+:semileptonic list with FEI removeSLD=True flag.
    This includes applying FEI weights and skim
    pre-selection cuts. Use BplusSLWithOneLep(path) for skim cuts on FEI output list.

    (Semi-)Leptonic and Missing Energy Working Group

    Skim LFN code: 11180400

    Physics channels: (FEI Bplus SL tags are reconstructed.
    Hadronic Bplus with SL D meson not reconstructed)

    * B+ -> anti-D0 e+ nu
    * B+ -> anti-D0 mu+ nu
    * B+ -> anti-D0* e+ nu
    * B+ -> anti-D0* mu+ nu
    * B+ -> D- pi+ e+ nu
    * B+ -> D- pi+ mu+ nu
    * B+ -> D+* pi+ e+ nu
    * B+ -> D+* pi+ mu+ nu

    FEI weightfiles: FEIv4_2019_MC12_release_03_01_01

    Skimming script reconstructs SL Btag using generically trained FEI
    and Bsig with at least one lepton (e, mu). Signal side lepton is not
    stored in skim output. FEI is run with removeSLD=True to deactivate
    rare but time-intensive semileptonic D channels in skim.

<<<<<<< HEAD
    Skim Liasons: S. Hollitt, H. Wakeling & P. Grace
=======
    Skim Liaisons: S. Hollitt, H. Wakeling, & P. Grace
>>>>>>> 5f86e60e

    **Cuts applied are**:

        Event precuts:

        * foxWolframR2 < 0.4
        * nTracks >= 4

        Tag side B:

        * -4 < cosThetaBetweenParticleAndNominalB < 3
        * extraInfo(decayModeID) < 4 to remove semileptonic D channels and D pi channels
        * log10(sigProb) > -2.4 to lower retention (corresponds to sigProb > 0.003981)
        * useCMSFrame(daughter(1,p)) > 1.0

        Signal side:

        * electron or muon from list 95eff
        * B Mbc > 0

    Parameters:
        path (basf2.Path) the path to add the skim list builders
    Returns:
        list name of the skim candidates
    """
    # Pre-selection cuts
    fillParticleList(decayString='pi+:all',
                     cut='pt> 0.1', path=path)
    fillParticleList(decayString='gamma:all',
                     cut='E > 0.1', path=path)

    buildEventShape(inputListNames=['pi+:all', 'gamma:all'],
                    allMoments=False,
                    foxWolfram=True,
                    harmonicMoments=False,
                    cleoCones=False,
                    thrust=False,
                    collisionAxis=False,
                    jets=False,
                    sphericity=False,
                    checkForDuplicates=False,
                    path=path)

    applyEventCuts('foxWolframR2<0.4 and nTracks>=4', path=path)

    # Run FEI
    basf2.use_central_database('GT_gen_ana_004.40_AAT-parameters', LogLevel.DEBUG, 'fei_database')

    particles = fei.get_default_channels(
        neutralB=False,
        chargedB=True,
        hadronic=False,
        semileptonic=True,
        KLong=False,
        removeSLD=True)
    configuration = fei.config.FeiConfiguration(prefix='FEIv4_2019_MC12_release_03_01_01', training=False, monitor=False)
    feistate = fei.get_path(particles, configuration)
    path.add_path(feistate.path)


def runFEIforSLWithOneLepCombined(path):
    """Generates FEI B+:semileptonic and B0:semileptonic lists
    (without semileptonic D candidates) for FEI Semileptonic+lepton skims, including
    applying FEI weights and skim pre-selection cuts.
    Use BplusSLWithOneLep(path) and B0SLWithOneLep(path) for skim cuts on FEI output lists

    (Semi-)Leptonic and Missing Energy Working Group.

    Skim LFN code: 11180300, 11180400

    Physics channels: (FEI B0 and B+ semileptonic tags are
    reconstructed. The Hadronic B with semileptonic D tags are
    not reconstructed)

    FEI weightfiles: FEIv4_2019_MC12_release_03_01_01

<<<<<<< HEAD
    Skim Liasons: S. Hollitt, H. Wakeling & P. Grace
=======
    Skim Liaisons: S. Hollitt, H. Wakeling, & P. Grace
>>>>>>> 5f86e60e

    **Cuts applied are**:

        Event precuts:

        * foxWolframR2 < 0.4
        * nTracks >= 4
    """
    # Pre-selection cuts
    fillParticleList(decayString='pi+:all',
                     cut='pt> 0.1', path=path)
    fillParticleList(decayString='gamma:all',
                     cut='E > 0.1', path=path)

    buildEventShape(inputListNames=['pi+:all', 'gamma:all'],
                    allMoments=False,
                    foxWolfram=True,
                    harmonicMoments=False,
                    cleoCones=False,
                    thrust=False,
                    collisionAxis=False,
                    jets=False,
                    sphericity=False,
                    checkForDuplicates=False,
                    path=path)

    applyEventCuts('foxWolframR2<0.4 and nTracks>=4', path=path)

    # Run FEI
    basf2.use_central_database('GT_gen_ana_004.40_AAT-parameters', LogLevel.DEBUG, 'fei_database')

    particles = fei.get_default_channels(
        neutralB=True,
        chargedB=True,
        hadronic=False,
        semileptonic=True,
        KLong=False,
        removeSLD=True)
    configuration = fei.config.FeiConfiguration(prefix='FEIv4_2019_MC12_release_03_01_01', training=False, monitor=False)
    feistate = fei.get_path(particles, configuration)
    path.add_path(feistate.path)


def runFEIforSkimCombined(path):
    """Generates FEI B0:generic, B+:generic, B+:semileptonic and B0:semileptonic lists
    (without semileptonic D candidates) for all FEI skims, including
    applying FEI weights and skim pre-selection cuts.
    Use B0Hadronic(path), BplusHadronic(path), BplusSLWithOneLep(path)
    and B0SLWithOneLep(path) for skim cuts on FEI output lists

    (Semi-)Leptonic and Missing Energy Working Group.

    Skim LFN code: 11180100, 11180200, 11180300, 11180400

    Physics channels: (FEI B0 and B+ hadronic and semileptonic tags are
    reconstructed. The Hadronic B with semileptonic D tags from the semileptonic
    FEI are not reconstructed)

    FEI weightfiles: FEIv4_2019_MC12_release_03_01_01

<<<<<<< HEAD
    Skim Liasons: S. Hollitt, H. Wakeling & P. Grace
=======
    Skim Liaisons: S. Hollitt, H. Wakeling, & P. Grace
>>>>>>> 5f86e60e

    **Cuts applied are**:

        Event precuts:

        * foxWolframR2 < 0.4
        * nTracks >= 4

    Parameters:
        path (basf2.Path) the path to add the skim list builders

    Returns:
        list name of the skim candidates
    """
    # Pre-selection cuts
    fillParticleList(decayString='pi+:all',
                     cut='pt> 0.1', path=path)
    fillParticleList(decayString='gamma:all',
                     cut='E > 0.1', path=path)

    buildEventShape(inputListNames=['pi+:all', 'gamma:all'],
                    allMoments=False,
                    foxWolfram=True,
                    harmonicMoments=False,
                    cleoCones=False,
                    thrust=False,
                    collisionAxis=False,
                    jets=False,
                    sphericity=False,
                    checkForDuplicates=False,
                    path=path)

    applyEventCuts('foxWolframR2<0.4 and nTracks>=4', path=path)

    # Run FEI
    basf2.use_central_database('GT_gen_ana_004.40_AAT-parameters', LogLevel.DEBUG, 'fei_database')

    particles = fei.get_default_channels(
        neutralB=True,
        chargedB=True,
        hadronic=True,
        semileptonic=True,
        KLong=False,
        removeSLD=True)
    configuration = fei.config.FeiConfiguration(prefix='FEIv4_2019_MC12_release_03_01_01', training=False, monitor=False)
    feistate = fei.get_path(particles, configuration)
    path.add_path(feistate.path)<|MERGE_RESOLUTION|>--- conflicted
+++ resolved
@@ -69,11 +69,7 @@
     used by the FR, but is not yet used in the FEI due to unexpected
     technical restrictions in the KFitter algorithm'.
 
-<<<<<<< HEAD
-    Skim Liasons: S. Hollitt, H. Wakeling & P. Grace
-=======
-    Skim Liaisons: S. Hollitt, H. Wakeling, & P. Grace
->>>>>>> 5f86e60e
+    Skim Liaisons: S. Hollitt, H. Wakeling, & P. Grace
 
     **Cuts applied are**:
 
@@ -144,11 +140,7 @@
     This function applies cuts to the FEI-reconstructed tag side B, and
     the pre-cuts and FEI must be applied separately.
 
-<<<<<<< HEAD
-    Skim Liasons: S. Hollitt, H. Wakeling & P. Grace
-=======
-    Skim Liaisons: S. Hollitt, H. Wakeling, & P. Grace
->>>>>>> 5f86e60e
+    Skim Liaisons: S. Hollitt, H. Wakeling, & P. Grace
 
     **Cuts applied are**:
 
@@ -222,11 +214,7 @@
     used by the FR, but is not yet used in the FEI due to unexpected
     technical restrictions in the KFitter algorithm'.
 
-<<<<<<< HEAD
-    Skim Liasons: S. Hollitt, H. Wakeling & P. Grace
-=======
-    Skim Liaisons: S. Hollitt, H. Wakeling, & P. Grace
->>>>>>> 5f86e60e
+    Skim Liaisons: S. Hollitt, H. Wakeling, & P. Grace
 
    ** Cuts applied are**:
 
@@ -319,11 +307,7 @@
 
     FEI weightfiles: FEIv4_2019_MC12_release_03_01_01
 
-<<<<<<< HEAD
-    Skim Liasons: S. Hollitt, H. Wakeling & P. Grace
-=======
-    Skim Liaisons: S. Hollitt, H. Wakeling, & P. Grace
->>>>>>> 5f86e60e
+    Skim Liaisons: S. Hollitt, H. Wakeling, & P. Grace
 
     **Cuts applied are**:
 
@@ -387,11 +371,7 @@
 
     FEI weightfiles: FEIv4_2019_MC12_release_03_01_01
 
-<<<<<<< HEAD
-    Skim Liasons: S. Hollitt, H. Wakeling & P. Grace
-=======
-    Skim Liaisons: S. Hollitt, H. Wakeling, & P. Grace
->>>>>>> 5f86e60e
+    Skim Liaisons: S. Hollitt, H. Wakeling, & P. Grace
 
     **Cuts applied are**:
 
@@ -462,11 +442,7 @@
     stored in skim output. FEI is run with removeSLD=True to deactivate
     rare but time-intensive semileptonic D channels in skim.
 
-<<<<<<< HEAD
-    Skim Liasons: S. Hollitt, H. Wakeling & P. Grace
-=======
-    Skim Liaisons: S. Hollitt, H. Wakeling, & P. Grace
->>>>>>> 5f86e60e
+    Skim Liaisons: S. Hollitt, H. Wakeling, & P. Grace
 
     **Cuts applied are**:
 
@@ -542,11 +518,7 @@
     is not stored in skim output. FEI is run with removeSLD=True to
     deactivate rare but time-intensive semileptonic D channels in skim.
 
-<<<<<<< HEAD
-    Skim Liasons: S. Hollitt, H. Wakeling & P. Grace
-=======
-    Skim Liaisons: S. Hollitt, H. Wakeling, & P. Grace
->>>>>>> 5f86e60e
+    Skim Liaisons: S. Hollitt, H. Wakeling, & P. Grace
 
         Event precuts:
 
@@ -622,11 +594,7 @@
     stored in skim output. FEI is run with removeSLD=True to deactivate
     rare but time-intensive semileptonic D channels in skim.
 
-<<<<<<< HEAD
-    Skim Liasons: S. Hollitt, H. Wakeling & P. Grace
-=======
-    Skim Liaisons: S. Hollitt, H. Wakeling, & P. Grace
->>>>>>> 5f86e60e
+    Skim Liaisons: S. Hollitt, H. Wakeling, & P. Grace
 
     **Cuts applied are**:
 
@@ -716,11 +684,7 @@
     stored in skim output. FEI is run with removeSLD=True to deactivate
     rare but time-intensive semileptonic D channels in skim.
 
-<<<<<<< HEAD
-    Skim Liasons: S. Hollitt, H. Wakeling & P. Grace
-=======
-    Skim Liaisons: S. Hollitt, H. Wakeling, & P. Grace
->>>>>>> 5f86e60e
+    Skim Liaisons: S. Hollitt, H. Wakeling, & P. Grace
 
     **Cuts applied are**:
 
@@ -797,11 +761,7 @@
 
     FEI weightfiles: FEIv4_2019_MC12_release_03_01_01
 
-<<<<<<< HEAD
-    Skim Liasons: S. Hollitt, H. Wakeling & P. Grace
-=======
-    Skim Liaisons: S. Hollitt, H. Wakeling, & P. Grace
->>>>>>> 5f86e60e
+    Skim Liaisons: S. Hollitt, H. Wakeling, & P. Grace
 
     **Cuts applied are**:
 
@@ -862,11 +822,7 @@
 
     FEI weightfiles: FEIv4_2019_MC12_release_03_01_01
 
-<<<<<<< HEAD
-    Skim Liasons: S. Hollitt, H. Wakeling & P. Grace
-=======
-    Skim Liaisons: S. Hollitt, H. Wakeling, & P. Grace
->>>>>>> 5f86e60e
+    Skim Liaisons: S. Hollitt, H. Wakeling, & P. Grace
 
     **Cuts applied are**:
 
