#!/usr/bin/env python3
# -*- coding: utf-8 -*-

"""
(Semi-)Leptonic Working Group Skims for missing energy modes that use the `FullEventInterpretation` (FEI) algorithm.
"""

__authors__ = [
    "Racha Cheaib",
    "Hannah Wakeling",
    "Phil Grace"
]

from functools import lru_cache, wraps

import basf2 as b2
import fei
import modularAnalysis as ma
from skimExpertFunctions import BaseSkim, fancy_skim_header, _sphinxify_decay
from validation_tools.metadata import create_validation_histograms
from variables import variables as vm


<<<<<<< HEAD

def B0Hadronic(path):
    """
    Note:
        * **Skim description**: Hadronic :math:`B^0` tag FEI skim for
          generic analysis.
        * **Skim LFN code**: 11180100
        * **FEI training**: FEIv4_2020_MC13_release_04_01_01
        * **Working Group**: (Semi-)Leptonic and Missing Energy
          Working Group (WG1)
        * **Skim liaisons**: Hannah Wakeling & Phil Grace

    Apply cuts to the FEI-reconstructed hadronic :math:`B` tag
    candidates in list ``B0:generic``, and supply the name of the
    list.

    One of `skim.fei.runFEIforB0Hadronic`,
    `skim.fei.runFEIforHadronicCombined` or
    `skim.fei.runFEIforSkimCombined` must be run first to reconstruct
    hadronic tag :math:`B`'s.

    Example usage:

    >>> from skim.fei import runFEIforB0Hadronic, B0Hadronic
    >>> runFEIforB0Hadronic(path)
    >>> B0Hadronic(path)
    ['B0:generic']

    Tag modes
        All available FEI :math:`B^0` hadronic tags are reconstructed.

        0. :math:`B^0 \\to D^- \\pi^+`
        1. :math:`B^0 \\to D^- \\pi^+ \\pi^0`
        2. :math:`B^0 \\to D^- \\pi^+ \\pi^0 \\pi^0`
        3. :math:`B^0 \\to D^- \\pi^+ \\pi^+ \\pi^-`
        4. :math:`B^0 \\to D^- \\pi^+ \\pi^+ \\pi^- \\pi^0`
        5. :math:`B^0 \\to \\overline{D^0} \\pi^+ \\pi^-`
        6. :math:`B^0 \\to D^- D^0 K^+`
        7. :math:`B^0 \\to D^- D^{0*} K^+`
        8. :math:`B^0 \\to D^{-*} D^0 K^+`
        9. :math:`B^0 \\to D^{-*} D^{0*} K^+`
        10. :math:`B^0 \\to D^- D^+ K^0_S`
        11. :math:`B^0 \\to D^{-*} D^+ K^0_S`
        12. :math:`B^0 \\to D^- D^{+*} K^0_S`
        13. :math:`B^0 \\to D^{-*} D^{+*} K^0_S`
        14. :math:`B^0 \\to D^+_s D^-`
        15. :math:`B^0 \\to D^{-*} \\pi^+`
        16. :math:`B^0 \\to D^{-*} \\pi^+ \\pi^0`
        17. :math:`B^0 \\to D^{-*} \\pi^+ \\pi^0 \\pi^0`
        18. :math:`B^0 \\to D^{-*} \\pi^+ \\pi^+ \\pi^-`
        19. :math:`B^0 \\to D^{-*} \\pi^+ \\pi^+ \\pi^- \\pi^0`
        20. :math:`B^0 \\to D^{+*}_s D^-`
        21. :math:`B^0 \\to D^+_s D^{-*}`
        22. :math:`B^0 \\to D^{+*}_s D^{-*}`
        23. :math:`B^0 \\to J/\\psi K^0_S`
        24. :math:`B^0 \\to J/\\psi K^+ \\pi^-`
        25. :math:`B^0 \\to J/\\psi K^0_S \\pi^+ \\pi^-`
        26. :math:`B^0 \\to \\Lambda^{-}_{c} p \\pi^+ \\pi^-`
        27. :math:`B^0 \\to \\overline{D^0} p \\bar{p}`
        28. :math:`B^0 \\to D^- p \\bar{p} \\pi^+`
        29. :math:`B^0 \\to D^{-*} p \\bar{p} \\pi^+`
        30. :math:`B^0 \\to \\overline{D^0} p \\bar{p} \\pi^+ \\pi^-`
        31. :math:`B^0 \\to \\overline{D^{0*}} p \\bar{p} \\pi^+ \\pi^-`

        From `Thomas Keck's thesis <https://docs.belle2.org/record/275/files/BELLE2-MTHESIS-2015-001.pdf>`_,
        "the channel :math:`B^0 \\to \\overline{D}^0 \\pi^0` was used
        by the FR, but is not yet used in the FEI due to unexpected
        technical restrictions in the KFit algorithm".

    Cuts applied
       This skim uses the following track and cluster definitions.

       * Cleaned tracks (``pi+:eventShapeForSkims``): :math:`|d_0| < 0.5\\,\\text{cm}`, :math:`|z_0| < 2\\,\\text{cm}\\,`,
         and :math:`p_T > 0.1\\,\\text{GeV}`
       * Cleaned ECL clusters (``gamma:eventShapeForSkims``): :math:`0.296706 < \\theta < 2.61799`,
         and :math:`E>0.1\\,\\text{GeV}`

        Event pre-cuts:

        * :math:`R_2 < 0.4` (`foxWolframR2` from
          `modularAnalysis.buildEventShape`, calculated using all cleaned tracks and clusters)
        * :math:`n_{\\text{cleaned tracks}} \\geq 3`
        * :math:`n_{\\text{cleaned ECL clusters}} \\geq 3`
        * :math:`\\text{Visible energy of event (CMS frame)}>4\\,\\text{GeV}`
        * :math:`2\\,\\text{GeV}<E_{\\text{cleaned tracks & clusters in ECL}}<7\\,\\text{GeV}`

        Tag side :math:`B` cuts:

        * :math:`M_{\\text{bc}} > 5.24\\,\\text{GeV}`
        * :math:`|\\Delta E| < 0.2\\,\\text{GeV}`
        * :math:`\\text{signal probability} > 0.001` (omitted for decay mode 23)

    Parameters:
        path (`basf2.Path`): the path to add the skim list builders.

    Returns:
        A Python list containing the string
        :code:`'B0:generic'`, the name of the particle list for
        hadronic :math:`B^0` skim candidates.
    """

    ma.applyCuts(
        'B0:generic',
        '[[Mbc>5.24 and abs(deltaE)<0.200 and sigProb>0.001] or [extraInfo(decayModeID)==23 and Mbc>5.24 and abs(deltaE)<0.200]]',
        path=path)
    B0HadronicList = ['B0:generic']
    return B0HadronicList


def BplusHadronic(path):
    """
    Note:
        * **Skim description**: Hadronic :math:`B^+` tag FEI skim for
          generic analysis.
        * **Skim LFN code**: 11180200
        * **FEI training**: FEIv4_2020_MC13_release_04_01_01
        * **Working Group**: (Semi-)Leptonic and Missing Energy
          Working Group (WG1)
        * **Skim liaisons**: Hannah Wakeling & Phil Grace

    Apply cuts to the FEI-reconstructed hadronic :math:`B` tag
    candidates in list ``B+:generic``, and supply the name of the
    list.

    One of `skim.fei.runFEIforBplusHadronic`,
    `skim.fei.runFEIforHadronicCombined` or
    `skim.fei.runFEIforSkimCombined` must be run first to reconstruct
    hadronic tag :math:`B`'s.

    Example usage:

    >>> from skim.fei import runFEIforBplusHadronic, BplusHadronic
    >>> runFEIforBplusHadronic(path)
    >>> BplusHadronic(path)
    ['B+:generic']

    Tag modes
        All available FEI :math:`B^+` hadronic tags are reconstructed.

        0. :math:`B^+ \\to \\overline{D^0} \\pi^+`
        1. :math:`B^+ \\to \\overline{D^0} \\pi^+ \\pi^0`
        2. :math:`B^+ \\to \\overline{D^0} \\pi^+ \\pi^0 \\pi^0`
        3. :math:`B^+ \\to \\overline{D^0} \\pi^+ \\pi^+ \\pi^-`
        4. :math:`B^+ \\to \\overline{D^0} \\pi^+ \\pi^+ \\pi^- \\pi^0`
        5. :math:`B^+ \\to \\overline{D^0} D^+`
        6. :math:`B^+ \\to \\overline{D^0} D^+ K^0_S`
        7. :math:`B^+ \\to \\overline{D^{0*}} D^+ K^0_S`
        8. :math:`B^+ \\to \\overline{D^0} D^{+*} K^0_S`
        9. :math:`B^+ \\to \\overline{D^{0*}} D^{+*} K^0_S`
        10. :math:`B^+ \\to \\overline{D^0} D^0 K^+`
        11. :math:`B^+ \\to \\overline{D^{0*}} D^0 K^+`
        12. :math:`B^+ \\to \\overline{D^0} D^{0*} K^+`
        13. :math:`B^+ \\to \\overline{D^{0*}} D^{0*} K^+`
        14. :math:`B^+ \\to D^+_s \\overline{D^0}`
        15. :math:`B^+ \\to \\overline{D^{0*}} \\pi^+`
        16. :math:`B^+ \\to \\overline{D^{0*}} \\pi^+ \\pi^0`
        17. :math:`B^+ \\to \\overline{D^{0*}} \\pi^+ \\pi^0 \\pi^0`
        18. :math:`B^+ \\to \\overline{D^{0*}} \\pi^+ \\pi^+ \\pi^-`
        19. :math:`B^+ \\to \\overline{D^{0*}} \\pi^+ \\pi^+ \\pi^- \\pi^0`
        20. :math:`B^+ \\to D^{+*}_s \\overline{D^0}`
        21. :math:`B^+ \\to D^+_s \\overline{D^{0*}}`
        22. :math:`B^+ \\to \\overline{D^0} K^+`
        23. :math:`B^+ \\to D^- \\pi^+ \\pi^+`
        24. :math:`B^+ \\to D^- \\pi^+ \\pi^+ \\pi^0`
        25. :math:`B^+ \\to J/\\psi K^+`
        26. :math:`B^+ \\to J/\\psi K^+ \\pi^+ \\pi^-`
        27. :math:`B^+ \\to J/\\psi K^+ \\pi^0`
        28. :math:`B^+ \\to J/\\psi K^0_S \\pi^+`
        29. :math:`B^+ \\to \\Lambda^{-}_{c} p \\pi^+ \\pi^0`
        30. :math:`B^+ \\to \\Lambda^{-}_{c} p \\pi^+ \\pi^- \\pi^+`
        31. :math:`B^+ \\to \\overline{D^0} p \\bar{p} \\pi^+`
        32. :math:`B^+ \\to \\overline{D^{0*}} p \\bar{p} \\pi^+`
        33. :math:`B^+ \\to D^+ p \\bar{p} \\pi^+ \\pi^-`
        34. :math:`B^+ \\to D^{+*} p \\bar{p} \\pi^+ \\pi^-`
        35. :math:`B^+ \\to \\Lambda^{-}_{c} p \\pi^+`

    Cuts applied
       This skim uses the following track and cluster definitions.

       * Cleaned tracks (``pi+:eventShapeForSkims``): :math:`|d_0| < 0.5\\,\\text{cm}`, :math:`|z_0| < 2\\,\\text{cm}\\,`,
         and :math:`p_T > 0.1\\,\\text{GeV}`
       * Cleaned ECL clusters (``gamma:eventShapeForSkims``): :math:`0.296706 < \\theta < 2.61799`,
         and :math:`E>0.1\\,\\text{GeV}`

        Event pre-cuts:

        * :math:`R_2 < 0.4` (`foxWolframR2` from
          `modularAnalysis.buildEventShape`, calculated using all cleaned tracks and clusters)
        * :math:`n_{\\text{cleaned tracks}} \\geq 3`
        * :math:`n_{\\text{cleaned ECL clusters}} \\geq 3`
        * :math:`\\text{Visible energy of event (CMS frame)}>4\\,\\text{GeV}`
        * :math:`2\\,\\text{GeV}<E_{\\text{cleaned tracks & clusters in ECL}}<7\\,\\text{GeV}`

        Tag side :math:`B` cuts:

        * :math:`M_{\\text{bc}} > 5.24\\,\\text{GeV}`
        * :math:`|\\Delta E| < 0.2\\,\\text{GeV}`
        * :math:`\\text{signal probability} > 0.001` (omitted for decay mode 25)

    Parameters:
        path (`basf2.Path`): the path to add the skim list builders.

    Returns:
        A Python list containing the string
        :code:`'B+:generic'`, the name of the particle list for
        hadronic :math:`B^+` skim candidates.
    """

    # B+:generic list from FEI must already exist in path
    # Apply cuts
    ma.applyCuts(
        'B+:generic',
        '[[Mbc>5.24 and abs(deltaE)<0.200 and sigProb>0.001] or [extraInfo(decayModeID)==25 and Mbc>5.24 and abs(deltaE)<0.200]]',
        path=path)

    BplusHadronicList = ['B+:generic']
    return BplusHadronicList


def runFEIforB0Hadronic(path):
    """
    Reconstruct hadronic :math:`B^0` tags using the generically
    trained FEI. Skim pre-cuts are applied before running the FEI.

    Remaining skim cuts are applied by `skim.fei.B0Hadronic`.

    Parameters:
        path (`basf2.Path`): the path to add the skim list builders.

    Returns:
        No return value. Fills particle list :code:`B0:generic` for
        supplied path.

    See also:
        `skim.fei.B0Hadronic` for skim details, FEI training, list of
        reconstructed tag modes, and pre-cuts applied.
    """
    # Pre-selection cuts

    ma.fillParticleList(decayString='pi+:eventShapeForSkims',
                        cut='abs(d0)<0.5 and -2<z0<2 and pt>0.1', path=path)
    ma.fillParticleList(decayString='gamma:eventShapeForSkims',
                        cut='E > 0.1 and 0.296706 < theta < 2.61799', path=path)
    vm.addAlias('E_ECL_pi', 'totalECLEnergyOfParticlesInList(pi+:eventShapeForSkims)')
    vm.addAlias('E_ECL_gamma', 'totalECLEnergyOfParticlesInList(gamma:eventShapeForSkims)')
    vm.addAlias('E_ECL', 'formula(E_ECL_pi+E_ECL_gamma)')

    ma.buildEventKinematics(inputListNames=['pi+:eventShapeForSkims', 'gamma:eventShapeForSkims'], path=path)

    ma.buildEventShape(inputListNames=['pi+:eventShapeForSkims', 'gamma:eventShapeForSkims'],
                       allMoments=False,
                       foxWolfram=True,
                       harmonicMoments=False,
                       cleoCones=False,
                       thrust=False,
                       collisionAxis=False,
                       jets=False,
                       sphericity=False,
                       checkForDuplicates=False,
                       path=path)

    path2 = b2.Path()
    EventCuts = ['nCleanedTracks(abs(z0) < 2.0 and abs(d0) < 0.5 and pt>0.1)>=3',
                 'nCleanedECLClusters(0.296706 < theta < 2.61799 and E>0.1)>=3',
                 'visibleEnergyOfEventCMS>4',
                 '2<E_ECL<7',
                 'foxWolframR2_maskedNaN<0.4']
    ifEventPasses(" and ".join(EventCuts), conditional_path=path2, path=path)

    # Run FEI
    b2.conditions.globaltags = ['analysis_tools_release-04']

    particles = fei.get_default_channels(
        neutralB=True,
        chargedB=False,
        hadronic=True,
        semileptonic=False,
        KLong=False,
        baryonic=True)
    configuration = fei.config.FeiConfiguration(prefix='FEIv4_2020_MC13_release_04_01_01', training=False, monitor=False)
    feistate = fei.get_path(particles, configuration)
    path2.add_path(feistate.path)
    return path2


def runFEIforBplusHadronic(path):
    """
    Reconstruct hadronic :math:`B^0` tags using the generically
    trained FEI. Skim pre-cuts are applied before running the FEI.

    Remaining skim cuts are applied by `skim.fei.BplusHadronic`.

    Parameters:
        path (`basf2.Path`): the path to add the skim list builders.

    Returns:
        No return value. Fills particle list :code:`B+:generic` for
        supplied path.

    See also:
        `skim.fei.BplusHadronic` for skim details, FEI training, list
        of reconstructed tag modes, and pre-cuts applied.
    """
    # Pre-selection cuts
    ma.fillParticleList(decayString='pi+:eventShapeForSkims',
                        cut=' abs(d0)<0.5 and -2<z0<2 and pt>0.1', path=path)
    ma.fillParticleList(decayString='gamma:eventShapeForSkims',
                        cut='E > 0.1 and 0.296706 < theta < 2.61799', path=path)

    vm.addAlias('E_ECL_pi', 'totalECLEnergyOfParticlesInList(pi+:eventShapeForSkims)')
    vm.addAlias('E_ECL_gamma', 'totalECLEnergyOfParticlesInList(gamma:eventShapeForSkims)')
    vm.addAlias('E_ECL', 'formula(E_ECL_pi+E_ECL_gamma)')

    ma.buildEventKinematics(inputListNames=['pi+:eventShapeForSkims', 'gamma:eventShapeForSkims'], path=path)
    ma.buildEventShape(inputListNames=['pi+:eventShapeForSkims', 'gamma:eventShapeForSkims'],
                       allMoments=False,
                       foxWolfram=True,
                       harmonicMoments=False,
                       cleoCones=False,
                       thrust=False,
                       collisionAxis=False,
                       jets=False,
                       sphericity=False,
                       checkForDuplicates=False,
                       path=path)

    path2 = b2.Path()
    EventCuts = ['nCleanedTracks(abs(z0) < 2.0 and abs(d0) < 0.5 and pt>0.1)>=3',
                 'nCleanedECLClusters(0.296706 < theta < 2.61799 and E>0.1)>=3',
                 'visibleEnergyOfEventCMS>4',
                 '2<E_ECL<7',
                 'foxWolframR2_maskedNaN<0.4']
    ifEventPasses(" and ".join(EventCuts), conditional_path=path2, path=path)

    # Run FEI
    b2.conditions.globaltags = ['analysis_tools_release-04']

    particles = fei.get_default_channels(
        neutralB=False,
        chargedB=True,
        hadronic=True,
        semileptonic=False,
        KLong=False,
        baryonic=True)
    configuration = fei.config.FeiConfiguration(prefix='FEIv4_2020_MC13_release_04_01_01', training=False, monitor=False)
    feistate = fei.get_path(particles, configuration)
    path2.add_path(feistate.path)
    return path2


def runFEIforHadronicCombined(path):
    """
    Reconstruct hadronic :math:`B^0` and :math:`B^+` tags using the
    generically trained FEI. Skim pre-cuts are applied before running
    the FEI (the pre-cuts are the same for all FEI skims, and are
    documented in their respective list functions).

    Remaining cuts for skims are applied by `skim.fei.B0Hadronic` and
    `skim.fei.BplusHadronic`.

    Parameters:
        path (`basf2.Path`): the path to add the skim list builders

    Returns:
        No return value. Fills particle lists :code:`B0:generic` and
        :code:`B+:generic` for supplied path.

    See also:
        `skim.fei.B0Hadronic` and `skim.fei.BplusHadronic` for skim
        details, FEI training, lists of reconstructed tag modes, and
        pre-cuts applied.
    """
    # Pre-selection cuts
    ma.fillParticleList(decayString='pi+:eventShapeForSkims',
                        cut=' abs(d0)<0.5 and -2<z0<2 and pt>0.1', path=path)
    ma.fillParticleList(decayString='gamma:eventShapeForSkims',
                        cut='E > 0.1 and 0.296706 < theta < 2.61799', path=path)

    vm.addAlias('E_ECL_pi', 'totalECLEnergyOfParticlesInList(pi+:eventShapeForSkims)')
    vm.addAlias('E_ECL_gamma', 'totalECLEnergyOfParticlesInList(gamma:eventShapeForSkims)')
    vm.addAlias('E_ECL', 'formula(E_ECL_pi+E_ECL_gamma)')

    ma.buildEventKinematics(inputListNames=['pi+:eventShapeForSkims', 'gamma:eventShapeForSkims'], path=path)
    ma.buildEventShape(inputListNames=['pi+:eventShapeForSkims', 'gamma:eventShapeForSkims'],
                       allMoments=False,
                       foxWolfram=True,
                       harmonicMoments=False,
                       cleoCones=False,
                       thrust=False,
                       collisionAxis=False,
                       jets=False,
                       sphericity=False,
                       checkForDuplicates=False,
                       path=path)

    path2 = b2.Path()
    EventCuts = ['nCleanedTracks(abs(z0) < 2.0 and abs(d0) < 0.5 and pt>0.1)>=3',
                 'nCleanedECLClusters(0.296706 < theta < 2.61799 and E>0.1)>=3',
                 'visibleEnergyOfEventCMS>4',
                 '2<E_ECL<7',
                 'foxWolframR2_maskedNaN<0.4']
    ifEventPasses(" and ".join(EventCuts), conditional_path=path2, path=path)

    # Run FEI
    b2.conditions.globaltags = ['analysis_tools_release-04']

    particles = fei.get_default_channels(
        neutralB=True,
        chargedB=True,
        hadronic=True,
        semileptonic=False,
        KLong=False,
        baryonic=True)
    configuration = fei.config.FeiConfiguration(prefix='FEIv4_2020_MC13_release_04_01_01', training=False, monitor=False)
    feistate = fei.get_path(particles, configuration)
    path2.add_path(feistate.path)
    return path2


def B0SL(path):
    """
    Note:
        * **Skim description**: Semileptonic :math:`B^0` tag FEI skim
          for generic analysis.
        * **Skim LFN code**: 11180300
        * **FEI training**: FEIv4_2020_MC13_release_04_01_01
        * **Working Group**: (Semi-)Leptonic and Missing Energy
          Working Group (WG1)
        * **Skim liaisons**: Hannah Wakeling & Phil Grace

    Apply cuts to the FEI-reconstructed SL :math:`B` tag candidates in
    list ``B0:semileptonic``, and supply the name of the list.

    One of `skim.fei.runFEIforB0SL`, `skim.fei.runFEIforSLCombined` or
    `skim.fei.runFEIforSkimCombined` must be run first to reconstruct
    SL tag :math:`B`'s.

    Example usage:

    >>> from skim.fei import runFEIforB0SL, B0SL
    >>> runFEIforB0SL(path)
    >>> B0SL(path)
    ['B0:semileptonic']

    Tag modes
        SL :math:`B^0` tags are reconstructed. Hadronic :math:`B` with
        SL :math:`D` are not reconstructed.

        0. :math:`B^0 \\to D^- e^+`
        1. :math:`B^0 \\to D^- \\mu^+`
        2. :math:`B^0 \\to D^{-*} e^+`
        3. :math:`B^0 \\to D^{-*} \\mu^+`
        4. :math:`B^0 \\to \\overline{D^0} \\pi^- e^+`
        5. :math:`B^0 \\to \\overline{D^0} \\pi^- \\mu^+`
        6. :math:`B^0 \\to \\overline{D^{0*}} \\pi^- e^+`
        7. :math:`B^0 \\to \\overline{D^{0*}} \\pi^- \\mu^+`

    Cuts applied
       This skim uses the following track and cluster definitions.

       * Cleaned tracks (``pi+:eventShapeForSkims``): :math:`|d_0| < 0.5\\,\\text{cm}`, :math:`|z_0| < 2\\,\\text{cm}\\,`,
         and :math:`p_T > 0.1\\,\\text{GeV}`
       * Cleaned ECL clusters (``gamma:eventShapeForSkims``): :math:`0.296706 < \\theta < 2.61799`,
         and :math:`E>0.1\\,\\text{GeV}`

        Event pre-cuts:

        * :math:`R_2 < 0.4` (`foxWolframR2` from
          `modularAnalysis.buildEventShape`, calculated using all cleaned tracks and clusters)
        * :math:`n_{\\text{cleaned tracks}} \\geq 3`
        * :math:`n_{\\text{cleaned ECL clusters}} \\geq 3`
        * :math:`\\text{Visible energy of event (CMS frame)}>4\\,\\text{GeV}`
        * :math:`2\\,\\text{GeV}<E_{\\text{cleaned tracks & clusters in ECL}}<7\\,\\text{GeV}`

        Tag side :math:`B` cuts:

        * :math:`-4 < \\cos\\theta_{BY} < 3`
        * :math:`\\text{Decay mode ID} < 8` (no SL :math:`D` channels)
        * :math:`\\log_{10}(\\text{signal probability}) > -2.4`
        * :math:`p_{\\ell}^{*} > 1.0\\,\\text{GeV}` in CMS frame
          (``daughter(1, p) > 1.0`` or ``daughter(2, p) > 1.0``, depending
          on decay mode ID)

    Parameters:
        path (`basf2.Path`): the path to add the skim list builders.

    Returns:
        A Python list containing the string
        :code:`'B0:semileptonic'`, the name of the particle list for
        SL :math:`B^0` skim candidates.
    """
    vm.addAlias('p_lepton_CMSframe', 'conditionalVariableSelector(dmID<4, d1_p_CMSframe, d2_p_CMSframe)')

    # Apply cuts
    ma.applyCuts('B0:semileptonic', 'dmID<8', path=path)
    ma.applyCuts('B0:semileptonic', 'log10_sigProb>-2.4', path=path)
    ma.applyCuts('B0:semileptonic', '-4.0<cosThetaBY<3.0', path=path)
    ma.applyCuts('B0:semileptonic', 'p_lepton_CMSframe>1.0', path=path)

    B0SLList = ['B0:semileptonic']
    return B0SLList


def BplusSL(path):
    """
    Note:
        * **Skim description**: Semileptonic :math:`B^+` tag FEI skim
          for generic analysis.
        * **Skim LFN code**: 11180400
        * **FEI training**: FEIv4_2020_MC13_release_04_01_01
        * **Working Group**: (Semi-)Leptonic and Missing Energy
          Working Group (WG1)
        * **Skim liaisons**: Hannah Wakeling & Phil Grace

    Apply cuts to the FEI-reconstructed SL :math:`B` tag candidates in
    list ``B+:semileptonic``, and supply the name of the list.

    One of `skim.fei.runFEIforBplusSL`, `skim.fei.runFEIforSLCombined`
    or `skim.fei.runFEIforSkimCombined` must be run first to
    reconstruct SL tag :math:`B`'s.

    Example usage:

    >>> from skim.fei import runFEIforBplusSL, BplusSL
    >>> runFEIforBplusSL(path)
    >>> BplusSL(path)
    ['B+:semileptonic']

    Tag modes
        SL :math:`B^+` tags are reconstructed. Hadronic :math:`B^+`
        with SL :math:`D` are not reconstructed.

        0. :math:`B^0 \\to \\overline{D^0} e^+`
        1. :math:`B^0 \\to \\overline{D^0} \\mu^+`
        2. :math:`B^0 \\to \\overline{D^{0*}} e^+`
        3. :math:`B^0 \\to \\overline{D^{0*}} \\mu^+`
        4. :math:`B^0 \\to D^- \\pi^+ e^+`
        5. :math:`B^0 \\to D^- \\pi^+ \\mu^+`
        6. :math:`B^0 \\to D^{-*} \\pi^+ e^+`
        7. :math:`B^0 \\to D^{-*} \\pi^+ \\mu^+`

    Cuts applied
       This skim uses the following track and cluster definitions.

       * Cleaned tracks (``pi+:eventShapeForSkims``): :math:`|d_0| < 0.5\\,\\text{cm}`, :math:`|z_0| < 2\\,\\text{cm}\\,`,
         and :math:`p_T > 0.1\\,\\text{GeV}`
       * Cleaned ECL clusters (``gamma:eventShapeForSkims``): :math:`0.296706 < \\theta < 2.61799`,
         and :math:`E>0.1\\,\\text{GeV}`

        Event pre-cuts:

        * :math:`R_2 < 0.4` (`foxWolframR2` from
          `modularAnalysis.buildEventShape`, calculated using all cleaned tracks and clusters)
        * :math:`n_{\\text{cleaned tracks}} \\geq 3`
        * :math:`n_{\\text{cleaned ECL clusters}} \\geq 3`
        * :math:`\\text{Visible energy of event (CMS frame)}>4\\,\\text{GeV}`
        * :math:`2\\,\\text{GeV}<E_{\\text{cleaned tracks & clusters in ECL}}<7\\,\\text{GeV}`


        Tag side :math:`B` cuts:

        * :math:`-4 < \\cos\\theta_{BY} < 3`
        * :math:`\\text{Decay mode ID} < 8` (no SL :math:`D` channels)
        * :math:`\\log_{10}(\\text{signal probability}) > -2.4`
        * :math:`p_{\\ell}^{*} > 1.0\\,\\text{GeV}` in CMS frame
          (``daughter(1,p)>1.0`` or ``daughter(2,p)>1.0``, depending
          on decay mode ID)

    Parameters:
        path (`basf2.Path`): the path to add the skim list builders.

    Returns:
        A Python list containing the string
        :code:`'B+:semileptonic'`, the name of the particle list for
        SL :math:`B^+` skim candidates.
    """
    vm.addAlias('p_lepton_CMSframe', 'conditionalVariableSelector(dmID<4, d1_p_CMSframe, d2_p_CMSframe)')

    # Apply cuts
    ma.applyCuts('B+:semileptonic', 'dmID<8', path=path)
    ma.applyCuts('B+:semileptonic', 'log10_sigProb>-2.4', path=path)
    ma.applyCuts('B+:semileptonic', '-4.0<cosThetaBY<3.0', path=path)
    ma.applyCuts('B+:semileptonic', 'p_lepton_CMSframe>1.0', path=path)

    BplusSLList = ['B+:semileptonic']
    return BplusSLList


def runFEIforB0SL(path):
    """
    Reconstruct semileptonic :math:`B^0` tags using the generically
    trained FEI. Skim pre-cuts are applied before running the FEI. FEI
    is run with ``removeSLD=True`` flag to deactivate rare but
    time-intensive SL :math:`D` channels in skim.

    Remaining skim cuts are applied by `skim.fei.B0SL`.

    Parameters:
        path (`basf2.Path`): the path to add the skim list builders.

    Returns:
        No return value. Fills particle list :code:`B0:semileptonic`
        for supplied path.

    See also:
        `skim.fei.B0SL` for skim details, FEI training, list of
        reconstructed tag modes, and pre-cuts applied.
    """
    # Pre-selection cuts

    ma.fillParticleList(decayString='pi+:eventShapeForSkims',
                        cut='pt > 0.1 and abs(d0)<0.5 and -2<z0<2', path=path)
    ma.fillParticleList(decayString='gamma:eventShapeForSkims',
                        cut='E > 0.1 and 0.296706 < theta < 2.61799', path=path)

    vm.addAlias('E_ECL_pi', 'totalECLEnergyOfParticlesInList(pi+:eventShapeForSkims)')
    vm.addAlias('E_ECL_gamma', 'totalECLEnergyOfParticlesInList(gamma:eventShapeForSkims)')
    vm.addAlias('E_ECL', 'formula(E_ECL_pi+E_ECL_gamma)')
    ma.buildEventKinematics(inputListNames=['pi+:eventShapeForSkims', 'gamma:eventShapeForSkims'], path=path)
    ma.buildEventShape(inputListNames=['pi+:eventShapeForSkims', 'gamma:eventShapeForSkims'],
                       allMoments=False,
                       foxWolfram=True,
                       harmonicMoments=False,
                       cleoCones=False,
                       thrust=False,
                       collisionAxis=False,
                       jets=False,
                       sphericity=False,
                       checkForDuplicates=False,
                       path=path)

    path2 = b2.Path()
    EventCuts = ['nCleanedTracks(abs(z0) < 2.0 and abs(d0) < 0.5 and pt>0.1)>=3',
                 'nCleanedECLClusters(0.296706 < theta < 2.61799 and E>0.1)>=3',
                 'visibleEnergyOfEventCMS>4',
                 '2<E_ECL<7',
                 'foxWolframR2_maskedNaN<0.4']
    ifEventPasses(" and ".join(EventCuts), conditional_path=path2, path=path)

    # Run FEI
    b2.conditions.globaltags = ['analysis_tools_release-04']

    particles = fei.get_default_channels(
        neutralB=True,
        chargedB=False,
        hadronic=False,
        semileptonic=True,
        KLong=False,
        baryonic=True,
        removeSLD=True)
    configuration = fei.config.FeiConfiguration(prefix='FEIv4_2020_MC13_release_04_01_01', training=False, monitor=False)
    feistate = fei.get_path(particles, configuration)
    path2.add_path(feistate.path)
    return path2


def runFEIforBplusSL(path):
    """
    Reconstruct semileptonic :math:`B^+` tags using the generically
    trained FEI. Skim pre-cuts are applied before running the FEI. FEI
    is run with ``removeSLD=True`` flag to deactivate rare but
    time-intensive SL :math:`D` channels in skim.

    Remaining skim cuts are applied by `skim.fei.BplusSL`.

    Parameters:
        path (`basf2.Path`): the path to add the skim list builders.

    Returns:
        No return value. Fills particle list :code:`B+:semileptonic`
        for supplied path.

    See also:
        `skim.fei.BplusSL` for skim details, FEI training, list of
        reconstructed tag modes, and pre-cuts applied.
    """
    # Pre-selection cuts
    ma.fillParticleList(decayString='pi+:eventShapeForSkims',
                        cut='pt > 0.1 and abs(d0)<0.5 and -2<z0<2', path=path)
    ma.fillParticleList(decayString='gamma:eventShapeForSkims',
                        cut='E > 0.1 and 0.296706 < theta < 2.61799', path=path)

    vm.addAlias('E_ECL_pi', 'totalECLEnergyOfParticlesInList(pi+:eventShapeForSkims)')
    vm.addAlias('E_ECL_gamma', 'totalECLEnergyOfParticlesInList(gamma:eventShapeForSkims)')
    vm.addAlias('E_ECL', 'formula(E_ECL_pi+E_ECL_gamma)')
    ma.buildEventKinematics(inputListNames=['pi+:eventShapeForSkims', 'gamma:eventShapeForSkims'], path=path)
    ma.buildEventShape(inputListNames=['pi+:eventShapeForSkims', 'gamma:eventShapeForSkims'],
                       allMoments=False,
                       foxWolfram=True,
                       harmonicMoments=False,
                       cleoCones=False,
                       thrust=False,
                       collisionAxis=False,
                       jets=False,
                       sphericity=False,
                       checkForDuplicates=False,
                       path=path)

    path2 = b2.Path()
    EventCuts = ['nCleanedTracks(abs(z0) < 2.0 and abs(d0) < 0.5 and pt>0.1)>=3',
                 'nCleanedECLClusters(0.296706 < theta < 2.61799 and E>0.1)>=3',
                 'visibleEnergyOfEventCMS>4',
                 '2<E_ECL<7',
                 'foxWolframR2_maskedNaN<0.4']
    ifEventPasses(" and ".join(EventCuts), conditional_path=path2, path=path)

    # Run FEI
    b2.conditions.globaltags = ['analysis_tools_release-04']

    particles = fei.get_default_channels(
        neutralB=False,
        chargedB=True,
        hadronic=False,
        semileptonic=True,
        KLong=False,
        baryonic=True,
        removeSLD=True)
    configuration = fei.config.FeiConfiguration(prefix='FEIv4_2020_MC13_release_04_01_01', training=False, monitor=False)
    feistate = fei.get_path(particles, configuration)
    path2.add_path(feistate.path)
    return path2


def runFEIforSLCombined(path):
    """
    Reconstruct semileptonic :math:`B^0` and :math:`B^+` tags using
    the generically trained FEI. Skim pre-cuts are applied before
    running the FEI (the pre-cuts are the same for all FEI skims, and
    are documented in their respective list functions). FEI is run
    with ``removeSLD=True`` flag to deactivate rare but time-intensive
    SL :math:`D` channels in skim.

    Remaining cuts for skims are applied by `skim.fei.B0SL` and
    `skim.fei.BplusSL`.

    Parameters:
        path (`basf2.Path`): the path to add the skim list builders

    Returns:
        No return value. Fills particle lists :code:`B0:semileptonic`
        and :code:`B+:semileptonic` for supplied path.

    See also:
        `skim.fei.B0SL` and `skim.fei.BplusSL` for skim details, FEI
        training, lists of reconstructed tag modes, and pre-cuts
        applied.
    """
    # Pre-selection cuts
    ma.fillParticleList(decayString='pi+:eventShapeForSkims',
                        cut=' abs(d0)<0.5 and -2<z0<2 and pt>0.1', path=path)
    ma.fillParticleList(decayString='gamma:eventShapeForSkims',
                        cut='E > 0.1 and 0.296706 < theta < 2.61799', path=path)

    vm.addAlias('E_ECL_pi', 'totalECLEnergyOfParticlesInList(pi+:eventShapeForSkims)')
    vm.addAlias('E_ECL_gamma', 'totalECLEnergyOfParticlesInList(gamma:eventShapeForSkims)')
    vm.addAlias('E_ECL', 'formula(E_ECL_pi+E_ECL_gamma)')

    ma.buildEventKinematics(inputListNames=['pi+:eventShapeForSkims', 'gamma:eventShapeForSkims'], path=path)
    ma.buildEventShape(inputListNames=['pi+:eventShapeForSkims', 'gamma:eventShapeForSkims'],
                       allMoments=False,
                       foxWolfram=True,
                       harmonicMoments=False,
                       cleoCones=False,
                       thrust=False,
                       collisionAxis=False,
                       jets=False,
                       sphericity=False,
                       checkForDuplicates=False,
                       path=path)

    path2 = b2.Path()
    EventCuts = ['nCleanedTracks(abs(z0) < 2.0 and abs(d0) < 0.5 and pt>0.1)>=3',
                 'nCleanedECLClusters(0.296706 < theta < 2.61799 and E>0.1)>=3',
                 'visibleEnergyOfEventCMS>4',
                 '2<E_ECL<7',
                 'foxWolframR2_maskedNaN<0.4']
    ifEventPasses(" and ".join(EventCuts), conditional_path=path2, path=path)

    # Run FEI
    b2.conditions.globaltags = ['analysis_tools_release-04']

    particles = fei.get_default_channels(
        neutralB=True,
        chargedB=True,
        hadronic=False,
        semileptonic=True,
        KLong=False,
        baryonic=True,
        removeSLD=True)
    configuration = fei.config.FeiConfiguration(prefix='FEIv4_2020_MC13_release_04_01_01', training=False, monitor=False)
    feistate = fei.get_path(particles, configuration)
    path2.add_path(feistate.path)
    return path2


def runFEIforSkimCombined(path):
    """
    Reconstruct hadronic and semileptonic :math:`B^0` and :math:`B^+`
    tags using the generically trained FEI. Skim pre-cuts are applied
    before running the FEI (the pre-cuts are the same for all FEI
    skims, and are documented in their respective list functions). FEI
    is run with ``removeSLD=True`` flag to deactivate rare but
    time-intensive SL :math:`D` channels in skim.

    Remaining cuts for skims are applied by `skim.fei.B0Hadronic`,
    `skim.fei.BplusHadronic`, `skim.fei.B0SL`, and `skim.fei.BplusSL`.

    Parameters:
        path (`basf2.Path`): the path to add the skim list builders

    Returns:
        No return value. Fills particle lists :code:`B0:generic`,
        :code:`B+:generic`, :code:`B+:semileptonic`, and
        :code:`B0:semileptonic` for supplied path.

    See also:
        `skim.fei.B0Hadronic`, `skim.fei.BplusHadronic`,
        `skim.fei.B0SL`, and `skim.fei.BplusSL` for skim details, FEI
        training, lists of reconstructed tag modes, and pre-cuts
        applied.
    """
    # Pre-selection cuts
    ma.fillParticleList(decayString='pi+:eventShapeForSkims',
                        cut='abs(d0)<0.5 and -2<z0<2 and pt>0.1', path=path)
    ma.fillParticleList(decayString='gamma:eventShapeForSkims',
                        cut='E > 0.1 and 0.296706 < theta < 2.61799', path=path)

    vm.addAlias('E_ECL_pi', 'totalECLEnergyOfParticlesInList(pi+:eventShapeForSkims)')
    vm.addAlias('E_ECL_gamma', 'totalECLEnergyOfParticlesInList(gamma:eventShapeForSkims)')
    vm.addAlias('E_ECL', 'formula(E_ECL_pi+E_ECL_gamma)')

    ma.buildEventKinematics(inputListNames=['pi+:eventShapeForSkims', 'gamma:eventShapeForSkims'], path=path)

    ma.buildEventShape(inputListNames=['pi+:eventShapeForSkims', 'gamma:eventShapeForSkims'],
                       allMoments=False,
                       foxWolfram=True,
                       harmonicMoments=False,
                       cleoCones=False,
                       thrust=False,
                       collisionAxis=False,
                       jets=False,
                       sphericity=False,
                       checkForDuplicates=False,
                       path=path)
    path2 = b2.Path()
    EventCuts = ['nCleanedTracks(abs(z0) < 2.0 and abs(d0) < 0.5 and pt>0.1)>=3',
                 'nCleanedECLClusters(0.296706 < theta < 2.61799 and E>0.1)>=3',
                 'visibleEnergyOfEventCMS>4',
                 '2<E_ECL<7',
                 'foxWolframR2_maskedNaN<0.4']
    ifEventPasses(" and ".join(EventCuts), conditional_path=path2, path=path)

    # Run FEI
    b2.conditions.globaltags = ['analysis_tools_release-04']

    particles = fei.get_default_channels(
        neutralB=True,
        chargedB=True,
        hadronic=True,
        semileptonic=True,
        KLong=False,
        baryonic=True,
        removeSLD=True)
    configuration = fei.config.FeiConfiguration(prefix='FEIv4_2020_MC13_release_04_01_01', training=False, monitor=False)
    feistate = fei.get_path(particles, configuration)
    path2.add_path(feistate.path)
    return path2
=======
__liaison__ = "Shanette De La Motte <shanette.delamotte@adelaide.edu.au>"
>>>>>>> cf4820e6


def _merge_boolean_dicts(*dicts):
    """Merge dicts of boolean, with `True` values taking precedence if values
    differ.

    This is a utility function for combining FEI configs. It acts in the following
    way:

        >>> d1 = {"neutralB": True, "chargedB": False, "hadronic": True}
        >>> d2 = {"chargedB": True, "semileptonic": True}
        >>> _merge_FEI_configs(d1, d2)
        {"chargedB": True, "hadronic": True, "neutralB": True, "semileptonic": True}

    Parameters:
        dicts (dict(str -> bool)): Any number of dicts of keyword-boolean pairs.

    Returns:
        merged (dict(str -> bool)): A single dict, containing all the keys of the
            input dicts.
    """
    keys = {k for d in dicts for k in d}
    occurances = {k: [d for d in dicts if k in d] for k in keys}
    merged = {k: any(d[k] for d in occurances[k]) for k in keys}

    # Sort the merged dict before returning
    merged = dict(sorted(merged.items()))

    return merged


def _get_fei_channel_names(particleName, **kwargs):
    """Create a list containing the decay strings of all decay channels available to a
    particle. Any keyword arguments are passed to `fei.get_default_channels`.

    This is a utility function for autogenerating FEI skim documentation.

    Args:
        particleName (str): the PDG name of a particle, e.g. ``'K+'``, ``'pi-'``, ``'D*0'``.
    """
    particleList = fei.get_default_channels(**kwargs)
    particleDict = {particle.name: particle for particle in particleList}

    try:
        particle = particleDict[particleName]
    except KeyError:
        print(f"Error! Couldn't find particle with name {particleName}")
        return []

    channels = [channel.decayString for channel in particle.channels]
    return channels


def _hash_dict(func):
    """Wrapper for `functools.lru_cache` to deal with dictionaries. Dictionaries are
    mutable, so cannot be cached. This wrapper turns all dict arguments into a hashable
    dict type, so we can use caching.
    """
    class HashableDict(dict):
        def __hash__(self):
            return hash(frozenset(self.items()))

    @wraps(func)
    def wrapped(*args, **kwargs):
        args = tuple([HashableDict(arg) if isinstance(arg, dict) else arg for arg in args])
        kwargs = {k: HashableDict(v) if isinstance(v, dict) else v for k, v in kwargs.items()}
        return func(*args, **kwargs)
    return wrapped


class BaseFEISkim(BaseSkim):
    """Base class for FEI skims. Applies event-level pre-cuts and applies the FEI."""

    __authors__ = ["Racha Cheaib", "Hannah Wakeling", "Phil Grace"]
    __contact__ = __liaison__
    __category__ = "physics, Full Event Interpretation"

    FEIPrefix = "FEIv4_2020_MC13_release_04_01_01"
    """Prefix label for the FEI training used in the FEI skims."""

    FEIChannelArgs = {}
    """Dict of ``str -> bool`` pairs to be passed to `fei.get_default_channels`. When
    inheriting from `BaseFEISkim`, override this value to apply the FEI for only *e.g.*
    SL charged :math:`B`'s."""

    MergeDataStructures = {"FEIChannelArgs": _merge_boolean_dicts}

    RequiredStandardLists = None

    NoisyModules = ["ParticleCombiner"]

    @staticmethod
    @lru_cache()
    def fei_precuts(path):
        """
        Skim pre-cuts are applied before running the FEI, to reduce computation time.
        This setup function is run by all FEI skims, so they all have the save
        event-level pre-cuts:

        * :math:`n_{\\text{cleaned tracks}} \\geq 3`
        * :math:`n_{\\text{cleaned ECL clusters}} \\geq 3`
        * :math:`\\text{Visible energy of event (CMS frame)}>4~{\\rm GeV}`
        * :math:`2~{\\rm GeV}<E_{\\text{cleaned tracks & clusters in
          ECL}}<7~{\\rm GeV}`

        We define "cleaned" tracks and clusters as:

        * Cleaned tracks (``pi+:FEI_cleaned``): :math:`d_0 < 0.5~{\\rm cm}`,
          :math:`|z_0| < 2~{\\rm cm}`, and :math:`p_T > 0.1~{\\rm GeV}` * Cleaned ECL
          clusters (``gamma:FEI_cleaned``): :math:`0.296706 < \\theta < 2.61799`, and
          :math:`E>0.1~{\\rm GeV}`
        """

        # Pre-selection cuts
        CleanedTrackCuts = "abs(z0) < 2.0 and abs(d0) < 0.5 and pt > 0.1"
        CleanedClusterCuts = "E > 0.1 and 0.296706 < theta < 2.61799"

        ma.fillParticleList(decayString="pi+:FEI_cleaned",
                            cut=CleanedTrackCuts, path=path)
        ma.fillParticleList(decayString="gamma:FEI_cleaned",
                            cut=CleanedClusterCuts, path=path)

        ma.buildEventKinematics(inputListNames=["pi+:FEI_cleaned",
                                                "gamma:FEI_cleaned"],
                                path=path)

        EventCuts = " and ".join(
            [
                f"nCleanedTracks({CleanedTrackCuts})>=3",
                f"nCleanedECLClusters({CleanedClusterCuts})>=3",
                "visibleEnergyOfEventCMS>4",
                "2<E_ECL_FEI<7",
            ]
        )

        # NOTE: The FEI skims are somewhat complicated, and require some manual handling
        # of conditional paths to avoid adding the FEI to the path twice. In general, DO
        # NOT do this kind of path handling in your own skim. Instead, use:
        #     >>>  path = self.skim_event_cuts(EventLevelCuts, path=path)
        ConditionalPath = b2.Path()
        eselect = path.add_module("VariableToReturnValue", variable=f"passesEventCut({EventCuts})")
        eselect.if_value('=1', ConditionalPath, b2.AfterConditionPath.CONTINUE)

        return ConditionalPath

    # This is a cached static method so that we can avoid adding FEI path twice.
    # In combined skims, FEIChannelArgs must be combined across skims first, so that all
    # the required particles are included in the FEI.
    @staticmethod
    @_hash_dict
    @lru_cache()
    def run_fei_for_skims(FEIChannelArgs, FEIPrefix, *, path):
        """Reconstruct hadronic and semileptonic :math:`B^0` and :math:`B^+` tags using
        the generically trained FEI.

        Parameters:
            FEIChannelArgs (dict(str, bool)): A dict of keyword-boolean pairs to be
                passed to `fei.get_default_channels`.
            FEIPrefix (str): Prefix label for the FEI training used in the FEI skims.
            path (`basf2.Path`): The skim path to be processed.
        """
        # Run FEI
        b2.conditions.globaltags = ["analysis_tools_release-04"]

        particles = fei.get_default_channels(**FEIChannelArgs)
        configuration = fei.config.FeiConfiguration(
            prefix=FEIPrefix,
            training=False,
            monitor=False)
        feistate = fei.get_path(particles, configuration)
        path.add_path(feistate.path)

    @staticmethod
    @_hash_dict
    @lru_cache()
    def setup_fei_aliases(FEIChannelArgs):
        # Aliases for pre-FEI event-level cuts
        vm.addAlias("E_ECL_pi_FEI",
                    "totalECLEnergyOfParticlesInList(pi+:FEI_cleaned)")
        vm.addAlias("E_ECL_gamma_FEI",
                    "totalECLEnergyOfParticlesInList(gamma:FEI_cleaned)")
        vm.addAlias("E_ECL_FEI", "formula(E_ECL_pi_FEI+E_ECL_gamma_FEI)")

        # Aliases for variables available after running the FEI
        vm.addAlias("sigProb", "extraInfo(SignalProbability)")
        vm.addAlias("log10_sigProb", "log10(extraInfo(SignalProbability))")
        vm.addAlias("dmID", "extraInfo(decayModeID)")
        vm.addAlias("decayModeID", "extraInfo(decayModeID)")

        if "semileptonic" in FEIChannelArgs and FEIChannelArgs["semileptonic"]:
            # Aliases specific to SL FEI
            vm.addAlias("cosThetaBY", "cosThetaBetweenParticleAndNominalB")
            vm.addAlias("d1_p_CMSframe", "useCMSFrame(daughter(1,p))")
            vm.addAlias("d2_p_CMSframe", "useCMSFrame(daughter(2,p))")
            vm.addAlias(
                "p_lepton_CMSframe",
                "conditionalVariableSelector(dmID<4, d1_p_CMSframe, d2_p_CMSframe)"
            )

    def additional_setup(self, path):
        """Apply pre-FEI event-level cuts and apply the FEI. This setup function is run
        by all FEI skims, so they all have the save event-level pre-cuts.

        This function passes `FEIChannelArgs` to the cached function `run_fei_for_skims`
        to avoid applying the FEI twice.

        See also:
            `fei_precuts` for event-level cut definitions.
        """
        self.setup_fei_aliases(self.FEIChannelArgs)
        path = self.fei_precuts(path)
        # The FEI skims require some manual handling of paths that is not necessary in
        # any other skim.
        self._ConditionalPath = path

        self.run_fei_for_skims(self.FEIChannelArgs, self.FEIPrefix, path=path)


def _FEI_skim_header(ParticleNames):
    """Decorator factory for applying the `fancy_skim_header` header and replacing
    <CHANNELS> in the class docstring with a list of FEI channels.

    The list is numbered with all of the corresponding decay mode IDs, and the decay
    modes are formatted in beautiful LaTeX.

    .. code-block:: python

        @FEI_skim_header("B0")
        class feiSLB0(BaseFEISkim):
            # docstring here including the string '<CHANNELS>' somewhere

    Parameters:
        ParticleNames (str, list(str)): One of either ``B0`` or ``B+``, or a list of both.
    """

    def decorator(SkimClass):
        if isinstance(ParticleNames, str):
            particles = [ParticleNames]
        else:
            particles = ParticleNames

        ChannelsString = "List of reconstructed channels and corresponding decay mode IDs:"
        for particle in particles:
            channels = _get_fei_channel_names(particle, **SkimClass.FEIChannelArgs)
            FormattedChannels = [_sphinxify_decay(channel) for channel in channels]
            ChannelList = "\n".join(
                [f"    {dmID}. {channel}"
                 for (dmID, channel) in enumerate(FormattedChannels)]
            )
            if len(particles) == 1:
                ChannelsString += "\n\n" + ChannelList
            else:
                ChannelsString += f"\n\n    ``{particle}`` channels:\n\n" + ChannelList

        if SkimClass.__doc__ is None:
            return SkimClass
        else:
            SkimClass.__doc__ = SkimClass.__doc__.replace("<CHANNELS>", ChannelsString)

        return fancy_skim_header(SkimClass)

    return decorator


@_FEI_skim_header("B0")
class feiHadronicB0(BaseFEISkim):
    """
    Tag side :math:`B` cuts:

    * :math:`M_{\\text{bc}} > 5.24~{\\rm GeV}`
    * :math:`|\\Delta E| < 0.2~{\\rm GeV}`
    * :math:`\\text{signal probability} > 0.001` (omitted for decay mode 23)

    All available FEI :math:`B^0` hadronic tags are reconstructed. From `Thomas Keck's
    thesis <https://docs.belle2.org/record/275/files/BELLE2-MTHESIS-2015-001.pdf>`_,
    "the channel :math:`B^0 \\to \\overline{D}^0 \\pi^0` was used by the FR, but is not
    yet used in the FEI due to unexpected technical restrictions in the KFitter
    algorithm".

    <CHANNELS>

    See also:
        `BaseFEISkim.FEIPrefix` for FEI training used, and `BaseFEISkim.fei_precuts` for
        event-level cuts made before applying the FEI.
    """
    __description__ = "FEI-tagged neutral :math:`B`'s decaying hadronically."

    FEIChannelArgs = {
        "neutralB": True,
        "chargedB": False,
        "hadronic": True,
        "semileptonic": False,
        "KLong": False,
        "baryonic": True
    }

    def build_lists(self, path):
        ma.applyCuts("B0:generic", "Mbc>5.24", path=path)
        ma.applyCuts("B0:generic", "abs(deltaE)<0.200", path=path)
        ma.applyCuts("B0:generic", "sigProb>0.001 or extraInfo(dmID)==23", path=path)

        self.SkimLists = ["B0:generic"]

    def validation_histograms(self, path):
        vm.addAlias("d0_massDiff", "daughter(0,massDifference(0))")
        vm.addAlias("d0_M", "daughter(0,M)")
        vm.addAlias("nDaug", "countDaughters(1>0)")  # Dummy cut so all daughters are selected.

        histogramFilename = f"{self}_Validation.root"
        email = "Phil Grace <philip.grace@adelaide.edu.au>"
        SkimList = self.SkimLists[0]

        variables_1d = [
            ("sigProb", 100, 0.0, 1.0, "Signal probability", email,
             "Signal probability of the reconstructed tag B candidates",
             "Most around zero, with a tail at non-zero values.", "Signal probability", "Candidates", "logy"),
            ("nDaug", 6, 0.0, 6, "Number of daughters of tag B", email,
             "Number of daughters of tag B", "Some distribution of number of daughters", "n_{daughters}", "Candidates"),
            ("d0_massDiff", 100, 0.0, 0.5, "Mass difference of D* and D", email,
             "Mass difference of D^{*} and D", "Peak at 0.14 GeV", "m(D^{*})-m(D) [GeV]", "Candidates", "shifter"),
            ("d0_M", 100, 0.0, 3.0, "Mass of zeroth daughter (D* or D)", email,
             "Mass of zeroth daughter of tag B (either a $D^{*}$ or a D)", "Peaks at 1.86 GeV and 2.00 GeV",
             "m(D^{(*)}) [GeV]", "Candidates", "shifter"),
            ("deltaE", 100, -0.2, 0.2, "#Delta E", email,
             "$\\Delta E$ of event", "Peak around zero", "#Delta E [GeV]", "Candidates"),
            ("Mbc", 100, 5.2, 5.3, "Mbc", email,
             "Beam-constrained mass of event", "Peaking around B mass (5.28 GeV)", "M_{bc} [GeV]", "Candidates")
        ]

        variables_2d = [
            ("deltaE", 100, -0.2, 0.2, "Mbc", 100, 5.2, 5.3, "Mbc vs deltaE", email,
             "Plot of the $\\Delta E$ of the event against the beam constrained mass",
             "Peak of $\\Delta E$ around zero, and $M_{bc}$ around B mass (5.28 GeV)",
             "#Delta E [GeV]", "M_{bc} [GeV]", "colz, shifter"),
            ("decayModeID", 26, 0, 26, "log10_sigProb", 100, -3.0, 0.0,
             "Signal probability for each decay mode ID", email,
             "Signal probability for each decay mode ID",
             "Some distribtuion of candidates in the first few decay mode IDs",
             "Decay mode ID", "#log_10(signal probability)", "colz")
        ]

        create_validation_histograms(
            rootfile=histogramFilename,
            particlelist=SkimList,
            variables_1d=variables_1d,
            variables_2d=variables_2d,
            path=path
        )


@_FEI_skim_header("B+")
class feiHadronicBplus(BaseFEISkim):
    """
    Tag side :math:`B` cuts:

    * :math:`M_{\\text{bc}} > 5.24~{\\rm GeV}`
    * :math:`|\\Delta E| < 0.2~{\\rm GeV}`
    * :math:`\\text{signal probability} > 0.001` (omitted for decay mode 25)

    All available FEI :math:`B^+` hadronic tags are reconstructed.

    <CHANNELS>

    See also:
        `BaseFEISkim.FEIPrefix` for FEI training used, and `BaseFEISkim.fei_precuts` for
        event-level cuts made before applying the FEI.
    """
    __description__ = "FEI-tagged charged :math:`B`'s decaying hadronically."

    FEIChannelArgs = {
        "neutralB": False,
        "chargedB": True,
        "hadronic": True,
        "semileptonic": False,
        "KLong": False,
        "baryonic": True
    }

    def build_lists(self, path):
        ma.applyCuts("B+:generic", "Mbc>5.24", path=path)
        ma.applyCuts("B+:generic", "abs(deltaE)<0.200", path=path)
        ma.applyCuts("B+:generic", "sigProb>0.001 or extraInfo(dmID)==25", path=path)

        self.SkimLists = ["B+:generic"]

    def validation_histograms(self, path):
        vm.addAlias("d0_massDiff", "daughter(0,massDifference(0))")
        vm.addAlias("d0_M", "daughter(0,M)")
        vm.addAlias("nDaug", "countDaughters(1>0)")  # Dummy cut so all daughters are selected.

        histogramFilename = f"{self}_Validation.root"
        email = "Phil Grace <philip.grace@adelaide.edu.au>"
        SkimList = self.SkimLists[0]

        variables_1d = [
            ("sigProb", 100, 0.0, 1.0, "Signal probability", email,
             "Signal probability of the reconstructed tag B candidates",
             "Most around zero, with a tail at non-zero values.", "Signal probability", "Candidates", "logy"),
            ("nDaug", 6, 0.0, 6, "Number of daughters of tag B", email,
             "Number of daughters of tag B", "Some distribution of number of daughters", "n_{daughters}", "Candidates"),
            ("d0_massDiff", 100, 0.0, 0.5, "Mass difference of D* and D", email,
             "Mass difference of D^{*} and D", "Peak at 0.14 GeV", "m(D^{*})-m(D) [GeV]", "Candidates", "shifter"),
            ("d0_M", 100, 0.0, 3.0, "Mass of zeroth daughter (D* or D)", email,
             "Mass of zeroth daughter of tag B (either a $D^{*}$ or a D)", "Peaks at 1.86 GeV and 2.00 GeV",
             "m(D^{(*)}) [GeV]", "Candidates", "shifter"),
            ("deltaE", 100, -0.2, 0.2, "#Delta E", email,
             "$\\Delta E$ of event", "Peak around zero", "#Delta E [GeV]", "Candidates"),
            ("Mbc", 100, 5.2, 5.3, "Mbc", email,
             "Beam-constrained mass of event", "Peaking around B mass (5.28 GeV)", "M_{bc} [GeV]", "Candidates")
        ]

        variables_2d = [
            ("deltaE", 100, -0.2, 0.2, "Mbc", 100, 5.2, 5.3, "Mbc vs deltaE", email,
             "Plot of the $\\Delta E$ of the event against the beam constrained mass",
             "Peak of $\\Delta E$ around zero, and $M_{bc}$ around B mass (5.28 GeV)",
             "#Delta E [GeV]", "M_{bc} [GeV]", "colz, shifter"),
            ("decayModeID", 29, 0, 29, "log10_sigProb", 100, -3.0, 0.0,
             "Signal probability for each decay mode ID", email,
             "Signal probability for each decay mode ID",
             "Some distribtuion of candidates in the first few decay mode IDs",
             "Decay mode ID", "#log_10(signal probability)", "colz")
        ]

        create_validation_histograms(
            rootfile=histogramFilename,
            particlelist=SkimList,
            variables_1d=variables_1d,
            variables_2d=variables_2d,
            path=path
        )


@_FEI_skim_header("B0")
class feiSLB0(BaseFEISkim):
    """
    Tag side :math:`B` cuts:

    * :math:`-4 < \\cos\\theta_{BY} < 3`
    * :math:`\\log_{10}(\\text{signal probability}) > -2.4`
    * :math:`p_{\\ell}^{*} > 1.0~{\\rm GeV}` in CMS frame

    SL :math:`B^0` tags are reconstructed. Hadronic :math:`B` with SL :math:`D` are not
    reconstructed, as these are rare and time-intensive.

    <CHANNELS>

    See also:
        `BaseFEISkim.FEIPrefix` for FEI training used, and `BaseFEISkim.fei_precuts` for
        event-level cuts made before applying the FEI.
    """
    __description__ = "FEI-tagged neutral :math:`B`'s decaying semileptonically."

    FEIChannelArgs = {
        "neutralB": True,
        "chargedB": False,
        "hadronic": False,
        "semileptonic": True,
        "KLong": False,
        "baryonic": True,
        "removeSLD": True
    }

    def build_lists(self, path):
        ma.applyCuts("B0:semileptonic", "dmID<8", path=path)
        ma.applyCuts("B0:semileptonic", "log10(sigProb)>-2.4", path=path)
        ma.applyCuts("B0:semileptonic", "-4.0<cosThetaBY<3.0", path=path)
        ma.applyCuts("B0:semileptonic", "p_lepton_CMSframe>1.0", path=path)

        self.SkimLists = ["B0:semileptonic"]

    def validation_histograms(self, path):
        vm.addAlias("d0_massDiff", "daughter(0,massDifference(0))")
        vm.addAlias("d0_M", "daughter(0,M)")
        vm.addAlias("nDaug", "countDaughters(1>0)")  # Dummy cut so all daughters are selected.

        histogramFilename = f"{self}_Validation.root"
        email = "Phil Grace <philip.grace@adelaide.edu.au>"
        SkimList = self.SkimLists[0]

        variables_1d = [
            ("sigProb", 100, 0.0, 1.0, "Signal probability", email,
             "Signal probability of the reconstructed tag B candidates",
             "Most around zero, with a tail at non-zero values.",
             "Signal probability", "Candidates", "logy"),
            ("nDaug", 6, 0.0, 6, "Number of daughters of tag B", email,
             "Number of daughters of tag B", "Some distribution of number of daughters",
             "n_{daughters}", "Candidates"),
            ("cosThetaBetweenParticleAndNominalB", 100, -6.0, 4.0, "#cos#theta_{BY}", email,
             "Cosine of angle between the reconstructed B and the nominal B",
             "Distribution peaking between -1 and 1", "#cos#theta_{BY}", "Candidates"),
            ("d0_massDiff", 100, 0.0, 0.5, "Mass difference of D* and D", email,
             "Mass difference of $D^{*}$ and D", "Peak at 0.14 GeV", "m(D^{*})-m(D) [GeV]",
             "Candidates", "shifter"),
            ("d0_M", 100, 0.0, 3.0, "Mass of zeroth daughter (D* or D)", email,
             "Mass of zeroth daughter of tag B (either a $D^{*}$ or a D)", "Peaks at 1.86 GeV and 2.00 GeV",
             "m(D^{(*)}) [GeV]", "Candidates", "shifter")
        ]

        variables_2d = [
            ("decayModeID", 8, 0, 8, "log10_sigProb", 100, -3.0, 0.0,
             "Signal probability for each decay mode ID", email,
             "Signal probability for each decay mode ID",
             "Some distribtuion of candidates in the first few decay mode IDs",
             "Decay mode ID", "#log_10(signal probability)", "colz")
        ]

        create_validation_histograms(
            rootfile=histogramFilename,
            particlelist=SkimList,
            variables_1d=variables_1d,
            variables_2d=variables_2d,
            path=path
        )


@_FEI_skim_header("B+")
class feiSLBplus(BaseFEISkim):
    """
    Tag side :math:`B` cuts:

    * :math:`-4 < \\cos\\theta_{BY} < 3`
    * :math:`\\log_{10}(\\text{signal probability}) > -2.4`
    * :math:`p_{\\ell}^{*} > 1.0~{\\rm GeV}` in CMS frame

    SL :math:`B^+` tags are reconstructed. Hadronic :math:`B^+` with SL :math:`D` are
    not reconstructed, as these are rare and time-intensive.

    <CHANNELS>

    See also:
        `BaseFEISkim.FEIPrefix` for FEI training used, and `BaseFEISkim.fei_precuts` for
        event-level cuts made before applying the FEI.
    """
    __description__ = "FEI-tagged charged :math:`B`'s decaying semileptonically."

    FEIChannelArgs = {
        "neutralB": False,
        "chargedB": True,
        "hadronic": False,
        "semileptonic": True,
        "KLong": False,
        "baryonic": True,
        "removeSLD": True
    }

    def build_lists(self, path):
        ma.applyCuts("B+:semileptonic", "dmID<8", path=path)
        ma.applyCuts("B+:semileptonic", "log10_sigProb>-2.4", path=path)
        ma.applyCuts("B+:semileptonic", "-4.0<cosThetaBY<3.0", path=path)
        ma.applyCuts("B+:semileptonic", "p_lepton_CMSframe>1.0", path=path)

        self.SkimLists = ["B+:semileptonic"]

    def validation_histograms(self, path):
        vm.addAlias("d0_massDiff", "daughter(0,massDifference(0))")
        vm.addAlias("d0_M", "daughter(0,M)")
        vm.addAlias("nDaug", "countDaughters(1>0)")  # Dummy cut so all daughters are selected.

        histogramFilename = f"{self}_Validation.root"
        email = "Phil Grace <philip.grace@adelaide.edu.au>"
        SkimList = self.SkimLists[0]

        variables_1d = [
            ("sigProb", 100, 0.0, 1.0, "Signal probability", email,
             "Signal probability of the reconstructed tag B candidates",
             "Most around zero, with a tail at non-zero values.",
             "Signal probability", "Candidates", "logy"),
            ("nDaug", 6, 0.0, 6, "Number of daughters of tag B", email,
             "Number of daughters of tag B", "Some distribution of number of daughters",
             "n_{daughters}", "Candidates"),
            ("cosThetaBetweenParticleAndNominalB", 100, -6.0, 4.0, "#cos#theta_{BY}", email,
             "Cosine of angle between the reconstructed B and the nominal B",
             "Distribution peaking between -1 and 1", "#cos#theta_{BY}", "Candidates"),
            ("d0_massDiff", 100, 0.0, 0.5, "Mass difference of D* and D", email,
             "Mass difference of $D^{*}$ and D", "Peak at 0.14 GeV", "m(D^{*})-m(D) [GeV]",
             "Candidates", "shifter"),
            ("d0_M", 100, 0.0, 3.0, "Mass of zeroth daughter (D* or D)", email,
             "Mass of zeroth daughter of tag B (either a $D^{*}$ or a D)", "Peaks at 1.86 GeV and 2.00 GeV",
             "m(D^{(*)}) [GeV]", "Candidates", "shifter")
        ]

        variables_2d = [
            ("decayModeID", 8, 0, 8, "log10_sigProb", 100, -3.0, 0.0,
             "Signal probability for each decay mode ID", email,
             "Signal probability for each decay mode ID",
             "Some distribtuion of candidates in the first few decay mode IDs",
             "Decay mode ID", "#log_10(signal probability)", "colz")
        ]

        create_validation_histograms(
            rootfile=histogramFilename,
            particlelist=SkimList,
            variables_1d=variables_1d,
            variables_2d=variables_2d,
            path=path
        )


@_FEI_skim_header(["B0", "B+"])
class feiHadronic(BaseFEISkim):
    """
    Tag side :math:`B` cuts:

    * :math:`M_{\\text{bc}} > 5.24~{\\rm GeV}`
    * :math:`|\\Delta E| < 0.2~{\\rm GeV}`
    * :math:`\\text{signal probability} > 0.001` (omitted for decay mode 23 for
      :math:`B^+`, and decay mode 25 for :math:`B^0`)

    All available FEI :math:`B^0` and :math:`B^+` hadronic tags are reconstructed. From
    `Thomas Keck's thesis
    <https://docs.belle2.org/record/275/files/BELLE2-MTHESIS-2015-001.pdf>`_, "the
    channel :math:`B^0 \\to \\overline{D}^0 \\pi^0` was used by the FR, but is not yet
    used in the FEI due to unexpected technical restrictions in the KFitter algorithm".

    <CHANNELS>

    See also:
        `BaseFEISkim.FEIPrefix` for FEI training used, and `BaseFEISkim.fei_precuts` for
        event-level cuts made before applying the FEI.
    """
    __description__ = "FEI-tagged neutral and charged :math:`B`'s decaying hadronically."

    FEIChannelArgs = {
        "neutralB": True,
        "chargedB": True,
        "hadronic": True,
        "semileptonic": False,
        "KLong": False,
        "baryonic": True
    }

    def build_lists(self, path):
        ma.copyList("B0:feiHadronic", "B0:generic", path=path)
        ma.copyList("B+:feiHadronic", "B+:generic", path=path)
        HadronicBLists = ["B0:feiHadronic", "B+:feiHadronic"]

        for BList in HadronicBLists:
            ma.applyCuts(BList, "Mbc>5.24", path=path)
            ma.applyCuts(BList, "abs(deltaE)<0.200", path=path)

        ma.applyCuts("B+:feiHadronic", "sigProb>0.001 or extraInfo(dmID)==25", path=path)
        ma.applyCuts("B0:feiHadronic", "sigProb>0.001 or extraInfo(dmID)==23", path=path)

        self.SkimLists = HadronicBLists


@_FEI_skim_header(["B0", "B+"])
class feiSL(BaseFEISkim):
    """
    Tag side :math:`B` cuts:

    * :math:`-4 < \\cos\\theta_{BY} < 3`
    * :math:`\\log_{10}(\\text{signal probability}) > -2.4`
    * :math:`p_{\\ell}^{*} > 1.0~{\\rm GeV}` in CMS frame

    SL :math:`B^0` and :math:`B^+` tags are reconstructed. Hadronic :math:`B` with SL
    :math:`D` are not reconstructed, as these are rare and time-intensive.

    <CHANNELS>

    See also:
        `BaseFEISkim.FEIPrefix` for FEI training used, and `BaseFEISkim.fei_precuts` for
        event-level cuts made before applying the FEI.
    """
    __description__ = "FEI-tagged neutral and charged :math:`B`'s decaying semileptonically."

    FEIChannelArgs = {
        "neutralB": True,
        "chargedB": True,
        "hadronic": False,
        "semileptonic": True,
        "KLong": False,
        "baryonic": True,
        "removeSLD": True
    }

    def build_lists(self, path):
        ma.copyList("B0:feiSL", "B0:semileptonic", path=path)
        ma.copyList("B+:feiSL", "B+:semileptonic", path=path)
        SLBLists = ["B0:feiSL", "B+:feiSL"]

        Bcuts = ["log10_sigProb>-2.4", "-4.0<cosThetaBY<3.0", "p_lepton_CMSframe>1.0"]

        for BList in SLBLists:
            for cut in Bcuts:
                ma.applyCuts(BList, cut, path=path)

        self.SkimLists = SLBLists<|MERGE_RESOLUTION|>--- conflicted
+++ resolved
@@ -21,877 +21,7 @@
 from variables import variables as vm
 
 
-<<<<<<< HEAD
-
-def B0Hadronic(path):
-    """
-    Note:
-        * **Skim description**: Hadronic :math:`B^0` tag FEI skim for
-          generic analysis.
-        * **Skim LFN code**: 11180100
-        * **FEI training**: FEIv4_2020_MC13_release_04_01_01
-        * **Working Group**: (Semi-)Leptonic and Missing Energy
-          Working Group (WG1)
-        * **Skim liaisons**: Hannah Wakeling & Phil Grace
-
-    Apply cuts to the FEI-reconstructed hadronic :math:`B` tag
-    candidates in list ``B0:generic``, and supply the name of the
-    list.
-
-    One of `skim.fei.runFEIforB0Hadronic`,
-    `skim.fei.runFEIforHadronicCombined` or
-    `skim.fei.runFEIforSkimCombined` must be run first to reconstruct
-    hadronic tag :math:`B`'s.
-
-    Example usage:
-
-    >>> from skim.fei import runFEIforB0Hadronic, B0Hadronic
-    >>> runFEIforB0Hadronic(path)
-    >>> B0Hadronic(path)
-    ['B0:generic']
-
-    Tag modes
-        All available FEI :math:`B^0` hadronic tags are reconstructed.
-
-        0. :math:`B^0 \\to D^- \\pi^+`
-        1. :math:`B^0 \\to D^- \\pi^+ \\pi^0`
-        2. :math:`B^0 \\to D^- \\pi^+ \\pi^0 \\pi^0`
-        3. :math:`B^0 \\to D^- \\pi^+ \\pi^+ \\pi^-`
-        4. :math:`B^0 \\to D^- \\pi^+ \\pi^+ \\pi^- \\pi^0`
-        5. :math:`B^0 \\to \\overline{D^0} \\pi^+ \\pi^-`
-        6. :math:`B^0 \\to D^- D^0 K^+`
-        7. :math:`B^0 \\to D^- D^{0*} K^+`
-        8. :math:`B^0 \\to D^{-*} D^0 K^+`
-        9. :math:`B^0 \\to D^{-*} D^{0*} K^+`
-        10. :math:`B^0 \\to D^- D^+ K^0_S`
-        11. :math:`B^0 \\to D^{-*} D^+ K^0_S`
-        12. :math:`B^0 \\to D^- D^{+*} K^0_S`
-        13. :math:`B^0 \\to D^{-*} D^{+*} K^0_S`
-        14. :math:`B^0 \\to D^+_s D^-`
-        15. :math:`B^0 \\to D^{-*} \\pi^+`
-        16. :math:`B^0 \\to D^{-*} \\pi^+ \\pi^0`
-        17. :math:`B^0 \\to D^{-*} \\pi^+ \\pi^0 \\pi^0`
-        18. :math:`B^0 \\to D^{-*} \\pi^+ \\pi^+ \\pi^-`
-        19. :math:`B^0 \\to D^{-*} \\pi^+ \\pi^+ \\pi^- \\pi^0`
-        20. :math:`B^0 \\to D^{+*}_s D^-`
-        21. :math:`B^0 \\to D^+_s D^{-*}`
-        22. :math:`B^0 \\to D^{+*}_s D^{-*}`
-        23. :math:`B^0 \\to J/\\psi K^0_S`
-        24. :math:`B^0 \\to J/\\psi K^+ \\pi^-`
-        25. :math:`B^0 \\to J/\\psi K^0_S \\pi^+ \\pi^-`
-        26. :math:`B^0 \\to \\Lambda^{-}_{c} p \\pi^+ \\pi^-`
-        27. :math:`B^0 \\to \\overline{D^0} p \\bar{p}`
-        28. :math:`B^0 \\to D^- p \\bar{p} \\pi^+`
-        29. :math:`B^0 \\to D^{-*} p \\bar{p} \\pi^+`
-        30. :math:`B^0 \\to \\overline{D^0} p \\bar{p} \\pi^+ \\pi^-`
-        31. :math:`B^0 \\to \\overline{D^{0*}} p \\bar{p} \\pi^+ \\pi^-`
-
-        From `Thomas Keck's thesis <https://docs.belle2.org/record/275/files/BELLE2-MTHESIS-2015-001.pdf>`_,
-        "the channel :math:`B^0 \\to \\overline{D}^0 \\pi^0` was used
-        by the FR, but is not yet used in the FEI due to unexpected
-        technical restrictions in the KFit algorithm".
-
-    Cuts applied
-       This skim uses the following track and cluster definitions.
-
-       * Cleaned tracks (``pi+:eventShapeForSkims``): :math:`|d_0| < 0.5\\,\\text{cm}`, :math:`|z_0| < 2\\,\\text{cm}\\,`,
-         and :math:`p_T > 0.1\\,\\text{GeV}`
-       * Cleaned ECL clusters (``gamma:eventShapeForSkims``): :math:`0.296706 < \\theta < 2.61799`,
-         and :math:`E>0.1\\,\\text{GeV}`
-
-        Event pre-cuts:
-
-        * :math:`R_2 < 0.4` (`foxWolframR2` from
-          `modularAnalysis.buildEventShape`, calculated using all cleaned tracks and clusters)
-        * :math:`n_{\\text{cleaned tracks}} \\geq 3`
-        * :math:`n_{\\text{cleaned ECL clusters}} \\geq 3`
-        * :math:`\\text{Visible energy of event (CMS frame)}>4\\,\\text{GeV}`
-        * :math:`2\\,\\text{GeV}<E_{\\text{cleaned tracks & clusters in ECL}}<7\\,\\text{GeV}`
-
-        Tag side :math:`B` cuts:
-
-        * :math:`M_{\\text{bc}} > 5.24\\,\\text{GeV}`
-        * :math:`|\\Delta E| < 0.2\\,\\text{GeV}`
-        * :math:`\\text{signal probability} > 0.001` (omitted for decay mode 23)
-
-    Parameters:
-        path (`basf2.Path`): the path to add the skim list builders.
-
-    Returns:
-        A Python list containing the string
-        :code:`'B0:generic'`, the name of the particle list for
-        hadronic :math:`B^0` skim candidates.
-    """
-
-    ma.applyCuts(
-        'B0:generic',
-        '[[Mbc>5.24 and abs(deltaE)<0.200 and sigProb>0.001] or [extraInfo(decayModeID)==23 and Mbc>5.24 and abs(deltaE)<0.200]]',
-        path=path)
-    B0HadronicList = ['B0:generic']
-    return B0HadronicList
-
-
-def BplusHadronic(path):
-    """
-    Note:
-        * **Skim description**: Hadronic :math:`B^+` tag FEI skim for
-          generic analysis.
-        * **Skim LFN code**: 11180200
-        * **FEI training**: FEIv4_2020_MC13_release_04_01_01
-        * **Working Group**: (Semi-)Leptonic and Missing Energy
-          Working Group (WG1)
-        * **Skim liaisons**: Hannah Wakeling & Phil Grace
-
-    Apply cuts to the FEI-reconstructed hadronic :math:`B` tag
-    candidates in list ``B+:generic``, and supply the name of the
-    list.
-
-    One of `skim.fei.runFEIforBplusHadronic`,
-    `skim.fei.runFEIforHadronicCombined` or
-    `skim.fei.runFEIforSkimCombined` must be run first to reconstruct
-    hadronic tag :math:`B`'s.
-
-    Example usage:
-
-    >>> from skim.fei import runFEIforBplusHadronic, BplusHadronic
-    >>> runFEIforBplusHadronic(path)
-    >>> BplusHadronic(path)
-    ['B+:generic']
-
-    Tag modes
-        All available FEI :math:`B^+` hadronic tags are reconstructed.
-
-        0. :math:`B^+ \\to \\overline{D^0} \\pi^+`
-        1. :math:`B^+ \\to \\overline{D^0} \\pi^+ \\pi^0`
-        2. :math:`B^+ \\to \\overline{D^0} \\pi^+ \\pi^0 \\pi^0`
-        3. :math:`B^+ \\to \\overline{D^0} \\pi^+ \\pi^+ \\pi^-`
-        4. :math:`B^+ \\to \\overline{D^0} \\pi^+ \\pi^+ \\pi^- \\pi^0`
-        5. :math:`B^+ \\to \\overline{D^0} D^+`
-        6. :math:`B^+ \\to \\overline{D^0} D^+ K^0_S`
-        7. :math:`B^+ \\to \\overline{D^{0*}} D^+ K^0_S`
-        8. :math:`B^+ \\to \\overline{D^0} D^{+*} K^0_S`
-        9. :math:`B^+ \\to \\overline{D^{0*}} D^{+*} K^0_S`
-        10. :math:`B^+ \\to \\overline{D^0} D^0 K^+`
-        11. :math:`B^+ \\to \\overline{D^{0*}} D^0 K^+`
-        12. :math:`B^+ \\to \\overline{D^0} D^{0*} K^+`
-        13. :math:`B^+ \\to \\overline{D^{0*}} D^{0*} K^+`
-        14. :math:`B^+ \\to D^+_s \\overline{D^0}`
-        15. :math:`B^+ \\to \\overline{D^{0*}} \\pi^+`
-        16. :math:`B^+ \\to \\overline{D^{0*}} \\pi^+ \\pi^0`
-        17. :math:`B^+ \\to \\overline{D^{0*}} \\pi^+ \\pi^0 \\pi^0`
-        18. :math:`B^+ \\to \\overline{D^{0*}} \\pi^+ \\pi^+ \\pi^-`
-        19. :math:`B^+ \\to \\overline{D^{0*}} \\pi^+ \\pi^+ \\pi^- \\pi^0`
-        20. :math:`B^+ \\to D^{+*}_s \\overline{D^0}`
-        21. :math:`B^+ \\to D^+_s \\overline{D^{0*}}`
-        22. :math:`B^+ \\to \\overline{D^0} K^+`
-        23. :math:`B^+ \\to D^- \\pi^+ \\pi^+`
-        24. :math:`B^+ \\to D^- \\pi^+ \\pi^+ \\pi^0`
-        25. :math:`B^+ \\to J/\\psi K^+`
-        26. :math:`B^+ \\to J/\\psi K^+ \\pi^+ \\pi^-`
-        27. :math:`B^+ \\to J/\\psi K^+ \\pi^0`
-        28. :math:`B^+ \\to J/\\psi K^0_S \\pi^+`
-        29. :math:`B^+ \\to \\Lambda^{-}_{c} p \\pi^+ \\pi^0`
-        30. :math:`B^+ \\to \\Lambda^{-}_{c} p \\pi^+ \\pi^- \\pi^+`
-        31. :math:`B^+ \\to \\overline{D^0} p \\bar{p} \\pi^+`
-        32. :math:`B^+ \\to \\overline{D^{0*}} p \\bar{p} \\pi^+`
-        33. :math:`B^+ \\to D^+ p \\bar{p} \\pi^+ \\pi^-`
-        34. :math:`B^+ \\to D^{+*} p \\bar{p} \\pi^+ \\pi^-`
-        35. :math:`B^+ \\to \\Lambda^{-}_{c} p \\pi^+`
-
-    Cuts applied
-       This skim uses the following track and cluster definitions.
-
-       * Cleaned tracks (``pi+:eventShapeForSkims``): :math:`|d_0| < 0.5\\,\\text{cm}`, :math:`|z_0| < 2\\,\\text{cm}\\,`,
-         and :math:`p_T > 0.1\\,\\text{GeV}`
-       * Cleaned ECL clusters (``gamma:eventShapeForSkims``): :math:`0.296706 < \\theta < 2.61799`,
-         and :math:`E>0.1\\,\\text{GeV}`
-
-        Event pre-cuts:
-
-        * :math:`R_2 < 0.4` (`foxWolframR2` from
-          `modularAnalysis.buildEventShape`, calculated using all cleaned tracks and clusters)
-        * :math:`n_{\\text{cleaned tracks}} \\geq 3`
-        * :math:`n_{\\text{cleaned ECL clusters}} \\geq 3`
-        * :math:`\\text{Visible energy of event (CMS frame)}>4\\,\\text{GeV}`
-        * :math:`2\\,\\text{GeV}<E_{\\text{cleaned tracks & clusters in ECL}}<7\\,\\text{GeV}`
-
-        Tag side :math:`B` cuts:
-
-        * :math:`M_{\\text{bc}} > 5.24\\,\\text{GeV}`
-        * :math:`|\\Delta E| < 0.2\\,\\text{GeV}`
-        * :math:`\\text{signal probability} > 0.001` (omitted for decay mode 25)
-
-    Parameters:
-        path (`basf2.Path`): the path to add the skim list builders.
-
-    Returns:
-        A Python list containing the string
-        :code:`'B+:generic'`, the name of the particle list for
-        hadronic :math:`B^+` skim candidates.
-    """
-
-    # B+:generic list from FEI must already exist in path
-    # Apply cuts
-    ma.applyCuts(
-        'B+:generic',
-        '[[Mbc>5.24 and abs(deltaE)<0.200 and sigProb>0.001] or [extraInfo(decayModeID)==25 and Mbc>5.24 and abs(deltaE)<0.200]]',
-        path=path)
-
-    BplusHadronicList = ['B+:generic']
-    return BplusHadronicList
-
-
-def runFEIforB0Hadronic(path):
-    """
-    Reconstruct hadronic :math:`B^0` tags using the generically
-    trained FEI. Skim pre-cuts are applied before running the FEI.
-
-    Remaining skim cuts are applied by `skim.fei.B0Hadronic`.
-
-    Parameters:
-        path (`basf2.Path`): the path to add the skim list builders.
-
-    Returns:
-        No return value. Fills particle list :code:`B0:generic` for
-        supplied path.
-
-    See also:
-        `skim.fei.B0Hadronic` for skim details, FEI training, list of
-        reconstructed tag modes, and pre-cuts applied.
-    """
-    # Pre-selection cuts
-
-    ma.fillParticleList(decayString='pi+:eventShapeForSkims',
-                        cut='abs(d0)<0.5 and -2<z0<2 and pt>0.1', path=path)
-    ma.fillParticleList(decayString='gamma:eventShapeForSkims',
-                        cut='E > 0.1 and 0.296706 < theta < 2.61799', path=path)
-    vm.addAlias('E_ECL_pi', 'totalECLEnergyOfParticlesInList(pi+:eventShapeForSkims)')
-    vm.addAlias('E_ECL_gamma', 'totalECLEnergyOfParticlesInList(gamma:eventShapeForSkims)')
-    vm.addAlias('E_ECL', 'formula(E_ECL_pi+E_ECL_gamma)')
-
-    ma.buildEventKinematics(inputListNames=['pi+:eventShapeForSkims', 'gamma:eventShapeForSkims'], path=path)
-
-    ma.buildEventShape(inputListNames=['pi+:eventShapeForSkims', 'gamma:eventShapeForSkims'],
-                       allMoments=False,
-                       foxWolfram=True,
-                       harmonicMoments=False,
-                       cleoCones=False,
-                       thrust=False,
-                       collisionAxis=False,
-                       jets=False,
-                       sphericity=False,
-                       checkForDuplicates=False,
-                       path=path)
-
-    path2 = b2.Path()
-    EventCuts = ['nCleanedTracks(abs(z0) < 2.0 and abs(d0) < 0.5 and pt>0.1)>=3',
-                 'nCleanedECLClusters(0.296706 < theta < 2.61799 and E>0.1)>=3',
-                 'visibleEnergyOfEventCMS>4',
-                 '2<E_ECL<7',
-                 'foxWolframR2_maskedNaN<0.4']
-    ifEventPasses(" and ".join(EventCuts), conditional_path=path2, path=path)
-
-    # Run FEI
-    b2.conditions.globaltags = ['analysis_tools_release-04']
-
-    particles = fei.get_default_channels(
-        neutralB=True,
-        chargedB=False,
-        hadronic=True,
-        semileptonic=False,
-        KLong=False,
-        baryonic=True)
-    configuration = fei.config.FeiConfiguration(prefix='FEIv4_2020_MC13_release_04_01_01', training=False, monitor=False)
-    feistate = fei.get_path(particles, configuration)
-    path2.add_path(feistate.path)
-    return path2
-
-
-def runFEIforBplusHadronic(path):
-    """
-    Reconstruct hadronic :math:`B^0` tags using the generically
-    trained FEI. Skim pre-cuts are applied before running the FEI.
-
-    Remaining skim cuts are applied by `skim.fei.BplusHadronic`.
-
-    Parameters:
-        path (`basf2.Path`): the path to add the skim list builders.
-
-    Returns:
-        No return value. Fills particle list :code:`B+:generic` for
-        supplied path.
-
-    See also:
-        `skim.fei.BplusHadronic` for skim details, FEI training, list
-        of reconstructed tag modes, and pre-cuts applied.
-    """
-    # Pre-selection cuts
-    ma.fillParticleList(decayString='pi+:eventShapeForSkims',
-                        cut=' abs(d0)<0.5 and -2<z0<2 and pt>0.1', path=path)
-    ma.fillParticleList(decayString='gamma:eventShapeForSkims',
-                        cut='E > 0.1 and 0.296706 < theta < 2.61799', path=path)
-
-    vm.addAlias('E_ECL_pi', 'totalECLEnergyOfParticlesInList(pi+:eventShapeForSkims)')
-    vm.addAlias('E_ECL_gamma', 'totalECLEnergyOfParticlesInList(gamma:eventShapeForSkims)')
-    vm.addAlias('E_ECL', 'formula(E_ECL_pi+E_ECL_gamma)')
-
-    ma.buildEventKinematics(inputListNames=['pi+:eventShapeForSkims', 'gamma:eventShapeForSkims'], path=path)
-    ma.buildEventShape(inputListNames=['pi+:eventShapeForSkims', 'gamma:eventShapeForSkims'],
-                       allMoments=False,
-                       foxWolfram=True,
-                       harmonicMoments=False,
-                       cleoCones=False,
-                       thrust=False,
-                       collisionAxis=False,
-                       jets=False,
-                       sphericity=False,
-                       checkForDuplicates=False,
-                       path=path)
-
-    path2 = b2.Path()
-    EventCuts = ['nCleanedTracks(abs(z0) < 2.0 and abs(d0) < 0.5 and pt>0.1)>=3',
-                 'nCleanedECLClusters(0.296706 < theta < 2.61799 and E>0.1)>=3',
-                 'visibleEnergyOfEventCMS>4',
-                 '2<E_ECL<7',
-                 'foxWolframR2_maskedNaN<0.4']
-    ifEventPasses(" and ".join(EventCuts), conditional_path=path2, path=path)
-
-    # Run FEI
-    b2.conditions.globaltags = ['analysis_tools_release-04']
-
-    particles = fei.get_default_channels(
-        neutralB=False,
-        chargedB=True,
-        hadronic=True,
-        semileptonic=False,
-        KLong=False,
-        baryonic=True)
-    configuration = fei.config.FeiConfiguration(prefix='FEIv4_2020_MC13_release_04_01_01', training=False, monitor=False)
-    feistate = fei.get_path(particles, configuration)
-    path2.add_path(feistate.path)
-    return path2
-
-
-def runFEIforHadronicCombined(path):
-    """
-    Reconstruct hadronic :math:`B^0` and :math:`B^+` tags using the
-    generically trained FEI. Skim pre-cuts are applied before running
-    the FEI (the pre-cuts are the same for all FEI skims, and are
-    documented in their respective list functions).
-
-    Remaining cuts for skims are applied by `skim.fei.B0Hadronic` and
-    `skim.fei.BplusHadronic`.
-
-    Parameters:
-        path (`basf2.Path`): the path to add the skim list builders
-
-    Returns:
-        No return value. Fills particle lists :code:`B0:generic` and
-        :code:`B+:generic` for supplied path.
-
-    See also:
-        `skim.fei.B0Hadronic` and `skim.fei.BplusHadronic` for skim
-        details, FEI training, lists of reconstructed tag modes, and
-        pre-cuts applied.
-    """
-    # Pre-selection cuts
-    ma.fillParticleList(decayString='pi+:eventShapeForSkims',
-                        cut=' abs(d0)<0.5 and -2<z0<2 and pt>0.1', path=path)
-    ma.fillParticleList(decayString='gamma:eventShapeForSkims',
-                        cut='E > 0.1 and 0.296706 < theta < 2.61799', path=path)
-
-    vm.addAlias('E_ECL_pi', 'totalECLEnergyOfParticlesInList(pi+:eventShapeForSkims)')
-    vm.addAlias('E_ECL_gamma', 'totalECLEnergyOfParticlesInList(gamma:eventShapeForSkims)')
-    vm.addAlias('E_ECL', 'formula(E_ECL_pi+E_ECL_gamma)')
-
-    ma.buildEventKinematics(inputListNames=['pi+:eventShapeForSkims', 'gamma:eventShapeForSkims'], path=path)
-    ma.buildEventShape(inputListNames=['pi+:eventShapeForSkims', 'gamma:eventShapeForSkims'],
-                       allMoments=False,
-                       foxWolfram=True,
-                       harmonicMoments=False,
-                       cleoCones=False,
-                       thrust=False,
-                       collisionAxis=False,
-                       jets=False,
-                       sphericity=False,
-                       checkForDuplicates=False,
-                       path=path)
-
-    path2 = b2.Path()
-    EventCuts = ['nCleanedTracks(abs(z0) < 2.0 and abs(d0) < 0.5 and pt>0.1)>=3',
-                 'nCleanedECLClusters(0.296706 < theta < 2.61799 and E>0.1)>=3',
-                 'visibleEnergyOfEventCMS>4',
-                 '2<E_ECL<7',
-                 'foxWolframR2_maskedNaN<0.4']
-    ifEventPasses(" and ".join(EventCuts), conditional_path=path2, path=path)
-
-    # Run FEI
-    b2.conditions.globaltags = ['analysis_tools_release-04']
-
-    particles = fei.get_default_channels(
-        neutralB=True,
-        chargedB=True,
-        hadronic=True,
-        semileptonic=False,
-        KLong=False,
-        baryonic=True)
-    configuration = fei.config.FeiConfiguration(prefix='FEIv4_2020_MC13_release_04_01_01', training=False, monitor=False)
-    feistate = fei.get_path(particles, configuration)
-    path2.add_path(feistate.path)
-    return path2
-
-
-def B0SL(path):
-    """
-    Note:
-        * **Skim description**: Semileptonic :math:`B^0` tag FEI skim
-          for generic analysis.
-        * **Skim LFN code**: 11180300
-        * **FEI training**: FEIv4_2020_MC13_release_04_01_01
-        * **Working Group**: (Semi-)Leptonic and Missing Energy
-          Working Group (WG1)
-        * **Skim liaisons**: Hannah Wakeling & Phil Grace
-
-    Apply cuts to the FEI-reconstructed SL :math:`B` tag candidates in
-    list ``B0:semileptonic``, and supply the name of the list.
-
-    One of `skim.fei.runFEIforB0SL`, `skim.fei.runFEIforSLCombined` or
-    `skim.fei.runFEIforSkimCombined` must be run first to reconstruct
-    SL tag :math:`B`'s.
-
-    Example usage:
-
-    >>> from skim.fei import runFEIforB0SL, B0SL
-    >>> runFEIforB0SL(path)
-    >>> B0SL(path)
-    ['B0:semileptonic']
-
-    Tag modes
-        SL :math:`B^0` tags are reconstructed. Hadronic :math:`B` with
-        SL :math:`D` are not reconstructed.
-
-        0. :math:`B^0 \\to D^- e^+`
-        1. :math:`B^0 \\to D^- \\mu^+`
-        2. :math:`B^0 \\to D^{-*} e^+`
-        3. :math:`B^0 \\to D^{-*} \\mu^+`
-        4. :math:`B^0 \\to \\overline{D^0} \\pi^- e^+`
-        5. :math:`B^0 \\to \\overline{D^0} \\pi^- \\mu^+`
-        6. :math:`B^0 \\to \\overline{D^{0*}} \\pi^- e^+`
-        7. :math:`B^0 \\to \\overline{D^{0*}} \\pi^- \\mu^+`
-
-    Cuts applied
-       This skim uses the following track and cluster definitions.
-
-       * Cleaned tracks (``pi+:eventShapeForSkims``): :math:`|d_0| < 0.5\\,\\text{cm}`, :math:`|z_0| < 2\\,\\text{cm}\\,`,
-         and :math:`p_T > 0.1\\,\\text{GeV}`
-       * Cleaned ECL clusters (``gamma:eventShapeForSkims``): :math:`0.296706 < \\theta < 2.61799`,
-         and :math:`E>0.1\\,\\text{GeV}`
-
-        Event pre-cuts:
-
-        * :math:`R_2 < 0.4` (`foxWolframR2` from
-          `modularAnalysis.buildEventShape`, calculated using all cleaned tracks and clusters)
-        * :math:`n_{\\text{cleaned tracks}} \\geq 3`
-        * :math:`n_{\\text{cleaned ECL clusters}} \\geq 3`
-        * :math:`\\text{Visible energy of event (CMS frame)}>4\\,\\text{GeV}`
-        * :math:`2\\,\\text{GeV}<E_{\\text{cleaned tracks & clusters in ECL}}<7\\,\\text{GeV}`
-
-        Tag side :math:`B` cuts:
-
-        * :math:`-4 < \\cos\\theta_{BY} < 3`
-        * :math:`\\text{Decay mode ID} < 8` (no SL :math:`D` channels)
-        * :math:`\\log_{10}(\\text{signal probability}) > -2.4`
-        * :math:`p_{\\ell}^{*} > 1.0\\,\\text{GeV}` in CMS frame
-          (``daughter(1, p) > 1.0`` or ``daughter(2, p) > 1.0``, depending
-          on decay mode ID)
-
-    Parameters:
-        path (`basf2.Path`): the path to add the skim list builders.
-
-    Returns:
-        A Python list containing the string
-        :code:`'B0:semileptonic'`, the name of the particle list for
-        SL :math:`B^0` skim candidates.
-    """
-    vm.addAlias('p_lepton_CMSframe', 'conditionalVariableSelector(dmID<4, d1_p_CMSframe, d2_p_CMSframe)')
-
-    # Apply cuts
-    ma.applyCuts('B0:semileptonic', 'dmID<8', path=path)
-    ma.applyCuts('B0:semileptonic', 'log10_sigProb>-2.4', path=path)
-    ma.applyCuts('B0:semileptonic', '-4.0<cosThetaBY<3.0', path=path)
-    ma.applyCuts('B0:semileptonic', 'p_lepton_CMSframe>1.0', path=path)
-
-    B0SLList = ['B0:semileptonic']
-    return B0SLList
-
-
-def BplusSL(path):
-    """
-    Note:
-        * **Skim description**: Semileptonic :math:`B^+` tag FEI skim
-          for generic analysis.
-        * **Skim LFN code**: 11180400
-        * **FEI training**: FEIv4_2020_MC13_release_04_01_01
-        * **Working Group**: (Semi-)Leptonic and Missing Energy
-          Working Group (WG1)
-        * **Skim liaisons**: Hannah Wakeling & Phil Grace
-
-    Apply cuts to the FEI-reconstructed SL :math:`B` tag candidates in
-    list ``B+:semileptonic``, and supply the name of the list.
-
-    One of `skim.fei.runFEIforBplusSL`, `skim.fei.runFEIforSLCombined`
-    or `skim.fei.runFEIforSkimCombined` must be run first to
-    reconstruct SL tag :math:`B`'s.
-
-    Example usage:
-
-    >>> from skim.fei import runFEIforBplusSL, BplusSL
-    >>> runFEIforBplusSL(path)
-    >>> BplusSL(path)
-    ['B+:semileptonic']
-
-    Tag modes
-        SL :math:`B^+` tags are reconstructed. Hadronic :math:`B^+`
-        with SL :math:`D` are not reconstructed.
-
-        0. :math:`B^0 \\to \\overline{D^0} e^+`
-        1. :math:`B^0 \\to \\overline{D^0} \\mu^+`
-        2. :math:`B^0 \\to \\overline{D^{0*}} e^+`
-        3. :math:`B^0 \\to \\overline{D^{0*}} \\mu^+`
-        4. :math:`B^0 \\to D^- \\pi^+ e^+`
-        5. :math:`B^0 \\to D^- \\pi^+ \\mu^+`
-        6. :math:`B^0 \\to D^{-*} \\pi^+ e^+`
-        7. :math:`B^0 \\to D^{-*} \\pi^+ \\mu^+`
-
-    Cuts applied
-       This skim uses the following track and cluster definitions.
-
-       * Cleaned tracks (``pi+:eventShapeForSkims``): :math:`|d_0| < 0.5\\,\\text{cm}`, :math:`|z_0| < 2\\,\\text{cm}\\,`,
-         and :math:`p_T > 0.1\\,\\text{GeV}`
-       * Cleaned ECL clusters (``gamma:eventShapeForSkims``): :math:`0.296706 < \\theta < 2.61799`,
-         and :math:`E>0.1\\,\\text{GeV}`
-
-        Event pre-cuts:
-
-        * :math:`R_2 < 0.4` (`foxWolframR2` from
-          `modularAnalysis.buildEventShape`, calculated using all cleaned tracks and clusters)
-        * :math:`n_{\\text{cleaned tracks}} \\geq 3`
-        * :math:`n_{\\text{cleaned ECL clusters}} \\geq 3`
-        * :math:`\\text{Visible energy of event (CMS frame)}>4\\,\\text{GeV}`
-        * :math:`2\\,\\text{GeV}<E_{\\text{cleaned tracks & clusters in ECL}}<7\\,\\text{GeV}`
-
-
-        Tag side :math:`B` cuts:
-
-        * :math:`-4 < \\cos\\theta_{BY} < 3`
-        * :math:`\\text{Decay mode ID} < 8` (no SL :math:`D` channels)
-        * :math:`\\log_{10}(\\text{signal probability}) > -2.4`
-        * :math:`p_{\\ell}^{*} > 1.0\\,\\text{GeV}` in CMS frame
-          (``daughter(1,p)>1.0`` or ``daughter(2,p)>1.0``, depending
-          on decay mode ID)
-
-    Parameters:
-        path (`basf2.Path`): the path to add the skim list builders.
-
-    Returns:
-        A Python list containing the string
-        :code:`'B+:semileptonic'`, the name of the particle list for
-        SL :math:`B^+` skim candidates.
-    """
-    vm.addAlias('p_lepton_CMSframe', 'conditionalVariableSelector(dmID<4, d1_p_CMSframe, d2_p_CMSframe)')
-
-    # Apply cuts
-    ma.applyCuts('B+:semileptonic', 'dmID<8', path=path)
-    ma.applyCuts('B+:semileptonic', 'log10_sigProb>-2.4', path=path)
-    ma.applyCuts('B+:semileptonic', '-4.0<cosThetaBY<3.0', path=path)
-    ma.applyCuts('B+:semileptonic', 'p_lepton_CMSframe>1.0', path=path)
-
-    BplusSLList = ['B+:semileptonic']
-    return BplusSLList
-
-
-def runFEIforB0SL(path):
-    """
-    Reconstruct semileptonic :math:`B^0` tags using the generically
-    trained FEI. Skim pre-cuts are applied before running the FEI. FEI
-    is run with ``removeSLD=True`` flag to deactivate rare but
-    time-intensive SL :math:`D` channels in skim.
-
-    Remaining skim cuts are applied by `skim.fei.B0SL`.
-
-    Parameters:
-        path (`basf2.Path`): the path to add the skim list builders.
-
-    Returns:
-        No return value. Fills particle list :code:`B0:semileptonic`
-        for supplied path.
-
-    See also:
-        `skim.fei.B0SL` for skim details, FEI training, list of
-        reconstructed tag modes, and pre-cuts applied.
-    """
-    # Pre-selection cuts
-
-    ma.fillParticleList(decayString='pi+:eventShapeForSkims',
-                        cut='pt > 0.1 and abs(d0)<0.5 and -2<z0<2', path=path)
-    ma.fillParticleList(decayString='gamma:eventShapeForSkims',
-                        cut='E > 0.1 and 0.296706 < theta < 2.61799', path=path)
-
-    vm.addAlias('E_ECL_pi', 'totalECLEnergyOfParticlesInList(pi+:eventShapeForSkims)')
-    vm.addAlias('E_ECL_gamma', 'totalECLEnergyOfParticlesInList(gamma:eventShapeForSkims)')
-    vm.addAlias('E_ECL', 'formula(E_ECL_pi+E_ECL_gamma)')
-    ma.buildEventKinematics(inputListNames=['pi+:eventShapeForSkims', 'gamma:eventShapeForSkims'], path=path)
-    ma.buildEventShape(inputListNames=['pi+:eventShapeForSkims', 'gamma:eventShapeForSkims'],
-                       allMoments=False,
-                       foxWolfram=True,
-                       harmonicMoments=False,
-                       cleoCones=False,
-                       thrust=False,
-                       collisionAxis=False,
-                       jets=False,
-                       sphericity=False,
-                       checkForDuplicates=False,
-                       path=path)
-
-    path2 = b2.Path()
-    EventCuts = ['nCleanedTracks(abs(z0) < 2.0 and abs(d0) < 0.5 and pt>0.1)>=3',
-                 'nCleanedECLClusters(0.296706 < theta < 2.61799 and E>0.1)>=3',
-                 'visibleEnergyOfEventCMS>4',
-                 '2<E_ECL<7',
-                 'foxWolframR2_maskedNaN<0.4']
-    ifEventPasses(" and ".join(EventCuts), conditional_path=path2, path=path)
-
-    # Run FEI
-    b2.conditions.globaltags = ['analysis_tools_release-04']
-
-    particles = fei.get_default_channels(
-        neutralB=True,
-        chargedB=False,
-        hadronic=False,
-        semileptonic=True,
-        KLong=False,
-        baryonic=True,
-        removeSLD=True)
-    configuration = fei.config.FeiConfiguration(prefix='FEIv4_2020_MC13_release_04_01_01', training=False, monitor=False)
-    feistate = fei.get_path(particles, configuration)
-    path2.add_path(feistate.path)
-    return path2
-
-
-def runFEIforBplusSL(path):
-    """
-    Reconstruct semileptonic :math:`B^+` tags using the generically
-    trained FEI. Skim pre-cuts are applied before running the FEI. FEI
-    is run with ``removeSLD=True`` flag to deactivate rare but
-    time-intensive SL :math:`D` channels in skim.
-
-    Remaining skim cuts are applied by `skim.fei.BplusSL`.
-
-    Parameters:
-        path (`basf2.Path`): the path to add the skim list builders.
-
-    Returns:
-        No return value. Fills particle list :code:`B+:semileptonic`
-        for supplied path.
-
-    See also:
-        `skim.fei.BplusSL` for skim details, FEI training, list of
-        reconstructed tag modes, and pre-cuts applied.
-    """
-    # Pre-selection cuts
-    ma.fillParticleList(decayString='pi+:eventShapeForSkims',
-                        cut='pt > 0.1 and abs(d0)<0.5 and -2<z0<2', path=path)
-    ma.fillParticleList(decayString='gamma:eventShapeForSkims',
-                        cut='E > 0.1 and 0.296706 < theta < 2.61799', path=path)
-
-    vm.addAlias('E_ECL_pi', 'totalECLEnergyOfParticlesInList(pi+:eventShapeForSkims)')
-    vm.addAlias('E_ECL_gamma', 'totalECLEnergyOfParticlesInList(gamma:eventShapeForSkims)')
-    vm.addAlias('E_ECL', 'formula(E_ECL_pi+E_ECL_gamma)')
-    ma.buildEventKinematics(inputListNames=['pi+:eventShapeForSkims', 'gamma:eventShapeForSkims'], path=path)
-    ma.buildEventShape(inputListNames=['pi+:eventShapeForSkims', 'gamma:eventShapeForSkims'],
-                       allMoments=False,
-                       foxWolfram=True,
-                       harmonicMoments=False,
-                       cleoCones=False,
-                       thrust=False,
-                       collisionAxis=False,
-                       jets=False,
-                       sphericity=False,
-                       checkForDuplicates=False,
-                       path=path)
-
-    path2 = b2.Path()
-    EventCuts = ['nCleanedTracks(abs(z0) < 2.0 and abs(d0) < 0.5 and pt>0.1)>=3',
-                 'nCleanedECLClusters(0.296706 < theta < 2.61799 and E>0.1)>=3',
-                 'visibleEnergyOfEventCMS>4',
-                 '2<E_ECL<7',
-                 'foxWolframR2_maskedNaN<0.4']
-    ifEventPasses(" and ".join(EventCuts), conditional_path=path2, path=path)
-
-    # Run FEI
-    b2.conditions.globaltags = ['analysis_tools_release-04']
-
-    particles = fei.get_default_channels(
-        neutralB=False,
-        chargedB=True,
-        hadronic=False,
-        semileptonic=True,
-        KLong=False,
-        baryonic=True,
-        removeSLD=True)
-    configuration = fei.config.FeiConfiguration(prefix='FEIv4_2020_MC13_release_04_01_01', training=False, monitor=False)
-    feistate = fei.get_path(particles, configuration)
-    path2.add_path(feistate.path)
-    return path2
-
-
-def runFEIforSLCombined(path):
-    """
-    Reconstruct semileptonic :math:`B^0` and :math:`B^+` tags using
-    the generically trained FEI. Skim pre-cuts are applied before
-    running the FEI (the pre-cuts are the same for all FEI skims, and
-    are documented in their respective list functions). FEI is run
-    with ``removeSLD=True`` flag to deactivate rare but time-intensive
-    SL :math:`D` channels in skim.
-
-    Remaining cuts for skims are applied by `skim.fei.B0SL` and
-    `skim.fei.BplusSL`.
-
-    Parameters:
-        path (`basf2.Path`): the path to add the skim list builders
-
-    Returns:
-        No return value. Fills particle lists :code:`B0:semileptonic`
-        and :code:`B+:semileptonic` for supplied path.
-
-    See also:
-        `skim.fei.B0SL` and `skim.fei.BplusSL` for skim details, FEI
-        training, lists of reconstructed tag modes, and pre-cuts
-        applied.
-    """
-    # Pre-selection cuts
-    ma.fillParticleList(decayString='pi+:eventShapeForSkims',
-                        cut=' abs(d0)<0.5 and -2<z0<2 and pt>0.1', path=path)
-    ma.fillParticleList(decayString='gamma:eventShapeForSkims',
-                        cut='E > 0.1 and 0.296706 < theta < 2.61799', path=path)
-
-    vm.addAlias('E_ECL_pi', 'totalECLEnergyOfParticlesInList(pi+:eventShapeForSkims)')
-    vm.addAlias('E_ECL_gamma', 'totalECLEnergyOfParticlesInList(gamma:eventShapeForSkims)')
-    vm.addAlias('E_ECL', 'formula(E_ECL_pi+E_ECL_gamma)')
-
-    ma.buildEventKinematics(inputListNames=['pi+:eventShapeForSkims', 'gamma:eventShapeForSkims'], path=path)
-    ma.buildEventShape(inputListNames=['pi+:eventShapeForSkims', 'gamma:eventShapeForSkims'],
-                       allMoments=False,
-                       foxWolfram=True,
-                       harmonicMoments=False,
-                       cleoCones=False,
-                       thrust=False,
-                       collisionAxis=False,
-                       jets=False,
-                       sphericity=False,
-                       checkForDuplicates=False,
-                       path=path)
-
-    path2 = b2.Path()
-    EventCuts = ['nCleanedTracks(abs(z0) < 2.0 and abs(d0) < 0.5 and pt>0.1)>=3',
-                 'nCleanedECLClusters(0.296706 < theta < 2.61799 and E>0.1)>=3',
-                 'visibleEnergyOfEventCMS>4',
-                 '2<E_ECL<7',
-                 'foxWolframR2_maskedNaN<0.4']
-    ifEventPasses(" and ".join(EventCuts), conditional_path=path2, path=path)
-
-    # Run FEI
-    b2.conditions.globaltags = ['analysis_tools_release-04']
-
-    particles = fei.get_default_channels(
-        neutralB=True,
-        chargedB=True,
-        hadronic=False,
-        semileptonic=True,
-        KLong=False,
-        baryonic=True,
-        removeSLD=True)
-    configuration = fei.config.FeiConfiguration(prefix='FEIv4_2020_MC13_release_04_01_01', training=False, monitor=False)
-    feistate = fei.get_path(particles, configuration)
-    path2.add_path(feistate.path)
-    return path2
-
-
-def runFEIforSkimCombined(path):
-    """
-    Reconstruct hadronic and semileptonic :math:`B^0` and :math:`B^+`
-    tags using the generically trained FEI. Skim pre-cuts are applied
-    before running the FEI (the pre-cuts are the same for all FEI
-    skims, and are documented in their respective list functions). FEI
-    is run with ``removeSLD=True`` flag to deactivate rare but
-    time-intensive SL :math:`D` channels in skim.
-
-    Remaining cuts for skims are applied by `skim.fei.B0Hadronic`,
-    `skim.fei.BplusHadronic`, `skim.fei.B0SL`, and `skim.fei.BplusSL`.
-
-    Parameters:
-        path (`basf2.Path`): the path to add the skim list builders
-
-    Returns:
-        No return value. Fills particle lists :code:`B0:generic`,
-        :code:`B+:generic`, :code:`B+:semileptonic`, and
-        :code:`B0:semileptonic` for supplied path.
-
-    See also:
-        `skim.fei.B0Hadronic`, `skim.fei.BplusHadronic`,
-        `skim.fei.B0SL`, and `skim.fei.BplusSL` for skim details, FEI
-        training, lists of reconstructed tag modes, and pre-cuts
-        applied.
-    """
-    # Pre-selection cuts
-    ma.fillParticleList(decayString='pi+:eventShapeForSkims',
-                        cut='abs(d0)<0.5 and -2<z0<2 and pt>0.1', path=path)
-    ma.fillParticleList(decayString='gamma:eventShapeForSkims',
-                        cut='E > 0.1 and 0.296706 < theta < 2.61799', path=path)
-
-    vm.addAlias('E_ECL_pi', 'totalECLEnergyOfParticlesInList(pi+:eventShapeForSkims)')
-    vm.addAlias('E_ECL_gamma', 'totalECLEnergyOfParticlesInList(gamma:eventShapeForSkims)')
-    vm.addAlias('E_ECL', 'formula(E_ECL_pi+E_ECL_gamma)')
-
-    ma.buildEventKinematics(inputListNames=['pi+:eventShapeForSkims', 'gamma:eventShapeForSkims'], path=path)
-
-    ma.buildEventShape(inputListNames=['pi+:eventShapeForSkims', 'gamma:eventShapeForSkims'],
-                       allMoments=False,
-                       foxWolfram=True,
-                       harmonicMoments=False,
-                       cleoCones=False,
-                       thrust=False,
-                       collisionAxis=False,
-                       jets=False,
-                       sphericity=False,
-                       checkForDuplicates=False,
-                       path=path)
-    path2 = b2.Path()
-    EventCuts = ['nCleanedTracks(abs(z0) < 2.0 and abs(d0) < 0.5 and pt>0.1)>=3',
-                 'nCleanedECLClusters(0.296706 < theta < 2.61799 and E>0.1)>=3',
-                 'visibleEnergyOfEventCMS>4',
-                 '2<E_ECL<7',
-                 'foxWolframR2_maskedNaN<0.4']
-    ifEventPasses(" and ".join(EventCuts), conditional_path=path2, path=path)
-
-    # Run FEI
-    b2.conditions.globaltags = ['analysis_tools_release-04']
-
-    particles = fei.get_default_channels(
-        neutralB=True,
-        chargedB=True,
-        hadronic=True,
-        semileptonic=True,
-        KLong=False,
-        baryonic=True,
-        removeSLD=True)
-    configuration = fei.config.FeiConfiguration(prefix='FEIv4_2020_MC13_release_04_01_01', training=False, monitor=False)
-    feistate = fei.get_path(particles, configuration)
-    path2.add_path(feistate.path)
-    return path2
-=======
 __liaison__ = "Shanette De La Motte <shanette.delamotte@adelaide.edu.au>"
->>>>>>> cf4820e6
 
 
 def _merge_boolean_dicts(*dicts):
