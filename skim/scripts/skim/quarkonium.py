--- conflicted
+++ resolved
@@ -13,185 +13,7 @@
 from skimExpertFunctions import BaseSkim, fancy_skim_header
 
 
-<<<<<<< HEAD
-def EtabList(path):
-    """
-    **Skim code**: 15420200
-
-    **Skim Author**: Stefano Spataro, Sen Jia
-
-    **Decay Modes**:
-
-    * ``eta_b -> gamma gamma``
-
-    **Selection Criteria**:
-
-    1. ``2 std photon with E > 3.5 GeV``
-    2. ``7 < M(eta_b) < 10 GeV/c^2``
-    3. ``foxWolframR2 < 0.995``
-
-    """
-    __author__ = "Stefano Spataro & Sen Jia"
-
-    # create and fill hard photon
-    ma.fillParticleList(decayString='pi+:eventShapeForSkims', cut='pt > 0.1', path=path)
-    ma.fillParticleList(decayString='gamma:eventShapeForSkims', cut='E > 0.1', path=path)
-
-    ma.buildEventShape(inputListNames=['pi+:eventShapeForSkims', 'gamma:eventShapeForSkims'],
-                       allMoments=False,
-                       foxWolfram=True,
-                       harmonicMoments=False,
-                       cleoCones=False,
-                       thrust=False,
-                       collisionAxis=False,
-                       jets=False,
-                       sphericity=False,
-                       checkForDuplicates=False,
-                       path=path)
-
-    ma.cutAndCopyList('gamma:hard', 'gamma:loose', 'E>3.5 and foxWolframR2 < 0.995', path=path)
-
-    # the requirement of 7 < M(eta_b) < 10 GeV/c2
-    Etabcuts = 'M > 7 and M < 10'
-
-    # eta_b candidates are reconstructed
-    Etab_Channels = ['gamma:hard gamma:hard']
-
-    # define the eta_b decay list
-    EtabList = []
-
-    # reconstruct the decay eta_b -> gamma gamma
-    for chID, channel in enumerate(Etab_Channels):
-        ma.reconstructDecay('eta_b:all' + str(chID) + ' -> ' + channel, Etabcuts, chID, path=path)
-        EtabList.append('eta_b:all' + str(chID))
-
-    # return the eta_b decaylist
-    return EtabList
-
-
-def UpsilonList(path):
-    """
-    **Skim Code**: 15440100
-
-    **Skim Author**: Stefano Spataro, Sen Jia
-
-    **Skim Selection**:
-
-    * Y(1S,2S) -> l^+ l^{-} (l = e or mu)
-
-    **Selection Criteria**
-
-    1. 2 tracks with momentum ranging between ``3.5 < p < 15``
-    2. At least 1 track ``p < 1.5`` or 1 std photon with ``E > 150 MeV``
-    3. ``M(Y(1S,2S)) > 8 GeV/c^2``
-    4. ``foxWolframR2 < 0.995``
-
-    """
-    __author__ = "Stefano Spataro & Sen Jia"
-
-    Ycuts = ''
-    # create and fill e/mu/pi/photon ParticleLists
-    ma.fillParticleList('mu+:BottomoniumUpsilon', 'p<15 and p>3.5', path=path)
-    ma.fillParticleList('e+:BottomoniumUpsilon', 'p<15 and p>3.5', path=path)
-    ma.fillParticleList('pi+:BottomoniumUpsilon', 'p<1.5 and pt>0.05', path=path)
-    ma.cutAndCopyList('gamma:soft', 'gamma:loose', 'E>0.15', path=path)
-
-    # Y(1S,2S) are reconstructed with e^+ e^- or mu^+ mu^-
-    ma.reconstructDecay('Upsilon:ee -> e+:BottomoniumUpsilon e-:BottomoniumUpsilon', 'M > 8', path=path)
-    ma.reconstructDecay('Upsilon:mumu -> mu+:BottomoniumUpsilon mu-:BottomoniumUpsilon', 'M > 8', path=path)
-    ma.copyLists('Upsilon:ll', ['Upsilon:ee', 'Upsilon:mumu'], path=path)
-
-    # require foxWolframR2 < 0.995
-    ma.fillParticleList(decayString='pi+:eventShapeForSkims', cut='pt > 0.1', path=path)
-    ma.fillParticleList(decayString='gamma:eventShapeForSkims', cut='E > 0.1', path=path)
-
-    ma.buildEventShape(inputListNames=['pi+:eventShapeForSkims', 'gamma:eventShapeForSkims'],
-                       allMoments=False,
-                       foxWolfram=True,
-                       harmonicMoments=False,
-                       cleoCones=False,
-                       thrust=False,
-                       collisionAxis=False,
-                       jets=False,
-                       sphericity=False,
-                       checkForDuplicates=False,
-                       path=path)
-
-    ma.cutAndCopyList('Upsilon:all', 'Upsilon:ll', 'foxWolframR2 < 0.995', path=path)
-
-    # Y(1S,2S) with pi+ or photon are reconstructed
-    Upsilon_Channels = ['Upsilon:all pi+:BottomoniumUpsilon',
-                        'Upsilon:all gamma:soft']
-
-    # define the Y(1S,2S) decay channel list
-    UpsilonList = []
-
-    # reconstruct the decay channel
-    for chID, channel in enumerate(Upsilon_Channels):
-        ma.reconstructDecay('junction:all' + str(chID) + ' -> ' + channel, Ycuts, chID, path=path, allowChargeViolation=True)
-        UpsilonList.append('junction:all' + str(chID))
-
-    # reture the list
-    return UpsilonList
-
-
-def ISRpipiccList(path):
-    """
-    **Skim Code**: 16460100
-
-    **Skim Author**: Sen Jia
-
-    **Skim Selection**:
-
-    * ``e+e- -> pi+ pi- J/psi -> e+e-``
-    * ``e+e- -> pi+ pi- J/psi -> mu+mu-``
-    * ``e+e- -> pi+ pi- psi(2S) -> pi+ pi- J/psi -> e+e-``
-    * ``e+e- -> pi+ pi- psi(2S) -> pi+ pi- J/psi -> mu+mu-``
-
-    **Selection Criteria**:
-
-    (1) Standard ``e/mu/pi ParticleLists``
-    (2) Mass window cut for ``J/psi`` and ``psi(2S)`` candidates
-    (3) Apply ``-4 < the recoil mass square of hadrons < 4 GeV^{2}/c^{4}`` to extract ISR signal events
-
-    """
-    __author__ = "Sen Jia"
-
-    # intermediate state J/psi and psi(2S) are reconstructed
-    # add mass window cut for J/psi and psi(2S) candidates
-    ma.reconstructDecay('J/psi:ee -> e+:loose e-:loose', 'M>3.0 and M<3.2', path=path)
-    ma.reconstructDecay('J/psi:mumu -> mu+:loose mu-:loose', 'M>3.0 and M<3.2', path=path)
-    ma.reconstructDecay('psi(2S):ee -> pi+:loose pi-:loose e+:loose e-:loose', 'M>3.64 and M<3.74', path=path)
-    ma.reconstructDecay('psi(2S):mumu -> pi+:loose pi-:loose mu+:loose mu-:loose', 'M>3.64 and M<3.74', path=path)
-
-    # the requirement of recoil mass square of hadrons
-    MMScuts = '-4 < m2Recoil < 4'
-
-    # four ISR modes are reconstructed
-    # e+e- -> pi+ pi- J/psi -> e+e- via ISR
-    # e+e- -> pi+ pi- J/psi -> mu+mu- via ISR
-    # e+e- -> pi+ pi- psi(2S) -> pi+ pi- J/psi -> e+e- via ISR
-    # e+e- -> pi+ pi- psi(2S) -> pi+ pi- J/psi -> mu+mu- via ISR
-    vpho_Channels = [
-        'pi+:loose pi-:loose J/psi:ee',
-        'pi+:loose pi-:loose J/psi:mumu',
-        'pi+:loose pi-:loose psi(2S):ee',
-        'pi+:loose pi-:loose psi(2S):mumu'
-    ]
-
-    # define the ISR process list
-    vphoList = []
-
-    # reconstruct the different ISR channels and append to the virtual photon
-    for chID, channel in enumerate(vpho_Channels):
-        ma.reconstructDecay('vpho:myCombination' + str(chID) + ' -> ' + channel, MMScuts, chID, path=path)
-        vphoList.append('vpho:myCombination' + str(chID))
-
-    # return the ISR process list
-    return vphoList
-=======
 __liaison__ = "Sen Jia <jiasen@buaa.edu.cn>"
->>>>>>> cf4820e6
 
 
 @fancy_skim_header
