--- conflicted
+++ resolved
@@ -140,11 +140,8 @@
     ("18530100", "lowMulti", "TwoTrackLeptonsForLuminosity"),
     ("18520500", "lowMulti", "LowMassTwoTrack"),
     ("18530200", "lowMulti", "SingleTagPseudoScalar"),
-<<<<<<< HEAD
     ("18020500", "dark", "InelasticDarkMatterWithDarkHiggs"),
-=======
     ("18370100", "dark", "AA2uuuu"),
->>>>>>> ebaed50f
 
     # --- WG9: Charmless B decays ---
     ("19120100", "btocharmless", "BtoPi0Pi0"),
