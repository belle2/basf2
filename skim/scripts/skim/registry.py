--- conflicted
+++ resolved
@@ -91,11 +91,8 @@
     ("14141002", "btocharm", "B0toDD_Kpipi_Kspi"),
     ("14141003", "btocharm", "B0toDstarD"),
     ("14121300", "btocharm", "B0toD0Kpipi0_pi0"),
-<<<<<<< HEAD
-=======
     ("14160200", "btocharm", "B0toDs1D"),
     ("14160201", "btocharm", "B0toDDs0star"),
->>>>>>> 66e605a3
 
     # --- WG5: Quarkonium ---
     ("15410300", "quarkonium", "InclusiveLambda"),
