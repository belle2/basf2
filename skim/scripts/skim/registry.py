--- conflicted
+++ resolved
@@ -236,11 +236,7 @@
     ("19130310", "btocharmless", "BtoHad3Tracks1Pi0"),
     ("19120400", "btocharmless", "BtoRhopRhom"),
     ("19140500", "btocharmless", "BtoEtapKstp"),
-<<<<<<< HEAD
-    ("19140300", "btocharmless", "BtoEtaOmega"),
-=======
     ("19140200", "btocharmless", "BtoEtapRhop"),
->>>>>>> 6d7f724e
 ]
 """
 A list of all official registered skims and their skim code and parent module. Entries
