# !/usr/bin/env python3

##########################################################################
# basf2 (Belle II Analysis Software Framework)                           #
# Author: The Belle II Collaboration                                     #
#                                                                        #
# See git log for contributors and copyright holders.                    #
# This file is licensed under LGPL-3.0, see LICENSE.md.                  #
##########################################################################

from importlib import import_module
import pandas as pd

from basf2 import B2ERROR

from tabulate import tabulate


_RegisteredSkims = [
    # --- Flagged skims ---
    ("70000000", "flagged", "f_custom"),  # flag for running custom skim combinations
    ("71000100", "flagged", "f_SLME_p1"),
    ("71000200", "flagged", "f_SLME_p2"),
    ("71000300", "flagged", "f_SLME_p3"),
    ("71000400", "flagged", "f_SLME_p4"),
    ("72000100", "flagged", "f_EWP_p1"),
    ("72000200", "flagged", "f_EWP_p2"),
    ("72000300", "flagged", "f_EWP_p3"),
    ("72000400", "flagged", "f_EWP_p4"),
    ("73000100", "flagged", "f_TDCPV_p1"),
    ("73000200", "flagged", "f_TDCPV_p2"),
    ("73000300", "flagged", "f_TDCPV_p3"),
    ("73000400", "flagged", "f_TDCPV_p4"),
    ("74000100", "flagged", "f_bhadronic_p1"),  # btocharmless is included here
    ("74000200", "flagged", "f_bhadronic_p2"),  # btocharmless is included here
    ("74000300", "flagged", "f_bhadronic_p3"),  # btocharmless is included here
    ("74000400", "flagged", "f_bhadronic_p4"),  # btocharmless is included here
    ("75000100", "flagged", "f_quarkonium_p1"),
    ("75000200", "flagged", "f_quarkonium_p2"),
    ("75000300", "flagged", "f_quarkonium_p3"),
    ("75000400", "flagged", "f_quarkonium_p4"),
    ("77000100", "flagged", "f_charm_p1"),
    ("77000200", "flagged", "f_charm_p2"),
    ("77000300", "flagged", "f_charm_p3"),
    ("77000400", "flagged", "f_charm_p4"),
    ("78000100", "flagged", "f_dark_p1"),
    ("78000200", "flagged", "f_dark_p2"),
    ("78000300", "flagged", "f_dark_p3"),
    ("78000400", "flagged", "f_dark_p4"),
    ("79000100", "flagged", "f_tau_p1"),
    ("79000200", "flagged", "f_tau_p2"),
    ("79000300", "flagged", "f_tau_p3"),
    ("79000400", "flagged", "f_tau_p4"),

    # --- WG0: Systematics ---
    ("10000000", "systematics", "Random"),
    # ("10600100", "systematics", "Systematics"), renamed to SystematicsDstar.
    ("10600300", "systematics", "SystematicsTracking"),
    ("10600400", "systematics", "Resonance"),
    ("10600500", "systematics", "SystematicsRadMuMu"),
    ("10600600", "systematics", "SystematicsEELL"),
    ("10600700", "systematics", "SystematicsRadEE"),
    ("10620200", "systematics", "SystematicsLambda"),
    ("11640100", "systematics", "SystematicsPhiGamma"),
    ("10600800", "systematics", "SystematicsFourLeptonFromHLTFlag"),
    ("10600900", "systematics", "SystematicsRadMuMuFromHLTFlag"),
    ("10611000", "systematics", "SystematicsJpsi"),
    ("10611100", "systematics", "SystematicsKshort"),
    ("10601200", "systematics", "SystematicsBhabha"),
    ("10601300", "systematics", "SystematicsCombinedHadronic"),
    ("10601401", "systematics", "SystematicsCombinedLowMulti"),  # Added the SystematicsPhiGamma skim
    #    ("10601400", "systematics", "SystematicsCombinedLowMulti"),
    ("10601500", "systematics", "SystematicsDstar"),

    # --- WG1: SL + missing energy ---
    ("11110100", "semileptonic", "PRsemileptonicUntagged"),
    ("11130300", "leptonic", "LeptonicUntagged"),
    ("11160200", "semileptonic", "SLUntagged"),
    # ("11130301", "leptonic", "dilepton"), transferred to TDCPV WG skim file. New skim code: 13130300
    ("11160201", "semileptonic", "B0toDstarl_Kpi_Kpipi0_Kpipipi"),
    ("11170100", "semileptonic", "BtoDl_and_ROE_e_or_mu_or_lowmult"),
    ("11180100", "fei", "feiHadronicB0"),
    ("11180200", "fei", "feiHadronicBplus"),
    ("11180300", "fei", "feiSLB0"),
    ("11180301", "fei", "feiSLB0_RDstar"),
    ("11180400", "fei", "feiSLBplus"),
    ("11180500", "fei", "feiHadronic"),
    ("11180501", "fei", "feiHadronic_DstEllNu"),
    ("11180600", "fei", "feiSL"),

    # --- WG2: Electroweak penguins ---
    ("12160100", "ewp", "BtoXgamma"),
    ("12160200", "ewp", "BtoXll"),
    ("12160300", "ewp", "BtoXll_LFV"),
    ("12120400", "ewp", "B0TwoBody"),
    ("12120500", "ewp", "FourLepton"),
    ("12120600", "ewp", "RadiativeDilepton"),
    # ("12160400", "ewp", "inclusiveBplusToKplusNuNu"), # deprecated skim

    # --- WG3: Time-dependent CP violation ---
    ("13160200", "tdcpv", "TDCPV_ccs"),
    ("13160300", "tdcpv", "TDCPV_qqs"),
    ("13160400", "tdcpv", "TDCPV_klong"),
    ("13130300", "tdcpv", "TDCPV_dilepton"),
    ("13110100", "tdcpv", "TDCPV_inclusiveJpsi"),


    # --- WG4: Charmed B decays ---
    ("14120300", "btocharm", "BtoD0h_Kspi0"),
    ("14120400", "btocharm", "BtoD0h_Kspipipi0"),
    # B0 -> D-(k+ ""- pi-)pi+ # ("14140500", "", "BtoD0h_Kspi0pi0"),
    # Add when skim script is ready
    ("14161400", "btocharm", "BtoDstarpipipi0_D0pi_Kpi"),
    ("14120600", "btocharm", "B0toDpi_Kpipi"),
    ("14120602", "btocharm", "B0toDpi_KpipiLooseDelE"),
    ("14120601", "btocharm", "B0toDpi_Kspi"),   # B0 -> D-(Ks pi-)pi+
    # B0 -> D*-(anti-D0 pi-)pi+    With anti-D0 -> k+ pi-
    ("14120700", "btocharm", "B0toDstarPi_D0pi_Kpi"),
    # merge  B0 -> D*-(anti-D0 pi-)pi+ with anti-D0 -> k- pi+ pi+ pi-
    # and anti-D0 -> K- pi+ pi0
    ("14120800", "btocharm", "B0toDstarPi_D0pi_Kpipipi_Kpipi0"),
    ("14121100", "btocharm", "B0toDrho_Kpipi"),
    ("14121101", "btocharm", "B0toDrho_Kspi"),
    ("14121200", "btocharm", "B0toDstarRho_D0pi_Kpi"),
    ("14121201", "btocharm", "B0toDstarRho_D0pi_Kpipipi_Kpipi0"),
    ("14121600", "btocharm", "BptoD0etapi_Kpi"),
    ("14121601", "btocharm", "BptoD0pipi0_Kpi"),
    ("14140100", "btocharm", "BtoD0h_hh"),
    ("14140101", "btocharm", "BtoD0h_Kpi"),
    ("14121400", "btocharm", "B0toDstarpipi0_D0pi_Kpi"),
    # B+ -> anti-D0/anti-D0* (K- pi+ pi+ pi-, K- ""+ pi0) h+
    ("14140102", "btocharm", "BtoD0h_Kpipipi_Kpipi0"),
    ("14121500", "btocharm", "B0toDstaretapi_D0pi_Kpi"),
    ("14140200", "btocharm", "BtoD0h_Kshh"),
    ("14141000", "btocharm", "BtoD0rho_Kpi"),
    ("14141001", "btocharm", "BtoD0rho_Kpipipi_Kpipi0"),
    ("14141002", "btocharm", "B0toDD_Kpipi_Kspi"),
    ("14141003", "btocharm", "B0toDstarD"),
    ("14121300", "btocharm", "B0toD0Kpipi0_pi0"),
    ("14160200", "btocharm", "B0toDs1D"),
    ("14160201", "btocharm", "B0toDDs0star"),
    ("14141701", "btocharm", "B0toDomegapi_Kpipi_pipipi0"),
    ("14141702", "btocharm", "B0toDomegapi_Kspi_pipipi0"),
    ("14141703", "btocharm", "BtoD0pi_Kpiomega_pipipi0"),
    ("14121401", "btocharm", "BtoDstpipi_D0pi_Kpi"),
    ("14121402", "btocharm", "BtoDpipi_Kpipi"),
    ("14121403", "btocharm", "BtoDsDsst_Kpi_KK"),
    ("14123300", "btocharm", "antiB0toDpipi0_Kpipi"),
    ("14163400", "btocharm", "antiB0toDsDsst_Kpi0"),
    # --- WG5: Quarkonium ---
    ("15410300", "quarkonium", "InclusiveLambda"),
    ("15420100", "quarkonium", "BottomoniumEtabExclusive"),
    ("15440100", "quarkonium", "BottomoniumUpsilon"),
    ("15460400", "quarkonium", "InclusiveUpsilon"),
    # ("16460100", "quarkonium", "ISRpipicc"), Subset of 16460200, deleted.
    ("16460200", "quarkonium", "CharmoniumPsi"),

    # --- WG7: Charm physics ---
    ("17230100", "charm", "XToD0_D0ToHpJm"),  # D0 -> K pi/pi pi/K K
    # D0 -> pi0 pi0/Ks pi0/Ks Ks # ("17230100", "", "D0ToHpJm"),
    # D0 -> K pi/pi pi/K K
    ("17230200", "charm", "XToD0_D0ToNeutrals"),
    ("17230300", "charm", "DstToD0Pi_D0ToRare"),  # D0 -> g g/e e/mu mu
    ("17230400", "charm", "XToDp_DpToKsHp"),  # D+ -> Ks h+
    ("17230500", "charm", "XToDp_DpToHpHmJp"),  # D+ -> h+ h- j+
    ("17230600", "charm", "LambdacTopHpJm"),  # Lambda_c+ -> proton h+ j-
    ("17230700", "charm", "DstToD0Pi_D0ToGeneric"),  # D* -> D0 -> generic decays
    # Charmed baryons
    ("17230900", "charm", "LambdacToSHpJm"),  # Lambda_c+ -> Sigma+ h+ j-
    ("17231000", "charm", "XicpTopHpJm"),  # Xi_c+ -> proton h+ j-
    ("17231100", "charm", "XicToXimPipPim"),  # Xi_c+ -> Sigma+/Xi h+ j- (k+)
    ("17231200", "charm", "Xic0ToLHpJm"),  # Xi_c0 -> Lambda0 h+ j-
    ("17231300", "charm", "XicpToLKsHp"),  # Xi_c+ -> Lambda Ks h+, Xi- pi+ h+
    # D* -> D0
    ("17240100", "charm", "DstToD0Pi_D0ToHpJm"),  # D* -> D0 -> K pi/pi pi/K K
    # D* -> D0 -> K/pi- pi/pi+ pi0 (RS+WS)
    ("17240200", "charm", "DstToD0Pi_D0ToHpJmPi0"),  # D* -> D0 -> h h pi0
    # D* -> D0 -> Ks omega / Ks eta -> Ks pi+ pi- pi0
    ("17240400", "charm", "DstToD0Pi_D0ToKsOmega"),
    # D* -> D0 -> K- pi+ eta (""+WS)
    ("17240500", "charm", "DstToD0Pi_D0ToHpJmEta"),
    # D* -> D0 -> pi0 pi0/Ks pi0/Ks Ks
    ("17240600", "charm", "DstToD0Pi_D0ToNeutrals"),
    ("17240700", "charm", "DstToD0Pi_D0ToHpJmKs"),  # D* -> D0 -> h h Ks
    # D* -> D0 -> K- pi+ pi0 (""+WS)
    ("17240800", "charm", "EarlyData_DstToD0Pi_D0ToHpJmPi0"),
    ("17240900", "charm", "EarlyData_DstToD0Pi_D0ToHpHmPi0"),  # D* -> D0 -> h h pi0
    ("17241000", "charm", "DstToDpPi0_DpToHpPi0"),  # D*+ -> D+ pi0, D+ -> h+ pi0
    ("17232000", "charm", "DpToHpPi0"),  # D+ -> h+ pi0
    ("17241100", "charm", "DstToD0Pi_D0ToHpHmHpJm"),  # D* -> D0 -> h h h j
    ("17241200", "charm", "DstToD0Pi_D0ToVGamma"),  # D* -> D0 -> vgamma
    ("17220100", "charm", "DpToPipEpEm"),  # D+ -> pi+ e+ e-
    ("17220200", "charm", "DpToPipMupMum"),  # D+ -> pi+ mu+ mu-
    ("17220300", "charm", "DpToPipKpKm"),  # D+ -> pi+ K+ K-
    ("17260100", "charm", "DpToHpOmega"),  # D+ -> K/pi+ omega / omega -> pi+ pi- pi0
    ("17260200", "charm", "DspToHpOmega"),  # D_s+ -> K/pi+ omega / omega -> pi+ pi- pi0
    ("17241300", "charm", "DpToEtaHp"),  # D+ -> eta h+
    ("17241400", "charm", "LambdacToGeneric"),  # Lambda_c+ -> X



    # --- WG8: Dark matter searches and tau physics ---
    ("18020100", "dark", "SinglePhotonDark"),
    ("18020200", "dark", "GammaGammaControlKLMDark"),
    ("18020300", "dark", "ALP3Gamma"),
    ("18020400", "dark", "EGammaControlDark"),
    ("18000000", "dark", "InelasticDarkMatter"),
    ("18000001", "dark", "RadBhabhaV0Control"),
    ("18360100", "taupair", "TauLFV"),
    ("18520100", "dark", "DimuonPlusMissingEnergy"),
    ("18520200", "dark", "ElectronMuonPlusMissingEnergy"),
    ("18520300", "dark", "DielectronPlusMissingEnergy"),
    ("18520400", "dark", "LFVZpVisible"),
    ("18130100", "dark", "BtoKplusLLP"),
    ("18570600", "taupair", "TauGeneric"),
    ("18570700", "taupair", "TauThrust"),
    ("18570800", "taupair", "TauKshort"),
    ("18530100", "lowMulti", "TwoTrackLeptonsForLuminosity"),
    ("18520500", "lowMulti", "LowMassTwoTrack"),
    ("18530200", "lowMulti", "SingleTagPseudoScalar"),
    ("18020500", "dark", "InelasticDarkMatterWithDarkHiggs"),
    ("18370100", "dark", "AA2uuuu"),
    ("18020600", "dark", "DimuonPlusVisibleDarkHiggs"),
    ("18020700", "dark", "DielectronPlusVisibleDarkHiggs"),
    ("18022400", "dark", "DimuonRecoilMassSquared"),
    ("18530600", "lowMulti", "LowMassOneTrack"),
    ("18022500", "dark", "DarkShower"),
    ("18020800", "dark", "BtoK_ALP2Gamma"),
    ("18020900", "dark", "TopologicalDarkPion"),

    # --- WG9: Charmless B decays ---
    ("19120100", "btocharmless", "BtoPi0Pi0"),
    ("19130600", "btocharmless", "BtoPi0Eta"),
    ("19130201", "btocharmless", "BtoHadTracks"),
    ("19130300", "btocharmless", "BtoHad1Pi0"),
    ("19130310", "btocharmless", "BtoHad3Tracks1Pi0"),
    ("19120400", "btocharmless", "BtoRhopRhom"),
    ("19140500", "btocharmless", "BtoEtapKstp"),
<<<<<<< HEAD
    ("19140400", "btocharmless", "BtoEtapOmega"),
=======
    ("19140200", "btocharmless", "BtoEtapRhop"),
    ("19140300", "btocharmless", "BtoEtaOmega"),
    ("19140100", "btocharmless", "BtoEtaRhop"),
>>>>>>> 3a18f177
]
"""
A list of all official registered skims and their skim code and parent module. Entries
must be of the form ``(code, module, name)``.
"""


def _add_skim_registry_table(SkimRegistry):
    """
    Decorator to add a Sphinx table to the docstring of the skim registry.

    Inserts table wherever '<TABLE>' is in the docstring.
    """

    df = pd.DataFrame(_RegisteredSkims, columns=["Skim code", "Module", "Skim name"])
    df = df[["Module", "Skim name", "Skim code"]].sort_values(by=["Module", "Skim code"])
    table = tabulate(df, showindex="never", tablefmt="grid", headers=df.columns)

    # Manual text manipulation (read: filthy hack) to make the table hierarchical
    OriginalLines = table.split("\n")
    header, OriginalLines, footer = OriginalLines[:2], OriginalLines[2:-1], OriginalLines[-1]
    CurrentModule = ""
    lines = []
    lines.append("\n    ".join(header))
    for BorderLine, TextLine in zip(OriginalLines[::2], OriginalLines[1::2]):
        segments = TextLine.split("|")
        module = segments[1].lstrip().rstrip()
        if CurrentModule == module:
            segments[1] = " " * len(segments[1])
            BorderLine = "|" + " " * len(segments[1]) + BorderLine.lstrip("+").lstrip("-")
        else:
            CurrentModule = module
        lines.append(BorderLine)
        lines.append("|".join(segments))
    lines.append(footer)

    SkimRegistry.__doc__ = SkimRegistry.__doc__.replace("<TABLE>", "\n    ".join(lines))

    return SkimRegistry


@_add_skim_registry_table
class SkimRegistryClass:
    """
    Class containing information on all official registered skims. This class also
    contains helper functions for getting information from the registry. For
    convenience, an instance of this class is provided: `skim.registry.Registry`.

    The table below lists all registered skims and their skim codes:

    <TABLE>
    """
    _registry = _RegisteredSkims

    def __init__(self):
        self._codes = [code for code, _, _ in self._registry]
        self._modules = list({module for _, module, _ in self._registry})
        self._names = [names for _, _, names in self._registry]

    @property
    def names(self):
        """A list of all registered skim names."""
        return self._names

    @property
    def codes(self):
        """A list of all registered skim codes."""
        return self._codes

    @property
    def modules(self):
        """A list of all registered skim modules."""
        return self._modules

    def get_skim_module(self, SkimName):
        """Retrieve the skim module name from the registry which contains the given
        skim.

        Parameters:
            SkimName (str): Name of the skim as it appears in the skim registry.

        Returns:
            The name of the skim module which contains the skim.
        """
        lookup = {name: module for _, module, name in self._registry}
        try:
            return lookup[SkimName]
        except KeyError:
            B2ERROR(
                f"Unrecognised skim name {SkimName}. "
                "Please add your skim to the list in `skim/scripts/skim/registry.py`."
            )
            raise LookupError(SkimName)

    def get_skims_in_module(self, SkimModule):
        """Retrieve a list of the skims listed in the registry as existing in
        the given skim module.

        Parameters:
            SkimModule (str): The name of the module, *e.g.* ``btocharmless`` (not
                ``skim.btocharmless`` or ``btocharmless.py``).

        Returns:
            The skims listed in the registry as belonging to ``SkimModule``.
        """
        if SkimModule not in self.modules:
            B2ERROR(f"Unrecognised skim module {SkimModule}.")
            raise LookupError(SkimModule)

        ModuleLookup = {name: module for _, module, name in self._registry}
        NameLookup = {
            module: [name for name in self.names if ModuleLookup[name] == module]
            for module in self.modules
        }
        return NameLookup[SkimModule]

    def get_skim_function(self, SkimName):
        """Get the skim class constructor for the given skim.

        This is achieved by importing the module listed alongside the skim name in the
        skim registry.

        Parameters:
            SkimName (str): Name of the skim to be found.

        Returns:
            The class constructor for the given skim.
        """
        ModuleName = self.get_skim_module(SkimName)
        SkimModule = import_module(f"skim.WGs.{ModuleName}")
        return getattr(SkimModule, SkimName)

    def encode_skim_name(self, SkimName):
        """Find the 8 digit skim code assigned to the skim with the provided name.

        Parameters:
            SkimName (str): Name of the corresponding skim as it appears in the skim registry.

        Returns:
            8 digit skim code assigned to the given skim.
        """
        lookup = {name: code for code, _, name in self._registry}
        try:
            return lookup[SkimName]
        except KeyError:
            B2ERROR(
                f"Unrecognised skim name {SkimName}. "
                "Please add your skim to the list in `skim/scripts/skim/registry.py`."
            )
            raise LookupError(SkimName)

    def decode_skim_code(self, SkimCode):
        """Find the name of the skim which corresponds to the provided skim code.

        This is useful to determine the skim script used to produce a specific uDST
        file, given the 8-digit code name of the file itself.

        Parameters:
            SkimCode (str): 8 digit skim code assigned to some skim.

        Returns:
            Name of the corresponding skim as it appears in the skim registry.
        """
        lookup = {code: name for code, _, name in self._registry}
        try:
            return lookup[SkimCode]
        except KeyError:
            B2ERROR(
                f"Unrecognised skim code {SkimCode}. "
                "Please add your skim to the list in `skim/scripts/skim/registry.py`."
            )
            raise LookupError(SkimCode)


Registry = SkimRegistryClass()
"""
An instance of `skim.registry.SkimRegistryClass`. Use this in your script to get
information from the registry.

    >>> from skim.registry import Registry
    >>> Registry.encode_skim_name("SinglePhotonDark")
    18020100
"""<|MERGE_RESOLUTION|>--- conflicted
+++ resolved
@@ -236,13 +236,9 @@
     ("19130310", "btocharmless", "BtoHad3Tracks1Pi0"),
     ("19120400", "btocharmless", "BtoRhopRhom"),
     ("19140500", "btocharmless", "BtoEtapKstp"),
-<<<<<<< HEAD
-    ("19140400", "btocharmless", "BtoEtapOmega"),
-=======
     ("19140200", "btocharmless", "BtoEtapRhop"),
     ("19140300", "btocharmless", "BtoEtaOmega"),
     ("19140100", "btocharmless", "BtoEtaRhop"),
->>>>>>> 3a18f177
 ]
 """
 A list of all official registered skims and their skim code and parent module. Entries
