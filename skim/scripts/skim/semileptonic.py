--- conflicted
+++ resolved
@@ -16,197 +16,8 @@
 from variables import variables as vm
 
 
-<<<<<<< HEAD
 # TODO: Add liaison name and email address
 __liaison__ = ""
-=======
-def SemileptonicList(path):
-    """
-    Note:
-        * **Skim description**: skim to be used initially for
-          semileptonic :math:`B: decays (:math:`B \\to D \\ell\\nu,`
-          where :math:`\\ell=e,\\mu`)
-        * **Skim LFN code**: 11160200
-        * **Working Group**: (Semi-)Leptonic and Missing Energy
-          Working Group (WG1)
-
-    Build leptonic untagged skim lists, and supply the names of the
-    lists. Uses the standard electron and muon particle lists, so
-    these must be added to the path first. Additionally, charm meson
-    decays are defined by the charm list functions, and these require
-    various photon, pion and kaon lists to be added to the path.
-
-    Example usage:
-
-    >>> from stdCharged import stdPi, stdK, stdE, stdMu
-    >>> from stdPi0s import stdPi0s, stdPhotons
-    >>> from stdV0s import stdKshorts
-    >>> from skim.standardlists.charm import loadStdD0, loadStdDplus, loadStdDstar0, loadStdDstarPlus
-    >>> from skim.semileptonic import SemileptonicList
-    >>> stdE('all', path=path)
-    >>> stdMu('all', path=path)
-    >>> stdPi('all', path=path)
-    >>> stdPi('loose', path=path)
-    >>> stdPi0s('skim', path=path)
-    >>> stdPi0s('eff40_Jan2020', path=path)
-    >>> stdPhotons('loose', path=path)
-    >>> stdK('all', path=path)
-    >>> stdKshorts(path=path)
-    >>> loadStdD0(path)
-    >>> loadStdDplus(path)
-    >>> loadStdDstar0(path)
-    >>> loadStdDstarPlus(path)
-    >>> SemileptonicList(path)
-    ['B+:SL1', 'B+:SL2', 'B+:SL3', 'B+:SL4', 'B0:SL1', 'B0:SL2', 'B0:SL3', 'B0:SL4']
-
-    Reconstructed decays
-        * :math:`B^+ \\to \\overline{D}^{0} e^+`
-        * :math:`B^+ \\to \\overline{D}^{0} \\mu^+`
-        * :math:`B^+ \\to \\overline{D}^{*0} e^+`
-        * :math:`B^+ \\to \\overline{D}^{*0} \\mu^+`
-        * :math:`B^0 \\to  D^{-} e^+`
-        * :math:`B^0 \\to  D^{-} \\mu^+`
-        * :math:`B^0 \\to  D^{*-} e^+`
-        * :math:`B^0 \\to  D^{*-} \\mu^+`
-
-    Cuts applied
-        * :math:`p_{\\ell} > 0.35\\,\\text{GeV}`
-        * :math:`5.24 < M_{\\text{bc}} < 5.29`
-        * :math:`|\\Delta E | < 0.5`
-        * :math:`n_{\\text{tracks}} > 4`
-
-    Parameters:
-        path (`basf2.Path`): the path to add the skim list builders.
-
-    Returns:
-        ``SLLists`` (list(str)): A list containing the names of the skim particle lists.
-    """
-
-    __authors__ = [
-        "Phillip Urquijo",
-        "Racha Cheaib"
-    ]
-
-    ma.cutAndCopyList('e+:SLUntagged', 'e+:all', 'p>0.35', True, path=path)
-    ma.cutAndCopyList('mu+:SLUntagged', 'mu+:all', 'p>0.35', True, path=path)
-    Bcuts = '5.24 < Mbc < 5.29 and abs(deltaE) < 0.5'
-
-    BplusChannels = ['anti-D0:all e+:SLUntagged',
-                     'anti-D0:all mu+:SLUntagged',
-                     'anti-D*0:all e+:SLUntagged',
-                     'anti-D*0:all mu+:SLUntagged'
-                     ]
-
-    B0Channels = ['D-:all e+:SLUntagged',
-                  'D-:all mu+:SLUntagged',
-                  'D*-:all e+:SLUntagged',
-                  'D*-:all mu+:SLUntagged'
-                  ]
-
-    bplusList = []
-    for chID, channel in enumerate(BplusChannels):
-        ma.reconstructDecay(f"B+:SLUntagged_{chID} -> {channel}", Bcuts, chID, path=path)
-        ma.applyCuts(f"B+:SLUntagged_{chID}", "nTracks>4", path=path)
-        bplusList.append(f"B+:SLUntagged_{chID}")
-
-    b0List = []
-    for chID, channel in enumerate(B0Channels):
-        ma.reconstructDecay(f"B0:SLUntagged_{chID} -> {channel}", Bcuts, chID, path=path)
-        ma.applyCuts(f"B0:SLUntagged_{chID}", "nTracks>4", path=path)
-        b0List.append(f"B0:SLUntagged_{chID}")
-
-    SLLists = b0List + bplusList
-    return SLLists
-
-
-def PRList(path):
-    """
-    Note:
-        * (Semi-)Leptonic Working Group skim for partial reconstruction analysis.
-        * To be used initially for measuring B to D* l v using partial reconstruction.
-        * Skim code: 11110100
-
-    **Decay Modes**:
-
-    * :math:`B^0 \\to \\pi^- e^+`
-    * :math:`B^0 \\to \\pi^- \\mu^+`
-
-    **Cuts applied**:
-
-    Event-level cuts:
-
-    * :math:`\\text{foxWolframR2} > 0.5` constructed using tracks with
-      :math:`p_T>0.1\\,\\text{GeV}` and clusters with :math:`E>0.1\\,\\text{GeV}`.
-    * :math:`n_{\\text{tracks}} > 4`
-
-    Cuts on electrons:
-
-    * :math:`\\text{electronID} > 0.5`
-    * :math:`p > 1.5\\,\\text{GeV}` in CMS frame
-
-    Cuts on muons:
-
-    * :math:`\\text{muonID} > 0.5`
-    * :math:`p > 1.5\\,\\text{GeV}` in CMS frame
-
-    Cuts on pions:
-
-    * :math:`\\text{pionID}>0.5`
-    * :math:`\\text{muonID}<0.2`
-    * :math:`0.060\\,\\text{GeV}<p<0.220\\,\\text{GeV}` in CMS frame
-
-    Cuts on partially reconstructed :math:`B` mesons:
-
-    * :math:`\\cos\\theta_{\\ell,\\,\\pi}<0` in CMS frame.
-    """
-
-    __authors__ = [
-        "Lucien Cremaldi",
-        "Racha Cheaib",
-        "Romulus Godang"
-    ]
-
-    ma.fillParticleList(decayString='pi+:eventShapeForSkims',
-                        cut='pt> 0.1', path=path)
-    ma.fillParticleList(decayString='gamma:eventShapeForSkims',
-                        cut='E > 0.1', path=path)
-
-    ma.buildEventShape(inputListNames=['pi+:eventShapeForSkims', 'gamma:eventShapeForSkims'],
-                       allMoments=False,
-                       foxWolfram=True,
-                       harmonicMoments=False,
-                       cleoCones=False,
-                       thrust=False,
-                       collisionAxis=False,
-                       jets=False,
-                       sphericity=False,
-                       checkForDuplicates=False,
-                       path=path)
-
-    path2 = Path()
-    ifEventPasses('foxWolframR2<0.5 and nTracks>4', conditional_path=path2, path=path)
-
-    ma.cutAndCopyList('e+:PRSemileptonic_1', 'e+:all', 'useCMSFrame(p) > 1.50 and electronID > 0.5', path=path2)
-    ma.cutAndCopyList('mu+:PRSemileptonic_1', 'mu+:all', 'useCMSFrame(p) > 1.50 and muonID > 0.5', path=path2)
-    ma.cutAndCopyList('pi-:PRSemileptonic_1', 'pi-:all',
-                      'pionID>0.5 and muonID<0.2 and 0.060<useCMSFrame(p)<0.220', path=path2)
-
-    ma.cutAndCopyList('e+:PRSemileptonic_2', 'e+:all', '0.600 < useCMSFrame(p) <= 1.50 and electronID > 0.5', path=path2)
-    ma.cutAndCopyList('mu+:PRSemileptonic_2', 'mu+:all', '0.350 < useCMSFrame(p) <= 1.50 and muonID > 0.5', path=path2)
-    ma.cutAndCopyList('pi-:PRSemileptonic_2', 'pi-:all', 'pionID>0.5 and muonID<0.2 and 0.060<useCMSFrame(p)<0.160', path=path2)
-
-    ma.reconstructDecay('B0:PRSemileptonic_1 ->  pi-:PRSemileptonic_1 e+:PRSemileptonic_1',
-                        'useCMSFrame(cos(daughterAngle(0,1)))<0.00', 1, path=path2)
-    ma.reconstructDecay('B0:PRSemileptonic_2 ->  pi-:PRSemileptonic_1 mu+:PRSemileptonic_1',
-                        'useCMSFrame(cos(daughterAngle(0,1)))<0.00', 2, path=path2)
-    ma.reconstructDecay('B0:PRSemileptonic_3 ->  pi-:PRSemileptonic_2 e+:PRSemileptonic_2',
-                        'useCMSFrame(cos(daughterAngle(0,1)))<1.00', 3, path=path2)
-    ma.reconstructDecay('B0:PRSemileptonic_4 ->  pi-:PRSemileptonic_2 mu+:PRSemileptonic_2',
-                        'useCMSFrame(cos(daughterAngle(0,1)))<1.00', 4, path=path2)
-
-    PRList = ['B0:PRSemileptonic_1', 'B0:PRSemileptonic_2']
-    return PRList, path2
->>>>>>> 0bd4e809
 
 
 @fancy_skim_header
