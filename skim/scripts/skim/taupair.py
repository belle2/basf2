#!/usr/bin/env python3
# -*- coding: utf-8 -*-

""" Skim list building functions for tau-pair analyses """

__authors__ = [
    "Kenji Inami"
]

import basf2 as b2
import modularAnalysis as ma
from skimExpertFunctions import BaseSkim, fancy_skim_header
from variables import variables as vm


<<<<<<< HEAD
def SetTauGenericSkimVariables(path):
    """
    Set particle lists and variables for TauGeneric skim

    **Input particle lists**: ``pi+:all``, ``gamma:all``

    **Output particle lists**: ``pi+:tauskim, gamma:tauskim, pi+:S1/S2, gamma:S1/S2``

    **Variables**:

    * ``nGoodTracks``: number of good tracks in an event
    * ``netCharge``: total net charge of good tracks
    * ``nTracksS1/nTracksS2:`` number of good tracks in each hemisphere ``S1/S2`` divided by thrust axis
    * ``invMS1/invMS2``: invariant mass of particles in each hemisphere
    * ``maxPt``: maximum Pt amoung good tracks
    * ``E_ECLtrk``: total ECL energy of good tracks
    * ``maxOp``: maximum opening angle in CM among good tracks

    """
    __author__ = "Kenji Inami"

    # Track and gamma cuts
    trackCuts = '-3.0 < dz < 3.0 and dr < 1.0'
    # trackCuts = 'pt > 0.1 and abs(d0) < 1 and abs(z0) < 5'
    # trackCuts += ' and -0.8660 < cosTheta < 0.9563'
    gammaCuts = 'E > 0.15'
    gammaCuts += ' and -0.8660 < cosTheta < 0.9563'
    ma.cutAndCopyList('pi+:tauskim', 'pi+:all', trackCuts, path=path)
    ma.cutAndCopyList('gamma:tauskim', 'gamma:all', gammaCuts, path=path)

    # Get EventShape variables
    ma.buildEventShape(['pi+:tauskim', 'gamma:tauskim'],
                       allMoments=False, foxWolfram=False, cleoCones=False,
                       sphericity=False, jets=False, path=path)
    ma.buildEventKinematics(['pi+:tauskim', 'gamma:tauskim'], path=path)

    # Split in signal and tag
    ma.cutAndCopyList('pi+:S1', 'pi+:tauskim', 'cosToThrustOfEvent > 0', path=path)
    ma.cutAndCopyList('pi+:S2', 'pi+:tauskim', 'cosToThrustOfEvent < 0', path=path)
    ma.cutAndCopyList('gamma:S1', 'gamma:tauskim', 'cosToThrustOfEvent > 0', path=path)
    ma.cutAndCopyList('gamma:S2', 'gamma:tauskim', 'cosToThrustOfEvent < 0', path=path)

    vm.addAlias('nGoodTracks', 'nParticlesInList(pi+:tauskim)')
    vm.addAlias('netCharge', 'formula(countInList(pi+:tauskim, charge == 1) - countInList(pi+:tauskim, charge == -1))')
    vm.addAlias('nTracksS1', 'nParticlesInList(pi+:S1)')
    vm.addAlias('nTracksS2', 'nParticlesInList(pi+:S2)')
    vm.addAlias('invMS1', 'invMassInLists(pi+:S1, gamma:S1)')
    vm.addAlias('invMS2', 'invMassInLists(pi+:S2, gamma:S2)')
    # vm.addAlias('Evis', 'visibleEnergyOfEventCMS')
    vm.addAlias('maxPt', 'maxPtInList(pi+:tauskim)')
    vm.addAlias('E_ECLtrk', 'formula(totalECLEnergyOfParticlesInList(pi+:tauskim))')
    vm.addAlias('maxOp', 'useCMSFrame(maxOpeningAngleInList(pi+:tauskim))')


def TauList(path):
    """
    Skim for Tau generic decays

    **Skim LFN code**: 18570600

    **Channel**: :math:`e^+ e^- \\to \\tau^+ \\tau^-`

    **Skim Category**: physics, tau

    **Criteria**:

    Ntrk = 2

    1. Number of good tracks = 2, net charge < 2
    2. ``visibleEnergyOfEventCMS < 10 GeV and E_ECLtrk < 6 GeV`` and ``missingMomentumOfEvent_theta < 2.6180``
    3. ``visibleEnergyOfEventCMS > 3 GeV or max P_t > 1 GeV``
    4. max. opening angle < 178 deg.

    Ntrk = 3,4

    1. Number of good tracks = 3 or 4, net charge < 2
    2. ``visibleEnergyOfEventCMS < 10.5 GeV and E_ECLtrk < 6 GeV``
    3. ``visibleEnergyOfEventCMS > 3 GeV or max P_t > 1 GeV``
    4. max. opening angle < 178 deg.
    5. Event divided by thrust axis; No. good tracks in tag side = 1 or 3
    6. ``M_tag < 1.8 GeV`` and ``M_sig < 2.3 GeV``

    Ntrk = 5,6

    1. Number of good tracks = 5 or 6, net charge < 2
    2. Event divided by thrust axis; No. good tracks in tag side = 1 or 3
    3. ``M_tag < 1.8 GeV`` and ``M_sig < 2.3 GeV``

    Returns:
        list name of the TauGeneric skim candidates
    """
    __author__ = "Kenji Inami"

    SetTauGenericSkimVariables(path=path)

    # reconstruct with each Ntrk case
    ma.reconstructDecay('tau+:g2 -> pi+:S1', 'nGoodTracks == 2 and -2 < netCharge <2', path=path)
    ma.reconstructDecay('tau+:g34 -> pi+:S1', '[nGoodTracks == 3 or nGoodTracks == 4] and -2 < netCharge <2', path=path)
    ma.reconstructDecay('tau+:g56 -> pi+:S1', '[nGoodTracks == 5 or nGoodTracks == 6] and -2 < netCharge <2', path=path)

    # Selection criteria
    # Ntrk=2
    ma.applyCuts('tau+:g2', 'visibleEnergyOfEventCMS < 10', path=path)
    ma.applyCuts('tau+:g2', 'E_ECLtrk < 6', path=path)
    ma.applyCuts('tau+:g2', 'missingMomentumOfEvent_theta < 2.6180', path=path)
    ma.applyCuts('tau+:g2', 'visibleEnergyOfEventCMS > 3 or maxPt > 1', path=path)
    ma.applyCuts('tau+:g2', 'maxOp < 3.106686', path=path)
    # Ntrk=3,4
    ma.applyCuts('tau+:g34', 'visibleEnergyOfEventCMS < 10.5', path=path)
    ma.applyCuts('tau+:g34', 'E_ECLtrk < 6', path=path)
    ma.applyCuts('tau+:g34', 'visibleEnergyOfEventCMS > 3 or maxPt > 1', path=path)
    ma.applyCuts('tau+:g34', 'maxOp < 3.106686', path=path)
    ma.applyCuts('tau+:g34',
                 '[[ nTracksS1 == 1 or nTracksS1 == 3 ] and invMS1 < 1.8 and invMS2 < 2.3 ] or '
                 '[[ nTracksS2 == 1 or nTracksS2 == 3 ] and invMS2 < 1.8 and invMS1 < 2.3 ]', path=path)
    # Ntrk=5,6
    ma.applyCuts('tau+:g56',
                 '[[ nTracksS1 == 1 or nTracksS1 == 3 ] and invMS1 < 1.8 and invMS2 < 2.3 ] or '
                 '[[ nTracksS2 == 1 or nTracksS2 == 3 ] and invMS2 < 1.8 and invMS1 < 2.3 ]', path=path)

    eventParticle = ['tau+:g2', 'tau+:g34', 'tau+:g56']
    return eventParticle


def TauLFVList(flag=1, path=None):
    """
    Skim for Tau LFV decays

    **Skim LFN code**: 18360100

    **Channel**: :math:`\\tau \\to l \\gamma, lll, l \\pi^0, l V^0, lhh, llp, phh`

    **Skim category**: physics, tau

    **Input particle lists**: ``e+:all``, ``mu+:all``, ``pi+:all``, ``K+:all``, ``p+:all``,
    ``gamma:all``, ``rho0:all``, ``K*0:all``, ``phi:all``, ``f_0:all``

    **Output particle lists**: ``e+:taulfv, mu+:taulfv, pi+:taulfv, K+:taulfv, p+:taulfv``,
    ``gamma:taulfv, pi0:taulfv, K_S0:taulfv, eta:taulfv, eta':taulfv``,
    ``omega:taulfv``

    **Criteria for 1 prong final states**: Number of good tracks < 5, :math:`1.0 < M < 2.0` GeV, :math:`-1.5 < \\Delta E < 0.5` GeV

    **Criteria for >1 prong final states**: Number of good tracks < 7, :math:`1.4 < M < 2.0` GeV, :math:`-1.0 < \\Delta E < 0.5` GeV

    Returns:
        list name of the TauLFV skim candidates
        * If called as TauLFVList(0), not execute skim (reconstructDecay) and
        only return list of names
        (such as tau+:LFV_lgamma0, tau+:LFV_lgamma1, tau+:LFV_lll0, ...)
    """
    __author__ = "K. Inami"

    # particle selection
    trackCuts = '-3.0 < dz < 3.0 and dr < 1.0'
    ma.cutAndCopyList('e+:taulfv', 'e+:all', trackCuts, path=path)
    ma.cutAndCopyList('mu+:taulfv', 'mu+:all', trackCuts, path=path)
    ma.cutAndCopyList('pi+:taulfv', 'pi+:all', trackCuts, path=path)
    ma.cutAndCopyList('K+:taulfv', 'K+:all', trackCuts, path=path)
    ma.cutAndCopyList('p+:taulfv', 'p+:all', trackCuts, path=path)

    ma.reconstructDecay('K_S0:taulfv -> pi+:all pi-:all', '0.3 < M < 0.7', path=path)

    gammaCuts = 'E > 0.20 and clusterNHits > 1.5 and -0.8660 < cosTheta < 0.9563'
    ma.cutAndCopyList('gamma:taulfv', 'gamma:all', gammaCuts, path=path)

    gammaLooseCuts = 'E > 0.1 and -0.8660 < cosTheta < 0.9563 and clusterNHits > 1.5'
    ma.cutAndCopyLists('gamma:taulfvloose', 'gamma:all', gammaLooseCuts, path=path)
    # pi0
    ma.reconstructDecay('pi0:taulfv -> gamma:taulfvloose gamma:taulfvloose', '0.115 < M < 0.152', path=path)
    # eta
    ma.reconstructDecay('eta:taulfv1 -> gamma:taulfvloose gamma:taulfvloose', '0.4 < M < 0.6', path=path)
    ma.reconstructDecay('eta:taulfv2 -> pi0:taulfv pi-:all pi+:all', '0.4 < M < 0.6', path=path)
    ma.copyLists('eta:taulfv', ['eta:taulfv1', 'eta:taulfv2'], path=path)
    # eta'
    ma.reconstructDecay('eta\':taulfv1 -> pi+:all pi-:all gamma:taulfvloose', '0.8 < M < 1.1', path=path)
    ma.reconstructDecay('eta\':taulfv2 -> pi+:all pi-:all eta:taulfv', '0.8 < M < 1.1', path=path)
    ma.copyLists('eta\':taulfv', ['eta\':taulfv1', 'eta\':taulfv2'], path=path)
    # omega
    ma.reconstructDecay('omega:taulfv -> pi0:taulfv pi-:all pi+:all', '0.73 < M < 0.83', path=path)

    # event selection
    vm.addAlias('netChargeLFV', 'formula(countInList(pi+:taulfv, charge == 1) - countInList(pi+:taulfv, charge == -1))')
    tauLFVCuts1 = 'nParticlesInList(pi+:taulfv) < 5 and 1.0 < M < 2.0 and -1.5 < deltaE < 0.5'
    tauLFVCuts3 = 'nParticlesInList(pi+:taulfv) < 7 and 1.4 < M < 2.0 and -1.0 < deltaE < 0.5'

    tau_lgamma_Channels = ['e+:taulfv gamma:taulfv',
                           'mu+:taulfv gamma:taulfv'
                           ]

    tau_lll_Channels = ['e+:taulfv e+:taulfv e-:taulfv',
                        'mu+:taulfv mu+:taulfv mu-:taulfv',
                        'mu+:taulfv e+:taulfv e-:taulfv',
                        'e+:taulfv mu+:taulfv mu-:taulfv',
                        'e+:taulfv e+:taulfv mu-:taulfv',
                        'mu+:taulfv mu+:taulfv e-:taulfv'
                        ]

    tau_lP01_Channels = ['e+:taulfv pi0:taulfv',
                         'mu+:taulfv pi0:taulfv',
                         'e+:taulfv eta:taulfv1',
                         'mu+:taulfv eta:taulfv1'
                         ]
    tau_lP03_Channels = ['e+:taulfv eta:taulfv2',
                         'mu+:taulfv eta:taulfv2',
                         'e+:taulfv eta\':taulfv',
                         'mu+:taulfv eta\':taulfv',
                         'e+:taulfv K_S0:taulfv',
                         'mu+:taulfv K_S0:taulfv'
                         ]

    tau_lS0_Channels = ['e+:taulfv f_0:all',
                        'mu+:taulfv f_0:all'
                        ]

    tau_lV0_Channels = ['e+:taulfv rho0:all',
                        'mu+:taulfv rho0:all',
                        'e+:taulfv K*0:all',
                        'mu+:taulfv K*0:all',
                        'e+:taulfv anti-K*0:all',
                        'mu+:taulfv anti-K*0:all',
                        'e+:taulfv phi:all',
                        'mu+:taulfv phi:all',
                        'e+:taulfv omega:taulfv',
                        'mu+:taulfv omega:taulfv'
                        ]

    tau_lhh_Channels = ['e+:taulfv pi-:taulfv pi+:taulfv',
                        'mu+:taulfv pi-:taulfv pi+:taulfv',
                        'e-:taulfv pi+:taulfv pi+:taulfv',
                        'mu-:taulfv pi+:taulfv pi+:taulfv',
                        'e+:taulfv K-:taulfv K+:taulfv',
                        'mu+:taulfv K-:taulfv K+:taulfv',
                        'e-:taulfv K+:taulfv K+:taulfv',
                        'mu-:taulfv K+:taulfv K+:taulfv',
                        'e+:taulfv K-:taulfv pi+:taulfv',
                        'mu+:taulfv K-:taulfv pi+:taulfv',
                        'e-:taulfv K+:taulfv pi+:taulfv',
                        'mu-:taulfv K+:taulfv pi+:taulfv',
                        'e+:taulfv K_S0:taulfv K_S0:taulfv',
                        'mu+:taulfv K_S0:taulfv K_S0:taulfv'
                        ]

    tau_bnv_Channels = ['mu+:taulfv mu+:taulfv anti-p-:taulfv',
                        'mu-:taulfv mu+:taulfv p+:taulfv',
                        'anti-p-:taulfv pi+:taulfv pi+:taulfv',
                        'p+:taulfv pi-:taulfv pi+:taulfv',
                        'anti-p-:taulfv pi+:taulfv K+:taulfv',
                        'p+:taulfv pi-:taulfv K+:taulfv'
                        ]

    tau_lgamma_list = []
    for chID, channel in enumerate(tau_lgamma_Channels):
        if(flag):
            ma.reconstructDecay('tau+:LFV_lgamma' + str(chID) + ' -> ' + channel, tauLFVCuts1, chID, path=path)
        tau_lgamma_list.append('tau+:LFV_lgamma' + str(chID))

    tau_lll_list = []
    for chID, channel in enumerate(tau_lll_Channels):
        if(flag):
            ma.reconstructDecay('tau+:LFV_lll' + str(chID) + ' -> ' + channel, tauLFVCuts3, chID, path=path)
        tau_lll_list.append('tau+:LFV_lll' + str(chID))

    tau_lP0_list = []
    for chID, channel in enumerate(tau_lP01_Channels):
        if(flag):
            ma.reconstructDecay('tau+:LFV_lP01' + str(chID) + ' -> ' + channel, tauLFVCuts1, chID, path=path)
        tau_lP0_list.append('tau+:LFV_lP01' + str(chID))
    for chID, channel in enumerate(tau_lP03_Channels):
        if(flag):
            ma.reconstructDecay('tau+:LFV_lP03' + str(chID) + ' -> ' + channel, tauLFVCuts3, chID, path=path)
        tau_lP0_list.append('tau+:LFV_lP03' + str(chID))

    tau_lS0_list = []
    for chID, channel in enumerate(tau_lS0_Channels):
        if(flag):
            ma.reconstructDecay('tau+:LFV_lS0' + str(chID) + ' -> ' + channel, tauLFVCuts3, chID, path=path)
        tau_lS0_list.append('tau+:LFV_lS0' + str(chID))

    tau_lV0_list = []
    for chID, channel in enumerate(tau_lV0_Channels):
        if(flag):
            ma.reconstructDecay('tau+:LFV_lV0' + str(chID) + ' -> ' + channel, tauLFVCuts3, chID, path=path)
        tau_lV0_list.append('tau+:LFV_lV0' + str(chID))

    tau_lhh_list = []
    for chID, channel in enumerate(tau_lhh_Channels):
        if(flag):
            ma.reconstructDecay('tau+:LFV_lhh' + str(chID) + ' -> ' + channel, tauLFVCuts3, chID, path=path)
        tau_lhh_list.append('tau+:LFV_lhh' + str(chID))

    tau_bnv_list = []
    for chID, channel in enumerate(tau_bnv_Channels):
        if(flag):
            ma.reconstructDecay('tau+:LFV_bnv' + str(chID) + ' -> ' + channel, tauLFVCuts3, chID, path=path)
        tau_bnv_list.append('tau+:LFV_bnv' + str(chID))

    tau_lfv_lists = tau_lgamma_list + tau_lll_list + tau_lP0_list + tau_lS0_list + tau_lV0_list + tau_lhh_list + tau_bnv_list
    return tau_lfv_lists


def SetTauThrustSkimVariables(path):
    """
    Set particle lists and variables for TauThrust skim

    **Input particle lists**: ``pi+:all``, ``gamma:all``

    **Output particle lists**: ``pi+:thrust, gamma:thrust, pi+:thrustS1/thrustS2, pi0:thrust``

    **Variables**:

    * ``nGoodTracksThrust``: number of good tracks in an event
    * ``netChargeThrust``: total net charge of good tracks
    * ``nTracksS1Thrust/nTracksS2Thrust``: number of good tracks in each hemisphere S1/S2 divided by thrust axis

    """
    __author__ = "Ami Rostomyan, Kenji Inami"

    # Track and gamma cuts
    trackCuts = '-3.0 < dz < 3.0 and dr < 1.0'
    ma.cutAndCopyList('pi+:thrust', 'pi+:all', trackCuts, path=path)
    gammaForPi0Cuts = 'E > 0.1 and -0.8660 < cosTheta < 0.9563 and clusterNHits > 1.5'
    ma.cutAndCopyLists('gamma:thrustForPi0', 'gamma:all', gammaForPi0Cuts, path=path)
    ma.reconstructDecay('pi0:thrust -> gamma:thrustForPi0 gamma:thrustForPi0', '0.115 < M < 0.152', path=path)
    gammaCuts = 'E > 0.20 and clusterNHits > 1.5 and -0.8660 < cosTheta < 0.9563'
    gammaCuts += ' and isDaughterOfList(pi0:thrust) == 0'
    ma.cutAndCopyList('gamma:thrust', 'gamma:all', gammaCuts, path=path)

    # Get EventShape variables
    ma.buildEventShape(['pi+:thrust', 'pi0:thrust', 'gamma:thrust'],
                       allMoments=False, foxWolfram=False, cleoCones=False,
                       sphericity=False, jets=False, path=path)
    ma.buildEventKinematics(['pi+:thrust', 'pi0:thrust', 'gamma:thrust'], path=path)

    # Split in signal and tag
    ma.cutAndCopyList('pi+:thrustS1', 'pi+:thrust', 'cosToThrustOfEvent > 0', path=path)
    ma.cutAndCopyList('pi+:thrustS2', 'pi+:thrust', 'cosToThrustOfEvent < 0', path=path)

    vm.addAlias('nGoodTracksThrust', 'nParticlesInList(pi+:thrust)')
    vm.addAlias('netChargeThrust', 'formula(countInList(pi+:thrust, charge == 1) - countInList(pi+:thrust, charge == -1))')
    vm.addAlias('nTracksS1Thrust', 'nParticlesInList(pi+:thrustS1)')
    vm.addAlias('nTracksS2Thrust', 'nParticlesInList(pi+:thrustS2)')


def TauThrustList(path):
    """
    Skim for Tau decays using thrust

    **Skim LFN code**: 18570700

    **Channel**: :math:`e^+ e^- \\to \\tau^+ \\tau^-`

    **Skim category**: physics, tau

    **Criteria**:

    1. ``1 < No. good tracks < 7``
    2. ``net charge == 0``
    3. Event divided by thrust axis; select 1x1, 1x3, 1x5, 3x3 topology
    4. ``0.8 < thrust``
    5. ``visibleEnergyOfEventCMS < 10.4 GeV``
    6. For 1x1 topology, ``thrust < 0.99``

    Returns:
        list name of the TauThrust skim candidates
    """
    __author__ = "Ami Rostomyan, Kenji Inami"

    SetTauThrustSkimVariables(path=path)

    ma.reconstructDecay('tau+:thrust -> pi+:thrustS1', '', path=path)
    eventParticle = ['tau+:thrust']

    # Selection criteria
    ma.applyCuts('tau+:thrust', '1 < nGoodTracksThrust < 7', path=path)  # cut1
    ma.applyCuts('tau+:thrust', 'netChargeThrust == 0', path=path)  # cut2

    topologyCuts = '[nTracksS1Thrust == 1 and nTracksS2Thrust == 1]'  # 1x1
    topologyCuts += ' or [nTracksS1Thrust == 1 and nTracksS2Thrust == 3]'\
        ' or [nTracksS1Thrust == 3 and nTracksS2Thrust == 1]'  # 1x3, 3x1
    topologyCuts += ' or [nTracksS1Thrust == 1 and nTracksS2Thrust == 5]'\
        ' or [nTracksS1Thrust == 5 and nTracksS2Thrust == 1]'  # 1x5, 5x1
    topologyCuts += ' or [nTracksS1Thrust == 3 and nTracksS2Thrust == 3]'  # 3x3

    ma.applyCuts('tau+:thrust', topologyCuts, path=path)  # cut3

    ma.applyCuts('tau+:thrust', '0.8 < thrust', path=path)  # cut4
    ma.applyCuts('tau+:thrust', 'visibleEnergyOfEventCMS < 10.4', path=path)  # cut5

    oneProngPath = b2.create_path()
    ma.applyCuts('tau+:thrust', 'thrust < 0.99', path=oneProngPath)  # cut6 thrust upper cut for 1x1
    sigThrustModule = path.add_module('VariableToReturnValue', variable='nGoodTracksThrust')
    sigThrustModule.if_value('== 2', oneProngPath, b2.AfterConditionPath.CONTINUE)

    # For skimming, the important thing is if the final particleList is empty or not.
    return eventParticle
=======
__liaison__ = "Kenji Inami <kenji.inami@desy.de>"
>>>>>>> cf4820e6


@fancy_skim_header
class TauLFV(BaseSkim):
    """
    **Channel**: :math:`\\tau \\to l \\gamma, lll, l \\pi^0, l V^0, lhh, llp, phh`

    **Output particle lists**: ``e+:taulfv, mu+:taulfv, pi+:taulfv, K+:taulfv, p+:taulfv``,
    ``gamma:taulfv, pi0:taulfv, K_S0:taulfv, eta:taulfv, eta':taulfv``,
    ``omega:taulfv``

    **Criteria for 1 prong final states**: Number of good tracks < 5, :math:`1.0 < M < 2.0` GeV, :math:`-1.5 < \Delta E < 0.5` GeV

    **Criteria for >1 prong final states** : Number of good tracks < 7, :math:`1.4 < M < 2.0` GeV, :math:`-1.0 < \Delta E < 0.5` GeV
    """
    __authors__ = ["Kenji Inami"]
    __description__ = "Skim for Tau LFV decays."
    __contact__ = __liaison__
    __category__ = "physics, tau"

    RequiredStandardLists = {
        "stdCharged": {
            "stdE": ["all"],
            "stdK": ["all"],
            "stdMu": ["all"],
            "stdPi": ["all"],
            "stdPr": ["all"],
        },
        "stdPhotons": {
            "stdPhotons": ["all"],
        },
        "skim.standardlists.lightmesons": {
            "loadStdAllRho0": [],
            "loadStdAllKstar0": [],
            "loadStdAllPhi": [],
            "loadStdAllF_0": [],
        },
    }

    def build_lists(self, path):
        # particle selection
        trackCuts = "-3.0 < dz < 3.0 and dr < 1.0"
        ma.cutAndCopyList("e+:taulfv", "e+:all", trackCuts, path=path)
        ma.cutAndCopyList("mu+:taulfv", "mu+:all", trackCuts, path=path)
        ma.cutAndCopyList("pi+:taulfv", "pi+:all", trackCuts, path=path)
        ma.cutAndCopyList("K+:taulfv", "K+:all", trackCuts, path=path)
        ma.cutAndCopyList("p+:taulfv", "p+:all", trackCuts, path=path)

        ma.reconstructDecay("K_S0:taulfv -> pi+:all pi-:all", "0.3 < M < 0.7", path=path)

        gammaCuts = "E > 0.20 and clusterNHits > 1.5 and -0.8660 < cosTheta < 0.9563"
        ma.cutAndCopyList("gamma:taulfv", "gamma:all", gammaCuts, path=path)

        gammaLooseCuts = "E > 0.1 and -0.8660 < cosTheta < 0.9563 and clusterNHits > 1.5"
        ma.cutAndCopyLists("gamma:taulfvloose", "gamma:all", gammaLooseCuts, path=path)
        # pi0
        ma.reconstructDecay("pi0:taulfv -> gamma:taulfvloose gamma:taulfvloose", "0.115 < M < 0.152", path=path)
        # eta
        ma.reconstructDecay("eta:taulfv1 -> gamma:taulfvloose gamma:taulfvloose", "0.4 < M < 0.6", path=path)
        ma.reconstructDecay("eta:taulfv2 -> pi0:taulfv pi-:all pi+:all", "0.4 < M < 0.6", path=path)
        ma.copyLists("eta:taulfv", ["eta:taulfv1", "eta:taulfv2"], path=path)
        # eta"
        ma.reconstructDecay("eta':taulfv1 -> pi+:all pi-:all gamma:taulfvloose", "0.8 < M < 1.1", path=path)
        ma.reconstructDecay("eta':taulfv2 -> pi+:all pi-:all eta:taulfv", "0.8 < M < 1.1", path=path)
        ma.copyLists("eta':taulfv", ["eta':taulfv1", "eta':taulfv2"], path=path)
        # omega
        ma.reconstructDecay("omega:taulfv -> pi0:taulfv pi-:all pi+:all", "0.73 < M < 0.83", path=path)

        # event selection
        vm.addAlias("netChargeLFV", "formula(countInList(pi+:taulfv, charge == 1) - countInList(pi+:taulfv, charge == -1))")
        tauLFVCuts1 = "nParticlesInList(pi+:taulfv) < 5 and 1.0 < M < 2.0 and -1.5 < deltaE < 0.5"
        tauLFVCuts3 = "nParticlesInList(pi+:taulfv) < 7 and 1.4 < M < 2.0 and -1.0 < deltaE < 0.5"

        tau_lgamma_Channels = ["e+:taulfv gamma:taulfv",
                               "mu+:taulfv gamma:taulfv"
                               ]

        tau_lll_Channels = ["e+:taulfv e+:taulfv e-:taulfv",
                            "mu+:taulfv mu+:taulfv mu-:taulfv",
                            "mu+:taulfv e+:taulfv e-:taulfv",
                            "e+:taulfv mu+:taulfv mu-:taulfv",
                            "e+:taulfv e+:taulfv mu-:taulfv",
                            "mu+:taulfv mu+:taulfv e-:taulfv"
                            ]

        tau_lP01_Channels = ["e+:taulfv pi0:taulfv",
                             "mu+:taulfv pi0:taulfv",
                             "e+:taulfv eta:taulfv1",
                             "mu+:taulfv eta:taulfv1"
                             ]
        tau_lP03_Channels = ["e+:taulfv eta:taulfv2",
                             "mu+:taulfv eta:taulfv2",
                             "e+:taulfv eta':taulfv",
                             "mu+:taulfv eta':taulfv",
                             "e+:taulfv K_S0:taulfv",
                             "mu+:taulfv K_S0:taulfv"
                             ]

        tau_lS0_Channels = ["e+:taulfv f_0:all",
                            "mu+:taulfv f_0:all"
                            ]

        tau_lV0_Channels = ["e+:taulfv rho0:all",
                            "mu+:taulfv rho0:all",
                            "e+:taulfv K*0:all",
                            "mu+:taulfv K*0:all",
                            "e+:taulfv anti-K*0:all",
                            "mu+:taulfv anti-K*0:all",
                            "e+:taulfv phi:all",
                            "mu+:taulfv phi:all",
                            "e+:taulfv omega:taulfv",
                            "mu+:taulfv omega:taulfv"
                            ]

        tau_lhh_Channels = ["e+:taulfv pi-:taulfv pi+:taulfv",
                            "mu+:taulfv pi-:taulfv pi+:taulfv",
                            "e-:taulfv pi+:taulfv pi+:taulfv",
                            "mu-:taulfv pi+:taulfv pi+:taulfv",
                            "e+:taulfv K-:taulfv K+:taulfv",
                            "mu+:taulfv K-:taulfv K+:taulfv",
                            "e-:taulfv K+:taulfv K+:taulfv",
                            "mu-:taulfv K+:taulfv K+:taulfv",
                            "e+:taulfv K-:taulfv pi+:taulfv",
                            "mu+:taulfv K-:taulfv pi+:taulfv",
                            "e-:taulfv K+:taulfv pi+:taulfv",
                            "mu-:taulfv K+:taulfv pi+:taulfv",
                            "e+:taulfv K_S0:taulfv K_S0:taulfv",
                            "mu+:taulfv K_S0:taulfv K_S0:taulfv"
                            ]

        tau_bnv_Channels = ["mu+:taulfv mu+:taulfv anti-p-:taulfv",
                            "mu-:taulfv mu+:taulfv p+:taulfv",
                            "anti-p-:taulfv pi+:taulfv pi+:taulfv",
                            "p+:taulfv pi-:taulfv pi+:taulfv",
                            "anti-p-:taulfv pi+:taulfv K+:taulfv",
                            "p+:taulfv pi-:taulfv K+:taulfv"
                            ]

        tau_lgamma_list = []
        for chID, channel in enumerate(tau_lgamma_Channels):
            ma.reconstructDecay("tau+:LFV_lgamma" + str(chID) + " -> " + channel, tauLFVCuts1, chID, path=path)
            tau_lgamma_list.append("tau+:LFV_lgamma" + str(chID))

        tau_lll_list = []
        for chID, channel in enumerate(tau_lll_Channels):
            ma.reconstructDecay("tau+:LFV_lll" + str(chID) + " -> " + channel, tauLFVCuts3, chID, path=path)
            tau_lll_list.append("tau+:LFV_lll" + str(chID))

        tau_lP0_list = []
        for chID, channel in enumerate(tau_lP01_Channels):
            ma.reconstructDecay("tau+:LFV_lP01" + str(chID) + " -> " + channel, tauLFVCuts1, chID, path=path)
            tau_lP0_list.append("tau+:LFV_lP01" + str(chID))
        for chID, channel in enumerate(tau_lP03_Channels):
            ma.reconstructDecay("tau+:LFV_lP03" + str(chID) + " -> " + channel, tauLFVCuts3, chID, path=path)
            tau_lP0_list.append("tau+:LFV_lP03" + str(chID))

        tau_lS0_list = []
        for chID, channel in enumerate(tau_lS0_Channels):
            ma.reconstructDecay("tau+:LFV_lS0" + str(chID) + " -> " + channel, tauLFVCuts3, chID, path=path)
            tau_lS0_list.append("tau+:LFV_lS0" + str(chID))

        tau_lV0_list = []
        for chID, channel in enumerate(tau_lV0_Channels):
            ma.reconstructDecay("tau+:LFV_lV0" + str(chID) + " -> " + channel, tauLFVCuts3, chID, path=path)
            tau_lV0_list.append("tau+:LFV_lV0" + str(chID))

        tau_lhh_list = []
        for chID, channel in enumerate(tau_lhh_Channels):
            ma.reconstructDecay("tau+:LFV_lhh" + str(chID) + " -> " + channel, tauLFVCuts3, chID, path=path)
            tau_lhh_list.append("tau+:LFV_lhh" + str(chID))

        tau_bnv_list = []
        for chID, channel in enumerate(tau_bnv_Channels):
            ma.reconstructDecay("tau+:LFV_bnv" + str(chID) + " -> " + channel, tauLFVCuts3, chID, path=path)
            tau_bnv_list.append("tau+:LFV_bnv" + str(chID))

        tau_lfv_lists = tau_lgamma_list + tau_lll_list + tau_lP0_list + tau_lS0_list + tau_lV0_list + tau_lhh_list + tau_bnv_list
        self.SkimLists = tau_lfv_lists

    def validation_histograms(self, path):
        ma.copyLists('tau+:LFV', self.SkimLists, path=path)

        # the variables that are printed out are: M, deltaE
        ma.variablesToHistogram(
            filename='TauLFV_Validation.root',
            decayString='tau+:LFV',
            variables=[('M', 100, 1.00, 2.00), ('deltaE', 120, -1.6, 0.6)],
            variables_2d=[('M', 50, 1.00, 2.00, 'deltaE', 60, -1.6, 0.6)],
            path=path
        )


@fancy_skim_header
class TauGeneric(BaseSkim):
    """
    **Channel**: :math:`e^+ e^- \\to \\tau^+ \\tau^-`

    **Criteria**:

    Ntrk = 2

    1. Number of good tracks = 2, net charge < 2
    2. ``visibleEnergyOfEventCMS < 10 GeV and E_ECLtrk < 6 GeV`` and ``missingMomentumOfEvent_theta < 2.6180``
    3. ``visibleEnergyOfEventCMS > 3 GeV or max P_t > 1 GeV``
    4. max. opening angle < 178 deg.

    Ntrk = 3,4

    1. Number of good tracks = 3 or 4, net charge < 2
    2. ``visibleEnergyOfEventCMS < 10.5 GeV and E_ECLtrk < 6 GeV``
    3. ``visibleEnergyOfEventCMS > 3 GeV or max P_t > 1 GeV``
    4. max. opening angle < 178 deg.
    5. Event divided by thrust axis; No. good tracks in tag side = 1 or 3
    6. ``M_tag < 1.8 GeV`` and ``M_sig < 2.3 GeV``

    Ntrk = 5,6

    1. Number of good tracks = 5 or 6, net charge < 2
    2. Event divided by thrust axis; No. good tracks in tag side = 1 or 3
    3. ``M_tag < 1.8 GeV`` and ``M_sig < 2.3 GeV``
    """
    __authors__ = ["Kenji Inami"]
    __description__ = "Skim for Tau generic decays."
    __contact__ = __liaison__
    __category__ = "physics, tau"

    RequiredStandardLists = {
        "stdCharged": {
            "stdPi": ["all"],
        },
        "stdPhotons": {
            "stdPhotons": ["all"],
        },
    }

    def additional_setup(self, path):
        """
        Set particle lists and variables for TauGeneric skim.

        **Output particle lists**: ``pi+:tauskim, gamma:tauskim, pi+:S1/S2, gamma:S1/S2``

        **Variables**:

        * ``nGoodTracks``: number of good tracks in an event
        * ``netCharge``: total net charge of good tracks
        * ``nTracksS1/nTracksS2:`` number of good tracks in each hemisphere ``S1/S2`` divided by thrust axis
        * ``invMS1/invMS2``: invariant mass of particles in each hemisphere
        * ``maxPt``: maximum Pt amoung good tracks
        * ``E_ECLtrk``: total ECL energy of good tracks
        """

        # Track and gamma cuts
        trackCuts = "-3.0 < dz < 3.0 and dr < 1.0"
        # trackCuts += " and -0.8660 < cosTheta < 0.9563"
        gammaCuts = "E > 0.15"
        gammaCuts += " and -0.8660 < cosTheta < 0.9563"
        ma.cutAndCopyList("pi+:tauskim", "pi+:all", trackCuts, path=path)
        ma.cutAndCopyList("gamma:tauskim", "gamma:all", gammaCuts, path=path)

        # Get EventShape variables
        ma.buildEventShape(["pi+:tauskim", "gamma:tauskim"],
                           allMoments=False, foxWolfram=False, cleoCones=False,
                           sphericity=False, jets=False, path=path)
        ma.buildEventKinematics(["pi+:tauskim", "gamma:tauskim"], path=path)

        # Split in signal and tag
        ma.cutAndCopyList("pi+:S1", "pi+:tauskim", "cosToThrustOfEvent > 0", path=path)
        ma.cutAndCopyList("pi+:S2", "pi+:tauskim", "cosToThrustOfEvent < 0", path=path)
        ma.cutAndCopyList("gamma:S1", "gamma:tauskim", "cosToThrustOfEvent > 0", path=path)
        ma.cutAndCopyList("gamma:S2", "gamma:tauskim", "cosToThrustOfEvent < 0", path=path)

        vm.addAlias("nGoodTracks", "nParticlesInList(pi+:tauskim)")
        vm.addAlias("netCharge", "formula(countInList(pi+:tauskim, charge == 1) - countInList(pi+:tauskim, charge == -1))")
        vm.addAlias("nTracksS1", "nParticlesInList(pi+:S1)")
        vm.addAlias("nTracksS2", "nParticlesInList(pi+:S2)")
        vm.addAlias("invMS1", "invMassInLists(pi+:S1, gamma:S1)")
        vm.addAlias("invMS2", "invMassInLists(pi+:S2, gamma:S2)")
        # vm.addAlias("Evis", "visibleEnergyOfEventCMS")
        vm.addAlias("maxPt", "maxPtInList(pi+:tauskim)")
        vm.addAlias("E_ECLtrk", "formula(totalECLEnergyOfParticlesInList(pi+:tauskim))")
        vm.addAlias("maxOp", "useCMSFrame(maxOpeningAngleInList(pi+:tauskim))")

    def build_lists(self, path):
        # reconstruct with each Ntrk case
        ma.reconstructDecay('tau+:g2 -> pi+:S1', 'nGoodTracks == 2 and -2 < netCharge <2', path=path)
        ma.reconstructDecay('tau+:g34 -> pi+:S1', '[nGoodTracks == 3 or nGoodTracks == 4] and -2 < netCharge <2', path=path)
        ma.reconstructDecay('tau+:g56 -> pi+:S1', '[nGoodTracks == 5 or nGoodTracks == 6] and -2 < netCharge <2', path=path)

        # Selection criteria
        # Ntrk=2
        ma.applyCuts('tau+:g2', 'visibleEnergyOfEventCMS < 10', path=path)
        ma.applyCuts('tau+:g2', 'E_ECLtrk < 6', path=path)
        ma.applyCuts('tau+:g2', 'missingMomentumOfEvent_theta < 2.6180', path=path)
        ma.applyCuts('tau+:g2', 'visibleEnergyOfEventCMS > 3 or maxPt > 1', path=path)
        ma.applyCuts('tau+:g2', 'maxOp < 3.106686', path=path)
        # Ntrk=3,4
        ma.applyCuts('tau+:g34', 'visibleEnergyOfEventCMS < 10.5', path=path)
        ma.applyCuts('tau+:g34', 'E_ECLtrk < 6', path=path)
        ma.applyCuts('tau+:g34', 'visibleEnergyOfEventCMS > 3 or maxPt > 1', path=path)
        ma.applyCuts('tau+:g34', 'maxOp < 3.106686', path=path)
        ma.applyCuts('tau+:g34',
                     '[[ nTracksS1 == 1 or nTracksS1 == 3 ] and invMS1 < 1.8 and invMS2 < 2.3 ] or '
                     '[[ nTracksS2 == 1 or nTracksS2 == 3 ] and invMS2 < 1.8 and invMS1 < 2.3 ]', path=path)
        # Ntrk=5,6
        ma.applyCuts('tau+:g56',
                     '[[ nTracksS1 == 1 or nTracksS1 == 3 ] and invMS1 < 1.8 and invMS2 < 2.3 ] or '
                     '[[ nTracksS2 == 1 or nTracksS2 == 3 ] and invMS2 < 1.8 and invMS1 < 2.3 ]', path=path)

        # For skimming, the important thing is if the final particleList is empty or not.
        eventParticle = ['tau+:g2', 'tau+:g34', 'tau+:g56']

        self.SkimLists = eventParticle

    def validation_histograms(self, path):
        self.additional_setup(path)

        vm.addAlias('Theta_miss', 'formula(missingMomentumOfEvent_theta*180/3.14159)')

        # contact = "kenji@hepl.phys.nagoya-u.ac.jp"

        #       validation_tools.metadata.create_validation_histograms, to add contact
        #       info without reopening and closing ROOT file and add 'shifter' flag

        ma.variablesToHistogram(
            filename='TauGeneric_Validation.root',
            decayString='',
            variables=[('nGoodTracks', 7, 1, 8),
                       ('visibleEnergyOfEventCMS', 40, 0, 12),
                       ('E_ECLtrk', 70, 0, 7),
                       ('maxPt', 60, 0, 6),
                       ('invMS1', 60, 0, 3),
                       ('invMS2', 60, 0, 3),
                       ('Theta_miss', 30, 0, 180)],
            variables_2d=[('invMS1', 30, 0, 3, 'invMS2', 30, 0, 3)],
            path=path
        )
        b2.process(path)


@fancy_skim_header
class TauThrust(BaseSkim):
    """
    **Channel**: :math:`e^+ e^- \\to \\tau^+ \\tau^-`

    **Criteria**:

    * ``1 < No. good tracks < 7``
    * ``net charge == 0``
    * Event divided by thrust axis; select 1x1, 1x3, 1x5, 3x3 topology
    * ``0.8 < thrust``
    * ``visibleEnergyOfEventCMS < 10.4 GeV``
    * For 1x1 topology, ``thrust < 0.99``
    """
    __authors__ = ["Ami Rostomyan", "Kenji Inami"]
    __description__ = "Skim for Tau decays using thrust."
    __contact__ = __liaison__
    __category__ = "physics, tau"

    RequiredStandardLists = {
        "stdCharged": {
            "stdPi": ["all"],
        },
        "stdPhotons": {
            "stdPhotons": ["all"],
        },
    }

    def additional_setup(self, path):
        """
        Set particle lists and variables for TauThrust skim.

        **Constructed particle lists**: ``pi+:thrust, gamma:thrust, pi+:thrustS1/thrustS2, pi0:thrust``

        **Variables**:

        * ``nGoodTracksThrust``: number of good tracks in an event
        * ``netChargeThrust``: total net charge of good tracks
        * ``nTracksS1Thrust/nTracksS2Thrust``: number of good tracks in each hemisphere S1/S2 divided by thrust axis
        """
        # Track and gamma cuts
        trackCuts = '-3.0 < dz < 3.0 and dr < 1.0'
        ma.cutAndCopyList('pi+:thrust', 'pi+:all', trackCuts, path=path)
        gammaForPi0Cuts = 'E > 0.1 and -0.8660 < cosTheta < 0.9563 and clusterNHits > 1.5'
        ma.cutAndCopyLists('gamma:thrustForPi0', 'gamma:all', gammaForPi0Cuts, path=path)
        ma.reconstructDecay('pi0:thrust -> gamma:thrustForPi0 gamma:thrustForPi0', '0.115 < M < 0.152', path=path)
        gammaCuts = 'E > 0.20 and clusterNHits > 1.5 and -0.8660 < cosTheta < 0.9563'
        gammaCuts += ' and isDaughterOfList(pi0:thrust) == 0'
        ma.cutAndCopyList('gamma:thrust', 'gamma:all', gammaCuts, path=path)

        # Get EventShape variables
        ma.buildEventShape(['pi+:thrust', 'pi0:thrust', 'gamma:thrust'],
                           allMoments=False, foxWolfram=False, cleoCones=False,
                           sphericity=False, jets=False, path=path)
        ma.buildEventKinematics(['pi+:thrust', 'pi0:thrust', 'gamma:thrust'], path=path)

        # Split in signal and tag
        ma.cutAndCopyList('pi+:thrustS1', 'pi+:thrust', 'cosToThrustOfEvent > 0', path=path)
        ma.cutAndCopyList('pi+:thrustS2', 'pi+:thrust', 'cosToThrustOfEvent < 0', path=path)

        vm.addAlias('nGoodTracksThrust', 'nParticlesInList(pi+:thrust)')
        vm.addAlias('netChargeThrust', 'formula(countInList(pi+:thrust, charge == 1) - countInList(pi+:thrust, charge == -1))')
        vm.addAlias('nTracksS1Thrust', 'nParticlesInList(pi+:thrustS1)')
        vm.addAlias('nTracksS2Thrust', 'nParticlesInList(pi+:thrustS2)')

    def build_lists(self, path):
        path = self.skim_event_cuts("nGoodTracksThrust==2", path=path)

        ma.reconstructDecay("tau+:thrust -> pi+:thrustS1", "", path=path)
        eventParticle = ["tau+:thrust"]

        # Selection criteria
        ma.applyCuts("tau+:thrust", "1 < nGoodTracksThrust < 7", path=path)  # cut1
        ma.applyCuts("tau+:thrust", "netChargeThrust == 0", path=path)  # cut2

        topologyCuts = "[nTracksS1Thrust == 1 and nTracksS2Thrust == 1]"  # 1x1
        topologyCuts += " or [nTracksS1Thrust == 1 and nTracksS2Thrust == 3]"\
            " or [nTracksS1Thrust == 3 and nTracksS2Thrust == 1]"  # 1x3, 3x1
        topologyCuts += " or [nTracksS1Thrust == 1 and nTracksS2Thrust == 5]"\
            " or [nTracksS1Thrust == 5 and nTracksS2Thrust == 1]"  # 1x5, 5x1
        topologyCuts += " or [nTracksS1Thrust == 3 and nTracksS2Thrust == 3]"  # 3x3

        ma.applyCuts("tau+:thrust", topologyCuts, path=path)  # cut3
        ma.applyCuts("tau+:thrust", "0.8 < thrust", path=path)  # cut4
        ma.applyCuts("tau+:thrust", "visibleEnergyOfEventCMS < 10.4", path=path)  # cut5
        ma.applyCuts("tau+:thrust", "thrust < 0.99", path=path)  # cut6 thrust upper cut for 1x1

        self.SkimLists = eventParticle

    def validation_histograms(self, path):
        self.additional_setup(path)

        #       validation_tools.metadata.create_validation_histograms, to add contact
        #       info without reopening and closing ROOT file and add 'shifter' flag

        ma.variablesToHistogram(
            filename='TauThrust_Validation.root',
            decayString='',
            variables=[('nGoodTracksThrust', 7, 1, 8),
                       ('visibleEnergyOfEventCMS', 40, 0, 12),
                       ('thrust', 50, 0.75, 1)],
            path=path
        )<|MERGE_RESOLUTION|>--- conflicted
+++ resolved
@@ -13,406 +13,7 @@
 from variables import variables as vm
 
 
-<<<<<<< HEAD
-def SetTauGenericSkimVariables(path):
-    """
-    Set particle lists and variables for TauGeneric skim
-
-    **Input particle lists**: ``pi+:all``, ``gamma:all``
-
-    **Output particle lists**: ``pi+:tauskim, gamma:tauskim, pi+:S1/S2, gamma:S1/S2``
-
-    **Variables**:
-
-    * ``nGoodTracks``: number of good tracks in an event
-    * ``netCharge``: total net charge of good tracks
-    * ``nTracksS1/nTracksS2:`` number of good tracks in each hemisphere ``S1/S2`` divided by thrust axis
-    * ``invMS1/invMS2``: invariant mass of particles in each hemisphere
-    * ``maxPt``: maximum Pt amoung good tracks
-    * ``E_ECLtrk``: total ECL energy of good tracks
-    * ``maxOp``: maximum opening angle in CM among good tracks
-
-    """
-    __author__ = "Kenji Inami"
-
-    # Track and gamma cuts
-    trackCuts = '-3.0 < dz < 3.0 and dr < 1.0'
-    # trackCuts = 'pt > 0.1 and abs(d0) < 1 and abs(z0) < 5'
-    # trackCuts += ' and -0.8660 < cosTheta < 0.9563'
-    gammaCuts = 'E > 0.15'
-    gammaCuts += ' and -0.8660 < cosTheta < 0.9563'
-    ma.cutAndCopyList('pi+:tauskim', 'pi+:all', trackCuts, path=path)
-    ma.cutAndCopyList('gamma:tauskim', 'gamma:all', gammaCuts, path=path)
-
-    # Get EventShape variables
-    ma.buildEventShape(['pi+:tauskim', 'gamma:tauskim'],
-                       allMoments=False, foxWolfram=False, cleoCones=False,
-                       sphericity=False, jets=False, path=path)
-    ma.buildEventKinematics(['pi+:tauskim', 'gamma:tauskim'], path=path)
-
-    # Split in signal and tag
-    ma.cutAndCopyList('pi+:S1', 'pi+:tauskim', 'cosToThrustOfEvent > 0', path=path)
-    ma.cutAndCopyList('pi+:S2', 'pi+:tauskim', 'cosToThrustOfEvent < 0', path=path)
-    ma.cutAndCopyList('gamma:S1', 'gamma:tauskim', 'cosToThrustOfEvent > 0', path=path)
-    ma.cutAndCopyList('gamma:S2', 'gamma:tauskim', 'cosToThrustOfEvent < 0', path=path)
-
-    vm.addAlias('nGoodTracks', 'nParticlesInList(pi+:tauskim)')
-    vm.addAlias('netCharge', 'formula(countInList(pi+:tauskim, charge == 1) - countInList(pi+:tauskim, charge == -1))')
-    vm.addAlias('nTracksS1', 'nParticlesInList(pi+:S1)')
-    vm.addAlias('nTracksS2', 'nParticlesInList(pi+:S2)')
-    vm.addAlias('invMS1', 'invMassInLists(pi+:S1, gamma:S1)')
-    vm.addAlias('invMS2', 'invMassInLists(pi+:S2, gamma:S2)')
-    # vm.addAlias('Evis', 'visibleEnergyOfEventCMS')
-    vm.addAlias('maxPt', 'maxPtInList(pi+:tauskim)')
-    vm.addAlias('E_ECLtrk', 'formula(totalECLEnergyOfParticlesInList(pi+:tauskim))')
-    vm.addAlias('maxOp', 'useCMSFrame(maxOpeningAngleInList(pi+:tauskim))')
-
-
-def TauList(path):
-    """
-    Skim for Tau generic decays
-
-    **Skim LFN code**: 18570600
-
-    **Channel**: :math:`e^+ e^- \\to \\tau^+ \\tau^-`
-
-    **Skim Category**: physics, tau
-
-    **Criteria**:
-
-    Ntrk = 2
-
-    1. Number of good tracks = 2, net charge < 2
-    2. ``visibleEnergyOfEventCMS < 10 GeV and E_ECLtrk < 6 GeV`` and ``missingMomentumOfEvent_theta < 2.6180``
-    3. ``visibleEnergyOfEventCMS > 3 GeV or max P_t > 1 GeV``
-    4. max. opening angle < 178 deg.
-
-    Ntrk = 3,4
-
-    1. Number of good tracks = 3 or 4, net charge < 2
-    2. ``visibleEnergyOfEventCMS < 10.5 GeV and E_ECLtrk < 6 GeV``
-    3. ``visibleEnergyOfEventCMS > 3 GeV or max P_t > 1 GeV``
-    4. max. opening angle < 178 deg.
-    5. Event divided by thrust axis; No. good tracks in tag side = 1 or 3
-    6. ``M_tag < 1.8 GeV`` and ``M_sig < 2.3 GeV``
-
-    Ntrk = 5,6
-
-    1. Number of good tracks = 5 or 6, net charge < 2
-    2. Event divided by thrust axis; No. good tracks in tag side = 1 or 3
-    3. ``M_tag < 1.8 GeV`` and ``M_sig < 2.3 GeV``
-
-    Returns:
-        list name of the TauGeneric skim candidates
-    """
-    __author__ = "Kenji Inami"
-
-    SetTauGenericSkimVariables(path=path)
-
-    # reconstruct with each Ntrk case
-    ma.reconstructDecay('tau+:g2 -> pi+:S1', 'nGoodTracks == 2 and -2 < netCharge <2', path=path)
-    ma.reconstructDecay('tau+:g34 -> pi+:S1', '[nGoodTracks == 3 or nGoodTracks == 4] and -2 < netCharge <2', path=path)
-    ma.reconstructDecay('tau+:g56 -> pi+:S1', '[nGoodTracks == 5 or nGoodTracks == 6] and -2 < netCharge <2', path=path)
-
-    # Selection criteria
-    # Ntrk=2
-    ma.applyCuts('tau+:g2', 'visibleEnergyOfEventCMS < 10', path=path)
-    ma.applyCuts('tau+:g2', 'E_ECLtrk < 6', path=path)
-    ma.applyCuts('tau+:g2', 'missingMomentumOfEvent_theta < 2.6180', path=path)
-    ma.applyCuts('tau+:g2', 'visibleEnergyOfEventCMS > 3 or maxPt > 1', path=path)
-    ma.applyCuts('tau+:g2', 'maxOp < 3.106686', path=path)
-    # Ntrk=3,4
-    ma.applyCuts('tau+:g34', 'visibleEnergyOfEventCMS < 10.5', path=path)
-    ma.applyCuts('tau+:g34', 'E_ECLtrk < 6', path=path)
-    ma.applyCuts('tau+:g34', 'visibleEnergyOfEventCMS > 3 or maxPt > 1', path=path)
-    ma.applyCuts('tau+:g34', 'maxOp < 3.106686', path=path)
-    ma.applyCuts('tau+:g34',
-                 '[[ nTracksS1 == 1 or nTracksS1 == 3 ] and invMS1 < 1.8 and invMS2 < 2.3 ] or '
-                 '[[ nTracksS2 == 1 or nTracksS2 == 3 ] and invMS2 < 1.8 and invMS1 < 2.3 ]', path=path)
-    # Ntrk=5,6
-    ma.applyCuts('tau+:g56',
-                 '[[ nTracksS1 == 1 or nTracksS1 == 3 ] and invMS1 < 1.8 and invMS2 < 2.3 ] or '
-                 '[[ nTracksS2 == 1 or nTracksS2 == 3 ] and invMS2 < 1.8 and invMS1 < 2.3 ]', path=path)
-
-    eventParticle = ['tau+:g2', 'tau+:g34', 'tau+:g56']
-    return eventParticle
-
-
-def TauLFVList(flag=1, path=None):
-    """
-    Skim for Tau LFV decays
-
-    **Skim LFN code**: 18360100
-
-    **Channel**: :math:`\\tau \\to l \\gamma, lll, l \\pi^0, l V^0, lhh, llp, phh`
-
-    **Skim category**: physics, tau
-
-    **Input particle lists**: ``e+:all``, ``mu+:all``, ``pi+:all``, ``K+:all``, ``p+:all``,
-    ``gamma:all``, ``rho0:all``, ``K*0:all``, ``phi:all``, ``f_0:all``
-
-    **Output particle lists**: ``e+:taulfv, mu+:taulfv, pi+:taulfv, K+:taulfv, p+:taulfv``,
-    ``gamma:taulfv, pi0:taulfv, K_S0:taulfv, eta:taulfv, eta':taulfv``,
-    ``omega:taulfv``
-
-    **Criteria for 1 prong final states**: Number of good tracks < 5, :math:`1.0 < M < 2.0` GeV, :math:`-1.5 < \\Delta E < 0.5` GeV
-
-    **Criteria for >1 prong final states**: Number of good tracks < 7, :math:`1.4 < M < 2.0` GeV, :math:`-1.0 < \\Delta E < 0.5` GeV
-
-    Returns:
-        list name of the TauLFV skim candidates
-        * If called as TauLFVList(0), not execute skim (reconstructDecay) and
-        only return list of names
-        (such as tau+:LFV_lgamma0, tau+:LFV_lgamma1, tau+:LFV_lll0, ...)
-    """
-    __author__ = "K. Inami"
-
-    # particle selection
-    trackCuts = '-3.0 < dz < 3.0 and dr < 1.0'
-    ma.cutAndCopyList('e+:taulfv', 'e+:all', trackCuts, path=path)
-    ma.cutAndCopyList('mu+:taulfv', 'mu+:all', trackCuts, path=path)
-    ma.cutAndCopyList('pi+:taulfv', 'pi+:all', trackCuts, path=path)
-    ma.cutAndCopyList('K+:taulfv', 'K+:all', trackCuts, path=path)
-    ma.cutAndCopyList('p+:taulfv', 'p+:all', trackCuts, path=path)
-
-    ma.reconstructDecay('K_S0:taulfv -> pi+:all pi-:all', '0.3 < M < 0.7', path=path)
-
-    gammaCuts = 'E > 0.20 and clusterNHits > 1.5 and -0.8660 < cosTheta < 0.9563'
-    ma.cutAndCopyList('gamma:taulfv', 'gamma:all', gammaCuts, path=path)
-
-    gammaLooseCuts = 'E > 0.1 and -0.8660 < cosTheta < 0.9563 and clusterNHits > 1.5'
-    ma.cutAndCopyLists('gamma:taulfvloose', 'gamma:all', gammaLooseCuts, path=path)
-    # pi0
-    ma.reconstructDecay('pi0:taulfv -> gamma:taulfvloose gamma:taulfvloose', '0.115 < M < 0.152', path=path)
-    # eta
-    ma.reconstructDecay('eta:taulfv1 -> gamma:taulfvloose gamma:taulfvloose', '0.4 < M < 0.6', path=path)
-    ma.reconstructDecay('eta:taulfv2 -> pi0:taulfv pi-:all pi+:all', '0.4 < M < 0.6', path=path)
-    ma.copyLists('eta:taulfv', ['eta:taulfv1', 'eta:taulfv2'], path=path)
-    # eta'
-    ma.reconstructDecay('eta\':taulfv1 -> pi+:all pi-:all gamma:taulfvloose', '0.8 < M < 1.1', path=path)
-    ma.reconstructDecay('eta\':taulfv2 -> pi+:all pi-:all eta:taulfv', '0.8 < M < 1.1', path=path)
-    ma.copyLists('eta\':taulfv', ['eta\':taulfv1', 'eta\':taulfv2'], path=path)
-    # omega
-    ma.reconstructDecay('omega:taulfv -> pi0:taulfv pi-:all pi+:all', '0.73 < M < 0.83', path=path)
-
-    # event selection
-    vm.addAlias('netChargeLFV', 'formula(countInList(pi+:taulfv, charge == 1) - countInList(pi+:taulfv, charge == -1))')
-    tauLFVCuts1 = 'nParticlesInList(pi+:taulfv) < 5 and 1.0 < M < 2.0 and -1.5 < deltaE < 0.5'
-    tauLFVCuts3 = 'nParticlesInList(pi+:taulfv) < 7 and 1.4 < M < 2.0 and -1.0 < deltaE < 0.5'
-
-    tau_lgamma_Channels = ['e+:taulfv gamma:taulfv',
-                           'mu+:taulfv gamma:taulfv'
-                           ]
-
-    tau_lll_Channels = ['e+:taulfv e+:taulfv e-:taulfv',
-                        'mu+:taulfv mu+:taulfv mu-:taulfv',
-                        'mu+:taulfv e+:taulfv e-:taulfv',
-                        'e+:taulfv mu+:taulfv mu-:taulfv',
-                        'e+:taulfv e+:taulfv mu-:taulfv',
-                        'mu+:taulfv mu+:taulfv e-:taulfv'
-                        ]
-
-    tau_lP01_Channels = ['e+:taulfv pi0:taulfv',
-                         'mu+:taulfv pi0:taulfv',
-                         'e+:taulfv eta:taulfv1',
-                         'mu+:taulfv eta:taulfv1'
-                         ]
-    tau_lP03_Channels = ['e+:taulfv eta:taulfv2',
-                         'mu+:taulfv eta:taulfv2',
-                         'e+:taulfv eta\':taulfv',
-                         'mu+:taulfv eta\':taulfv',
-                         'e+:taulfv K_S0:taulfv',
-                         'mu+:taulfv K_S0:taulfv'
-                         ]
-
-    tau_lS0_Channels = ['e+:taulfv f_0:all',
-                        'mu+:taulfv f_0:all'
-                        ]
-
-    tau_lV0_Channels = ['e+:taulfv rho0:all',
-                        'mu+:taulfv rho0:all',
-                        'e+:taulfv K*0:all',
-                        'mu+:taulfv K*0:all',
-                        'e+:taulfv anti-K*0:all',
-                        'mu+:taulfv anti-K*0:all',
-                        'e+:taulfv phi:all',
-                        'mu+:taulfv phi:all',
-                        'e+:taulfv omega:taulfv',
-                        'mu+:taulfv omega:taulfv'
-                        ]
-
-    tau_lhh_Channels = ['e+:taulfv pi-:taulfv pi+:taulfv',
-                        'mu+:taulfv pi-:taulfv pi+:taulfv',
-                        'e-:taulfv pi+:taulfv pi+:taulfv',
-                        'mu-:taulfv pi+:taulfv pi+:taulfv',
-                        'e+:taulfv K-:taulfv K+:taulfv',
-                        'mu+:taulfv K-:taulfv K+:taulfv',
-                        'e-:taulfv K+:taulfv K+:taulfv',
-                        'mu-:taulfv K+:taulfv K+:taulfv',
-                        'e+:taulfv K-:taulfv pi+:taulfv',
-                        'mu+:taulfv K-:taulfv pi+:taulfv',
-                        'e-:taulfv K+:taulfv pi+:taulfv',
-                        'mu-:taulfv K+:taulfv pi+:taulfv',
-                        'e+:taulfv K_S0:taulfv K_S0:taulfv',
-                        'mu+:taulfv K_S0:taulfv K_S0:taulfv'
-                        ]
-
-    tau_bnv_Channels = ['mu+:taulfv mu+:taulfv anti-p-:taulfv',
-                        'mu-:taulfv mu+:taulfv p+:taulfv',
-                        'anti-p-:taulfv pi+:taulfv pi+:taulfv',
-                        'p+:taulfv pi-:taulfv pi+:taulfv',
-                        'anti-p-:taulfv pi+:taulfv K+:taulfv',
-                        'p+:taulfv pi-:taulfv K+:taulfv'
-                        ]
-
-    tau_lgamma_list = []
-    for chID, channel in enumerate(tau_lgamma_Channels):
-        if(flag):
-            ma.reconstructDecay('tau+:LFV_lgamma' + str(chID) + ' -> ' + channel, tauLFVCuts1, chID, path=path)
-        tau_lgamma_list.append('tau+:LFV_lgamma' + str(chID))
-
-    tau_lll_list = []
-    for chID, channel in enumerate(tau_lll_Channels):
-        if(flag):
-            ma.reconstructDecay('tau+:LFV_lll' + str(chID) + ' -> ' + channel, tauLFVCuts3, chID, path=path)
-        tau_lll_list.append('tau+:LFV_lll' + str(chID))
-
-    tau_lP0_list = []
-    for chID, channel in enumerate(tau_lP01_Channels):
-        if(flag):
-            ma.reconstructDecay('tau+:LFV_lP01' + str(chID) + ' -> ' + channel, tauLFVCuts1, chID, path=path)
-        tau_lP0_list.append('tau+:LFV_lP01' + str(chID))
-    for chID, channel in enumerate(tau_lP03_Channels):
-        if(flag):
-            ma.reconstructDecay('tau+:LFV_lP03' + str(chID) + ' -> ' + channel, tauLFVCuts3, chID, path=path)
-        tau_lP0_list.append('tau+:LFV_lP03' + str(chID))
-
-    tau_lS0_list = []
-    for chID, channel in enumerate(tau_lS0_Channels):
-        if(flag):
-            ma.reconstructDecay('tau+:LFV_lS0' + str(chID) + ' -> ' + channel, tauLFVCuts3, chID, path=path)
-        tau_lS0_list.append('tau+:LFV_lS0' + str(chID))
-
-    tau_lV0_list = []
-    for chID, channel in enumerate(tau_lV0_Channels):
-        if(flag):
-            ma.reconstructDecay('tau+:LFV_lV0' + str(chID) + ' -> ' + channel, tauLFVCuts3, chID, path=path)
-        tau_lV0_list.append('tau+:LFV_lV0' + str(chID))
-
-    tau_lhh_list = []
-    for chID, channel in enumerate(tau_lhh_Channels):
-        if(flag):
-            ma.reconstructDecay('tau+:LFV_lhh' + str(chID) + ' -> ' + channel, tauLFVCuts3, chID, path=path)
-        tau_lhh_list.append('tau+:LFV_lhh' + str(chID))
-
-    tau_bnv_list = []
-    for chID, channel in enumerate(tau_bnv_Channels):
-        if(flag):
-            ma.reconstructDecay('tau+:LFV_bnv' + str(chID) + ' -> ' + channel, tauLFVCuts3, chID, path=path)
-        tau_bnv_list.append('tau+:LFV_bnv' + str(chID))
-
-    tau_lfv_lists = tau_lgamma_list + tau_lll_list + tau_lP0_list + tau_lS0_list + tau_lV0_list + tau_lhh_list + tau_bnv_list
-    return tau_lfv_lists
-
-
-def SetTauThrustSkimVariables(path):
-    """
-    Set particle lists and variables for TauThrust skim
-
-    **Input particle lists**: ``pi+:all``, ``gamma:all``
-
-    **Output particle lists**: ``pi+:thrust, gamma:thrust, pi+:thrustS1/thrustS2, pi0:thrust``
-
-    **Variables**:
-
-    * ``nGoodTracksThrust``: number of good tracks in an event
-    * ``netChargeThrust``: total net charge of good tracks
-    * ``nTracksS1Thrust/nTracksS2Thrust``: number of good tracks in each hemisphere S1/S2 divided by thrust axis
-
-    """
-    __author__ = "Ami Rostomyan, Kenji Inami"
-
-    # Track and gamma cuts
-    trackCuts = '-3.0 < dz < 3.0 and dr < 1.0'
-    ma.cutAndCopyList('pi+:thrust', 'pi+:all', trackCuts, path=path)
-    gammaForPi0Cuts = 'E > 0.1 and -0.8660 < cosTheta < 0.9563 and clusterNHits > 1.5'
-    ma.cutAndCopyLists('gamma:thrustForPi0', 'gamma:all', gammaForPi0Cuts, path=path)
-    ma.reconstructDecay('pi0:thrust -> gamma:thrustForPi0 gamma:thrustForPi0', '0.115 < M < 0.152', path=path)
-    gammaCuts = 'E > 0.20 and clusterNHits > 1.5 and -0.8660 < cosTheta < 0.9563'
-    gammaCuts += ' and isDaughterOfList(pi0:thrust) == 0'
-    ma.cutAndCopyList('gamma:thrust', 'gamma:all', gammaCuts, path=path)
-
-    # Get EventShape variables
-    ma.buildEventShape(['pi+:thrust', 'pi0:thrust', 'gamma:thrust'],
-                       allMoments=False, foxWolfram=False, cleoCones=False,
-                       sphericity=False, jets=False, path=path)
-    ma.buildEventKinematics(['pi+:thrust', 'pi0:thrust', 'gamma:thrust'], path=path)
-
-    # Split in signal and tag
-    ma.cutAndCopyList('pi+:thrustS1', 'pi+:thrust', 'cosToThrustOfEvent > 0', path=path)
-    ma.cutAndCopyList('pi+:thrustS2', 'pi+:thrust', 'cosToThrustOfEvent < 0', path=path)
-
-    vm.addAlias('nGoodTracksThrust', 'nParticlesInList(pi+:thrust)')
-    vm.addAlias('netChargeThrust', 'formula(countInList(pi+:thrust, charge == 1) - countInList(pi+:thrust, charge == -1))')
-    vm.addAlias('nTracksS1Thrust', 'nParticlesInList(pi+:thrustS1)')
-    vm.addAlias('nTracksS2Thrust', 'nParticlesInList(pi+:thrustS2)')
-
-
-def TauThrustList(path):
-    """
-    Skim for Tau decays using thrust
-
-    **Skim LFN code**: 18570700
-
-    **Channel**: :math:`e^+ e^- \\to \\tau^+ \\tau^-`
-
-    **Skim category**: physics, tau
-
-    **Criteria**:
-
-    1. ``1 < No. good tracks < 7``
-    2. ``net charge == 0``
-    3. Event divided by thrust axis; select 1x1, 1x3, 1x5, 3x3 topology
-    4. ``0.8 < thrust``
-    5. ``visibleEnergyOfEventCMS < 10.4 GeV``
-    6. For 1x1 topology, ``thrust < 0.99``
-
-    Returns:
-        list name of the TauThrust skim candidates
-    """
-    __author__ = "Ami Rostomyan, Kenji Inami"
-
-    SetTauThrustSkimVariables(path=path)
-
-    ma.reconstructDecay('tau+:thrust -> pi+:thrustS1', '', path=path)
-    eventParticle = ['tau+:thrust']
-
-    # Selection criteria
-    ma.applyCuts('tau+:thrust', '1 < nGoodTracksThrust < 7', path=path)  # cut1
-    ma.applyCuts('tau+:thrust', 'netChargeThrust == 0', path=path)  # cut2
-
-    topologyCuts = '[nTracksS1Thrust == 1 and nTracksS2Thrust == 1]'  # 1x1
-    topologyCuts += ' or [nTracksS1Thrust == 1 and nTracksS2Thrust == 3]'\
-        ' or [nTracksS1Thrust == 3 and nTracksS2Thrust == 1]'  # 1x3, 3x1
-    topologyCuts += ' or [nTracksS1Thrust == 1 and nTracksS2Thrust == 5]'\
-        ' or [nTracksS1Thrust == 5 and nTracksS2Thrust == 1]'  # 1x5, 5x1
-    topologyCuts += ' or [nTracksS1Thrust == 3 and nTracksS2Thrust == 3]'  # 3x3
-
-    ma.applyCuts('tau+:thrust', topologyCuts, path=path)  # cut3
-
-    ma.applyCuts('tau+:thrust', '0.8 < thrust', path=path)  # cut4
-    ma.applyCuts('tau+:thrust', 'visibleEnergyOfEventCMS < 10.4', path=path)  # cut5
-
-    oneProngPath = b2.create_path()
-    ma.applyCuts('tau+:thrust', 'thrust < 0.99', path=oneProngPath)  # cut6 thrust upper cut for 1x1
-    sigThrustModule = path.add_module('VariableToReturnValue', variable='nGoodTracksThrust')
-    sigThrustModule.if_value('== 2', oneProngPath, b2.AfterConditionPath.CONTINUE)
-
-    # For skimming, the important thing is if the final particleList is empty or not.
-    return eventParticle
-=======
 __liaison__ = "Kenji Inami <kenji.inami@desy.de>"
->>>>>>> cf4820e6
 
 
 @fancy_skim_header
