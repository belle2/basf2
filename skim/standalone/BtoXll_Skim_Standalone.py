--- conflicted
+++ resolved
@@ -14,7 +14,6 @@
 from basf2 import *
 from modularAnalysis import *
 from stdPhotons import *
-<<<<<<< HEAD
 from stdCharged import stdE, stdMu, stdPi
 from skimExpertFunctions import setSkimLogging, encodeSkimName, get_test_file
 import argparse
@@ -25,12 +24,6 @@
                     help='Provide this flag if running on data.',
                     action='store_true', default=False)
 args = parser.parse_args()
-=======
-from skimExpertFunctions import encodeSkimName, setSkimLogging, get_test_file
-import argparse
-gb2_setuprel = 'release-03-02-00'
-skimCode = encodeSkimName('BtoXll')
->>>>>>> ae270b66
 
 if args.data:
     use_central_database("data_reprocessing_prompt_bucket6")
