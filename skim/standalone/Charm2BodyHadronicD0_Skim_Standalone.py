
# -*- coding: utf-8 -*-

#######################################################
#
# Charm skims
# G. Casarosa, 7/Oct/2016
#
######################################################

from ROOT import Belle2
from basf2 import *
from modularAnalysis import *
<<<<<<< HEAD
from stdCharged import stdPi, stdK, stdE, stdMu
=======
from stdCharged import *
from skimExpertFunctions import *
>>>>>>> 7c9af597

set_log_level(LogLevel.INFO)

gb2_setuprel = 'release-02-00-01'

import os
import sys
import glob
skimCode = encodeSkimName('Charm2BodyHadronicD0')

fileList = [
    '/ghi/fs01/belle2/bdata/MC/release-00-09-01/DB00000276/MC9/prod00002288/e0000/4S/r00000/mixed/sub00/' +
    'mdst_000001_prod00002288_task00000001.root'
]

inputMdstList('MC9', fileList)

stdPi('loose')
stdK('loose')
stdE('loose')
stdMu('loose')
stdPi('all')
stdK('all')
stdE('all')
stdMu('all')

from skim.charm import D0ToHpJm
D0ToHpJmList = D0ToHpJm()
skimOutputUdst(skimCode, D0ToHpJmList)
summaryOfLists(D0ToHpJmList)


setSkimLogging()
process(analysis_main)

print(statistics)<|MERGE_RESOLUTION|>--- conflicted
+++ resolved
@@ -11,12 +11,8 @@
 from ROOT import Belle2
 from basf2 import *
 from modularAnalysis import *
-<<<<<<< HEAD
 from stdCharged import stdPi, stdK, stdE, stdMu
-=======
-from stdCharged import *
 from skimExpertFunctions import *
->>>>>>> 7c9af597
 
 set_log_level(LogLevel.INFO)
 
