--- conflicted
+++ resolved
@@ -18,13 +18,8 @@
 skimpath = b2.Path()
 
 # some test input data
-<<<<<<< HEAD
-fileList = expert.get_test_file("mixedBGx1", "MC12")
+fileList = expert.get_test_file("MC12_mixedBGx1")
 ma.inputMdstList('default', fileList, path=skimpath)
-=======
-fileList = get_test_file("MC12_mixedBGx1")
-inputMdstList('default', fileList, path=skimpath)
->>>>>>> 8c2bf604
 stdE('all', path=skimpath)
 
 # setup the skim get the skim code
