--- conflicted
+++ resolved
@@ -9,14 +9,8 @@
 #######################################################
 
 from basf2 import process, statistics
-from modularAnalysis import analysis_main, inputMdstList, \
-<<<<<<< HEAD
-        skimOutputUdst, summaryOfLists
+from modularAnalysis import analysis_main, inputMdstList, skimOutputUdst, summaryOfLists
 from stdCharged import stdE
-=======
-    skimOutputUdst, summaryOfLists
-from stdCharged import loadStdCharged
->>>>>>> 7c9af597
 from skimExpertFunctions import encodeSkimName, setSkimLogging
 
 gb2_setuprel = 'release-02-00-01'
