--- conflicted
+++ resolved
@@ -29,11 +29,7 @@
 # create a path
 path = b2.Path()
 
-<<<<<<< HEAD
-fileList = expert.get_test_file("mixedBGx1", "MC12")
-=======
-fileList = get_test_file("MC12_mixedBGx1")
->>>>>>> 8c2bf604
+fileList = expert.get_test_file("MC12_mixedBGx1")
 
 ma.inputMdstList('default', fileList, path=path)
 
