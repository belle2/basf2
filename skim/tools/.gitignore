--- conflicted
+++ resolved
@@ -1,9 +1,4 @@
 log/
-<<<<<<< HEAD
 *.json
 *.txt
-=======
-skimStats.json
-confluenceTables.txt
 *.yaml
->>>>>>> fd03bef1
