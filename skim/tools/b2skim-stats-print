#!/usr/bin/env python3
# -*- coding: utf-8 -*-
"""
A script to print tables of statistics for skims which have been run by
``b2skim-stats-submit``. The output files of ``b2skim-stats-submit`` should be
in a subdirectory ``log/`` in the current directory when you run this script.

This tool works by constructing a nested dictionary of values indexed by skim
name, then by performance statistic, and then by sample name. The main function
of interest here is ``fillSkimStatsDict``, which loops over skims, statistics
and samples to construct this object. There are a number of functions such as
``udstSize`` and ``memoryAverage`` in this script which calculate individual
statistics for a particular skim and sample.

The dict returned by ``getStatSpecifier`` determines which statistics are
calculated, and how they are calculated. It also contains entries which
determine whether a statistic is printed to the screen or included in the
Confluence tables.

The functions ``printToJson``, ``printToScreen``, and ``printToConfluence``
handle all the output of the statistics tables.
"""


__author__ = "Phil Grace, Racha Cheaib"
__email__ = "philip.grace@adelaide.edu.au, rachac@mail.ubc.ca"


import argparse
from functools import lru_cache
import json
import pandas as pd
from pathlib import Path
import re
import sys
from textwrap import wrap

from ROOT import PyConfig

# Importing ROOT in skimExpertFunctions has the side-effect of hijacking argument parsing
PyConfig.IgnoreCommandLineOptions = True
from basf2 import B2WARNING, B2ERROR
from basf2.utils import pretty_print_table
from skim.registry import skim_registry, combined_skims
from skimExpertFunctions import get_test_file, get_total_infiles, get_events_per_file


class SkimNotRunException(Exception):
    """A more specific exception to be raised whenever an error occurs that is
    likely due to a skim not being run properly by ``b2skim-stats-submit``.
    """
    pass


class CustomHelpFormatter(argparse.HelpFormatter):
    """Custom formatter for argparse which prints the valid choices for an
    argument in the help string.
    """
    def _get_help_string(self, action):
        if action.choices:
            return action.help + ' Valid options are: ' + ', '.join(action.choices) + '.'
        else:
            return action.help


def getArgumentParser():
    """Construct the argument parser.

    Returns:
        parser (argparse.ArgumentParser): An argument parser which obtains its
            list of valid skim names from `skim.registry`.
    """
    allStandaloneSkims = [skim for _, skim in sorted(skim_registry)]
    allCombinedSkims = sorted(combined_skims.keys())

    parser = argparse.ArgumentParser(description='Reads the output files of test skim jobs from '
                                     '``b2skim-stats-submit`` and prints tables of performance statistics. '
                                     'One or more standalone or combined skim names must be provided.',
                                     formatter_class=CustomHelpFormatter)
    parser.add_argument('-s', '--standalone', nargs='+', default=[],
                        choices=['all']+allStandaloneSkims, metavar='SKIM',
                        help='List of standalone skims to run.')
    parser.add_argument('-c', '--combined', nargs='+', default=[],
                        choices=['all']+allCombinedSkims, metavar='SKIM',
                        help='List of combined skims to run.')
    parser.add_argument('-C', '--confluence', action='store_true',
                        help='Print a wiki markup table to be copied to Confluence.')
    parser.add_argument('-J', '--json', action='store_true',
                        help='Save the tables of statistics to a JSON file.')
    parser.add_argument('--mccampaign', default='MC13',
<<<<<<< HEAD
                        choices=['MC9', 'MC10', 'MC11', 'MC12', 'MC13'],
=======
                        choices=['MC9', 'MC10', 'MC11', 'MC12','MC13'],
>>>>>>> 8dd221a3
                        help='The MC campaign to test on.')
    parser.add_argument('--average-over', nargs='+', default=[],
                        choices=['skims', 'samples'],
                        help='If this argument is given, this tool will produce stat averages over '
                        'all given skims or all given samples. These are printed in JSON format.')

    sampleGroup = parser.add_mutually_exclusive_group()
    sampleGroup.add_argument('--mconly', action='store_true',
                             help='Test on only MC samples.')
    sampleGroup.add_argument('--dataonly', action='store_true',
                             help='Test on only data samples.')

    parser.add_argument('-v', '--verbose', action='store_true', dest='VERBOSE',
                        help='Print out extra warning messages when the script cannot '
                        'calculate a value, but moves on anyway.')

    return parser


@lru_cache()
def getLogFile(skim, sample):
    """Read in the log file of a test job as a string.

    Args:
        skim (str): The name of the skim being tested.
        sample (str): The label of the sample being tested.

    Returns:
        logFileContents (str): A string containing the contents of the log file
            from the skim test job.

    Raises:
        SkimNotRunException: Raised if the log file cannot be opened.
    """
    try:
        logFileName = Path('log', f'{skim}_{sample}.out')
        with open(logFileName) as logFile:
            logFileContents = logFile.read()
    except FileNotFoundError:
        raise SkimNotRunException(f'    Failed to open output log file for {skim} skim on {sample} sample.\n'
                                  '    Perhaps you forgot to run the skim with ``b2skim-stats-submit``?')

    if not testLogFile(logFileContents):
        raise SkimNotRunException(f'    The log file {logFileName} does not indicate that the test job finished successfully.')

    return logFileContents


@lru_cache()
def getJsonFile(skim, sample):
    """Read in the JSON output from ``--job-information`` of a test job as a dict.

    Args:
        skim (str): The name of the skim being tested.
        sample (str): The label of the sample being tested.

    Returns:
        jsonFileContents (dict): A dict read from the ``--jobinformation`` JSON
            output of the skim test job.

    Raises:
        SkimNotRunException: Raised if the JSON file cannot be opened,
            or the JSON file does not pass `testJsonFile`.
    """
    try:
        jsonFileName = Path('log', f'JobInformation_{skim}_{sample}.json')
        with open(jsonFileName) as jsonFile:
            jsonFileContents = json.load(jsonFile)
    except FileNotFoundError:
        raise SkimNotRunException(f'    Failed to open output JSON file for {skim} skim on {sample} sample.\n'
                                  '    Perhaps you forgot to run the skim with ``b2skim-stats-submit``?')

    if not testJsonFile(jsonFileContents):
        raise SkimNotRunException(f'    The file {jsonFileName} indicates something '
                                  'went wrong with the skim job, or while saving the uDST file(s).')

    return jsonFileContents


def getStatFromLog(statisticName, logFileContents):
    """Search for a given statistic in the "Resource usage summary" section of the log file.

    Args:
        statisticName (str): The name of the value as it appears in the log file.
        logFileContents (str): A string containing the contents of the log file
            of a skim script.

    Returns:
        statFromLog (float): The value of the statistic matched in the log file.
    """
    floatRegexp = r'\s*:\s+(\d+(\.(\d+)?)?)'
    statFromLog = re.findall(f'{statisticName}{floatRegexp}', logFileContents)[0][0]

    return float(statFromLog)


def nInputEvents(skim, sample):
    """Read the number of input MDST events from the JSON output file from
    ``--job-information``.

    Args:
        skim (str): The name of the skim being tested.
        sample (str): The label of the sample being tested.

    Returns:
        nInputEvents (int): Total number of events that the test skim job was
            run on.
    """
    jsonFileContents = getJsonFile(skim, sample)

    return jsonFileContents['basf2_status']['total_events']


def nSkimmedEvents(skim, sample):
    """Read the number of output uDST events from the JSON output file from
    ``--job-information``. If more than one output file is present, take the
    maximum across output files.

    Args:
        skim (str): The name of the skim being tested.
        sample (str): The label of the sample being tested.

    Returns:
        nSkimmedEvents (int): The average number of events in the output uDST files.
    """
    jsonFileContents = getJsonFile(skim, sample)

    outputFileInfoList = jsonFileContents['output_files']
    eventNumberList = [outputFileInfo['stats']['events'] for outputFileInfo in outputFileInfoList]

    return max(eventNumberList)


def udstSize(skim, sample):
    """Read the size of the of output uDST file from the JSON output file from
    ``--job-information``. If more than one output file is present, take the
    maximum across output files.

    Args:
        skim (str): The name of the skim being tested.
        sample (str): The label of the sample being tested.

    Returns:
        udstSize (float): The average file size of the output uDST files.
    """
    jsonFileContents = getJsonFile(skim, sample)

    outputFileInfoList = jsonFileContents['output_files']
    udstSizeList = [outputFileInfo['stats']['filesize_kib'] for outputFileInfo in outputFileInfoList]

    return max(udstSizeList)


def logSize(skim, sample):
    """Calculate the size of the log file directly from the length of a string
    containing the log.

    Args:
        skim (str): The name of the skim being tested.
        sample (str): The label of the sample being tested.

    Returns:
        logSize (float): The size of the log file in kB.
    """
    logFileContents = getLogFile(skim, sample)

    return len(logFileContents) / 1024


def cpuTime(skim, sample):
    """Read the CPU time of the test from the "Resource usage summary" section
    of the log file.

    Args:
        skim (str): The name of the skim being tested.
        sample (str): The label of the sample being tested.

    Returns:
        cpuTime (float): The CPU time of the test job in seconds.
    """
    logFileContents = getLogFile(skim, sample)

    return getStatFromLog('CPU time', logFileContents)


def averageCandidateMultiplicity(skim, sample):
    """Read the average multiplicity of passed events by parsing the "Average
    Candidate Multiplicity" blocks of the log file. If there is more than output
    one particle list, then the multiplicity is averaged over the particle
    lists.

    Args:
        skim (str): The name of the skim being tested.
        sample (str): The label of the sample being tested.

    Returns:
        averageCandidateMultiplicity (float): The candidate multiplicity of
            passed events, averaged over the particle lists.
    """
    logFileContents = getLogFile(skim, sample)

    # Find all the blocks with the header "Average Candidate Multiplicity", and
    # join them into a single string.
    multiplicityBlocks = re.findall('(Average Candidate Multiplicity(.*\n)+?.*INFO)', logFileContents)
    joinedBlocks = '\n'.join([block[0] for block in multiplicityBlocks])

    # Get the second numbers in each line, which are the average candidate
    # multiplicities of passed events for each particle list.
    floatRegexp = r'\d+\.\d+'
    multiplicityLines = [line for line in joinedBlocks.split('\n') if re.findall(floatRegexp, line)]
    multiplicities = [float(re.findall(floatRegexp, line)[1]) for line in multiplicityLines]

    averageCandidateMultiplicity = sum(multiplicities) / len(multiplicities)

    return averageCandidateMultiplicity


def memoryAverage(skim, sample):
    """Read the average memory usage of the test from the "Resource usage
    summary" section of the log file.

    Args:
        skim (str): The name of the skim being tested.
        sample (str): The label of the sample being tested.

    Returns:
       memoryAverage (float): Average memory usage of the test in MB.
    """
    logFileContents = getLogFile(skim, sample)

    return getStatFromLog('Average Memory', logFileContents)


def memoryMaximum(skim, sample):
    """Read the maximum memory usage of the test from the "Resource usage
    summary" section of the log file.

    Args:
        skim (str): The name of the skim being tested.
        sample (str): The label of the sample being tested.

    Returns:
        memoryMaximum (float): Maximum memory usage of the test in MB.
    """
    logFileContents = getLogFile(skim, sample)

    return getStatFromLog('Max Memory', logFileContents)


@lru_cache()
def nTotalEvents(sample):
    """Get an estimate for the total number of events in the dataset of a given
    sample type. This is used for the purposes of estimating the total storage
    space required.

    Args:
        sample (str): The label of the sample being tested.

    Returns:
        nTotalEvents (int): The total number of events in the sample dataset.
    """
    return get_events_per_file(sample) * get_total_infiles(sample)


def testJsonFile(jsonFileContents):
    """Check that a JSON file indicates the test skim job ran successfully and
    the files were written successfully.

    Args:
        jsonFileContents (dict): A dict read from the JobInformation JSON output
            of a skim script.

    Raises:
        SkimNotRunException: Raised if the log file indicates the job did not finish
            successfully, or the JSON file indicates the output files were not
            written correctly.
    """
    try:
        outputFileInfoList = jsonFileContents['output_files']
    except KeyError:
        return False

    jsonTests = [
        jsonFileContents['basf2_status']['finished'],
        jsonFileContents['basf2_status']['success'],
        # jsonFileContents['basf2_status']['errors'] == 0,
        jsonFileContents['basf2_status']['fatals'] == 0,
        all(check for outputFileInfo in outputFileInfoList
            for check in outputFileInfo['checks_passed'].values())
    ]

    if all(jsonTests):
        return True
    else:
        return False


def testLogFile(logFileContents):
    """Check that a log file indicates that the test skim jobs ran successfully.

    Args:
        logFileContents (str): A string containing the contents of the log file
            of a skim script.

    Returns:
        logFilesPass (bool): `True` if the log files indicate the skims ran
            successfully.
    """
    logTests = ['Successfully completed' in logFileContents]

    if all(logTests):
        return True
    else:
        return False


def getSkimsToPrint(parser, standaloneList, combinedList):
    """Get a list of of skims to print stats for, dependent on the skim names present in
    ``standaloneSkimList`` and ``combinedSkimList``.

    If ``standaloneSkimList`` is a list of skim names, then those are included
    in the list of skims to run. If ``standaloneSkimList`` is ``['all']``, then
    all available standalone skims are run. ``combinedSkimList`` is handled
    likewise.

    Args:
        parser (argparse.ArgumentParser): A parser with a help message to be
            printed if no skim names are provided.
        standaloneSkimList (list): A list of skim names, like that obtained from
            the ``--standalone`` argument of the ``getArgumentParser`` argument
            parser.
        combinedSkimList (list): A list of skim names, like that obtained from
            the ``--combined`` argument of the ``getArgumentParser`` argument
            parser.

    Returns:
        skims (list): A list of skim names to be tested.
    """
    allStandaloneSkims = [skim for _, skim in skim_registry]
    allCombinedSkims = list(combined_skims.keys())

    if not (standaloneList or combinedList):
        parser.print_help()
        sys.exit(0)

    if standaloneList == ['all']:
        standaloneSkims = allStandaloneSkims
    else:
        standaloneSkims = standaloneList

    if combinedList == ['all']:
        combinedSkims = allCombinedSkims
    else:
        combinedSkims = combinedList

    return standaloneSkims + combinedSkims


def getAllSamples(mcCampaign):
    """Get dicts of all MC and data samples to potentially test on.

    Args:
        mcCampaign (str): A label like ``MC12`` for the MC campaign to test on.

    Returns:
        mcSampleLabels (dict): A dict in which the keys are internal MC sample
            labels (as used by `skimExpertFunctions.get_test_file`), and the
            values are more readable labels to be used in printed tables.
        dataSampleLabels (dict): A dict in which the keys are internal data
            sample labels (as used by `skimExpertFunctions.get_test_file`), and
            the values are more readable labels to be used in printed tables.
    """
    mcSampleLabels = {
        f'{mcCampaign}_mixedBGx1': f'{mcCampaign}: mixed BGx1',
        f'{mcCampaign}_chargedBGx1': f'{mcCampaign}: charged BGx1',
        f'{mcCampaign}_ccbarBGx1': f'{mcCampaign}: ccbar BGx1',
        f'{mcCampaign}_uubarBGx1': f'{mcCampaign}: uubar BGx1',
        f'{mcCampaign}_ddbarBGx1': f'{mcCampaign}: ddbar BGx1',
        f'{mcCampaign}_ssbarBGx1': f'{mcCampaign}: ssbar BGx1',
        f'{mcCampaign}_taupairBGx1': f'{mcCampaign}: taupair BGx1',
        f'{mcCampaign}_mixedBGx0': f'{mcCampaign}: mixed BGx0',
        f'{mcCampaign}_chargedBGx0': f'{mcCampaign}: charged BGx0',
        f'{mcCampaign}_ccbarBGx0': f'{mcCampaign}: ccbar BGx0',
        f'{mcCampaign}_uubarBGx0': f'{mcCampaign}: uubar BGx0',
        f'{mcCampaign}_ddbarBGx0': f'{mcCampaign}: ddbar BGx0',
        f'{mcCampaign}_ssbarBGx0': f'{mcCampaign}: ssbar BGx0',
        f'{mcCampaign}_taupairBGx0': f'{mcCampaign}: taupair BGx0'
    }

    dataSampleLabels = {

        'proc10_exp8': 'Data: proc10 exp. 8',
        'proc10_exp7': 'Data: proc10 exp. 7',
        'proc9_exp3': 'Data: proc9 exp. 3',
        'proc9_exp7': 'Data: proc9 exp. 7',
        'proc9_exp8': 'Data: proc9 exp. 8',
        'bucket7_exp8': 'Data: bucket7 exp. 8'
    }

    return mcSampleLabels, dataSampleLabels


def getSamplesToPrint(mcSamples, dataSamples, mcOnly=False, dataOnly=False):
    """Get a list of samples to print stats for, filtered by whether the
    ``mcOnly`` or ``dataOnly`` flags are provided.

    Args:
        mcSamples (list): A list of internal labels (as used by
            `skimExpertFunctions.get_test_file`) for MC samples to potentially
            test on.
        dataSamples (list): A list of internal labels (as used by
            `skimExpertFunctions.get_test_file`) for data samples to potentially
            test on.
        mcOnly (bool): Test only on MC samples.
        dataOnly (bool): Test only on data samples.

    Returns:
        samples (list): A list of internal labels for samples to be tested on.
    """
    if mcOnly:
        return mcSamples
    elif dataOnly:
        return dataSamples
    else:
        return mcSamples + dataSamples


def getStatSpecifier():
    """Returns a nested dict containing the specifications for how each
    statistic should be calculated and printed. The keys of the dict are used
    internally by this script for constructing the tables of stats. The entries
    of the dicts are as follows:

    * ``'LongName'`` (`str`): The label to use in the Confluence table. Should
      include units of the statistic.

    * ``'FloatFormat'`` (`str`): A printf string for how the number should be
      printed.

    * ``'PrintToScreen'`` (`bool`): Determines whether the statistic is included
      in the table in terminal output.

    * ``'PrintToConfluence'`` (`bool`): Determines whether the statistic is
      included in the Confluence table.

    * ``'PrintAverages'`` (`bool`): Determines whether to print this statistic
      when running tool with ``--average-over`` argument.

    * ``'Calculate'`` (`function`): An anonymous function which calculates a
      statistic for one skim and one sample. The arguments of this function must
      the names of the skim and sample being tested.

    * ``'CalculationDescription'`` (`str`): A sentence description of how the
      statistic is calculated.

    * ``'CombineMC'`` (`function`): An anonymous function for how this
      statistics should be combined across samples to obtain an estimate for a
      cross-section weighted MC sample. Can be `None` if there is no sensible
      way to combine this statistic for different MC samples. Should take as
      arguments a dict of stats for a single skim and single statistic, indexed
      by sample name, the MC campaign number, and a beam background label.

    Returns:
        statSpecifier (dict): A nested dict specifying how each statistic should
            be handled.
    """
    # KEKCC HEPSpec per core
    HEPSpecPerCore = 24.57

    statSpecifier = {
        'RetentionRate': {
            'LongName': 'Retention rate (%)',
            'FloatFormat': '.2f',
            'PrintToScreen': True,
            'PrintToConfluence': True,
            'PrintAverages': True,
            'Calculate': lambda skim, sample: 100 * nSkimmedEvents(skim, sample) / nInputEvents(skim, sample),
            'CalculationDescription': 'Number of skimmed events divided by number of input events.',
            'CombineMC': lambda statDict, mcCampaign, beamBackground: mcWeightedAverage(statDict, mcCampaign, beamBackground)
        },
        'nInputEvents': {
            'LongName': 'Number of input events of test',
            'FloatFormat': '.0f',
            'PrintToScreen': False,
            'PrintToConfluence': True,
            'PrintAverages': False,
            'Calculate': lambda skim, sample: nInputEvents(skim, sample),
            'CalculationDescription': 'Number of events in the input MDST file.',
            'CombineMC': None
        },
        'nSkimmedEvents': {
            'LongName': 'Number of skimmed events',
            'FloatFormat': '.0f',
            'PrintToScreen': False,
            'PrintToConfluence': True,
            'PrintAverages': False,
            'Calculate': lambda skim, sample: nSkimmedEvents(skim, sample),
            'CalculationDescription': 'Number of events in the output uDST file.',
            'CombineMC': None
        },
        'cpuTime': {
            'LongName': 'CPU time of test on KEKCC (s)',
            'FloatFormat': '.1f',
            'PrintToScreen': False,
            'PrintToConfluence': True,
            'PrintAverages': False,
            'Calculate': lambda skim, sample: cpuTime(skim, sample),
            'CalculationDescription': 'CPU time of test job as printed in the output logs.',
            'CombineMC': None
        },
        'cpuTimePerEvent': {
            'LongName': 'CPU time per event on KEKCC (s)',
            'FloatFormat': '.3f',
            'PrintToScreen': True,
            'PrintToConfluence': False,
            'PrintAverages': False,
            'Calculate': lambda skim, sample: cpuTime(skim, sample) / nInputEvents(skim, sample),
            'CalculationDescription': 'CPU time of test job divided by number of input events.',
            'CombineMC': lambda statDict, mcCampaign, beamBackground: mcWeightedAverage(statDict, mcCampaign, beamBackground)
        },
        'HS06TimePerEvent': {
            'LongName': 'Estimated CPU time per event (HS06)',
            'FloatFormat': '.3f',
            'PrintToScreen': False,
            'PrintToConfluence': True,
            'PrintAverages': True,
            'Calculate': lambda skim, sample: cpuTime(skim, sample) / nInputEvents(skim, sample) * HEPSpecPerCore,
            'CalculationDescription': 'CPU time of test job divided by number of input events.',
            'CombineMC': lambda statDict, mcCampaign, beamBackground: mcWeightedAverage(statDict, mcCampaign, beamBackground)
        },
        'HS06TimePerFile': {
            'LongName': 'Estimated CPU time per file (HS06)',
            'FloatFormat': '.3f',
            'PrintToScreen': False,
            'PrintToConfluence': True,
            'PrintAverages': False,
            'Calculate': lambda skim, sample: cpuTime(skim, sample) / nInputEvents(skim, sample) * get_events_per_file(sample) * HEPSpecPerCore,
            'CalculationDescription': ('CPU time of test job, divided by number of input events, multiplied by average number of events in a file of this sample type.'),
            'CombineMC': lambda statDict, mcCampaign, beamBackground: mcWeightedAverage(statDict, mcCampaign, beamBackground)
        },
        'udstSize': {
            'LongName': 'uDST size of test (MB)',
            'FloatFormat': '.2f',
            'PrintToScreen': False,
            'PrintToConfluence': True,
            'PrintAverages': False,
            'Calculate': lambda skim, sample: udstSize(skim, sample) / 1024,
            'CalculationDescription': 'File size of output uDST.',
            'CombineMC': None
        },
        'udstSizePerSkimmedEvent': {
            'LongName': 'uDST size of passed events (kB)',
            'FloatFormat': '.3f',
            'PrintToScreen': True,
            'PrintToConfluence': True,
            'PrintAverages': True,
            'Calculate': lambda skim, sample: udstSize(skim, sample) / nSkimmedEvents(skim, sample),
            'CalculationDescription': 'File size of output uDST divided by number of skimmed events.',
            'CombineMC': lambda statDict, mcCampaign, beamBackground: mcWeightedAverage(statDict, mcCampaign, beamBackground)
        },
        'udstSizePerFile': {
            'LongName': 'Estimated average uDST size per file (MB)',
            'FloatFormat': '.2f',
            'PrintToScreen': False,
            'PrintToConfluence': True,
            'PrintAverages': False,
            'Calculate': lambda skim, sample: (udstSize(skim, sample) / nInputEvents(skim, sample)
                                               * get_events_per_file(sample) / 1024),
            'CalculationDescription': 'uDST size per event multiplied by average number of events in a file of this sample type.',
            'CombineMC': lambda statDict, mcCampaign, beamBackground: mcWeightedAverage(statDict, mcCampaign, beamBackground)
        },
        'logSize': {
            'LongName': 'Log size of test (kB)',
            'FloatFormat': '.1f',
            'PrintToScreen': False,
            'PrintToConfluence': True,
            'PrintAverages': False,
            'Calculate': lambda skim, sample: logSize(skim, sample),
            'CalculationDescription': 'File size of the output logs.',
            'CombineMC': None
        },
        'logSizePerEvent': {
            'LongName': 'Log size per event (B)',
            'FloatFormat': '.2f',
            'PrintToScreen': True,
            'PrintToConfluence': True,
            'PrintAverages': False,
            'Calculate': lambda skim, sample: logSize(skim, sample) / nInputEvents(skim, sample) * 1024,
            'CalculationDescription': 'File size of the output logs divided by the number of input events.',
            'CombineMC': lambda statDict, mcCampaign, beamBackground: mcWeightedAverage(statDict, mcCampaign, beamBackground)
        },
        'averageCandidateMultiplicity': {
            'LongName': 'Average candidate multiplicity of passed events',
            'FloatFormat': '.2f',
            'PrintToScreen': True,
            'PrintToConfluence': True,
            'PrintAverages': False,
            'Calculate': lambda skim, sample: averageCandidateMultiplicity(skim, sample),
            'CalculationDescription': 'Candidate multiplicity as listed in output logs, averaged over the particle lists.',
            'CombineMC': lambda statDict, mcCampaign, beamBackground: mcWeightedAverage(statDict, mcCampaign, beamBackground)
        },
        'memoryAverage': {
            'LongName': 'Average memory usage (MB)',
            'FloatFormat': '.0f',
            'PrintToScreen': True,
            'PrintToConfluence': True,
            'PrintAverages': False,
            'Calculate': lambda skim, sample: memoryAverage(skim, sample),
            'CalculationDescription': 'Average memory usage, as listed in output logs.',
            'CombineMC': lambda statDict, mcCampaign, beamBackground: mcWeightedAverage(statDict, mcCampaign, beamBackground)
        },
        'memoryMaximum': {
            'LongName': 'Maximum memory usage (MB)',
            'FloatFormat': '.0f',
            'PrintToScreen': True,
            'PrintToConfluence': True,
            'PrintAverages': False,
            'Calculate': lambda skim, sample: memoryMaximum(skim, sample),
            'CalculationDescription': 'Maximum memory usage, as listed in output logs.',
            'CombineMC': lambda statDict, mcCampaign, beamBackground: mcMax(statDict, mcCampaign, beamBackground)
        },
        'udstSizePerEntireSample': {
            'LongName': 'Estimated uDST size for entire sample (GB)',
            'FloatFormat': '.2f',
            'PrintToScreen': False,
            'PrintToConfluence': True,
            'PrintAverages': False,
            'Calculate': lambda skim, sample: udstSize(skim, sample) * nTotalEvents(sample) / nInputEvents(skim, sample) / 1024**2,
            'CalculationDescription': 'Output uDST size per event multiplied by total number of events in the full sample.',
            'CombineMC': lambda statDict, mcCampaign, beamBackground: mcSum(statDict, mcCampaign, beamBackground)
        },
        'logSizePerEntireSample': {
            'LongName': 'Estimated log size for entire sample (GB)',
            'FloatFormat': '.2f',
            'PrintToScreen': False,
            'PrintToConfluence': True,
            'PrintAverages': False,
            'Calculate': lambda skim, sample: logSize(skim, sample) * nTotalEvents(sample) / nInputEvents(skim, sample) / 1024**2,
            'CalculationDescription': 'Output log file size per event multiplied by total number of events in the full sample.',
            'CombineMC': lambda statDict, mcCampaign, beamBackground: mcSum(statDict, mcCampaign, beamBackground)
        }
    }

    return statSpecifier


def fillSkimStatsDict(skims, samples, statSpecifier, verbose=False):
    """Fill a nested dict with skim performance statistics, using the skim and
    sample names provided. The dict ``statSpecifier`` determines how each
    statistic is to be calculated.

    If ``SkimNotRunException`` is raised, this is caught and the dict entries for
    the skim are removed. A warning message is printed, and execution continues.

    Args:
        skims (list): List of skims to run.
        samples (list): List of sample labels to test on.
        statSpecifier (dict): A nested dict specifying how each statistic should
            be calculated and printed, as returned by ``getStatSpecifier``.
        verbose (bool): Print extra messages when a statistic can't be calculated, but the script
            moves on anyway.

    Returns:
        skimStatsDict (dict): A nested dict containing all requested skim
            statistics. The indexing of this dict is
            ``SKIM_NAME::STATISTIC_LABEL::SAMPLE_LABEL``.
    """
    allSkimStats = {skim: {stat: {} for stat in statSpecifier.keys()} for skim in skims}

    for skim in skims:
        for sample in samples:
            for statName, statSpec in statSpecifier.items():
                statFunction = statSpec['Calculate']

                try:
                    allSkimStats[skim][statName][sample] = statFunction(skim, sample)

                except (TypeError, ZeroDivisionError):
                    allSkimStats[skim][statName][sample] = None
                    if verbose:
                        B2WARNING(f'Could not calculate {statName} for {skim} skim on {sample} sample.')

                except SkimNotRunException as e:
                    B2ERROR(f'Could not get stats for {skim}. Reason:\n{e}\n')
                    break

            else:
                continue

            # Delete entries for skim if inner loop encountered `break`
            del allSkimStats[skim]
            break

    return allSkimStats


def mcMax(statsPerSample, mcCampaign, beamBackground):
    """Return the maximum value of a statistics for MC across the different
    processes, for a particular beam background sample.

    Args:
        statsPerSample (dict): A dict of values for a single skim and single
            statistic, indexed by sample label.
        mcCampaign (str): A label like ``MC12`` for the MC campaign to test on.
        beamBackgrounds (str): Beam background sample label such as "BGx1".

    Returns:
        mcMax (float): The maximum value for a statistic across selected MC samples.
    """

    processes = ['mixed', 'charged', 'ccbar', 'uubar', 'ddbar', 'ssbar', 'taupair']
    mcMax = max(statsPerSample[f'{mcCampaign}_{process}{beamBackground}'] for process in processes)
    return mcMax


def mcSum(statsPerSample, mcCampaign, beamBackground):
    """Return the sum of the values of a statistics for MC across the different
    processes, for a particular beam background sample.

    Args:
        statsPerSample (dict): A dict of values for a single skim and single
            statistic, indexed by sample label.
        mcCampaign (str): A label like ``MC12`` for the MC campaign to test on.
        beamBackgrounds (str): Beam background sample label such as "BGx1".

    Returns:
        mcSum (float): The sum of a statistic across selected MC samples.
    """

    processes = ['mixed', 'charged', 'ccbar', 'uubar', 'ddbar', 'ssbar', 'taupair']
    mcSum = sum(statsPerSample[f'{mcCampaign}_{process}{beamBackground}'] for process in processes)
    return mcSum


def mcWeightedAverage(statsPerSample, mcCampaign, beamBackground):
    """Give an average value of a statistic for MC, weighted by the
    cross-sections of each process, for a particular beam background sample.

    Args:
        statsPerSample (dict): A dict of values for a single skim and single
            statistic, indexed by sample label.
        mcCampaign (str): A label like ``MC12`` for the MC campaign to test on.
        beamBackgrounds (str): Beam background sample label such as "BGx1".

    Returns:
        mcWeightedAverage (float): A weighted average for the statistic.
    """

    # The cross section (nb) of each process in e+e- collisions
    processCrossSections = {
        'mixed': 0.555,
        'charged': 0.555,
        'ccbar': 1.3,
        'uubar': 1.61,
        'ddbar': 0.40,
        'ssbar': 0.38,
        'taupair': 0.91
    }

    totalCrossSection = sum(processCrossSections.values())

    weightedAverage = 0
    for process, crossSection in processCrossSections.items():
        sample = f'{mcCampaign}_{process}{beamBackground}'
        if statsPerSample[sample]:
            weightedAverage += statsPerSample[sample] * crossSection / totalCrossSection

    return weightedAverage


def addWeightedMC(allSkimStats, statSpecifier, mcCampaign, beamBackgrounds, verbose=False):
    """Add an entry to ``allSkimStats`` for statistic estimates of a combined MC
    sample. The combining functions are taken from ``statSpecifier``, and may be
    ``max``, ``sum``, or ``mcWeightedAverage``, as is appropriate for each
    statistic.

    Args:
        allSkimStats (dict): A nested dict of statistics, as returned by ``getSkimStatsDict``.
        statSpecifier (dict): A nested dict specifying how each statistic should
            be calculated and printed, as returned by ``getStatSpecifier``.
        mcCampaign (str): A label like ``MC12`` for the MC campaign to test on.
        beamBackgrounds (list): A list of beam background labels, such as "BGx1".
        verbose (bool): Print extra messages when a statistic can't be calculated, but the script
            moves on anyway.

    Returns:
        allSkimStatsWithWeightedMC (dict): A modified version of skim statistics
            dict, with an extra entry for combined MC samples.
    """

    for skim, skimStats in allSkimStats.items():
        for stat, statSpec in statSpecifier.items():
            for beamBackground in beamBackgrounds:
                try:
                    combiningFunction = statSpec['CombineMC']
                    if combiningFunction:
                        skimStats[stat][f'Combined MC {beamBackground}'] = combiningFunction(skimStats[stat],
                                                                                             mcCampaign, beamBackground)
                    elif verbose:
                        skimStats[stat][f'Combined MC {beamBackground}'] = None
                        B2WARNING(f'No method provided in `statsSpecifier` for combining MC estimate of {stat}. '
                                  'This may be because there is no sensible way to combine this value.')
                except TypeError:
                    skimStats[stat][f'Combined MC {beamBackground}'] = None
                    if verbose:
                        B2WARNING(f'Could not calculate combined MC estimate for {stat} for {skim} skim.')

    return allSkimStats


def printToJson(allSkimStats, statSpecifier):
    """Write the nested dict of skim performance statistics to a JSON file. Also
    prints a message after writing the file.

    Args:
        allSkimStats (dict): A nested dict of statistics, as returned by ``getSkimStatsDict``.
        statSpecifier (dict): A nested dict specifying how each statistic should
            be calculated and printed, as returned by ``getStatSpecifier``.
    """
    outputJsonName = 'skimStats.json'
    with open(outputJsonName, 'w') as outputJson:
        json.dump(allSkimStats, outputJson, indent=4)
    print(f'\nWrote stats to JSON file {outputJsonName}')


def printToScreen(allSkimStats, statSpecifier, mcSampleLabels, dataSampleLabels,
                  beamBackgrounds, mcOnly, dataOnly, tabulateAvailable=True):
    """Format the skim performance statistics in an ASCII table, and print to
    the terminal for each skim. If the module tabulate is not available, then
    fall back on `basf2.pretty_print_table`.

    Args:
        allSkimStats (dict): A nested dict of statistics, as returned by
            ``getSkimStatsDict``.
        statSpecifier (dict): A nested dict specifying how each statistic should
            be calculated and printed, as returned by ``getStatSpecifier``.
        mcSampleLabels (dict): A dict in which the keys are internal MC sample
            labels (as used by `skimExpertFunctions.get_test_file`), and the
            values are more readable labels to be used in printed tables.
        dataSampleLabels (dict): A dict in which the keys are internal data
            sample labels (as used by `skimExpertFunctions.get_test_file`), and
            the values are more readable labels to be used in printed tables.
        beamBackgrounds (list): A list of beam background labels, such as "BGx1".
        mcOnly (bool): Print only MC samples statistics.
        dataOnly (bool): Print only data samples statistics.
        tabulateAvailable (bool): True if the Python module `tabulate` can be
            imported.
    """
    selectedStats = [stat for (stat, statSpec) in statSpecifier.items() if statSpec['PrintToScreen']]

    headers = ['\n'.join(wrap(statSpecifier[stat]['LongName'], 12)) for stat in selectedStats]
    floatFormat = [''] + [statSpecifier[stat]['FloatFormat'] for stat in selectedStats]

    for skimName, skimStats in allSkimStats.items():
        print(f'\nPerformance statistics for {skimName} skim:')

        # Only print some stats to screen
        df = pd.DataFrame(skimStats, columns=selectedStats)

        # Handle skims only being run on data or MC
        if mcOnly:
            index = [*[f'Combined MC {beamBackground}' for beamBackground in beamBackgrounds],
                     *mcSampleLabels.keys()]
            renamingPairs = mcSampleLabels
        elif dataOnly:
            index = list(dataSampleLabels.keys())
            renamingPairs = dataSampleLabels
        else:
            index = [*dataSampleLabels.keys(),
                     *[f'Combined MC {beamBackground}' for beamBackground in beamBackgrounds],
                     *mcSampleLabels.keys()]
            renamingPairs = {**dataSampleLabels, **mcSampleLabels}

        df = df.reindex(index)
        df = df.rename(index=renamingPairs)

        if tabulateAvailable:
            table = tabulate(df[selectedStats],
                             headers=headers, tablefmt="fancy_grid",
                             numalign='right', stralign='left',
                             floatfmt=floatFormat)
            table = table.replace(' nan ', ' -   ')
            print(table)
        else:
            # Construct a 2D list for pretty_print_table
            rows = df.values.tolist()
            rows = [['{:.2f}'.format(entry) for entry in row] for row in rows]
            rows = [[sample, *row] for sample, row in zip(renamingPairs.values(), rows)]
            headers = ['Sample label', *headers]

            nColumns = df.shape[1]

            pretty_print_table([headers] + rows,
                               [-14] * nColumns)

            B2WARNING('Please consider installing the third-party package `tabulate`:\n'
                      '    pip3 install tabulate --user')


def printToConfluence(allSkimStats, statSpecifier, mcSampleLabels, dataSampleLabels, samples, beamBackgrounds):
    """Format the skim performance statistics in Confluence wiki markdown, and
    write to a file. The top of the output file includes an information on how
    each statistic is calculated, and lists the test files for each sample. Also
    prints a message about how to copy this table to a Confluence page.

    Args:
        allSkimStats (dict): A nested dict of statistics, as returned by ``getSkimStatsDict``.
        statSpecifier (dict): A nested dict specifying how each statistic should
            be calculated and printed, as returned by ``getStatSpecifier``.
        mcSampleLabels (dict): A dict in which the keys are internal MC sample
            labels (as used by `skimExpertFunctions.get_test_file`), and the
            values are more readable labels to be used in printed tables.
        dataSampleLabels (dict): A dict in which the keys are internal data
            sample labels (as used by `skimExpertFunctions.get_test_file`), and
            the values are more readable labels to be used in printed tables.
        samples (list): A list of samples to print statistics for.
        beamBackgrounds (list): A list of beam background labels, such as "BGx1".
    """
    confluenceFileName = 'confluenceTables.txt'

    selectedStats = [stat for (stat, statSpec) in statSpecifier.items() if statSpec['PrintToConfluence']]

    headers = [statSpecifier[stat]['LongName'] for stat in selectedStats]
    floatFormat = [''] + [statSpecifier[stat]['FloatFormat'] for stat in selectedStats]

    confluenceStrings = ['h1. How each statistic is calculated']
    for stat in selectedStats:
        confluenceStrings.append(f'|| {statSpecifier[stat]["LongName"]} | {statSpecifier[stat]["CalculationDescription"]} |')
    confluenceStrings.append("\n*Note*: The units used for resource usage estimates in grid production are "
                             "HEP-Spec06 (HS06). To obtain estimates in units of HS06, we multiply CPU time on "
                             "KEKCC by a factor of 24.57.")

    confluenceStrings += ['', 'h1. List of test files for each sample']
    for sample in samples:
        confluenceStrings += [f'|| {sample} | {{{{{get_test_file(sample)}}}}} |']

    confluenceStrings += ['', 'h1. Performance statistics per skim']
    for skimName, skimStats in allSkimStats.items():
        confluenceStrings += ['', f'h2. Performance statistics for {skimName} skim']

        df = pd.DataFrame(skimStats, columns=selectedStats)

        # Set up row ordering and naming
        index = [*dataSampleLabels.keys(),
                 *[f'Combined MC {beamBackground}' for beamBackground in beamBackgrounds],
                 *mcSampleLabels.keys()]
        df = df.reindex(index)
        df = df.rename(index={**dataSampleLabels, **mcSampleLabels})

        table = tabulate(df, headers=headers, tablefmt="jira", floatfmt=floatFormat)

        # Make the first column (the sample label) bold on Confluence
        table = re.sub(r'^\| ', '|| ', table, flags=re.MULTILINE)
        table = table.replace(' nan ', ' --  ')

        confluenceStrings += [table]

    confluenceString = '\n'.join(confluenceStrings)

    with open(confluenceFileName, 'w') as confluenceFile:
        confluenceFile.write(confluenceString)

    print(f'\nWrote tables to {confluenceFileName}. The contents of this file can '
          'be copied directly to Confluence as Wiki markup in the markup editor '
          '(accessible via ctrl-shift-D or cmd-shift-D).')


def printAverages(allSkimStats, skims, samples, statSpecifier, averageRequest):
    """Produce averages for statistics over all given skims or all given samples.

    Args:
        allSkimStats (dict): A nested dict of statistics, as returned by ``getSkimStatsDict``.
        skims (list): List of skims to run.
        samples (list): List of sample labels to test on.
        statSpecifier (dict): A nested dict specifying how each statistic should
            be calculated and printed, as returned by ``getStatSpecifier``.
        averageRequest (list): A list containing 'skims' or 'samples' (or both).
            This indicates what the user wants to average over.
    """
    if not averageRequest:
        return

    confluenceFileName = 'ConfluenceAverages.txt'

    selectedStats = [stat for (stat, statSpec) in statSpecifier.items() if statSpec['PrintAverages']]
    headers = [statSpecifier[stat]['LongName'] for stat in selectedStats]
    floatFormat = [''] + [statSpecifier[stat]['FloatFormat'] for stat in selectedStats]

    # Construct a multi-index dataframe to simplify averaging.
    # Also replace NaN values with 0, to avoid breaking later calculations.
    DataFrames = {key: pd.DataFrame(value, columns=selectedStats) for key, value in allSkimStats.items()}
    df = pd.concat(DataFrames, axis=0)
    df.fillna(value=0, inplace=True)
    # We don't want to include our earlier averages in these averages
    df.drop(["Combined MC BGx1", "Combined MC BGx0"], level=1, inplace=True)

    averagesString = ["h1. Averages"]
    if "skims" in averageRequest:
        averagesString.append("h2. Statistics for samples, averaged over skims")
        averagesString.append("Skims averaged over: " + ", ".join(f"{{{{{s}}}}}" for s in skims))
        averagedDataFrame = df.mean(level=1)
        averagedDataFrame.replace({0: None}, inplace=True)

        table = tabulate(averagedDataFrame, headers=headers, tablefmt="jira", floatfmt=floatFormat)
        table = re.sub(r'^\| ', '|| ', table, flags=re.MULTILINE)
        table = table.replace(' nan ', ' --  ')

        averagesString.append(table)

        print("Calculated stats for each sample, averaged over all given skims. "
              f"Results saved to file {confluenceFileName}")

    if "samples" in averageRequest:
        averagesString.append("h2. Statistics for skims, averaged over samples")
        averagesString.append("Samples averaged over: " + ", ".join(f"{{{{{s}}}}}" for s in samples))
        averagedDataFrame = df.mean(level=0)
        averagedDataFrame.replace({0: None}, inplace=True)

        table = tabulate(averagedDataFrame, headers=headers, tablefmt="jira", floatfmt=floatFormat)
        table = re.sub(r'^\| ', '|| ', table, flags=re.MULTILINE)
        table = table.replace(' nan ', ' --  ')

        averagesString.append(table)

        print("Calculated stats for each skim, averaged over all given samples. "
              f"Results saved to file {confluenceFileName}")

    with open(confluenceFileName, "w") as confluenceFile:
        confluenceFile.write("\n".join(averagesString))


if __name__ == '__main__':
    parser = getArgumentParser()
    args = parser.parse_args()

    skims = getSkimsToPrint(parser, args.standalone, args.combined)
    mcSampleLabels, dataSampleLabels = getAllSamples(args.mccampaign)
    samples = getSamplesToPrint(list(mcSampleLabels.keys()), list(dataSampleLabels.keys()), args.mconly, args.dataonly)

    statSpecifier = getStatSpecifier()
    allSkimStats = fillSkimStatsDict(skims, samples, statSpecifier, args.VERBOSE)

    beamBackgrounds = ['BGx1','BGx0']
    if not args.dataonly:
        allSkimStats = addWeightedMC(allSkimStats, statSpecifier, args.mccampaign, beamBackgrounds, args.VERBOSE)

    try:
        from tabulate import tabulate

        printToScreen(allSkimStats, statSpecifier, mcSampleLabels, dataSampleLabels,
                      beamBackgrounds, args.mconly, args.dataonly, tabulateAvailable=True)

        if args.confluence:
            printToConfluence(allSkimStats, statSpecifier, mcSampleLabels, dataSampleLabels, samples, beamBackgrounds)

    except ModuleNotFoundError:
        printToScreen(allSkimStats, statSpecifier, mcSampleLabels, dataSampleLabels,
                      beamBackgrounds, args.mconly, args.dataonly, tabulateAvailable=False)

        if args.confluence:
            B2ERROR('This tool relies on the third-party package `tabulate` to '
                    'format wiki markdown. The package is not currently installed, '
                    'but will be included in a future version of the externals. '
                    'Please install it with:\n'
                    '    pip3 install tabulate --user')
            sys.exit(1)

    if args.json:
        printToJson(allSkimStats, statSpecifier)

    printAverages(allSkimStats, skims, samples, statSpecifier, args.average_over)<|MERGE_RESOLUTION|>--- conflicted
+++ resolved
@@ -88,11 +88,7 @@
     parser.add_argument('-J', '--json', action='store_true',
                         help='Save the tables of statistics to a JSON file.')
     parser.add_argument('--mccampaign', default='MC13',
-<<<<<<< HEAD
                         choices=['MC9', 'MC10', 'MC11', 'MC12', 'MC13'],
-=======
-                        choices=['MC9', 'MC10', 'MC11', 'MC12','MC13'],
->>>>>>> 8dd221a3
                         help='The MC campaign to test on.')
     parser.add_argument('--average-over', nargs='+', default=[],
                         choices=['skims', 'samples'],
