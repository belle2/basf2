--- conflicted
+++ resolved
@@ -87,16 +87,12 @@
     parser.add_argument('-c', '--combined', nargs='+', default=[],
                         choices=['all']+allCombinedSkims, metavar='SKIM',
                         help='List of combined skims to run.')
-<<<<<<< HEAD
     parser.add_argument('-n', type=int, default=10000, dest='nEventsPerSample',
                         help='Number of events to run per sample. This input can '
                         'be any positive number, but the actual number events '
                         'run is limited to the size of the test files '
                         '(~200,000 for MC files and ~20,000 for data files).')
-    parser.add_argument('--mccampaign', default='MC12',
-=======
     parser.add_argument('--mccampaign', default='MC13',
->>>>>>> fd03bef1
                         choices=['MC9', 'MC10', 'MC11', 'MC12','MC13'],
                         help='The MC campaign to test on.')
 
