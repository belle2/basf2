#!/usr/bin/env python3
# -*- coding: utf-8 -*-
"""
A script to submit small skim test jobs, and save the output in a form to be
read by ``b2skim-stats-print``.
"""

import argparse
from pathlib import Path
import re
import subprocess
import sys

from ROOT import PyConfig

# Importing ROOT in skimExpertFunctions has the side-effect of hijacking argument parsing
PyConfig.IgnoreCommandLineOptions = True
from b2test_utils import working_directory
from basf2 import find_file, B2ERROR
from skim.registry import skim_registry, combined_skims
from skimExpertFunctions import get_test_file


def getAllSamples(mcCampaign):
    """Get lists of all MC and data samples to potentially test on.

    Args:
        mcCampaign (str): A label like ``MC12`` for the MC campaign to test on.

    Returns:
        mcSampleLabels (list): A list of internal MC sample labels (as used by
            `skimExpertFunctions.get_test_file`).
        dataSampleLabels (list): A list of internal data sample labels (as used by
            `skimExpertFunctions.get_test_file`).
    """
    mcSamples = [
        f'{mcCampaign}_mixedBGx1',
        f'{mcCampaign}_chargedBGx1',
        f'{mcCampaign}_ccbarBGx1',
        f'{mcCampaign}_uubarBGx1',
        f'{mcCampaign}_ddbarBGx1',
        f'{mcCampaign}_ssbarBGx1',
        f'{mcCampaign}_taupairBGx1',
        f'{mcCampaign}_mixedBGx0',
        f'{mcCampaign}_chargedBGx0',
        f'{mcCampaign}_ccbarBGx0',
        f'{mcCampaign}_uubarBGx0',
        f'{mcCampaign}_ddbarBGx0',
        f'{mcCampaign}_ssbarBGx0',
        f'{mcCampaign}_taupairBGx0',
    ]

<<<<<<< HEAD
    dataSamples = ['proc10_exp7','proc10_exp8','proc9_exp3', 'proc9_exp7', 'proc9_exp8', 'bucket7_exp8']
=======
    dataSamples = ['proc9_exp3', 'proc9_exp7', 'proc9_exp8', 'bucket7_exp8', 'proc10_exp7', 'proc10_exp8']
>>>>>>> 57f97a45

    return mcSamples, dataSamples


class CustomHelpFormatter(argparse.HelpFormatter):
    """Custom formatter for argparse which prints the valid choices for an
    argument in the help string.
    """
    def _get_help_string(self, action):
        if action.choices:
            return action.help + ' Valid options are: ' + ', '.join(action.choices) + '.'
        else:
            return action.help


def getArgumentParser():
    """Construct the argument parser.

    Returns:
        parser (argparse.ArgumentParser): An argument parser which obtains its
            list of valid skim names from `skim.registry`.
    """
    allStandaloneSkims = [skim for _, skim in sorted(skim_registry)]
    allCombinedSkims = sorted(combined_skims.keys())

    parser = argparse.ArgumentParser(description='Submits test jobs for a given set of skims, and ' +
                                     'saves the output in a format to be read by ``b2skim-stats-print``. ' +
                                     'One or more standalone or combined skim names must be provided.',
                                     formatter_class=CustomHelpFormatter)
    parser.add_argument('-s', '--standalone', nargs='+', default=[],
                        choices=['all']+allStandaloneSkims, metavar='SKIM',
                        help='List of standalone skims to run.')
    parser.add_argument('-c', '--combined', nargs='+', default=[],
                        choices=['all']+allCombinedSkims, metavar='SKIM',
                        help='List of combined skims to run.')
    parser.add_argument('--mccampaign', default='MC12',
                        choices=['MC9', 'MC10', 'MC11', 'MC12','MC13'],
                        help='The MC campaign to test on.')

    sampleGroup = parser.add_mutually_exclusive_group()
    sampleGroup.add_argument('--mconly', action='store_true',
                             help='Test on only MC samples.')
    sampleGroup.add_argument('--dataonly', action='store_true',
                             help='Test on only data samples.')

    return parser


def getSkimsAndScriptsToRun(parser, standaloneSkimList, combinedSkimList):
    """Get lists of skims and scripts to be run, dependent on the skim names
    present in ``standaloneSkimList`` and ``combinedSkimList``.

    If ``standaloneSkimList`` is a list of skim names, then those are included
    in the list of skims to run. If ``standaloneSkimList`` is ``['all']``, then
    all available standalone skims are run. ``combinedSkimList`` is handled
    likewise.

    Args:
        parser (argparse.ArgumentParser): A parser with a help message to be
            printed if no skim names are provided.
        standaloneSkimList (list): A list of skim names, like that obtained from
            the ``--standalone`` argument of the ``getArgumentParser`` argument
            parser.
        combinedSkimList (list): A list of skim names, like that obtained from
            the ``--combined`` argument of the ``getArgumentParser`` argument
            parser.

    Returns:
        skims (list): A list of skim names to be run.
        scripts (list): A list of skim steering files. Where a steering file is
            missing, the value is left as `None` rather than crashing this
            program.
    """
    allStandaloneSkims = [skim for _, skim in skim_registry]
    allCombinedSkims = list(combined_skims.keys())

    # Check that at least one skim name was supplied
    if not (standaloneSkimList or combinedSkimList):
        parser.print_help()
        sys.exit(0)

    if standaloneSkimList == ['all']:
        standaloneSkims = allStandaloneSkims
    else:
        standaloneSkims = standaloneSkimList

    if combinedSkimList == ['all']:
        combinedSkims = allCombinedSkims
    else:
        combinedSkims = combinedSkimList

    standaloneScripts = [find_file(f'skim/standalone/{skim}_Skim_Standalone.py', silent=True) for skim in standaloneSkims]
    combinedScripts = [find_file(f'skim/combined/{skim}_Skim_Standalone.py', silent=True) for skim in combinedSkims]

    skims = standaloneSkims + combinedSkims
    scripts = standaloneScripts + combinedScripts

    return skims, scripts


def getSamplesToRun(mcSamples, dataSamples, mcOnly=False, dataOnly=False):
    """Get a list of samples to be tested, filtered by whether the ``mcOnly``
    or ``dataOnly`` flags are provided.

    Args:
        mcSamples (list): A list of internal labels (as used by
            `skimExpertFunctions.get_test_file`) for MC samples to potentially
            test on.
        dataSamples (list): A list of internal labels (as used by
            `skimExpertFunctions.get_test_file`) for data samples to potentially
            test on.
        mcOnly (bool): Test only on MC samples.
        dataOnly (bool): Test only on data samples.

    Returns:
        samples (list): A list of internal labels for samples to be tested on.
    """
    if mcOnly:
        return mcSamples
    elif dataOnly:
        return dataSamples
    else:
        return mcSamples + dataSamples


def submitJobs(skims, scripts, samples, nTestEvents):
    """Submit ``bsub`` jobs for each skim and for each test sample.

    Warns if any of the ``bsub`` submissions returned a non-zero exit code.
    Otherwise, prints a message summarising the job submission.

    Args:
        skims (list): A list of skim names to be run.
        scripts (list): A list of path names to skim steering files to be run.
            Must match with the ``skims`` argument.
        samples (list): A list of internal labels for samples to be tested.
            These are read by `skimExpertFunctions.get_test_file`.
        nTestEvents (int): The number of events per file to run on.
    """
    logDirectory = Path('log').resolve()
    logDirectory.mkdir(parents=True, exist_ok=True)

    for skim, script in zip(skims, scripts):
        if not script:
            B2ERROR(f'Could not find script for {skim} skim.')
            continue

        jobIDs = []
        returnCodes = []

        for sample in samples:
            sampleFile = get_test_file(sample)

            if not Path(sampleFile).exists():
                B2ERROR(f'Could not find test file {sampleFile}. `b2skim-stats-submit` is meant to be run on KEKCC.')
                sys.exit(1)

            logFile = Path(logDirectory, f'{skim}_{sample}.out')
            errFile = Path(logDirectory, f'{skim}_{sample}.err')
            jsonFile = Path(logDirectory, f'JobInformation_{skim}_{sample}.json')

            workingDirectory = Path(logDirectory, f'{skim}_{sample}')
            workingDirectory.mkdir(exist_ok=True)

            with working_directory(workingDirectory):
                process = subprocess.run(['bsub', '-q', 'l', '-oo', logFile, '-e', errFile,
                                          '-J', f'{skim} {sample}',
                                          'basf2', script, '--job-information', jsonFile,
                                          '-n', str(nTestEvents), '-i', sampleFile],
                                         stdout=subprocess.PIPE, stderr=subprocess.PIPE)

            jobIDs.append(re.findall('\d+', str(process.stdout))[0])
            returnCodes.append(process.returncode)

        if any(returnCodes):
            B2ERROR(f'An error occurred while submitting jobs for {skim} skim with script {script}.')
        else:
            print(f'Running {script} on {nTestEvents} events from test samples of {", ".join(samples)}. Job IDs:\n  ' +
                  '\n  '.join(jobIDs))

    print(f'Log files will be written to {str(logDirectory)}. '
          'Once these jobs have finished, please run `b2skim-stats-print` '
          f'from the directory {str(logDirectory.parent)}.')

if __name__ == '__main__':
    parser = getArgumentParser()
    args = parser.parse_args()

    mcSamples, dataSamples = getAllSamples(args.mccampaign)
    skims, scripts = getSkimsAndScriptsToRun(parser, args.standalone, args.combined)
    samples = getSamplesToRun(mcSamples, dataSamples, args.mconly, args.dataonly)

    nTestEvents = 10000
    submitJobs(skims, scripts, samples, nTestEvents)<|MERGE_RESOLUTION|>--- conflicted
+++ resolved
@@ -50,11 +50,7 @@
         f'{mcCampaign}_taupairBGx0',
     ]
 
-<<<<<<< HEAD
-    dataSamples = ['proc10_exp7','proc10_exp8','proc9_exp3', 'proc9_exp7', 'proc9_exp8', 'bucket7_exp8']
-=======
     dataSamples = ['proc9_exp3', 'proc9_exp7', 'proc9_exp8', 'bucket7_exp8', 'proc10_exp7', 'proc10_exp8']
->>>>>>> 57f97a45
 
     return mcSamples, dataSamples
 
