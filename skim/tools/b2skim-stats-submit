#!/usr/bin/env python3
# -*- coding: utf-8 -*-
"""
A script to submit small skim test jobs, and save the output in a form to be
read by ``b2skim-stats-print``.
"""

import argparse
from datetime import datetime as dt
from functools import lru_cache
from getpass import getuser
import json
from os import getenv
from pathlib import Path
import re
from shlex import quote
from socket import gethostname
import subprocess
from termcolor import cprint

from git import Repo
import yaml

from basf2 import find_file
from skim.registry import Registry
<<<<<<< HEAD
from skim.testfiles import TestSampleList
from skimExpertFunctions import get_eventN
=======
from skimExpertFunctions import get_test_file, get_eventN


def getAllSamples(mcCampaign):
    """Get lists of all MC and data samples to potentially test on.

    Args:
        mcCampaign (str): A label like ``MC12`` for the MC campaign to test on.

    Returns:
        mcSampleLabels (list): A list of internal MC sample labels (as used by
            `skimExpertFunctions.get_test_file`).
        dataSampleLabels (list): A list of internal data sample labels (as used by
            `skimExpertFunctions.get_test_file`).
    """
    mcSamples = [
        f"{mcCampaign}_mixedBGx1",
        f"{mcCampaign}_chargedBGx1",
        f"{mcCampaign}_ccbarBGx1",
        f"{mcCampaign}_uubarBGx1",
        f"{mcCampaign}_ddbarBGx1",
        f"{mcCampaign}_ssbarBGx1",
        f"{mcCampaign}_taupairBGx1",
        f"{mcCampaign}_mixedBGx0",
        f"{mcCampaign}_chargedBGx0",
        f"{mcCampaign}_ccbarBGx0",
        f"{mcCampaign}_uubarBGx0",
        f"{mcCampaign}_ddbarBGx0",
        f"{mcCampaign}_ssbarBGx0",
        f"{mcCampaign}_taupairBGx0",
    ]

    mcCampaignNumber = int(re.search(r"\d+", mcCampaign).group())
    # TODO: Temporary workaround while only some MC14 samples are available on KEKCC
    if mcCampaignNumber == 14:
        mcSamples = [s for s in mcSamples ]#if s.endswith("BGx1")]
        mcSamples += ["MC14_eeeeBGx1", "MC14_mumuBGx1", "MC14_ggBGx1"]
    # For MC13 the low mult test samples exist (but they don't for MC12
    # and older) so here is a hack.
    # TODO: remove once when we regularly add the same low mult samples
    elif mcCampaignNumber > 12:
        mcSamples += [
            f"{mcCampaign}_ggBGx1",
            # f"{mcCampaign}_eeBGx1",
            f"{mcCampaign}_mumuBGx1",
            f"{mcCampaign}_eeeeBGx1",
            f"{mcCampaign}_eemumuBGx1",
            # f"{mcCampaign}_eeBGx0",
            f"{mcCampaign}_mumuBGx0",
            f"{mcCampaign}_eeeeBGx0",
            f"{mcCampaign}_eemumuBGx0",
        ]

    dataSamples = [
        "proc9_exp3",
        "proc9_exp7",
        "proc9_exp8",
        "proc10_exp7",
        "proc10_exp8",
        "proc11_exp7",
        "proc11_exp8",
        "proc11_exp10",
        "bucket9_exp12",
        "bucket10_exp12",
        "bucket11_exp12",
        "bucket12_exp12_4S_offres",
        "bucket16_exp14",
        "bucket16_hadron",
        "bucket17_exp16",
        "bucket17_hadron"
    ]

    return mcSamples, dataSamples
>>>>>>> 859a4848


class CustomHelpFormatter(argparse.HelpFormatter):
    """Custom formatter for argparse which prints the valid choices for an
    argument in the help string.
    """

    def _get_help_string(self, action):
        if action.choices:
            return (
                action.help + " Valid options are: " + ", ".join(action.choices) + "."
            )
        else:
            return action.help


def required_length(*, min=None, max=None):
    """Custom action for argparse to enforce a minimum number of arguments to an option."""

    class RequiredLength(argparse.Action):
        def __call__(self, parser, args, values, option_string=None):
            if min is not None and max is None:
                if len(values) < min:
                    msg = f"Argument '{self.dest}' requires at least {min} arguments."
                    raise argparse.ArgumentTypeError(msg)
            elif min is None and max is not None:
                if len(values) > max:
                    msg = f"Argument '{self.dest}' requires at most {max} arguments."
                    raise argparse.ArgumentTypeError(msg)
            elif min is not None and max is not None:
                if len(values) < min or len(values) > max:
                    msg = f"Argument '{self.dest}' requires between {min} and {max} arguments."
                    raise argparse.ArgumentTypeError(msg)
            setattr(args, self.dest, values)

    return RequiredLength


def getArgumentParser():
    """Construct the argument parser.

    Returns:
        parser (argparse.ArgumentParser): An argument parser which obtains its
            list of valid skim names from `skim.registry`.
    """
    parser = argparse.ArgumentParser(
        description=(
            "Submits test jobs for a given set of skims, and saves the output in a "
            "format to be read by ``b2skim-stats-print``. One or more standalone or "
            "combined skim names must be provided."
        ),
        formatter_class=CustomHelpFormatter,
    )

    SkimSelector = parser.add_mutually_exclusive_group(required=True)
    SkimSelector.add_argument(
        "-s",
        "--single",
        nargs="+",
        default=[],
        choices=["all"] + Registry.names,
        metavar="skim",
        help="List of individual skims to run.",
    )
    SkimSelector.add_argument(
        "-c",
        "--combined",
        nargs="+",
        action=required_length(min=2),
        metavar=("YAMLFile", "CombinedSkim"),
        help=(
            "List of combined skims to run. This flag expects as its first argument "
            "the path to a YAML defining the combined skims. All remaining arguments "
            "are the combined skims to test. The YAML file is simply a mapping of "
            "combined skim names to the invidivual skims comprising them. For example, "
            "``feiSL: [feiSLB0, feiSLBplus]``."
        ),
    )

    CustomSamples = parser.add_mutually_exclusive_group()
    CustomSamples.add_argument(
        "--custom-samples",
        nargs="+",
        metavar="Filename",
        help=(
            "Filenames of custom samples to test in addition to standard data and MC files."
        )
    )
    CustomSamples.add_argument(
        "--sample-yaml",
        metavar="Filename",
        help=(
            "YAML file containing a list of samples to test on. "
            "File must conform to the schema defined in "
            "``skim/tools/resources/test_samples_schema.json`` (see examples in "
            "``/group/belle2/dataprod/MC/SkimTraining/SampleLists``). "
            "If argument not passed, defaults to "
            "``/group/belle2/dataprod/MC/SkimTraining/SampleLists/TestFiles.yaml``."
        )
    )

    parser.add_argument(
        "-n",
        type=int,
        default=10000,
        metavar="nEventsPerSample",
        dest="nEventsPerSample",
        help=(
            "Number of events to run per sample. This input can be any positive "
            "number, but the actual number events run is limited to the size of the "
            "test files (~200,000 for MC files and ~20,000 for data files)."
        ),
    )
    parser.add_argument(
<<<<<<< HEAD
=======
        "--mccampaign",
        default="MC14",
        choices=["MC12", "MC13", "MC14"],
        help="The MC campaign to test on.",
    )
    parser.add_argument(
>>>>>>> 859a4848
        "--dry-run",
        "--dry",
        action="store_true",
        help="Print the submission commands, but don't run them.",
    )

    sampleGroup = parser.add_mutually_exclusive_group()
    sampleGroup.add_argument(
        "--mc-only", action="store_true", help="Test on only MC samples."
    )
    sampleGroup.add_argument(
        "--data-only", action="store_true", help="Test on only data samples."
    )
    sampleGroup.add_argument(
        "--custom-only", action="store_true", help="Test on only custom samples."
    )

    return parser


def get_tag(repo):
    """Get the current tag name by comparing commit hashes. If not at a tag, return None."""
    def try_tag_commit(tag):
        # try-except here to avoid weird issues that come up with some of the build-release tags
        try:
            return tag.commit
        except UnicodeDecodeError:
            pass
    HEAD = repo.head.commit
    tags = repo.tags
    tag = next((tag for tag in tags if try_tag_commit(tag) == HEAD), None)
    return tag


def write_stats_metadata(logDirectory, samples, CombinedSkimDefinitions={}):
    """Write a short file containing details about when and how this test was run."""
    UserInfo = {
        "user": getuser(),
        "site": gethostname(),
        "datetime_UTC": str(dt.utcnow()),
    }

    ReleaseDirectory = getenv("BELLE2_RELEASE_DIR")
    LocalDirectory = getenv("BELLE2_LOCAL_DIR")

    GitInfo = {}
    if ReleaseDirectory:
        GitInfo["RunWith"] = "central release"
        GitInfo["release"] = Path(ReleaseDirectory).stem

    elif LocalDirectory:
        GitInfo["RunWith"] = "local checkout"

        # Get the status of the git repo
        repo = Repo(LocalDirectory)
        tag = get_tag(repo)
        if repo.head.is_detached:
            GitInfo["HeadDetached"] = True
            if tag:
                GitInfo["tag"] = str(tag)
        else:
            GitInfo["branch"] = str(repo.active_branch)

        GitInfo["commit"] = str(repo.head.commit)
        GitInfo["UncommitedLocalChanges"] = repo.is_dirty()

    # Put it all together and write to file
    metadata = {"WhoAndWhen": UserInfo, "GitInfo": GitInfo}
    metadata["Samples"] = samples.SampleDict
    if CombinedSkimDefinitions:
        metadata["CombinedSkims"] = CombinedSkimDefinitions

    with open(logDirectory / "metadata.json", "w") as f:
        json.dump(metadata, f, indent=2)


<<<<<<< HEAD
def verify_combined_skims(CombinedSkimDefinitions, SkimsToRun):
=======
def getSamplesToRun(mcSamples, dataSamples, mcOnly=False, dataOnly=False):
    """Get a list of samples to be tested, filtered by whether the ``mcOnly``
    or ``dataOnly`` flags are provided.

    Args:
        mcSamples (list): A list of internal labels (as used by
            `skimExpertFunctions.get_test_file`) for MC samples to potentially
            test on.
        dataSamples (list): A list of internal labels (as used by
            `skimExpertFunctions.get_test_file`) for data samples to potentially
            test on.
        mcOnly (bool): Test only on MC samples.
        dataOnly (bool): Test only on data samples.

    Returns:
        samples (list): A list of internal labels for samples to be tested on.
    """
    if mcOnly:
        return mcSamples
    elif dataOnly:
        return dataSamples
    else:
        return mcSamples + dataSamples


def verify_combined_skims(CombinedSkimDefinitions, SkimsToRun, filename):
>>>>>>> 859a4848
    """Perform basic checks on combined skim definitions to catch issues early."""
    # Check all the requested combined skims are defined in the YAML file
    unrecognised = set(SkimsToRun).difference(CombinedSkimDefinitions)
    if unrecognised:
        raise ValueError(
            f"Unrecognised combined skim name{'s'*(len(unrecognised)>1)}: {', '.join(unrecognised)}."
        )

    for CombinedSkimName in CombinedSkimDefinitions.keys():
        if CombinedSkimName in Registry.names:
            raise ValueError(
                f"Combined skim name '{CombinedSkimName}' in {filename} conflicts with a registered skim."
            )

    for CombinedSkim, skims in CombinedSkimDefinitions.items():
        # Check input YAML file only contains skims listed in registry
        for skim in skims:
            if skim not in Registry.names:
                raise ValueError(
                    f"Combined skim {CombinedSkim} contains unrecognised skim: {skim}."
                )

        # Check input YAML file does not list a skim twice in one combined skim
        duplicates = set([s for s in skims if skims.count(s) > 1])
        if duplicates:
            raise ValueError(
                f"Duplicates in combined skim {CombinedSkim}: {', '.join(duplicates)}."
            )


def submit_jobs(skims, samples, nEventsPerSample, DryRun, *, CombinedSkimDefinitions={}):
    """Submit ``bsub`` jobs for each skim and for each test sample.

    Warns if any of the ``bsub`` submissions returned a non-zero exit code.
    Otherwise, prints a message summarising the job submission.

    Args:
        skims (list): A list of skim names to be run.
        samples (list(skim.testfiles.Sample)): A list of samples to be tested.
        nEventsPerSample (int): The number of events per file to run on.
        DryRun (bool): Print the submission commands, but don't run anything.
        CombinedSkimDefinitions (dict(list)): A data structure specifyign which
            individual skims comprise the combined skims. If this argument is provided,
            then this function will assume we are running combined skims.
    """
    if CombinedSkimDefinitions:
        logDirectory = Path("log", "combined").resolve()
    else:
        logDirectory = Path("log", "single").resolve()

    logDirectory.mkdir(parents=True, exist_ok=True)

    write_stats_metadata(logDirectory, samples, CombinedSkimDefinitions)

    # Set up a cache for the metadata query, to reduce number of calls
    get_cached_eventN = lru_cache()(get_eventN)

    runner = find_file(str(Path("skim", "tools", "b2skim-run")))

    for skim in skims:
        jobIDs = []
        returnCodes = []

        for sample in samples:
            sampleFile = sample.location

            if not Path(sampleFile).exists():
                raise FileNotFoundError(f"Could not find test file {sampleFile}.")

            OutputDirectory = Path(logDirectory, skim, str(sample))
            OutputDirectory.mkdir(exist_ok=True, parents=True)

            logFile = OutputDirectory / "job.out"
            errFile = OutputDirectory / "job.err"
            jsonFile = OutputDirectory / "job.json"

            # Check that the number of events asked for doesn't exceed the number of events in the test file.
            # Removing this may confuse the stats printer.
            nTestEvents = min(nEventsPerSample, get_cached_eventN(sampleFile))

            if CombinedSkimDefinitions:
                arguments = [
                    "bsub", "-q", "l", "-oo", logFile, "-e", errFile, "-J",
                    f"{skim} {sample}", "basf2", runner, "--job-information", jsonFile, "-n",
                    str(nTestEvents), "-i", str(sampleFile), "--", "combined",
                    *CombinedSkimDefinitions[skim]
                ]
            else:
                arguments = [
                    "bsub", "-q", "l", "-oo", logFile, "-e", errFile, "-J",
                    f"{skim} {sample}", "basf2", runner, "--job-information", jsonFile, "-n",
                    str(nTestEvents), "-i", str(sampleFile), "--", "single", skim
                ]

            if DryRun:
                print(" ".join([quote(str(arg)) for arg in arguments]) + "\n")
                continue

            process = subprocess.run(
                arguments,
                stdout=subprocess.PIPE,
                stderr=subprocess.PIPE,
                cwd=OutputDirectory,
            )

            jobIDs.append(re.findall(r"\d+", str(process.stdout))[0])
            returnCodes.append(process.returncode)

        if any(returnCodes):
            cprint(
                f"An error occurred while submitting jobs for {skim} skim.", "red"
            )
        elif jobIDs:
            SamplesString = ', '.join(f"'{s.printable_name}'" for s in samples)
            print(
                f"Running {skim} skim on {nEventsPerSample} events from test samples of {SamplesString}. Job IDs:\n  "
                + "\n  ".join(jobIDs)
            )

    print(
        f"Log files will be written to {str(logDirectory)}. "
        "Once these jobs have finished, please run `b2skim-stats-print` "
        f"from the directory {str(Path.cwd().resolve())}."
    )


if __name__ == "__main__":
    parser = getArgumentParser()
    args = parser.parse_args()

    samples = TestSampleList(SampleYAML=args.sample_yaml)
    # Update samples with custom samples, if given explicitly
    if args.custom_samples:
        extra_samples = TestSampleList(
            SampleDict={"Custom": [{"location": f} for f in args.custom_samples]}
        )
        samples = TestSampleList(SampleList=[*samples, *extra_samples])

    if args.mc_only:
        samples = TestSampleList(SampleList=samples.mc_samples)
    if args.data_only:
        samples = TestSampleList(SampleList=samples.data_samples)
    if args.custom_only:
        samples = TestSampleList(SampleList=samples.custom_samples)

    if args.single:
        skims = args.single
        if skims == ["all"]:
            skims = Registry.names
        elif "all" in skims:
            raise ValueError("Cannot pass both 'all' and a list of skim names.")

        submit_jobs(skims, samples, args.nEventsPerSample, args.dry_run)
    else:
        with open(args.combined[0]) as YAMLFile:
            CombinedSkimDefinitions = yaml.safe_load(YAMLFile)
        skims = args.combined[1:]
        if skims == ["all"]:
            skims = CombinedSkimDefinitions.keys()
        elif "all" in skims:
            raise ValueError("Cannot pass both 'all' and a list of skim names.")

        verify_combined_skims(CombinedSkimDefinitions, skims, filename=args.combined[0])
        submit_jobs(skims, samples, args.nEventsPerSample, args.dry_run, CombinedSkimDefinitions=CombinedSkimDefinitions)<|MERGE_RESOLUTION|>--- conflicted
+++ resolved
@@ -23,84 +23,8 @@
 
 from basf2 import find_file
 from skim.registry import Registry
-<<<<<<< HEAD
 from skim.testfiles import TestSampleList
 from skimExpertFunctions import get_eventN
-=======
-from skimExpertFunctions import get_test_file, get_eventN
-
-
-def getAllSamples(mcCampaign):
-    """Get lists of all MC and data samples to potentially test on.
-
-    Args:
-        mcCampaign (str): A label like ``MC12`` for the MC campaign to test on.
-
-    Returns:
-        mcSampleLabels (list): A list of internal MC sample labels (as used by
-            `skimExpertFunctions.get_test_file`).
-        dataSampleLabels (list): A list of internal data sample labels (as used by
-            `skimExpertFunctions.get_test_file`).
-    """
-    mcSamples = [
-        f"{mcCampaign}_mixedBGx1",
-        f"{mcCampaign}_chargedBGx1",
-        f"{mcCampaign}_ccbarBGx1",
-        f"{mcCampaign}_uubarBGx1",
-        f"{mcCampaign}_ddbarBGx1",
-        f"{mcCampaign}_ssbarBGx1",
-        f"{mcCampaign}_taupairBGx1",
-        f"{mcCampaign}_mixedBGx0",
-        f"{mcCampaign}_chargedBGx0",
-        f"{mcCampaign}_ccbarBGx0",
-        f"{mcCampaign}_uubarBGx0",
-        f"{mcCampaign}_ddbarBGx0",
-        f"{mcCampaign}_ssbarBGx0",
-        f"{mcCampaign}_taupairBGx0",
-    ]
-
-    mcCampaignNumber = int(re.search(r"\d+", mcCampaign).group())
-    # TODO: Temporary workaround while only some MC14 samples are available on KEKCC
-    if mcCampaignNumber == 14:
-        mcSamples = [s for s in mcSamples ]#if s.endswith("BGx1")]
-        mcSamples += ["MC14_eeeeBGx1", "MC14_mumuBGx1", "MC14_ggBGx1"]
-    # For MC13 the low mult test samples exist (but they don't for MC12
-    # and older) so here is a hack.
-    # TODO: remove once when we regularly add the same low mult samples
-    elif mcCampaignNumber > 12:
-        mcSamples += [
-            f"{mcCampaign}_ggBGx1",
-            # f"{mcCampaign}_eeBGx1",
-            f"{mcCampaign}_mumuBGx1",
-            f"{mcCampaign}_eeeeBGx1",
-            f"{mcCampaign}_eemumuBGx1",
-            # f"{mcCampaign}_eeBGx0",
-            f"{mcCampaign}_mumuBGx0",
-            f"{mcCampaign}_eeeeBGx0",
-            f"{mcCampaign}_eemumuBGx0",
-        ]
-
-    dataSamples = [
-        "proc9_exp3",
-        "proc9_exp7",
-        "proc9_exp8",
-        "proc10_exp7",
-        "proc10_exp8",
-        "proc11_exp7",
-        "proc11_exp8",
-        "proc11_exp10",
-        "bucket9_exp12",
-        "bucket10_exp12",
-        "bucket11_exp12",
-        "bucket12_exp12_4S_offres",
-        "bucket16_exp14",
-        "bucket16_hadron",
-        "bucket17_exp16",
-        "bucket17_hadron"
-    ]
-
-    return mcSamples, dataSamples
->>>>>>> 859a4848
 
 
 class CustomHelpFormatter(argparse.HelpFormatter):
@@ -215,15 +139,6 @@
         ),
     )
     parser.add_argument(
-<<<<<<< HEAD
-=======
-        "--mccampaign",
-        default="MC14",
-        choices=["MC12", "MC13", "MC14"],
-        help="The MC campaign to test on.",
-    )
-    parser.add_argument(
->>>>>>> 859a4848
         "--dry-run",
         "--dry",
         action="store_true",
@@ -300,36 +215,7 @@
         json.dump(metadata, f, indent=2)
 
 
-<<<<<<< HEAD
 def verify_combined_skims(CombinedSkimDefinitions, SkimsToRun):
-=======
-def getSamplesToRun(mcSamples, dataSamples, mcOnly=False, dataOnly=False):
-    """Get a list of samples to be tested, filtered by whether the ``mcOnly``
-    or ``dataOnly`` flags are provided.
-
-    Args:
-        mcSamples (list): A list of internal labels (as used by
-            `skimExpertFunctions.get_test_file`) for MC samples to potentially
-            test on.
-        dataSamples (list): A list of internal labels (as used by
-            `skimExpertFunctions.get_test_file`) for data samples to potentially
-            test on.
-        mcOnly (bool): Test only on MC samples.
-        dataOnly (bool): Test only on data samples.
-
-    Returns:
-        samples (list): A list of internal labels for samples to be tested on.
-    """
-    if mcOnly:
-        return mcSamples
-    elif dataOnly:
-        return dataSamples
-    else:
-        return mcSamples + dataSamples
-
-
-def verify_combined_skims(CombinedSkimDefinitions, SkimsToRun, filename):
->>>>>>> 859a4848
     """Perform basic checks on combined skim definitions to catch issues early."""
     # Check all the requested combined skims are defined in the YAML file
     unrecognised = set(SkimsToRun).difference(CombinedSkimDefinitions)
