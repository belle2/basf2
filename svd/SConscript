--- conflicted
+++ resolved
@@ -1,11 +1,9 @@
 Import('env')
 
-<<<<<<< HEAD
-env['LIBS'] = ['framework', 'geometry', 'simulation', 'simulation_dataobjects', 'svd_dbobjects',
-=======
-env['LIBS'] = ['framework', 'geometry', 'simulation', 
->>>>>>> aa48e088
-		'genfit2', '$ROOT_LIBS', 'Geom', 'vxd','vxd_dataobjects',
-		'svd_dataobjects', 'mdst_dataobjects']
+env['LIBS'] = [
+    'framework', 'geometry', 'simulation', 'svd_dbobjects',
+    'genfit2', '$ROOT_LIBS', 'Geom', 'vxd', 'vxd_dataobjects',
+    'svd_dataobjects', 'mdst_dataobjects'
+]
 
 Return('env')