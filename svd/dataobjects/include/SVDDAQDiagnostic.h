/**************************************************************************
 * BASF2 (Belle Analysis Framework 2)                                     *
 * Copyright(C) 2017 - Belle II Collaboration                             *
 *                                                                        *
 * Author: The Belle II Collaboration                                     *
 * Contributors: Jacek Stypula                                            *
 *                                                                        *
 * This software is provided "as is" without any warranty.                *
 **************************************************************************/

#ifndef SVDDAQDIAGNOSTICS_H
#define SVDDAQDIAGNOSTICS_H

#include <cstdint>
#include <framework/datastore/RelationsObject.h>

namespace Belle2 {
  /**
   * Class to store SVD DAQ diagnostic information
   */
  class SVDDAQDiagnostic : public RelationsObject {
  public:
    enum {
      /** Number of bits available to represent a trigger type */
      TriggerTypeBits = 4,
      /** Number of bits available to represent a trigger number */
      TriggerNumberBits = 8,
      /** Number of bits available to represent a pipeline address */
      PipelineAddressBits = 8,
      /** Number of bits available to represent Common Mode Correction w/o masking out particle signals*/
      CMC1Bits = 8,
      /** Number of bits available to represent Common Mode Correction performed after masking particle signals */
      CMC2Bits = 4,
      /** Number of bits available to represent an APV error code */
      APVErrorBits = 4,
      /** Number of bits available to represent a FTB error code */
      FTBErrorBits = 8,
      /** Number of bits available to represent a FTB Flags Field */
      FTBFlagsBits = 5,
      /** Number of bits available to represent an Emulated pipeline adress */
      EMUPipelineAddressBits = 8,
      /** Number of bits available to represent an APV error OR code */
      APVErrorORBits = 4,
      /** Number of bits available to represent an FADC match code */
      FADCMatchBits = 1,
      /** Number of bits available to represent an APV match code */
      APVMatchBits = 1,

      /** Total bit size of the SVDDAQDiagnostic */
      Bits = TriggerTypeBits + TriggerNumberBits + PipelineAddressBits + CMC1Bits + CMC2Bits + APVErrorBits + FTBErrorBits + FTBFlagsBits + EMUPipelineAddressBits + APVErrorORBits + FADCMatchBits + APVMatchBits
    };


    /** Constructor.
     * @param triggerNumber as in the FADC header
     * @param triggerType as in the FADC header
     * @param pipelineAddress as in the APV header
     * @param cmc1 Common Mode Correction w/o masking out particle signals
     * @param cmc2 Common Mode Correction performed after masking particle signals
     * @param apvError Error code as in the APV header
     * @param ftbError Errors field as in the FTB header
     */
    SVDDAQDiagnostic(uint8_t triggerNumber, uint8_t triggerType, uint8_t pipelineAddress, uint8_t cmc1, uint8_t cmc2, uint8_t apvError,
                     uint8_t ftbError, bool fadcMatch, uint8_t fadcNo = uint8_t(0), uint8_t apvNo = uint8_t(0))

    {
      m_triggerNumber = triggerNumber;
      m_triggerType = triggerType;
      m_pipelineAddress = pipelineAddress;
      m_cmc1 = cmc1;
      m_cmc2 = cmc2;
      m_apvError = apvError;
      m_ftbError = ftbError;
      m_fadcMatch = fadcMatch;

      m_ftbFlags = 0;
      m_emuPipelineAddress = 0;
      m_apvErrorOR = 0;
      m_apvMatch = 0;
      m_fadcNo = fadcNo;
      m_apvNo = apvNo;
    }

    /** Default constructor */
    SVDDAQDiagnostic(): SVDDAQDiagnostic(0, 0, 0, 0, 0, 0, 0, false, 0, 0) {}

    /** Get the trigger number */
    uint16_t getTriggerNumber() const { return static_cast<uint16_t>(m_triggerNumber); }
    /** Get the trigger type */
    uint16_t getTriggerType() const { return static_cast<uint16_t>(m_triggerType); }
    /** Get the pipeline address */
    uint16_t getPipelineAddress() const { return static_cast<uint16_t>(m_pipelineAddress); }
    /** Get the Common Mode Correction w/o masking out particle signals */
    uint16_t getCMC1() const { return static_cast<uint16_t>(m_cmc1); }
    /** Get the Common Mode Correction performed after masking particle signals */
    uint16_t getCMC2() const { return static_cast<uint16_t>(m_cmc2); }
    /** Get the APV error code */
    uint16_t getAPVError() const { return static_cast<uint16_t>(m_apvError); }
    /** Get the FTB errors field */
    uint16_t getFTBError() const { return static_cast<uint16_t>(m_ftbError); }
    /** Get the FTB Flags field */
    uint16_t getFTBFlags() const { return m_ftbFlags; }
    /** Get the emulated pipeline address */
    uint16_t getEmuPipelineAddress() const { return static_cast<uint16_t>(m_emuPipelineAddress); }
    /** Get the APV error OR code */
    uint16_t getAPVErrorOR() const { return static_cast<uint16_t>(m_apvErrorOR); }
    /** Get the APVmatch code */
    bool getAPVMatch() const {return m_apvMatch; }
    /** Get the FADCmatch code */
    bool getFADCMatch() const {return m_fadcMatch; }
    /** Get FADC number */
    unsigned short getFADCNumber() const { return m_fadcNo; }
    /** Get APV number */
    unsigned short getAPVNumber() const { return m_apvNo; }


    /** functions for setting values unpacked from FADC trailer
     * - FTB Flags Field
     * - emulated pipeline Address
     * - APV errors OR
     * - APV match code */
    void setFTBFlags(uint16_t ftbFlags) { m_ftbFlags = ftbFlags; }
    void setEmuPipelineAddress(uint8_t emuPipelineAddress) { m_emuPipelineAddress = emuPipelineAddress; }
    void setApvErrorOR(uint8_t apvErrorOR) { m_apvErrorOR = apvErrorOR; }
    void setAPVMatch(bool APVMatch) { m_apvMatch = APVMatch; }


  private:
    /** Trigger number */
    uint8_t m_triggerNumber;
    /** Trigger type */
    uint8_t m_triggerType;
    /** Pipeline address */
    uint8_t m_pipelineAddress;
    /** CMC1 */
    uint8_t m_cmc1;
    /** CMC2 */
    uint8_t m_cmc2;
    /** APV error code */
    uint8_t m_apvError;
    /** FTB error code */
    uint8_t m_ftbError;
    /** FTB Flags Field */
    uint16_t m_ftbFlags;
    /** emulated pipeline Address */
    uint8_t m_emuPipelineAddress;
    /** APV error code in FADC trailer*/
    uint8_t m_apvErrorOR;
    /**if # of FADC boards match # of RawData objects */
    bool m_fadcMatch;
    /**if # of APV headers match # of APVs for given FADC */
    bool m_apvMatch;
    /**FADC # */
    uint8_t m_fadcNo;
    /**APV # */
    uint8_t m_apvNo;

<<<<<<< HEAD
    ClassDef(SVDDAQDiagnostic, 3)
=======
    ClassDef(SVDDAQDiagnostic, 2)
>>>>>>> 47cb70df
  }; // class SVDDAQDiagnostic
} // namespace Belle2

#endif //SVDDAQDIAGNOSTICS_H<|MERGE_RESOLUTION|>--- conflicted
+++ resolved
@@ -155,11 +155,8 @@
     /**APV # */
     uint8_t m_apvNo;
 
-<<<<<<< HEAD
     ClassDef(SVDDAQDiagnostic, 3)
-=======
-    ClassDef(SVDDAQDiagnostic, 2)
->>>>>>> 47cb70df
+
   }; // class SVDDAQDiagnostic
 } // namespace Belle2
 
