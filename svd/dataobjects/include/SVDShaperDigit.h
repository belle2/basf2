--- conflicted
+++ resolved
@@ -221,7 +221,6 @@
     }
 
     /**
-<<<<<<< HEAD
      * does the strip pass the ZS cut?
      * @param nSamples min number of samples above threshold
      * @param cutMinSignal SN threshold
@@ -236,7 +235,13 @@
           nOKSamples++;
 
       if (nOKSamples >= nSamples)
-=======
+        return true;
+
+      return false;
+    }
+
+
+    /*
      * mark the strip as hot
      * @param max numner of samples above threshold
      * @param SN threshold
@@ -251,7 +256,6 @@
           nHotSamples++;
 
       if (nHotSamples <= nSamples)
->>>>>>> 1f4cb8b8
         return true;
 
       return false;
