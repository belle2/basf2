#!/usr/bin/env python3
# -*- coding: utf-8 -*-

##########################################################################
# basf2 (Belle II Analysis Software Framework)                           #
# Author: The Belle II Collaboration                                     #
#                                                                        #
# See git log for contributors and copyright holders.                    #
# This file is licensed under LGPL-3.0, see LICENSE.md.                  #
##########################################################################

##################################################################################
#
# Example Script to use SVDEventT0PerformanceHisto on simulation or real data
#
# Use: basf2 -i <RAWDATAFILE> script -- --fileDir temp/ --fileTag test [...]
#
###################################################################################

import basf2 as b2
from basf2 import conditions as b2conditions
from svd.executionTime_utils import SVDExtraEventStatisticsModule
import rawdata as raw
import tracking as trk
import simulation as sim
import argparse
from background import get_background_files
import generators as ge

from ROOT import Belle2, TH1F, TH2F, TFile, TMath
import math


parser = argparse.ArgumentParser(description=__doc__)
parser.add_argument("--seed", default="1",
                    help="seed")
parser.add_argument("--fileDir", default="./",
                    help="Output File Dir")
parser.add_argument("--fileTag", default="test",
                    help="Output File Tag")
parser.add_argument("--moduleName", default="SVDGroupingPerformance",
                    help="Module Prefix")
parser.add_argument("--isMC", action="store_true",
                    help="Use Simulation")
parser.add_argument("--isRawTime", action="store_true",
                    help="Compute Raw SVD Time")
parser.add_argument("--doSVDGrouping", action="store_true",
                    help="Perform grouping of SVD Clusters")
parser.add_argument("--signalLifetime", type=float, default=30,
                    help="Lifetime of Signal when computing exponential-weigth for sorting signal groups")
parser.add_argument("--numberOfSignalGroups", type=int, default=20,
                    help="Select only few signal groups")
parser.add_argument("--formSingleSignalGroup", action="store_true",
                    help="Assign groupId 0 to every signal groups")
parser.add_argument("--useSVDGroupInfo", action="store_true",
                    help="Use SVD Grouping info in SVDSpacePointCreator")
parser.add_argument("--CoG3TimeCalibration_bucket36", action="store_true",
                    help="SVD Time calibration")
parser.add_argument("--CoG3TimeCalibration_bucket32", action="store_true",
                    help="SVD Time calibration")
parser.add_argument("--is3sample", action="store_true",
                    help="Emulate SVD 3 samples")
parser.add_argument("--executionTime", action="store_true",
                    help="Store exection time tree")
parser.add_argument("--test", action="store_true",
                    help="Test with small numbers of events")
args = parser.parse_args()
b2.B2INFO(f"Steering file args = {args}")

if args.test:
    b2.set_log_level(b2.LogLevel.DEBUG)
    b2.set_debug_level(21)


outputFileTag = ""
if args.isMC:
    outputFileTag += "_MC"
if args.is3sample:
    outputFileTag += "_emulated3sample"
if args.isRawTime:
    outputFileTag += "_RawTime"
if args.doSVDGrouping:
    outputFileTag += "_Grouping"
    outputFileTag += "_sigLifeTime" + str(int(args.signalLifetime))
    outputFileTag += "_Signal" + str(int(args.numberOfSignalGroups))
    if args.formSingleSignalGroup:
        outputFileTag += "_SuperGroup"
    if args.useSVDGroupInfo:
        outputFileTag += "_UsedInSPs"
outputFileTag += "_" + str(args.fileTag)


minTime = -160.
maxTime = 160.
sigLoc = 0
sigMin = -50
sigMax = 50
if args.is3sample:
    sigMin = -25
    sigMax = 25
if args.isRawTime:
    minTime = -20.
    maxTime = 200.
    sigLoc = 100
    sigMin = 70
    sigMax = 130


class SVDGroupingPerformance(b2.Module):
    ''' check cluster grouping'''

    def initialize(self):
        '''define histograms'''

        usedBin1 = 100
        usedBin2 = 2000
        eclMinVal = 19.5
        eclMaxVal = 1100.5

        timeBin = int(maxTime - minTime)

        #: \cond
        self.TH1F_Index = {}
        self.TH1F_Store = []
        TH1F_Store_Count = 0

        self.TH2F_Index = {}
        self.TH2F_Store = []
        TH2F_Store_Count = 0

        self.reso_TH2D_Histogram_Index = {}
        self.reso_TH2D_Histograms = []
        reso_TH2D_Histograms_Count = 0

        self.outputFileName = str(args.fileDir) + str(args.moduleName) + outputFileTag
        self.f = TFile(self.outputFileName + ".root", "RECREATE")
        #: \endcond

        # EventT0s

        self.TH1F_Store.append(TH1F("th1f_svdEventT0", "SVD EventT0", 500, -50., 50.))
        self.TH1F_Store[-1].GetXaxis().SetTitle("SVD EventT0 (ns)")
        self.TH1F_Index["th1f_svdEventT0"] = TH1F_Store_Count
        TH1F_Store_Count += 1
        self.TH1F_Store.append(TH1F("th1f_svdEventT0_State", "SVD EventT0 Availability", 2, -0.5, 1.5))
        self.TH1F_Store[-1].GetXaxis().SetBinLabel(1, "Not Available")
        self.TH1F_Store[-1].GetXaxis().SetBinLabel(2, "Available")
        self.TH1F_Index["th1f_svdEventT0_State"] = TH1F_Store_Count
        TH1F_Store_Count += 1

        self.TH1F_Store.append(TH1F("th1f_cdcEventT0", "CDC EventT0", 500, -50., 50.))
        self.TH1F_Store[-1].GetXaxis().SetTitle("CDC EventT0 (ns)")
        self.TH1F_Index["th1f_cdcEventT0"] = TH1F_Store_Count
        TH1F_Store_Count += 1
        self.TH1F_Store.append(TH1F("th1f_cdcEventT0_State", "CDC EventT0 Availability", 2, -0.5, 1.5))
        self.TH1F_Store[-1].GetXaxis().SetBinLabel(1, "Not Available")
        self.TH1F_Store[-1].GetXaxis().SetBinLabel(2, "Available")
        self.TH1F_Index["th1f_cdcEventT0_State"] = TH1F_Store_Count
        TH1F_Store_Count += 1

        # EventT0 - TOP Online EventT0

        self.TH1F_Store.append(TH1F("th1f_svdEventT0topRef", "SVD EventT0 - TOP Online EventT0", 500, -20., 20.))
        self.TH1F_Store[-1].GetXaxis().SetTitle("SVD EventT0 - TOP Online EventT0 (ns)")
        self.TH1F_Index["th1f_svdEventT0topRef"] = TH1F_Store_Count
        TH1F_Store_Count += 1

        # Cluster Time

        self.TH1F_Store.append(TH1F("th1f_clsTime_PreTracking", "(PreTracking) Cluster Time", timeBin, minTime, maxTime))
        self.TH1F_Store[-1].GetXaxis().SetTitle("Cluster Time (ns)")
        self.TH1F_Store[-1].SetLineColor(1)
        self.TH1F_Index["th1f_clsTime_PreTracking"] = TH1F_Store_Count
        TH1F_Store_Count += 1
        self.TH1F_Store.append(TH1F("th1f_bkgClsTime_PreTracking", "(PreTracking) Bkg Cluster Time", timeBin, minTime, maxTime))
        self.TH1F_Store[-1].GetXaxis().SetTitle("Cluster Time (ns)")
        self.TH1F_Store[-1].SetLineColor(2)
        self.TH1F_Index["th1f_bkgClsTime_PreTracking"] = TH1F_Store_Count
        TH1F_Store_Count += 1
        self.TH1F_Store.append(TH1F("th1f_sigClsTime_PreTracking", "(PreTracking) Sig Cluster Time", timeBin, minTime, maxTime))
        self.TH1F_Store[-1].GetXaxis().SetTitle("Cluster Time (ns)")
        self.TH1F_Store[-1].SetLineColor(3)
        self.TH1F_Index["th1f_sigClsTime_PreTracking"] = TH1F_Store_Count
        TH1F_Store_Count += 1

        self.TH1F_Store.append(TH1F("th1f_clsTime_PostTracking", "(PostTracking) Cluster Time", timeBin, minTime, maxTime))
        self.TH1F_Store[-1].GetXaxis().SetTitle("Cluster Time (ns)")
        self.TH1F_Store[-1].SetLineColor(1)
        self.TH1F_Index["th1f_clsTime_PostTracking"] = TH1F_Store_Count
        TH1F_Store_Count += 1
        self.TH1F_Store.append(TH1F("th1f_bkgClsTime_PostTracking", "(PostTracking) Bkg Cluster Time", timeBin, minTime, maxTime))
        self.TH1F_Store[-1].GetXaxis().SetTitle("Cluster Time (ns)")
        self.TH1F_Store[-1].SetLineColor(2)
        self.TH1F_Index["th1f_bkgClsTime_PostTracking"] = TH1F_Store_Count
        TH1F_Store_Count += 1
        self.TH1F_Store.append(TH1F("th1f_sigClsTime_PostTracking", "(PostTracking) Sig Cluster Time", timeBin, minTime, maxTime))
        self.TH1F_Store[-1].GetXaxis().SetTitle("Cluster Time (ns)")
        self.TH1F_Store[-1].SetLineColor(3)
        self.TH1F_Index["th1f_sigClsTime_PostTracking"] = TH1F_Store_Count
        TH1F_Store_Count += 1

        self.TH1F_Store.append(TH1F("th1f_trackTime", "Track Time", timeBin * 10, minTime, maxTime))
        self.TH1F_Store[-1].GetXaxis().SetTitle("Track Time (ns)")
        self.TH1F_Index["th1f_trackTime"] = TH1F_Store_Count
        TH1F_Store_Count += 1
        self.TH1F_Store.append(TH1F("th1f_trackTimeCDCRef", "Track Time - CDC EventT0", 10000, -50, 50))
        self.TH1F_Store[-1].GetXaxis().SetTitle("Track Time - CDC EventT0 (ns)")
        self.TH1F_Index["th1f_trackTimeCDCRef"] = TH1F_Store_Count
        TH1F_Store_Count += 1

        # Cluster Time - TOP Online EventT0

        self.TH1F_Store.append(TH1F("th1f_clsTimeCdcRef_PreTracking", "(PreTracking) Cluster Time - CDC EventT0",
                                    timeBin * 2, minTime, maxTime))
        self.TH1F_Store[-1].GetXaxis().SetTitle("Cluster Time - CDC EventT0 (ns)")
        self.TH1F_Store[-1].SetLineColor(1)
        self.TH1F_Index["th1f_clsTimeCdcRef_PreTracking"] = TH1F_Store_Count
        TH1F_Store_Count += 1

        self.TH1F_Store.append(TH1F("th1f_clsTimeCdcRef_PostTracking", "(PostTracking) Cluster Time - CDC EventT0",
                                    timeBin * 2, minTime, maxTime))
        self.TH1F_Store[-1].GetXaxis().SetTitle("Cluster Time - CDC EventT0 (ns)")
        self.TH1F_Store[-1].SetLineColor(1)
        self.TH1F_Index["th1f_clsTimeCdcRef_PostTracking"] = TH1F_Store_Count
        TH1F_Store_Count += 1

        # ECL TC Emax

        self.TH1F_Store.append(TH1F("th1f_eclTCEmax", "ECL E_{max}^{TC}", 1250, 0.5, 1250.5))
        self.TH1F_Store[-1].GetXaxis().SetTitle("ECL E_{max}^{TC} (ADC)")
        self.TH1F_Index["th1f_eclTCEmax"] = TH1F_Store_Count
        TH1F_Store_Count += 1
        self.TH1F_Store.append(TH1F("th1f_eclTCEmax_State", "ECL E_{max}^{TC} Availability", 2, -0.5, 1.5))
        self.TH1F_Store[-1].GetXaxis().SetBinLabel(1, "Not Available")
        self.TH1F_Store[-1].GetXaxis().SetBinLabel(2, "Available")
        self.TH1F_Index["th1f_eclTCEmax_State"] = TH1F_Store_Count
        TH1F_Store_Count += 1

        self.TH2F_Store.append(TH2F("th2f_timeGr_vs_grAmp", "Time Group vs Group Amplitude", 60, 0., 300, 21, -1.5, 19.5))
        self.TH2F_Store[-1].GetXaxis().SetTitle("Group Amplitude")
        self.TH2F_Store[-1].GetYaxis().SetTitle("Time Group")
        self.TH2F_Index["th2f_timeGr_vs_grAmp"] = TH2F_Store_Count
        TH2F_Store_Count += 1
        self.TH2F_Store.append(TH2F("th2f_timeGr_vs_grCenter", "Time Group vs Group Center", 80, minTime, maxTime, 21, -1.5, 19.5))
        self.TH2F_Store[-1].GetXaxis().SetTitle("Group Center (ns)")
        self.TH2F_Store[-1].GetYaxis().SetTitle("Time Group")
        self.TH2F_Index["th2f_timeGr_vs_grCenter"] = TH2F_Store_Count
        TH2F_Store_Count += 1
        self.TH2F_Store.append(TH2F("th2f_timeGr_vs_grWidth", "Time Group vs Group Width", 50, 1, 11, 21, -1.5, 19.5))
        self.TH2F_Store[-1].GetXaxis().SetTitle("Group Width (ns)")
        self.TH2F_Store[-1].GetYaxis().SetTitle("Time Group")
        self.TH2F_Index["th2f_timeGr_vs_grWidth"] = TH2F_Store_Count
        TH2F_Store_Count += 1
        self.TH2F_Store.append(TH2F("th2f_timeGr_vs_clsTime", "Time Group vs Cluster Time",
                               timeBin, minTime, maxTime, 21, -1.5, 19.5))
        self.TH2F_Store[-1].GetXaxis().SetTitle("Cluster Time (ns)")
        self.TH2F_Store[-1].GetYaxis().SetTitle("Time Group")
        self.TH2F_Index["th2f_timeGr_vs_clsTime"] = TH2F_Store_Count
        TH2F_Store_Count += 1
        self.TH2F_Store.append(TH2F("th2f_timeGr_vs_clsTime_PostTracking", "(PostTracking) Time Group vs Cluster Time",
                                    timeBin, minTime, maxTime, 21, -1.5, 19.5))
        self.TH2F_Store[-1].GetXaxis().SetTitle("Cluster Time (ns)")
        self.TH2F_Store[-1].GetYaxis().SetTitle("Time Group")
        self.TH2F_Index["th2f_timeGr_vs_clsTime_PostTracking"] = TH2F_Store_Count
        TH2F_Store_Count += 1

        for i in range(4):
            self.TH2F_Store.append(TH2F("th2f_sig" + str(i) + "GrMean_vs_cdcEventT0", "Center of 'Group " +
                                        str(i) + "' vs CDC EventT0", 500, -50., 50., 500, -50., 50.))
            self.TH2F_Store[-1].GetXaxis().SetTitle("Center of 'Group " + str(i) + "' (ns)")
            self.TH2F_Store[-1].GetYaxis().SetTitle("CDC EventT0 (ns)")
            self.TH2F_Index["th2f_sig" + str(i) + "GrMean_vs_cdcEventT0"] = TH2F_Store_Count
            TH2F_Store_Count += 1
            self.TH2F_Store.append(TH2F("th2f_sig" + str(i) + "GrMean_vs_cdcEventT0_rot45pos",
                                        "Center of 'Group " + str(i) + "' vs CDC EventT0 (Rotated 45)",
                                        500, -50., 50., 500, -50., 50.))
            self.TH2F_Store[-1].GetXaxis().SetTitle("Center of 'Group " + str(i) + "' (ns)")
            self.TH2F_Store[-1].GetYaxis().SetTitle("CDC EventT0 (ns)")
            self.TH2F_Index["th2f_sig" + str(i) + "GrMean_vs_cdcEventT0_rot45pos"] = TH2F_Store_Count
            TH2F_Store_Count += 1
            self.TH2F_Store.append(TH2F("th2f_sig" + str(i) + "GrMean_vs_cdcEventT0_rot45neg",
                                        "Center of 'Group " + str(i) + "' vs CDC EventT0 (Rotated -45)",
                                        500, -50., 50., 500, -50., 50.))
            self.TH2F_Store[-1].GetXaxis().SetTitle("Center of 'Group " + str(i) + "' (ns)")
            self.TH2F_Store[-1].GetYaxis().SetTitle("CDC EventT0 (ns)")
            self.TH2F_Index["th2f_sig" + str(i) + "GrMean_vs_cdcEventT0_rot45neg"] = TH2F_Store_Count
            TH2F_Store_Count += 1

        self.TH2F_Store.append(TH2F("th2f_aveClsTimeInTrk_vs_cdcEventT0",
                                    "Track Time vs CDC EventT0", 500, -50., 50., 500, -50., 50.))
        self.TH2F_Store[-1].GetXaxis().SetTitle("<Cluster Time> in Track (ns)")
        self.TH2F_Store[-1].GetYaxis().SetTitle("CDC EventT0 (ns)")
        self.TH2F_Index["th2f_aveClsTimeInTrk_vs_cdcEventT0"] = TH2F_Store_Count
        TH2F_Store_Count += 1
        self.TH2F_Store.append(TH2F("th2f_svdEventT0_vs_cdcEventT0", "SVD EventT0 vs CDC EventT0",
                                    500, -50., 50., 500, -50., 50.))
        self.TH2F_Store[-1].GetXaxis().SetTitle("SVD EventT0 (ns)")
        self.TH2F_Store[-1].GetYaxis().SetTitle("CDC EventT0 (ns)")
        self.TH2F_Index["th2f_svdEventT0_vs_cdcEventT0"] = TH2F_Store_Count
        TH2F_Store_Count += 1
        self.TH2F_Store.append(TH2F("th2f_svdEventT0_vs_cdcEventT0_rot45pos",
                                    "SVD EventT0 vs CDC EventT0 (Rotated 45)", 500, -50., 50., 500, -50., 50.))
        self.TH2F_Store[-1].GetXaxis().SetTitle("SVD EventT0 (ns)")
        self.TH2F_Store[-1].GetYaxis().SetTitle("CDC EventT0 (ns)")
        self.TH2F_Index["th2f_svdEventT0_vs_cdcEventT0_rot45pos"] = TH2F_Store_Count
        TH2F_Store_Count += 1
        self.TH2F_Store.append(TH2F("th2f_svdEventT0_vs_cdcEventT0_rot45neg",
                                    "SVD EventT0 vs CDC EventT0 (Rotated -45)", 500, -50., 50., 500, -50., 50.))
        self.TH2F_Store[-1].GetXaxis().SetTitle("SVD EventT0 (ns)")
        self.TH2F_Store[-1].GetYaxis().SetTitle("CDC EventT0 (ns)")
        self.TH2F_Index["th2f_svdEventT0_vs_cdcEventT0_rot45neg"] = TH2F_Store_Count
        TH2F_Store_Count += 1

        self.TH2F_Store.append(TH2F("th2f_trkTime_vs_clsTime_inCDCEventT0", "Track Time vs Cluster Time",
                                    timeBin, minTime, maxTime, timeBin, minTime, maxTime))
        self.TH2F_Store[-1].GetXaxis().SetTitle("Track Time - Cluster Time (ns)")
        self.TH2F_Store[-1].GetYaxis().SetTitle("CDC EventT0 - Track Time (ns)")
        self.TH2F_Index["th2f_trkTime_vs_clsTime_inCDCEventT0"] = TH2F_Store_Count
        TH2F_Store_Count += 1
        self.TH2F_Store.append(TH2F("th2f_trkTime_vs_clsTime_inSVDEventT0", "Track Time vs Cluster Time",
                                    timeBin, minTime, maxTime, timeBin, minTime, maxTime))
        self.TH2F_Store[-1].GetXaxis().SetTitle("Track Time - Cluster Time (ns)")
        self.TH2F_Store[-1].GetYaxis().SetTitle("SVD EventT0 - Track Time (ns)")
        self.TH2F_Index["th2f_trkTime_vs_clsTime_inSVDEventT0"] = TH2F_Store_Count
        TH2F_Store_Count += 1

        self.TH2F_Store.append(TH2F("th2f_aveClsTimeInTrk_vs_clsTime_inCDCEventT0", "<Cluster Time> in Track vs Cluster Time",
                                    timeBin, minTime, maxTime, timeBin, minTime, maxTime))
        self.TH2F_Store[-1].GetXaxis().SetTitle("<Cluster Time> in Track - Cluster Time (ns)")
        self.TH2F_Store[-1].GetYaxis().SetTitle("CDC EventT0 - <Cluster Time> in Track (ns)")
        self.TH2F_Index["th2f_aveClsTimeInTrk_vs_clsTime_inCDCEventT0"] = TH2F_Store_Count
        TH2F_Store_Count += 1
        self.TH2F_Store.append(TH2F("th2f_aveClsTimeInTrk_vs_clsTime_inSVDEventT0", "<Cluster Time> in Track vs Cluster Time",
                                    timeBin, minTime, maxTime, timeBin, minTime, maxTime))
        self.TH2F_Store[-1].GetXaxis().SetTitle("<Cluster Time> in Track - Cluster Time (ns)")
        self.TH2F_Store[-1].GetYaxis().SetTitle("SVD EventT0 - <Cluster Time> in Track (ns)")
        self.TH2F_Index["th2f_aveClsTimeInTrk_vs_clsTime_inSVDEventT0"] = TH2F_Store_Count
        TH2F_Store_Count += 1

        # Resolution w.r.t. ECL TC Emax

        self.reso_TH2D_Histograms.append(TH2F("reso_eclTCEmax_vs_clsTimeTopRef_PreTracking",
                                              "(PreTracking) ECL E_{max}^{TC} vs Cluster Time - TOP Online EventT0",
                                              usedBin1, eclMinVal, eclMaxVal, usedBin2, -50, 50.))
        self.reso_TH2D_Histograms[-1].GetXaxis().SetTitle("ECL E_{max}^{TC} (ADC)")
        self.reso_TH2D_Histograms[-1].GetYaxis().SetTitle("Cluster Time - TOP Online EventT0 (ns)")
        self.reso_TH2D_Histogram_Index["reso_eclTCEmax_vs_clsTimeTopRef_PreTracking"] = reso_TH2D_Histograms_Count
        reso_TH2D_Histograms_Count += 1
        self.reso_TH2D_Histograms.append(TH2F("reso_eclTCEmax_vs_clsTimeTopRef_PostTracking",
                                              "(PostTracking) ECL E_{max}^{TC} vs Cluster Time - TOP Online EventT0",
                                              usedBin1, eclMinVal, eclMaxVal, usedBin2, -50, 50.))
        self.reso_TH2D_Histograms[-1].GetXaxis().SetTitle("ECL E_{max}^{TC} (ADC)")
        self.reso_TH2D_Histograms[-1].GetYaxis().SetTitle("Cluster Time - TOP Online EventT0 (ns)")
        self.reso_TH2D_Histogram_Index["reso_eclTCEmax_vs_clsTimeTopRef_PostTracking"] = reso_TH2D_Histograms_Count
        reso_TH2D_Histograms_Count += 1

        self.reso_TH2D_Histograms.append(TH2F("reso_eclTCEmax_vs_svdEventT0TopRef",
                                              "ECL E_{max}^{TC} vs SVD EventT0 - TOP Online EventT0",
                                              usedBin1, eclMinVal, eclMaxVal, usedBin2, -50, 50.))
        self.reso_TH2D_Histograms[-1].GetXaxis().SetTitle("ECL E_{max}^{TC} (ADC)")
        self.reso_TH2D_Histograms[-1].GetYaxis().SetTitle("SVD EventT0 - TOP Online EventT0 (ns)")
        self.reso_TH2D_Histogram_Index["reso_eclTCEmax_vs_svdEventT0TopRef"] = reso_TH2D_Histograms_Count
        reso_TH2D_Histograms_Count += 1

        self.reso_TH2D_Histograms.append(TH2F("reso_eclTCEmax_vs_totalTracks",
                                              "ECL E_{max}^{TC} vs Total SVD Tracks",
                                              usedBin1, eclMinVal, eclMaxVal, 36, -0.5, 35.5))
        self.reso_TH2D_Histograms[-1].GetXaxis().SetTitle("ECL E_{max}^{TC} (ADC)")
        self.reso_TH2D_Histograms[-1].GetYaxis().SetTitle("Total SVD Tracks")
        self.reso_TH2D_Histogram_Index["reso_eclTCEmax_vs_totalTracks"] = reso_TH2D_Histograms_Count
        reso_TH2D_Histograms_Count += 1

        self.reso_TH2D_Histograms.append(TH2F("reso_eclTCEmax_vs_totalClusters_PreTracking",
                                              "(PreTracking) ECL E_{max}^{TC} vs Total SVD Clusters",
                                              usedBin1, eclMinVal, eclMaxVal, 1000, 0.5, 1000.5))
        self.reso_TH2D_Histograms[-1].GetXaxis().SetTitle("ECL E_{max}^{TC} (ADC)")
        self.reso_TH2D_Histograms[-1].GetYaxis().SetTitle("Total SVD Clusters")
        self.reso_TH2D_Histogram_Index["reso_eclTCEmax_vs_totalClusters_PreTracking"] = reso_TH2D_Histograms_Count
        reso_TH2D_Histograms_Count += 1
        self.reso_TH2D_Histograms.append(TH2F("reso_eclTCEmax_vs_totalClusters_PostTracking",
                                              "(PostTracking) ECL E_{max}^{TC} vs Total SVD Clusters",
                                              usedBin1, eclMinVal, eclMaxVal, 1000, 0.5, 1000.5))
        self.reso_TH2D_Histograms[-1].GetXaxis().SetTitle("ECL E_{max}^{TC} (ADC)")
        self.reso_TH2D_Histograms[-1].GetYaxis().SetTitle("Total SVD Clusters")
        self.reso_TH2D_Histogram_Index["reso_eclTCEmax_vs_totalClusters_PostTracking"] = reso_TH2D_Histograms_Count
        reso_TH2D_Histograms_Count += 1

    def event(self):
        ''' Event loop'''

        EventT0 = Belle2.PyStoreObj('EventT0')
        svdEventT0 = math.nan
        cdcEventT0 = math.nan
        svd = Belle2.Const.DetectorSet(Belle2.Const.SVD)
        cdc = Belle2.Const.DetectorSet(Belle2.Const.CDC)
        top = Belle2.Const.DetectorSet(Belle2.Const.TOP)
        if EventT0.hasTemporaryEventT0(svd):
            tmp = EventT0.getTemporaryEventT0s(Belle2.Const.SVD)
            svdEventT0 = tmp.back().eventT0
        if EventT0.hasTemporaryEventT0(cdc):
            tmp = EventT0.getTemporaryEventT0s(Belle2.Const.CDC)
            cdcEventT0 = tmp.back().eventT0

        if not math.isnan(svdEventT0):
            self.TH1F_Store[self.TH1F_Index["th1f_svdEventT0"]].Fill(svdEventT0)
            self.TH1F_Store[self.TH1F_Index["th1f_svdEventT0_State"]].Fill(1)
        else:
            self.TH1F_Store[self.TH1F_Index["th1f_svdEventT0_State"]].Fill(0)
        if not math.isnan(cdcEventT0):
            self.TH1F_Store[self.TH1F_Index["th1f_cdcEventT0"]].Fill(cdcEventT0)
            self.TH1F_Store[self.TH1F_Index["th1f_cdcEventT0_State"]].Fill(1)
        else:
            self.TH1F_Store[self.TH1F_Index["th1f_cdcEventT0_State"]].Fill(0)

        if not math.isnan(svdEventT0) and not math.isnan(cdcEventT0):
            self.TH2F_Store[self.TH2F_Index["th2f_svdEventT0_vs_cdcEventT0"]].Fill(svdEventT0, cdcEventT0)
            self.TH2F_Store[self.TH2F_Index["th2f_svdEventT0_vs_cdcEventT0_rot45pos"]].Fill(
                svdEventT0 * TMath.Cos(TMath.PiOver4()) + cdcEventT0 * TMath.Sin(TMath.PiOver4()),
                - svdEventT0 * TMath.Sin(TMath.PiOver4()) + cdcEventT0 * TMath.Cos(TMath.PiOver4()))
            self.TH2F_Store[self.TH2F_Index["th2f_svdEventT0_vs_cdcEventT0_rot45neg"]].Fill(
                svdEventT0 * TMath.Cos(-TMath.PiOver4()) + cdcEventT0 * TMath.Sin(-TMath.PiOver4()),
                - svdEventT0 * TMath.Sin(-TMath.PiOver4()) + cdcEventT0 * TMath.Cos(-TMath.PiOver4()))

        OnlineEventT0 = []
        if not args.isMC:
            OnlineEventT0 = Belle2.PyStoreArray('OnlineEventT0s')
        topOnlineEventT0 = math.nan
        for evt in OnlineEventT0:
            if evt.getOnlineEventT0Detector() == top:
                topOnlineEventT0 = evt.getOnlineEventT0()

        if not math.isnan(topOnlineEventT0) and not math.isnan(svdEventT0):
            self.TH1F_Store[self.TH1F_Index["th1f_svdEventT0topRef"]].Fill(svdEventT0 - topOnlineEventT0)

        TRGECLData = []
        if not args.isMC:
            TRGECLData = Belle2.PyStoreArray('TRGECLUnpackerStores')
        eclTCEmax = 0
        for trgHit in TRGECLData:
            hitWin = trgHit.getHitWin()
            if hitWin != 3 and hitWin != 4:
                continue
            if trgHit.getTCEnergy() > eclTCEmax:
                eclTCEmax = trgHit.getTCEnergy()

        if eclTCEmax:
            self.TH1F_Store[self.TH1F_Index["th1f_eclTCEmax"]].Fill(eclTCEmax)
            self.TH1F_Store[self.TH1F_Index["th1f_eclTCEmax_State"]].Fill(1)
            if not math.isnan(topOnlineEventT0) and not math.isnan(svdEventT0):
                self.reso_TH2D_Histograms[self.reso_TH2D_Histogram_Index["reso_eclTCEmax_vs_svdEventT0TopRef"]].Fill(
                    eclTCEmax, svdEventT0 - topOnlineEventT0)
        else:
            self.TH1F_Store[self.TH1F_Index["th1f_eclTCEmax_State"]].Fill(0)

        # Pre Tracking

        clusterList = Belle2.PyStoreArray("SVDClusters")
        if eclTCEmax:
            self.reso_TH2D_Histograms[self.reso_TH2D_Histogram_Index["reso_eclTCEmax_vs_totalClusters_PreTracking"]].Fill(
                eclTCEmax, len(clusterList))
        fillOnce = 0
        for d in clusterList:
            clsTime = d.getClsTime()

            self.TH1F_Store[self.TH1F_Index["th1f_clsTime_PreTracking"]].Fill(clsTime)
            if not math.isnan(cdcEventT0):
                self.TH1F_Store[self.TH1F_Index["th1f_clsTimeCdcRef_PreTracking"]].Fill(clsTime - cdcEventT0)
            if not math.isnan(topOnlineEventT0) and eclTCEmax:
                self.reso_TH2D_Histograms[self.reso_TH2D_Histogram_Index["reso_eclTCEmax_vs_clsTimeTopRef_PreTracking"]].Fill(
                    eclTCEmax, clsTime - topOnlineEventT0)

            groupIds = d.getTimeGroupId()
            groupInfo = d.getTimeGroupInfo()

            minId = 1000
            par0 = -1000
            par1 = -1000
            par2 = -1000
            for id in range(len(groupIds)):
                gr = groupIds[id]
                if gr < minId:
                    minId = gr
                    if len(groupInfo) > 0:
                        par0, par1, par2 = groupInfo[id]

            if len(groupIds) == 0:
                minId = -1

            self.TH2F_Store[self.TH2F_Index["th2f_timeGr_vs_clsTime"]].Fill(clsTime, minId)
            self.TH2F_Store[self.TH2F_Index["th2f_timeGr_vs_grAmp"]].Fill(par0, minId)
            self.TH2F_Store[self.TH2F_Index["th2f_timeGr_vs_grCenter"]].Fill(par1, minId)
            self.TH2F_Store[self.TH2F_Index["th2f_timeGr_vs_grWidth"]].Fill(par2, minId)

            if fillOnce == minId and fillOnce < 4:
                if not math.isnan(cdcEventT0):
                    hname = "th2f_sig" + str(fillOnce) + "GrMean_vs_cdcEventT0"
                    self.TH2F_Store[self.TH2F_Index[hname]].Fill(par1, cdcEventT0)
                    hname = "th2f_sig" + str(fillOnce) + "GrMean_vs_cdcEventT0_rot45neg"
                    self.TH2F_Store[self.TH2F_Index[hname]].Fill(
                        par1 * TMath.Cos(-TMath.PiOver4()) + cdcEventT0 * TMath.Sin(-TMath.PiOver4()),
                        - par1 * TMath.Sin(-TMath.PiOver4()) + cdcEventT0 * TMath.Cos(-TMath.PiOver4()))
                    hname = "th2f_sig" + str(fillOnce) + "GrMean_vs_cdcEventT0_rot45pos"
                    self.TH2F_Store[self.TH2F_Index[hname]].Fill(
                        par1 * TMath.Cos(TMath.PiOver4()) + cdcEventT0 * TMath.Sin(TMath.PiOver4()),
                        - par1 * TMath.Sin(TMath.PiOver4()) + cdcEventT0 * TMath.Cos(TMath.PiOver4()))
                fillOnce += 1

            if par1 > sigMin and par1 < sigMax:
                self.TH1F_Store[self.TH1F_Index["th1f_sigClsTime_PreTracking"]].Fill(clsTime)
            else:
                self.TH1F_Store[self.TH1F_Index["th1f_bkgClsTime_PreTracking"]].Fill(clsTime)

        # Post Tracking

        recoTrackList = Belle2.PyStoreArray('RecoTracks')
        nTracks = len(recoTrackList)
        nClusters = 0
        for recoTrk in recoTrackList:
            if not recoTrk.wasFitSuccessful():
                nTracks -= 1
                continue

            trackList = recoTrk.getRelationsFrom('Tracks')
            if len(trackList) == 0:
                nTracks -= 1
                continue
            trkTime0 = trackList[0].getTrackTime()

            self.TH1F_Store[self.TH1F_Index["th1f_trackTime"]].Fill(trkTime0)
            if not math.isnan(cdcEventT0):
                self.TH1F_Store[self.TH1F_Index["th1f_trackTimeCDCRef"]].Fill(trkTime0 - cdcEventT0)

            clusterList = recoTrk.getRelationsFrom("SVDClusters")
            nClusters += len(clusterList)
            if len(clusterList) == 0:
                continue

            trkTime = 0
            for d in clusterList:
                trkTime += d.getClsTime()
            trkTime /= len(clusterList)

            for d in clusterList:
                clsTime = d.getClsTime()
                groupIds = d.getTimeGroupId()
                groupInfo = d.getTimeGroupInfo()

                if not math.isnan(svdEventT0):
                    self.TH2F_Store[self.TH2F_Index["th2f_trkTime_vs_clsTime_inSVDEventT0"]].Fill(
                        trkTime0 - clsTime, svdEventT0 - trkTime0)
                if not math.isnan(cdcEventT0):
                    self.TH2F_Store[self.TH2F_Index["th2f_trkTime_vs_clsTime_inCDCEventT0"]].Fill(
                        trkTime0 - clsTime, cdcEventT0 - trkTime0)
                    self.TH2F_Store[self.TH2F_Index["th2f_aveClsTimeInTrk_vs_cdcEventT0"]].Fill(trkTime, cdcEventT0)
                if not math.isnan(svdEventT0):
                    self.TH2F_Store[self.TH2F_Index["th2f_aveClsTimeInTrk_vs_clsTime_inSVDEventT0"]].Fill(
                        trkTime - clsTime, svdEventT0 - trkTime)
                if not math.isnan(cdcEventT0):
                    self.TH2F_Store[self.TH2F_Index["th2f_aveClsTimeInTrk_vs_clsTime_inCDCEventT0"]].Fill(
                        trkTime - clsTime, cdcEventT0 - trkTime)

                self.TH1F_Store[self.TH1F_Index["th1f_clsTime_PostTracking"]].Fill(clsTime)
                if not math.isnan(cdcEventT0):
                    self.TH1F_Store[self.TH1F_Index["th1f_clsTimeCdcRef_PostTracking"]].Fill(clsTime - cdcEventT0)
                if not math.isnan(topOnlineEventT0) and eclTCEmax:
                    self.reso_TH2D_Histograms[self.reso_TH2D_Histogram_Index["reso_eclTCEmax_vs_clsTimeTopRef_PostTracking"]].Fill(
                        eclTCEmax, clsTime - topOnlineEventT0)

                minId = 1000
                par0 = -1000
                par1 = -1000
                par2 = -1000
                if len(groupIds) == 0:
                    minId = -1
                for id in range(len(groupIds)):
                    gr = groupIds[id]
                    if gr < minId:
                        minId = gr
                        if len(groupInfo) > 0:
                            par0, par1, par2 = groupInfo[id]

                self.TH2F_Store[self.TH2F_Index["th2f_timeGr_vs_clsTime_PostTracking"]].Fill(clsTime, minId)

                if par1 > sigMin and par1 < sigMax:
                    self.TH1F_Store[self.TH1F_Index["th1f_sigClsTime_PostTracking"]].Fill(clsTime)
                else:
                    self.TH1F_Store[self.TH1F_Index["th1f_bkgClsTime_PostTracking"]].Fill(clsTime)

        if eclTCEmax:
            self.reso_TH2D_Histograms[self.reso_TH2D_Histogram_Index["reso_eclTCEmax_vs_totalTracks"]].Fill(eclTCEmax, nTracks)
            self.reso_TH2D_Histograms[self.reso_TH2D_Histogram_Index["reso_eclTCEmax_vs_totalClusters_PostTracking"]].Fill(
                eclTCEmax, nClusters)

    def terminate(self):
        '''write'''

        self.f.mkdir("objects")
        self.f.cd("objects")

        for hist in self.TH1F_Store:
            if "_State" in hist.GetName():
                hist.Scale(1./hist.GetSumOfWeights())
            hist.Write()

        for hist in self.TH2F_Store:
            hist.Write()

        for hist in self.reso_TH2D_Histograms:
            hist.Write()

        self.f.Close()


main = b2.create_path()

b2.set_random_seed(args.seed)

if args.isMC:
    # options for simulation:
    expList = [0]
    numEvents = 10
    bkgFiles = get_background_files()  # Phase3 background
    # bkgFiles = None  # uncomment to remove  background
    simulateJitter = False
    ROIfinding = False
    MCTracking = False
    eventinfosetter = b2.register_module('EventInfoSetter')
    eventinfosetter.param('expList', expList)
    eventinfosetter.param('runList', [0])
    eventinfosetter.param('evtNumList', [numEvents])
    main.add_module(eventinfosetter)
    ge.add_evtgen_generator(path=main, finalstate='mixed')

    sim.add_simulation(main, bkgfiles=bkgFiles)

    if args.is3sample:
        for m in main.modules():
            if m.name() == "SVDEventInfoSetter":
                m.param("daqMode", 1)
                m.param("relativeShift", 7)
                m.param("useDB", False)
<<<<<<< HEAD
=======

>>>>>>> 55cbce2e

else:
    # setup database
    b2conditions.reset()
    b2conditions.override_globaltags()
    b2conditions.globaltags = ["online"]
    b2conditions.prepend_globaltag("data_reprocessing_prompt")
    b2conditions.prepend_globaltag("patch_main_release-07")
    if args.CoG3TimeCalibration_bucket36:
        b2conditions.prepend_globaltag("svd_CoG3TimeCalibration_bucket36_withGrouping_pol3")
    if args.CoG3TimeCalibration_bucket32:
        b2conditions.prepend_globaltag("svd_CoG3TimeCalibration_bucket32_withGrouping_pol3")

    MCTracking = False

    if args.test:
        main.add_module('RootInput', entrySequences=['0:100'])
    else:
        main.add_module('RootInput')

    main.add_module("Gearbox")
    main.add_module('Geometry', useDB=True)

    raw.add_unpackers(main)

    if args.is3sample:
        # change ListName
        for moda in main.modules():
            if moda.name() == 'SVDUnpacker':
                moda.param("svdShaperDigitListName", "SVDShaperDigits6Sample")
                moda.param("SVDEventInfo", "SVDEventInfo6Sample")

        # emulate 3-sample DAQ for events
        zsemulator = b2.register_module("SVD3SamplesEmulator")
        zsemulator.param("outputSVDShaperDigits", "SVDShaperDigits3SampleAll")
        zsemulator.param("outputSVDEventInfo", "SVDEventInfo")
        zsemulator.param("chooseStartingSample", False)
        zsemulator.param("chooseRelativeShift", True)
        zsemulator.param("relativeShift", 7)
        zsemulator.param("SVDShaperDigits", "SVDShaperDigits6Sample")
        zsemulator.param("SVDEventInfo", "SVDEventInfo6Sample")
        main.add_module(zsemulator)

        zsonline = b2.register_module("SVDZeroSuppressionEmulator")
        zsonline.param("ShaperDigits", "SVDShaperDigits3SampleAll")
        zsonline.param("ShaperDigitsIN", "SVDShaperDigits")
        main.add_module(zsonline)


# now do reconstruction:
trk.add_tracking_reconstruction(
    main,
    mcTrackFinding=MCTracking,
    append_full_grid_cdc_eventt0=True)

main.add_module(SVDGroupingPerformance())

for moda in main.modules():
    if moda.name() == 'SVDClusterizer':
        moda.param("returnClusterRawTime", args.isRawTime)
    if moda.name() == 'SVDTimeGrouping':
        if args.doSVDGrouping:
            moda.param("useDB", False)
            moda.param('tRangeLow',  minTime)
            moda.param('tRangeHigh', maxTime)
            moda.param("expectedSignalTimeCenter",    sigLoc)
            moda.param('expectedSignalTimeMin',  sigMin)
            moda.param('expectedSignalTimeMax', sigMax)
            moda.param("isEnabledIn6Samples", True)
            moda.param("isEnabledIn3Samples", True)
            moda.param("numberOfSignalGroups", args.numberOfSignalGroups)
            moda.param("formSingleSignalGroup", args.formSingleSignalGroup)
            moda.param("signalLifetime", args.signalLifetime)
    if moda.name() == 'SVDSpacePointCreator':
        if args.useSVDGroupInfo:
            moda.param("useDB", False)
            moda.param("useSVDGroupInfoIn6Sample", True)
            moda.param("useSVDGroupInfoIn3Sample", True)


if args.executionTime:
    executionFileName = str(args.fileDir) + "SVDExecutionTime" + outputFileTag + ".root"
    main.add_module(SVDExtraEventStatisticsModule(executionFileName))

main.add_module('Progress')

b2.print_path(main)
b2.process(main)
print(b2.statistics)<|MERGE_RESOLUTION|>--- conflicted
+++ resolved
@@ -639,10 +639,7 @@
                 m.param("daqMode", 1)
                 m.param("relativeShift", 7)
                 m.param("useDB", False)
-<<<<<<< HEAD
-=======
-
->>>>>>> 55cbce2e
+
 
 else:
     # setup database
