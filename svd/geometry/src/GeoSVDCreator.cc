--- conflicted
+++ resolved
@@ -97,18 +97,12 @@
       info->setSensorParams(
         sensor.getWithUnit("DepletionVoltage"),
         sensor.getWithUnit("BiasVoltage"),
-<<<<<<< HEAD
         sensor.getDouble("BackplaneCapacitanceU") * unit_pF,
         sensor.getDouble("InterstripCapacitanceU") * unit_pF,
         sensor.getDouble("CouplingCapacitanceU") * unit_pF,
         sensor.getDouble("BackplaneCapacitanceV") * unit_pF,
         sensor.getDouble("InterstripCapacitanceV") * unit_pF,
         sensor.getDouble("CouplingCapacitanceV") * unit_pF,
-=======
-        sensor.getDouble("BackplaneCapacitance") ,
-        sensor.getDouble("InterstripCapacitance") ,
-        sensor.getDouble("CouplingCapacitance") ,
->>>>>>> 197808c6
         sensor.getWithUnit("ElectronicNoiseU"),
         sensor.getWithUnit("ElectronicNoiseV")
       );
