/**************************************************************************
 * basf2 (Belle II Analysis Software Framework)                           *
 * Author: The Belle II Collaboration                                     *
 *                                                                        *
 * See git log for contributors and copyright holders.                    *
 * This file is licensed under LGPL-3.0, see LICENSE.md.                  *
 **************************************************************************/

#pragma once

#include <framework/core/HistoModule.h>
#include <mdst/dataobjects/SoftwareTriggerResult.h>
#include <framework/datastore/StoreObjPtr.h>
#include <vxd/dataobjects/VxdID.h>
#include <mdst/dataobjects/TRGSummary.h>
#include <svd/geometry/SensorInfo.h>
#include <vxd/geometry/GeoCache.h>
#include <svd/dataobjects/SVDEventInfo.h>
#include <svd/dbobjects/SVDDQMPlotsConfiguration.h>
#include <framework/database/DBObjPtr.h>
#include <vector>
#include "TList.h"
#include "TH1F.h"
#include "TH2F.h"

namespace Belle2 {

  /** SVD DQM Module for Express Reco */
  class SVDDQMExpressRecoModule : public HistoModule {  // <- derived from HistoModule class

  public:

    /** Constructor */
    SVDDQMExpressRecoModule();
    /** Copy constructor (disabled) */
    SVDDQMExpressRecoModule(const SVDDQMExpressRecoModule&) = delete;
    /* Destructor */
    virtual ~SVDDQMExpressRecoModule();
    /** Operator = (disabled) */
    SVDDQMExpressRecoModule& operator=(const SVDDQMExpressRecoModule&) = delete;

    /** Module function initialize */
    void initialize() override final;
    /** Module function terminate */
    void terminate() override final;
    /** Module function beginRun */
    void beginRun() override final;
    /** Module function event */
    void event() override final;

    /**
     * Histogram definitions such as TH1(), TH2(), TNtuple(), TTree().... are supposed
     * to be placed in this function.
    */
    void defineHisto() override final;

  private:

    /** Trigger Summary data object */
    StoreObjPtr<TRGSummary> m_objTrgSummary;
<<<<<<< HEAD
    /**< SVD DQM plots configuration */
=======
    /** SVD DQM plots configuration */
>>>>>>> 14f8f196
    DBObjPtr<SVDDQMPlotsConfiguration> m_svdPlotsConfig;

    StoreObjPtr<SVDEventInfo> m_svdEventInfo ;  /**< SVDEventInfo data object */
    /** if TRUE: svdTime back in SVD time reference*/
    bool m_desynchSVDTime = false;

    /** Store Object for reading the trigger decision. */
    StoreObjPtr<SoftwareTriggerResult> m_resultStoreObjectPointer;

    /** if true skip events rejected by HLT */
    bool m_skipRejectedEvents = false;

    /** additional plots flag*/
    bool m_additionalPlots = false;

    /** if true enable 3 samples histograms analysis */
    bool m_3Samples = false;

    /** if true read back from DB configuration parameters */
    bool m_useParamFromDB = true;

    /** list of cumulative histograms */
    TList* m_histoList = nullptr;

    /** experiment number*/
    int m_expNumber = 0;
    /** run number*/
    int m_runNumber = 0;

    /** Flag to show all histos in DQM, default = 0 (do not show)*/
    int m_ShowAllHistos = 0;

    /** cut for accepting strips to hitmap histogram default = 0 ADU*/
    float m_CutSVDCharge = 0.0;

    /** cut for accepting clusters to hitmap histogram, default = 0 ke- */
    float m_CutSVDClusterCharge = 0.0;

    /** Name of the histogram directory in ROOT file */
    std::string m_histogramDirectoryName;

    /** not zero-suppressed SVDShaperDigits StoreArray name */
    std::string m_storeNoZSSVDShaperDigitsName;
    /** SVDShaperDigits StoreArray name */
    std::string m_storeSVDShaperDigitsName;
    /** SVDClusters StoreArray name */
    std::string m_storeSVDClustersName;

    /** number of events */
    TH1F* m_nEvents = nullptr;

    /** Hitmaps u of Digits */
    TH1F* m_hitMapCountsU = nullptr;
    /** Hitmaps v of Digits */
    TH1F* m_hitMapCountsV = nullptr;
    /** Hitmaps u of Clusters*/
    TH1F* m_hitMapClCountsU = nullptr;
    /** Hitmaps v of Clusters*/
    TH1F* m_hitMapClCountsV = nullptr;
    /** Hitmaps of digits on chips */
    TH1F* m_hitMapCountsChip = nullptr;
    /** Hitmaps of clusters on chips */
    TH1F* m_hitMapClCountsChip = nullptr;
    /** Fired u strips per event */
    TH1F** m_firedU = nullptr;
    /** Fired v strips per event */
    TH1F** m_firedV = nullptr;
    /** number of u clusters per event */
    TH1F** m_clustersU = nullptr;
    /** number of v clusters per event */
    TH1F** m_clustersV = nullptr;

    /** u charge of clusters */
    TH1F** m_clusterChargeU = nullptr;
    /** v charge of clusters */
    TH1F** m_clusterChargeV = nullptr;
    /** u charge of clusters for all sensors */
    TH1F* m_clusterChargeUAll = nullptr;
    /** v charge of clusters for all sensors */
    TH1F* m_clusterChargeVAll = nullptr;
    /** u charge of clusters for layer 3 sensors */
    TH1F* m_clusterChargeU3 = nullptr;
    /** v charge of clusters for layer 3  sensors */
    TH1F* m_clusterChargeV3 = nullptr;
    /** u charge of clusters for layer 4,5,6 sensors */
    TH1F* m_clusterChargeU456 = nullptr;
    /** v charge of clusters for layer 4,5,6 sensors */
    TH1F* m_clusterChargeV456 = nullptr;

    /** u SNR of clusters per sensor */
    TH1F** m_clusterSNRU = nullptr;
    /** v SNR of clusters per sensor */
    TH1F** m_clusterSNRV = nullptr;
    /** u SNR of clusters for all sensors */
    TH1F* m_clusterSNRUAll = nullptr;
    /** v SNR of clusters for all sensors */
    TH1F* m_clusterSNRVAll = nullptr;
    /** u SNR of clusters for layer 3 sensors */
    TH1F* m_clusterSNRU3 = nullptr;
    /** v SNR of clusters for layer 3  sensors */
    TH1F* m_clusterSNRV3 = nullptr;
    /** u SNR of clusters for layer 4,5,6 sensors */
    TH1F* m_clusterSNRU456 = nullptr;
    /** v SNR of clusters for layer 4,5,6 sensors */
    TH1F* m_clusterSNRV456 = nullptr;

    /** u MaxBin of strips for all sensors (offline Zero Suppression)*/
    TH1F* m_stripMaxBinUAll = nullptr;
    /** v MaxBin of strips for all sensors (offline Zero Suppression)*/
    TH1F* m_stripMaxBinVAll = nullptr;
    /** u MaxBin of strips for layer 3 sensors (offline Zero Suppression)*/
    TH1F* m_stripMaxBinU3 = nullptr;
    /** v MaxBin of strips for layer 3  sensors (offline Zero Suppression)*/
    TH1F* m_stripMaxBinV3 = nullptr;
    /** u MaxBin of strips for layer 6 sensors (offline Zero Suppression)*/
    TH1F* m_stripMaxBinU6 = nullptr;
    /** v MaxBin of strips for layer 6 sensors (offline Zero Suppression)*/
    TH1F* m_stripMaxBinV6 = nullptr;

    /** u charge of strips */
    TH1F** m_stripSignalU = nullptr;
    /** v charge of strips */
    TH1F** m_stripSignalV = nullptr;
    /** u strip count */
    TH1F** m_stripCountU = nullptr;
    /** v strip count */
    TH1F** m_stripCountV = nullptr;
    /** u strip count (online Zero Suppression) */
    TH1F** m_onlineZSstripCountU = nullptr;
    /** v strip count (online Zero Suppression */
    TH1F** m_onlineZSstripCountV = nullptr;

    /** U strip count for cluster time group Id = 0 */
    TH1F** m_stripCountGroupId0U = nullptr;

    /** V strip count for cluster time group Id = 0 */
    TH1F** m_stripCountGroupId0V = nullptr;

    /** u strip count for 3 samples */
    TH1F** m_strip3SampleCountU = nullptr;
    /** v strip count  for 3 samples*/
    TH1F** m_strip3SampleCountV = nullptr;
    /** u strip count (online Zero Suppression)  for 3 samples*/
    TH1F** m_onlineZSstrip3SampleCountU = nullptr;
    /** v strip count (online Zero Suppression  for 3 samples*/
    TH1F** m_onlineZSstrip3SampleCountV = nullptr;


    /** u strip count for 6 samples */
    TH1F** m_strip6SampleCountU = nullptr;
    /** v strip count  for 3 samples*/
    TH1F** m_strip6SampleCountV = nullptr;
    /** u strip count (online Zero Suppression)  for 6 samples*/
    TH1F** m_onlineZSstrip6sampleCountU = nullptr;
    /** v strip count (online Zero Suppression  for 6 samples*/
    TH1F** m_onlineZSstrip6sampleCountV = nullptr;

    /** u size */
    TH1F** m_clusterSizeU = nullptr;
    /** v size */
    TH1F** m_clusterSizeV = nullptr;

    /** time group id for  U side**/
    TH2F* m_clusterTimeGroupIdU = nullptr;
    /** time group id for  V side**/
    TH2F* m_clusterTimeGroupIdV = nullptr;


    /** time group id for  U side for fine trigger**/
    TH2F* m_clusterTimeFineGroupIdU = nullptr;
    /** time group id for  V side for fine trigger**/
    TH2F* m_clusterTimeFineGroupIdV = nullptr;

    /** time group id for  U side for coarse trigger**/
    TH2F* m_clusterTimeCoarseGroupIdU = nullptr;
    /** time group id for  V side for coarse trigger**/
    TH2F* m_clusterTimeCoarseGroupIdV = nullptr;

    /** u time */
    TH1F** m_clusterTimeU = nullptr;
    /** v time */
    TH1F** m_clusterTimeV = nullptr;
    /** u time of clusters for all sensors */
    TH1F* m_clusterTimeUAll = nullptr;
    /** v time of clusters for all sensors */
    TH1F* m_clusterTimeVAll = nullptr;
    /** u Time of clusters for layer 3 sensors */
    TH1F* m_clusterTimeU3 = nullptr;
    /** v Time of clusters for layer 3  sensors */
    TH1F* m_clusterTimeV3 = nullptr;
    /** u Time of clusters for layer 4,5,6 sensors */
    TH1F* m_clusterTimeU456 = nullptr;
    /** v Time of clusters for layer 4,5,6 sensors */
    TH1F* m_clusterTimeV456 = nullptr;

    /** u Time of clusters for layer 3 sensors  for 3 samples*/
    TH1F* m_cluster3SampleTimeU3 = nullptr;
    /** v Time of clusters for layer 3  sensors   for 3 samples*/
    TH1F* m_cluster3SampleTimeV3 = nullptr;
    /** u Time of clusters for layer 4,5,6 sensors  for 3 samples*/
    TH1F* m_cluster3SampleTimeU456 = nullptr;
    /** v Time of clusters for layer 4,5,6 sensors  for 3 samples*/
    TH1F* m_cluster3SampleTimeV456 = nullptr;

    /** u Time of clusters for layer 3 sensors   for 6 samples*/
    TH1F* m_cluster6SampleTimeU3 = nullptr;
    /** v Time of clusters for layer 3  sensors  for 6 samples*/
    TH1F* m_cluster6SampleTimeV3 = nullptr;
    /** u Time of clusters for layer 4,5,6 sensors  for 6 samples */
    TH1F* m_cluster6SampleTimeU456 = nullptr;
    /** v Time of clusters for layer 4,5,6 sensors  for 6 samples */
    TH1F* m_cluster6SampleTimeV456 = nullptr;

    //----------------------------------------------------------------
    // Additional histograms for out of ExpressReco
    //----------------------------------------------------------------

    /** Hitmaps pixels for u */
    TH2F** m_hitMapU = nullptr;
    /** Hitmaps pixels for v */
    TH2F** m_hitMapV = nullptr;
    /** Hitmaps clusters for u */
    TH1F** m_hitMapUCl = nullptr;
    /** Hitmaps clusters for v */
    TH1F** m_hitMapVCl = nullptr;

  };

}<|MERGE_RESOLUTION|>--- conflicted
+++ resolved
@@ -58,11 +58,7 @@
 
     /** Trigger Summary data object */
     StoreObjPtr<TRGSummary> m_objTrgSummary;
-<<<<<<< HEAD
-    /**< SVD DQM plots configuration */
-=======
     /** SVD DQM plots configuration */
->>>>>>> 14f8f196
     DBObjPtr<SVDDQMPlotsConfiguration> m_svdPlotsConfig;
 
     StoreObjPtr<SVDEventInfo> m_svdEventInfo ;  /**< SVDEventInfo data object */
