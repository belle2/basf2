--- conflicted
+++ resolved
@@ -203,7 +203,6 @@
       /** The bias voltage on the sensor */
       double m_biasVoltage = 100;
 
-<<<<<<< HEAD
       /** relative shift in SVDEventInfo obj */
       int m_relativeShift = 0;
       /** Starting sample for the selection of 3 samples in 3-mixed-6 */
@@ -217,9 +216,6 @@
       SVDPulseShapeCalibrations m_PulseShapeCal; /**<SVDPulseShapeCalibrations calibrations db object*/
 
       //run-dependent MC payloads:
-=======
-      // run-dependent MC payloads:
->>>>>>> 337b7c42
       SVDFADCMaskedStrips m_MaskedStr; /**< FADC masked strip payload*/
       static std::string m_xmlFileName /**< channel mapping xml filename*/;
       DBObjPtr<PayloadFile> m_mapping; /**<channel mapping payload*/
