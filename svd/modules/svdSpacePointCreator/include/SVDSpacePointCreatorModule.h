--- conflicted
+++ resolved
@@ -15,11 +15,8 @@
 
 // svd
 #include <svd/dbobjects/SVDRecoConfiguration.h>
-<<<<<<< HEAD
 #include <svd/dbobjects/SVDSpacePointSNRFractionSelector.h>
-=======
 #include <svd/dbobjects/SVDTimeGroupingConfiguration.h>
->>>>>>> ece5e6ec
 #include <svd/calibration/SVDHitTimeSelection.h>
 #include <svd/calibration/SVDNoiseCalibrations.h>
 
@@ -120,9 +117,6 @@
     bool m_useSVDGroupInfoIn6Sample = false; /**< Use SVD group info to reject combinations in 6-sample DAQ mode */
     bool m_useSVDGroupInfoIn3Sample = false; /**< Use SVD group info to reject combinations in 3-sample DAQ mode */
 
-<<<<<<< HEAD
-    bool m_useDB = true;  /**< if true takes the configuration from the DB objects for grouping. */
-
     SVDNoiseCalibrations m_NoiseCal; /**< SVDNoise calibrations db object*/
 
     DBObjPtr<SVDSpacePointSNRFractionSelector>
@@ -135,7 +129,6 @@
     bool m_useSVDSpacePointSNRFractionFor3Samples =
       false; /**< Use SVDSpacePointSNRFractionSelector to reject combinations in 3-sample DAQ mode */
 
-=======
     /**
      * module parameter values for 6-sample DAQ taken from SVDTimeGroupingConfiguration dbobject.
      */
@@ -148,6 +141,5 @@
 
     bool m_forceGroupingFromDB = true; /**< use the configuration from SVDRecConfiguration DB. */
     bool m_useParamFromDB = true; /**< use the configuration from SVDTimeGroupingConfiguration DB. */
->>>>>>> ece5e6ec
   };
 } // end namespace Belle2