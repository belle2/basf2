/**************************************************************************
 * basf2 (Belle II Analysis Software Framework)                           *
 * Author: The Belle II Collaboration                                     *
 *                                                                        *
 * See git log for contributors and copyright holders.                    *
 * This file is licensed under LGPL-3.0, see LICENSE.md.                  *
 **************************************************************************/

#pragma once

#include <vector>

#include <svd/calibration/SVDHitTimeSelection.h>
#include <svd/calibration/SVDNoiseCalibrations.h>
#include <svd/dataobjects/SVDCluster.h>
#include <svd/dataobjects/SVDShaperDigit.h>
#include <svd/dbobjects/SVDSpacePointSNRFractionSelector.h>

#include <framework/datastore/StoreArray.h>
#include <framework/datastore/StoreObjPtr.h>
#include <framework/database/DBObjPtr.h>
#include <mdst/dataobjects/EventLevelTrackingInfo.h>

#include <vxd/dataobjects/VxdID.h>

#include <unordered_map>

#include <TH2.h>
#include <math.h>
#include <TFile.h>

namespace Belle2 {


  /** small struct for storing all clusters of the same sensor in one container.
   *
   * members should only be filled using the single addCluster-function described below.
   */
  struct ClustersOnSensor {

  public:

    /** member function to automatically add the cluster to its corresponding entry */
    inline void addCluster(const SVDCluster* entry)
    {
      vxdID = entry->getSensorID();
      if (entry->isUCluster() == true) { clustersU.push_back(entry); return; }
      clustersV.push_back(entry);
    }

    /** Id of sensor, TODO can be removed if struct is used in a map */
    VxdID vxdID;

    /** stores all SVDclusters of U type.
     *
     * Each entry stores a pointer to its SVDCluster.
     */
    std::vector<const SVDCluster*> clustersU;

    /** stores all SVDclusters of V type.
     *
     * Each entry stores a pointer to its SVDCluster.
     */
    std::vector<const SVDCluster*> clustersV;

  };

  /** simply store one spacePoint for each existing SVDCluster.
   *
   * first parameter is a storeArray containing SVDClusters.
   * second parameter is a storeArra containing SpacePoints (will be filled in the function).
   */
  template <class SpacePointType> void provideSVDClusterSingles(const StoreArray<SVDCluster>& svdClusters,
      StoreArray<SpacePointType>& spacePoints)
  {
    for (unsigned int i = 0; i < uint(svdClusters.getEntries()); ++i) {
      const SVDCluster* currentCluster = svdClusters[i];
      std::vector<const SVDCluster*> currentClusterCombi = { currentCluster };
      SpacePointType* newSP = spacePoints.appendNew(currentClusterCombi);
      newSP->addRelationTo(currentCluster);
    }
  }



  /** Store the input values for SVDSpacePoint selection from the given SVDCluster  */
  inline void storeInputVectorFromSingleCluster(const SVDCluster* cls,
                                                std::vector<float>& inputVector,
                                                const SVDNoiseCalibrations& noiseCal)
  {
    inputVector.clear();
    inputVector.resize(3, 0.0);

    auto shaperDigits = cls->getRelationsTo<SVDShaperDigit>();
    float noise = 0;
    for (auto iSD : shaperDigits) {
      auto samples = iSD.getSamples();

      inputVector[0] += samples[0];
      inputVector[1] += samples[1];
      inputVector[2] += samples[2];

      VxdID thisSensorID = iSD.getSensorID();
      bool thisSide = iSD.isUStrip();
      int thisCellID = iSD.getCellID();
      float thisNoise = noiseCal.getNoise(thisSensorID, thisSide, thisCellID);

      noise += thisNoise * thisNoise;
    }
    noise = sqrt(noise);
    inputVector[0] = inputVector[0] / noise;
    inputVector[1] = inputVector[1] / noise;
    inputVector[2] = inputVector[2] / noise;
  }

  /** stores all possible 2-Cluster-combinations.
   *
   * first parameter is a struct containing all clusters on current sensor.
   * second parameter is the container which collects all combinations found.
   *
   * for each u cluster, a v cluster is combined to a possible combination.
   * Condition which has to be fulfilled: the first entry is always an u cluster, the second always a v-cluster
   */
  inline void findPossibleCombinations(const Belle2::ClustersOnSensor& aSensor,
                                       std::vector< std::vector<const SVDCluster*> >& foundCombinations, const SVDHitTimeSelection& hitTimeCut,
<<<<<<< HEAD
                                       const bool& useSVDGroupInfo, const SVDNoiseCalibrations& noiseCal,
                                       const DBObjPtr<SVDSpacePointSNRFractionSelector>& svdSpacePointSelectionFunction, bool useSVDSpacePointSNRFractionSelector)
=======
                                       const bool& useSVDGroupInfo, const int& numberOfSignalGroups, const bool& formSingleSignalGroup)
>>>>>>> ece5e6ec
  {

    for (const SVDCluster* uCluster : aSensor.clustersU) {
      if (! hitTimeCut.isClusterInTime(uCluster->getSensorID(), 1, uCluster->getClsTime())) {
        B2DEBUG(29, "Cluster rejected due to timing cut. Cluster time: " << uCluster->getClsTime());
        continue;
      }
      for (const SVDCluster* vCluster : aSensor.clustersV) {
        if (! hitTimeCut.isClusterInTime(vCluster->getSensorID(), 0, vCluster->getClsTime())) {
          B2DEBUG(29, "Cluster rejected due to timing cut. Cluster time: " << vCluster->getClsTime());
          continue;
        }

        if (! hitTimeCut.areClusterTimesCompatible(vCluster->getSensorID(), uCluster->getClsTime(), vCluster->getClsTime())) {
          B2DEBUG(29, "Cluster combination rejected due to timing cut. Cluster time U (" << uCluster->getClsTime() <<
                  ") is incompatible with Cluster time V (" << vCluster->getClsTime() << ")");
          continue;
        }

        if (useSVDGroupInfo) {
          const std::vector<int>& uTimeGroupId = uCluster->getTimeGroupId();
          const std::vector<int>& vTimeGroupId = vCluster->getTimeGroupId();

          if (int(uTimeGroupId.size()) && int(vTimeGroupId.size())) { // indirect check if the clusterizer module is disabled
            bool isContinue = true;
            for (auto& uitem : uTimeGroupId) {
              if (uitem < 0 || uitem >= numberOfSignalGroups) continue;
              for (auto& vitem : vTimeGroupId) {
                if (vitem < 0 || vitem >= numberOfSignalGroups) continue;
                if ((uitem == vitem) || formSingleSignalGroup) { isContinue = false; break; }
              }
              if (!isContinue) break;
            }

            if (isContinue) {
              B2DEBUG(29, "Cluster combination rejected due to different time-group Id.");
              continue;
            }
          }
        }

        if (useSVDSpacePointSNRFractionSelector) {
          std::vector<float> inputU;
          std::vector<float> inputV;

          storeInputVectorFromSingleCluster(uCluster, inputU, noiseCal);
          storeInputVectorFromSingleCluster(vCluster, inputV, noiseCal);

          bool pass = svdSpacePointSelectionFunction->passSNRFractionSelection(inputU, inputV);
          if (!pass) {
            B2DEBUG(29, "Cluster combination rejected due to SVDSpacePointSNRFractionSelector");
            continue;
          }
        }

        foundCombinations.push_back({uCluster, vCluster});


      }
    }




  }

  /** Function to set name of PDF for spacePoint quality estimation.
   *  Legacy naming convention for PDFs distributed by sensor type
   *  rather than sensor ID, not used after 2018 MC calibrated PDFs.
   */

  inline void spPDFName(const VxdID& sensor, int uSize, int vSize, int maxClusterSize, std::string& PDFName,
                        std::string& errorPDFName, bool useLegacyNaming)
  {
    if (useLegacyNaming == true) {

      if (uSize > maxClusterSize) uSize = maxClusterSize;
      if (vSize > maxClusterSize) vSize = maxClusterSize;

      std::string sensorName;

      if (sensor.getLayerNumber() == 3)  sensorName = "l3";
      if (sensor.getLayerNumber() > 3 && sensor.getSensorNumber() == 1)  sensorName = "trap";
      if (sensor.getLayerNumber() > 3 && sensor.getSensorNumber() > 1)  sensorName = "large";

      PDFName =  sensorName +  std::to_string(uSize)  + std::to_string(vSize);
      errorPDFName = "error" + PDFName;
    } else {

      if (uSize > maxClusterSize) uSize = maxClusterSize;
      if (vSize > maxClusterSize) vSize = maxClusterSize;

      int layer = sensor.getLayerNumber();
      int ladder = sensor.getLadderNumber();
      int sens = sensor.getSensorNumber();

      PDFName =  std::to_string(layer) + "." + std::to_string(ladder) + "." + std::to_string(sens) + "."  + std::to_string(
                   uSize) + "."  + std::to_string(vSize);
      errorPDFName = PDFName + "_Error";
    }



  }


  /**
   * Function to extract probability of correct (pair from signal hit) cluster pairing from preconfigured pdfs
   * Probability defined as Pcharge * Ptime * Pucluster * Pvcluster
   *
   */


  inline void calculatePairingProb(TFile* pdfFile, std::vector<const SVDCluster*>& clusters, double& prob, double& error,
                                   bool useLegacyNaming)
  {

    int maxSize;
    int pdfEntries = pdfFile->GetListOfKeys()->GetSize();
    if (useLegacyNaming == true) {
      maxSize = floor(sqrt((pdfEntries - 4) / 6)); //4(time+size)+3(sensors)*2(prob/error)*size^2(u/v combo.)
    } else {
      maxSize = floor(sqrt((pdfEntries - 4) / 344)); //4(time+size)+172(sensorType)*2(prob/error)*size^2(u/v combo.)
    }
    std::string chargeProbInput;
    std::string chargeErrorInput;

    spPDFName(clusters[0]->getSensorID(), clusters[0]->getSize(), clusters[1]->getSize(), maxSize,
              chargeProbInput, chargeErrorInput, useLegacyNaming);
    std::string timeProbInput = "timeProb";
    std::string timeErrorInput = "timeError";
    std::string sizeProbInput = "sizeProb";
    std::string sizeErrorInput = "sizeError";


    TH2F* chargePDF = nullptr;
    TH2F* chargeError = nullptr;
    TH2F* timePDF = nullptr;
    TH2F* timeError = nullptr;
    TH2F* sizePDF = nullptr;
    TH2F* sizeError = nullptr;

    pdfFile->GetObject(chargeProbInput.c_str(), chargePDF);
    pdfFile->GetObject(chargeErrorInput.c_str(), chargeError);
    pdfFile->GetObject(timeProbInput.c_str(), timePDF);
    pdfFile->GetObject(timeErrorInput.c_str(), timeError);
    pdfFile->GetObject(sizeProbInput.c_str(), sizePDF);
    pdfFile->GetObject(sizeErrorInput.c_str(), sizeError);

    int xChargeBin = chargePDF->GetXaxis()->FindFixBin(clusters[0]->getCharge());
    int yChargeBin = chargePDF->GetYaxis()->FindFixBin(clusters[1]->getCharge());

    int xTimeBin = timePDF->GetXaxis()->FindFixBin(clusters[0]->getClsTime());
    int yTimeBin = timePDF->GetYaxis()->FindFixBin(clusters[1]->getClsTime());


    int xSizeBin = sizePDF->GetXaxis()->FindFixBin(clusters[0]->getSize());
    int ySizeBin = sizePDF->GetYaxis()->FindFixBin(clusters[1]->getSize());

    double chargeProb = chargePDF->GetBinContent(xChargeBin, yChargeBin);
    double timeProb = timePDF->GetBinContent(xTimeBin, yTimeBin);
    double sizeProb = sizePDF->GetBinContent(xSizeBin, ySizeBin);
    double chargeProbError = chargePDF->GetBinContent(xChargeBin, yChargeBin);
    double timeProbError = timePDF->GetBinContent(xTimeBin, yTimeBin);
    double sizeProbError = sizePDF->GetBinContent(xSizeBin, ySizeBin);


    if (chargeProbError == 0) {
      B2DEBUG(21, "svdClusterProbabilityEstimator has not been run, spacePoint QI will return zero!");
    }

    prob = chargeProb * timeProb * sizeProb * clusters[0]->getQuality() * clusters[1]->getQuality();
    error = prob * sqrt(pow(timeProb * sizeProb * clusters[0]->getQuality() * clusters[1]->getQuality() * chargeProbError, 2) +
                        pow(chargeProb * sizeProb * clusters[0]->getQuality() * clusters[1]->getQuality() * timeProbError, 2) +
                        pow(chargeProb * timeProb * clusters[0]->getQuality() * clusters[1]->getQuality() * sizeProbError, 2) +
                        pow(chargeProb * timeProb * sizeProb * clusters[1]->getQuality() * clusters[0]->getQualityError(), 2) +
                        pow(chargeProb * timeProb * sizeProb * clusters[0]->getQuality() * clusters[1]->getQualityError(), 2));
  }

  /** finds all possible combinations of U and V Clusters for SVDClusters.
   *
   * first parameter is a storeArray containing SVDClusters.
   * second parameter is a storeArra containing SpacePoints (will be filled in the function).
   * third parameter tels the spacePoint where to get the name of the storeArray containing the related clusters
   * relationweights code the type of the cluster. +1 for u and -1 for v
   */
  template <class SpacePointType> void provideSVDClusterCombinations(const StoreArray<SVDCluster>& svdClusters,
      StoreArray<SpacePointType>& spacePoints, SVDHitTimeSelection& hitTimeCut, bool useQualityEstimator, TFile* pdfFile,
      bool useLegacyNaming, unsigned int numMaxSpacePoints, std::string m_eventLevelTrackingInfoName, const bool& useSVDGroupInfo,
<<<<<<< HEAD
      const SVDNoiseCalibrations& noiseCal, const DBObjPtr<SVDSpacePointSNRFractionSelector>& svdSpacePointSelectionFunction,
      bool useSVDSpacePointSNRFractionSelector)
=======
      const int& numberOfSignalGroups, const bool& formSingleSignalGroup)
>>>>>>> ece5e6ec
  {
    std::unordered_map<VxdID::baseType, ClustersOnSensor>
    activatedSensors; // collects one entry per sensor, each entry will contain all Clusters on it TODO: better to use a sorted vector/list?
    std::vector<std::vector<const SVDCluster*> >
    foundCombinations; // collects all combinations of Clusters which were possible (condition: 1u+1v-Cluster on the same sensor)

    // sort Clusters by sensor. After the loop, each entry of activatedSensors contains all U and V-type clusters on that sensor
    for (unsigned int i = 0; i < uint(svdClusters.getEntries()); ++i) {
      SVDCluster* currentCluster = svdClusters[i];

      activatedSensors[currentCluster->getSensorID().getID()].addCluster(currentCluster);
    }


    for (auto& aSensor : activatedSensors)
      findPossibleCombinations(aSensor.second, foundCombinations, hitTimeCut, useSVDGroupInfo,
<<<<<<< HEAD
                               noiseCal, svdSpacePointSelectionFunction, useSVDSpacePointSNRFractionSelector);
=======
                               numberOfSignalGroups, formSingleSignalGroup);
>>>>>>> ece5e6ec

    // Do not make space-points if their number would be too large to be considered by tracking
    if (foundCombinations.size() > numMaxSpacePoints) {
      StoreObjPtr<EventLevelTrackingInfo> m_eventLevelTrackingInfo(m_eventLevelTrackingInfoName);
      if (m_eventLevelTrackingInfo.isValid()) {
        m_eventLevelTrackingInfo->setSVDSpacePointCreatorAbortionFlag();
      }
      return;
    }

    for (auto& clusterCombi : foundCombinations) {
      SpacePointType* newSP = spacePoints.appendNew(clusterCombi);
      if (useQualityEstimator == true) {
        double probability;
        double error;
        calculatePairingProb(pdfFile, clusterCombi, probability, error, useLegacyNaming);
        newSP->setQualityEstimation(probability);
        newSP->setQualityEstimationError(error);
      }
      for (auto* cluster : clusterCombi) {
        newSP->addRelationTo(cluster, cluster->isUCluster() ? 1. : -1.);
      }
    }
  }


} //Belle2 namespace<|MERGE_RESOLUTION|>--- conflicted
+++ resolved
@@ -123,12 +123,9 @@
    */
   inline void findPossibleCombinations(const Belle2::ClustersOnSensor& aSensor,
                                        std::vector< std::vector<const SVDCluster*> >& foundCombinations, const SVDHitTimeSelection& hitTimeCut,
-<<<<<<< HEAD
-                                       const bool& useSVDGroupInfo, const SVDNoiseCalibrations& noiseCal,
-                                       const DBObjPtr<SVDSpacePointSNRFractionSelector>& svdSpacePointSelectionFunction, bool useSVDSpacePointSNRFractionSelector)
-=======
-                                       const bool& useSVDGroupInfo, const int& numberOfSignalGroups, const bool& formSingleSignalGroup)
->>>>>>> ece5e6ec
+                                       const bool& useSVDGroupInfo,  const int& numberOfSignalGroups, const bool& formSingleSignalGroup,
+                                       const SVDNoiseCalibrations& noiseCal, const DBObjPtr<SVDSpacePointSNRFractionSelector>& svdSpacePointSelectionFunction,
+                                       bool useSVDSpacePointSNRFractionSelector)
   {
 
     for (const SVDCluster* uCluster : aSensor.clustersU) {
@@ -318,12 +315,9 @@
   template <class SpacePointType> void provideSVDClusterCombinations(const StoreArray<SVDCluster>& svdClusters,
       StoreArray<SpacePointType>& spacePoints, SVDHitTimeSelection& hitTimeCut, bool useQualityEstimator, TFile* pdfFile,
       bool useLegacyNaming, unsigned int numMaxSpacePoints, std::string m_eventLevelTrackingInfoName, const bool& useSVDGroupInfo,
-<<<<<<< HEAD
+      const int& numberOfSignalGroups, const bool& formSingleSignalGroup,
       const SVDNoiseCalibrations& noiseCal, const DBObjPtr<SVDSpacePointSNRFractionSelector>& svdSpacePointSelectionFunction,
       bool useSVDSpacePointSNRFractionSelector)
-=======
-      const int& numberOfSignalGroups, const bool& formSingleSignalGroup)
->>>>>>> ece5e6ec
   {
     std::unordered_map<VxdID::baseType, ClustersOnSensor>
     activatedSensors; // collects one entry per sensor, each entry will contain all Clusters on it TODO: better to use a sorted vector/list?
@@ -339,12 +333,9 @@
 
 
     for (auto& aSensor : activatedSensors)
-      findPossibleCombinations(aSensor.second, foundCombinations, hitTimeCut, useSVDGroupInfo,
-<<<<<<< HEAD
+      findPossibleCombinations(aSensor.second, foundCombinations, hitTimeCut, useSVDGroupInfo, numberOfSignalGroups,
+                               formSingleSignalGroup,
                                noiseCal, svdSpacePointSelectionFunction, useSVDSpacePointSNRFractionSelector);
-=======
-                               numberOfSignalGroups, formSingleSignalGroup);
->>>>>>> ece5e6ec
 
     // Do not make space-points if their number would be too large to be considered by tracking
     if (foundCombinations.size() > numMaxSpacePoints) {
