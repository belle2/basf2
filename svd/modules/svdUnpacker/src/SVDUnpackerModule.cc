/******************************************************************************
* BASF2 (Belle Analysis Framework 2)                                          *
* Copyright(C) 2010 - Belle II Collaboration                                  *
*                                                                             *
* Author: The Belle II Collaboration                                          *
* Contributors: Jarek Wiechczynski, Jacek Stypula, Peter Kvasnicka            *
*               Giulia Casarosa, Eugenio Paoloni                              *
*                                                                             *
* This software is provided "as is" without any warranty.                     *
* Beware! Do not expose to open flames it can explode                         *
******************************************************************************/

#include <svd/modules/svdUnpacker/SVDUnpackerModule.h>

#include <framework/datastore/DataStore.h>
#include <framework/datastore/StoreObjPtr.h>
#include <framework/datastore/RelationArray.h>
#include <framework/datastore/RelationIndex.h>
#include <framework/logging/Logger.h>
#include <framework/utilities/FileSystem.h>

#include <arpa/inet.h>
#include <boost/crc.hpp>      // for boost::crc_basic, boost::augmented_crc
#include <boost/cstdint.hpp>  // for boost::uint16_t
#define CRC16POLYREV 0x8005   // CRC-16 polynomial, normal representation 

#include <sstream>
#include <iomanip>
#include <cstring>
#include <vector>
#include <set>
#include <map>
#include <utility>
#include <algorithm>

using namespace std;
using namespace Belle2;
using namespace Belle2::SVD;

//-----------------------------------------------------------------
//                 Register the Module
//-----------------------------------------------------------------
REG_MODULE(SVDUnpacker)

//-----------------------------------------------------------------
//                 Implementation
//-----------------------------------------------------------------

std::string Belle2::SVD::SVDUnpackerModule::m_xmlFileName = std::string("SVDChannelMapping.xml");

SVDUnpackerModule::SVDUnpackerModule() : Module(),
  m_generateOldDigits(false),
  m_mapping(m_xmlFileName),
  m_shutUpFTBError(0),
  m_FADCTriggerNumberOffset(0)
{
  //Set module properties
  setDescription("Produce SVDDigits from RawSVD. NOTE: only zero-suppressed mode is currently supported!");
  setPropertyFlags(c_ParallelProcessingCertified);

  addParam("svdEventInfo", m_svdEventInfoName, "Name of the SVDEventInfo object", string(""));
  addParam("rawSVDListName", m_rawSVDListName, "Name of the raw SVD List", string(""));
  addParam("svdDigitListName", m_svdDigitListName, "Name of the SVD Digits List", string(""));
  addParam("GenerateOldDigits", m_generateOldDigits, "Generate SVDDigits", bool(false));
  addParam("svdShaperDigitListName", m_svdShaperDigitListName, "Name of the SVDShaperDigits list", string(""));
  addParam("shutUpFTBError", m_shutUpFTBError,
           "if >0 is the number of reported FTB header ERRORs before quiet operations. If <0 full log produced.", -1);
  addParam("FADCTriggerNumberOffset", m_FADCTriggerNumberOffset,
           "number to be added to the FADC trigger number to match the main trigger number", 0);
  addParam("svdDAQDiagnosticsListName", m_svdDAQDiagnosticsListName, "Name of the DAQDiagnostics  list", string(""));
  addParam("softwarePipelineAddressEmulation", m_emulatePipelineAddress, "Estimate emulated pipeline address", bool(true));
  addParam("killDigitsFromUpsetAPVs", m_killUpsetDigits, "Delete digits from upset APVs", bool(false));
  addParam("silentlyAppend", m_silentAppend, "Append digits to a pre-existing non-empty storeArray", bool(false));
  addParam("badMappingFatal", m_badMappingFatal, "Throw B2FATAL if there's a wrong payload in the database", bool(false));
<<<<<<< HEAD
  addParam("switchErrors2Warnings", m_switchErrors2Warnings, "switching B2ERRORS to B2WARNINGS if running on HLT or ExpressReco",
           bool(false));

=======
  addParam("UnpackerErrorRate", m_errorRate, "Unpacker will print one error every UnpackerErrorRate", int(1000));
  addParam("PrintRawData", m_printRaw, "Printing Raw data words for debugging", bool(false));
>>>>>>> c516af45
}

SVDUnpackerModule::~SVDUnpackerModule()
{
}

void SVDUnpackerModule::initialize()
{
  m_eventMetaDataPtr.isRequired();
  // Don't panic if no SVD data.
  m_rawSVD.isOptional(m_rawSVDListName);

  // Register default SVDEventInfo for unpacking Raw Data
  m_svdEventInfoPtr.registerInDataStore(m_svdEventInfoName, DataStore::c_ErrorIfAlreadyRegistered);

  StoreArray<SVDDAQDiagnostic> storeDAQDiagnostics(m_svdDAQDiagnosticsListName);
  storeDAQDiagnostics.registerInDataStore();
  m_svdDAQDiagnosticsListName = storeDAQDiagnostics.getName();

  if (m_generateOldDigits) {
    m_svdDigit.registerInDataStore(m_svdDigitListName);
  }

  StoreArray<SVDShaperDigit> storeShaperDigits(m_svdShaperDigitListName);
  storeShaperDigits.registerInDataStore();
  storeShaperDigits.registerRelationTo(storeDAQDiagnostics);
  m_svdShaperDigitListName = storeShaperDigits.getName();

}

void SVDUnpackerModule::beginRun()
{
  m_wrongFTBcrc = 0;
  if (m_mapping.hasChanged()) { m_map = std::make_unique<SVDOnlineToOfflineMap>(m_mapping->getFileName()); }

  if (! m_map) { //give up
    B2ERROR("SVD xml map not loaded." << std::endl <<
            "No SVDDigit will be produced for this run!");
    return;
  }

  //number of FADC boards
  nFADCboards = m_map->getFADCboardsNumber();

  //passing APV<->FADC mapping from SVDOnlineToOfflineMap object
  APVmap = &(m_map->APVforFADCmap);

  //setting UnpackerErrorRate factor to use it for BadMapping error suppression
  m_map->setErrorRate(m_errorRate);

  nTriggerMatchErrors = -1;
  nEventMatchErrors = -1;
  nUpsetAPVsErrors = -1;
  nErrorFieldErrors = -1;
  nMissingAPVsErrors = -1;
  nFADCMatchErrors = -1;
  nAPVErrors = -1;
  nFTBFlagsErrors = -1;
  nEventInfoMatchErrors = -1;

  seenHeadersAndTrailers = 0;
}

#ifndef __clang__
#pragma GCC diagnostic push
#pragma GCC diagnostic ignored "-Wstack-usage="
#endif
void SVDUnpackerModule::event()
{
  StoreArray<RawSVD> rawSVDList(m_rawSVDListName);
  if (!rawSVDList || !rawSVDList.getEntries())
    return;
  StoreArray<SVDDigit> svdDigits(m_svdDigitListName);
  StoreArray<SVDShaperDigit> shaperDigits(m_svdShaperDigitListName);
  StoreArray<SVDDAQDiagnostic> DAQDiagnostics(m_svdDAQDiagnosticsListName);

  if (!m_silentAppend && m_generateOldDigits && svdDigits && svdDigits.getEntries())
    B2WARNING("Unpacking SVDDigits to a non-empty pre-existing StoreArray.\n"
              << "This can lead to undesired behaviour. At least remember to\""
              << "use SVDDigitSorter in your path and set the \n"
              << "silentlyAppend parameter of SVDUnpacker to true.");

  if (!m_silentAppend && shaperDigits && shaperDigits.getEntries())
    B2WARNING("Unpacking SVDShaperDigits to a non-empty pre-existing \n"
              << "StoreArray. This can lead to undesired behaviour. At least\n"
              << "remember to use SVDShaperDigitSorter in your path and \n"
              << "set the silentlyAppend parameter of SVDUnpacker to true.");

  SVDDAQDiagnostic* currentDAQDiagnostic;
  vector<SVDDAQDiagnostic*> vDiagnostic_ptr;

  map<SVDShaperDigit, SVDDAQDiagnostic*> diagnosticMap;
  // Store encountered pipeline addresses with APVs in which they were observed
  map<unsigned short, set<pair<unsigned short, unsigned short> > > apvsByPipeline;

  if (!m_eventMetaDataPtr.isValid()) {  // give up...
<<<<<<< HEAD
    if (!m_switchErrors2Warnings) {
      B2ERROR("Missing valid EventMetaData." << std::endl << "No SVDDigit produced for this event!");
    } else {
      B2WARNING("Missing valid EventMetaData." << std::endl << "No SVDDigit produced for this event!");
    }
=======
    B2ERROR("Missing valid EventMetaData." << std::endl << "No SVDShaperDigit produced for this event!");
>>>>>>> c516af45
    return;
  }

  bool nFADCmatch = true;
  bool nAPVmatch = true;
  bool badMapping = false;
  bool badHeader = false;
  bool badTrailer = false;
  bool missedHeader = false;
  bool missedTrailer = false;

  // flag to set SVDEventInfo once per event
  bool isSetEventInfo = false;

  unsigned short nAPVheaders = 999;
  set<short> seenAPVHeaders = {};

  unsigned short nEntries_rawSVD = rawSVDList.getEntries();
  auto eventNo = m_eventMetaDataPtr->getEvent();

  short fadc = 255, apv = 63;

  if (nEntries_rawSVD != nFADCboards) {
    nFADCMatchErrors++;
    if (!(nFADCMatchErrors % m_errorRate))  B2ERROR("Number of RawSVD data objects do not match the number of FADC boards" <<
                                                      LogVar("#RawSVD",
                                                             nEntries_rawSVD)  << LogVar("#FADCs", nFADCboards) << LogVar("Event number", eventNo));

    nFADCmatch = false;
  }

  for (unsigned int i = 0; i < nEntries_rawSVD; i++) {

    unsigned int numEntries_rawSVD = rawSVDList[ i ]->GetNumEntries();
    for (unsigned int j = 0; j < numEntries_rawSVD; j++) {

      unsigned short nWords[4];
      nWords[0] = rawSVDList[i]->Get1stDetectorNwords(j);
      nWords[1] = rawSVDList[i]->Get2ndDetectorNwords(j);
      nWords[2] = rawSVDList[i]->Get3rdDetectorNwords(j);
      nWords[3] = rawSVDList[i]->Get4thDetectorNwords(j);

      uint32_t* data32tab[4]; //vector of pointers

      data32tab[0] = (uint32_t*)rawSVDList[i]->Get1stDetectorBuffer(j); // points at the begining of the 1st buffer
      data32tab[1] = (uint32_t*)rawSVDList[i]->Get2ndDetectorBuffer(j);
      data32tab[2] = (uint32_t*)rawSVDList[i]->Get3rdDetectorBuffer(j);
      data32tab[3] = (uint32_t*)rawSVDList[i]->Get4thDetectorBuffer(j);


      unsigned short ftbError = 0;
      unsigned short trgType = 0;
      unsigned short trgNumber = 0;
      unsigned short cmc1;
      unsigned short cmc2;
      unsigned short apvErrors;
      unsigned short pipAddr;
      unsigned short ftbFlags = 0;
      unsigned short apvErrorsOR = 0;

      bool is3sampleData = false;

      for (unsigned int buf = 0; buf < 4; buf++) { // loop over 4 buffers

        if (data32tab[buf] == NULL && nWords[buf] == 0) continue;
        if (m_printRaw) printB2Debug(data32tab[buf], data32tab[buf], &data32tab[buf][nWords[buf] - 1], nWords[buf]);

        missedHeader = false;
        missedTrailer = false;

        uint32_t* data32_it = data32tab[buf];
        short strip, sample[6];
        vector<uint32_t> crc16vec;

        for (; data32_it != &data32tab[buf][nWords[buf]]; data32_it++) {
          m_data32 = *data32_it; //put current 32-bit frame to union

          if (m_data32 == 0xffaa0000) {   // first part of FTB header
            crc16vec.clear(); // clear the input container for crc16 calculation
            crc16vec.push_back(m_data32);

            seenHeadersAndTrailers++; // we found FTB header

            data32_it++; // go to 2nd part of FTB header
            crc16vec.push_back(*data32_it);

            m_data32 = *data32_it; //put the second 32-bit frame to union

            ftbError = m_FTBHeader.errorsField;

            if (ftbError != 240) {
              nErrorFieldErrors++;

              if (!(nErrorFieldErrors % m_errorRate) or nErrorFieldErrors < 100) {
                switch (ftbError - 240) {
                  case 3:
                    B2ERROR("FADC Event Number is different from (FTB & TTD) Event Numbers");
                    break;
                  case 5:
                    B2ERROR("TTD Event Number is different from (FTB & FADC) Event Numbers");
                    break;
                  case 6:
                    B2ERROR("FTB Event Number is different from (TTD & FADC) Event Numbers");
                    break;
                  case 7:
                    B2ERROR("(FTB, TTD & FADC) Event Numbers are different from each other");
                    break;
                  default:
                    B2ERROR("Problem with errorsField variable in FTB Header" << LogVar("abnormal value", ftbError));
                }
              }
            }

            if (m_FTBHeader.eventNumber !=
<<<<<<< HEAD
                (m_eventMetaDataPtr->getEvent() & 0xFFFFFF)) {
              if (m_shutUpFTBError) { //
                m_shutUpFTBError -= 1 ;

                if (!m_switchErrors2Warnings) {
                  B2ERROR("Trigger number mismatch detected!" << LogVar("Expected trigger number & 0xFFFFFF",
                                                                        (m_eventMetaDataPtr->getEvent() & 0xFFFFFF)) << LogVar("Trigger number in the FTB", m_FTBHeader.eventNumber));
                } else {
                  B2WARNING("Trigger number mismatch detected!" << LogVar("Expected trigger number & 0xFFFFFF",
                                                                          (m_eventMetaDataPtr->getEvent() & 0xFFFFFF)) << LogVar("Trigger number in the FTB", m_FTBHeader.eventNumber));
                }
=======
                (eventNo & 0xFFFFFF)) {
              nEventMatchErrors++;
              if (m_shutUpFTBError && !(nEventMatchErrors % m_errorRate)) { //
                m_shutUpFTBError -= 1;
                B2ERROR("Event number mismatch detected! The event number given by EventMetaData object is different from the one in the FTB Header."
                        << LogVar("Expected event number & 0xFFFFFF",
                                  (eventNo & 0xFFFFFF)) << LogVar("Event number in the FTB", m_FTBHeader.eventNumber));
>>>>>>> c516af45
              }
            }

            continue;
          } // is FTB Header

          crc16vec.push_back(m_data32);

          if (m_MainHeader.check == 6) { // FADC header

            seenHeadersAndTrailers += 2; //we found FADC Header

            fadc = m_MainHeader.FADCnum;
            trgType = m_MainHeader.trgType;
            trgNumber = m_MainHeader.trgNumber;

            nAPVheaders = 0; // start counting APV headers for this FADC
            nAPVmatch = true; //assume correct # of APV headers
            badMapping = false; //assume correct mapping
            badHeader = false;
            badTrailer = false;

            is3sampleData = false;
            if (m_MainHeader.DAQMode == 1) is3sampleData = true;

            if (
              m_MainHeader.trgNumber !=
<<<<<<< HEAD
              ((m_eventMetaDataPtr->getEvent() - m_FADCTriggerNumberOffset) & 0xFF)) {

              if (!m_switchErrors2Warnings) {
                B2ERROR(" Found a wrong FTB header of the SVD FADC " << LogVar("Event number", m_eventMetaDataPtr->getEvent()) << LogVar("FADC",
                        fadc) << LogVar("Trigger number LSByte reported by the FADC", m_MainHeader.trgNumber) << LogVar("+ offset",
                            m_FADCTriggerNumberOffset) << LogVar("expected", (m_eventMetaDataPtr->getEvent() & 0xFF)));
              } else {
                B2WARNING(" Found a wrong FTB header of the SVD FADC " << LogVar("Event number", m_eventMetaDataPtr->getEvent()) << LogVar("FADC",
                          fadc) << LogVar("Trigger number LSByte reported by the FADC", m_MainHeader.trgNumber) << LogVar("+ offset",
                              m_FADCTriggerNumberOffset) << LogVar("expected", (m_eventMetaDataPtr->getEvent() & 0xFF)));
              }

=======
              ((eventNo - m_FADCTriggerNumberOffset) & 0xFF)) {

              nTriggerMatchErrors++;
              if (!(nTriggerMatchErrors % m_errorRate))
                B2ERROR("Event number mismatch detected! The event number given by EventMetaData object is different from the one in the FADC Header. "
                        << LogVar("Event number", eventNo) << LogVar("FADC", fadc) << LogVar("Trigger number LSByte reported by the FADC",
                            m_MainHeader.trgNumber) << LogVar("+ offset", m_FADCTriggerNumberOffset) << LogVar("expected", (eventNo & 0xFF)));
>>>>>>> c516af45
              badHeader = true;
            }

            // create SVDModeByte object from MainHeader vars
            m_SVDModeByte = SVDModeByte(m_MainHeader.runType, m_MainHeader.evtType, m_MainHeader.DAQMode, m_MainHeader.trgTiming);

            // create SVDEventInfo and fill it with SVDModeByte & SVDTriggerType objects
            if (!isSetEventInfo) {
              m_SVDTriggerType = SVDTriggerType(trgType);
              m_svdEventInfoPtr.create();
              m_svdEventInfoPtr->setModeByte(m_SVDModeByte);
              m_svdEventInfoPtr->setTriggerType(m_SVDTriggerType);

              // set X-talk info online from Raw Data
              m_svdEventInfoPtr->setCrossTalk(m_MainHeader.xTalk);

              isSetEventInfo = true;
            } else {  // let's check if the current SVDModeByte and SVDTriggerType are consistent with the one stored in SVDEventInfo
              if (m_SVDModeByte !=  m_svdEventInfoPtr->getModeByte())  {m_svdEventInfoPtr->setMatchModeByte(false); badHeader = true; nEventInfoMatchErrors++;}
              if (trgType != (m_svdEventInfoPtr->getTriggerType()).getType()) { m_svdEventInfoPtr->setMatchTriggerType(false);  badHeader = true; nEventInfoMatchErrors++;}
            }
          } // is FADC header

          if (m_APVHeader.check == 2) { // APV header

            nAPVheaders++;
            apv = m_APVHeader.APVnum;
            seenAPVHeaders.insert(apv);

            cmc1 = m_APVHeader.CMC1;
            cmc2 = m_APVHeader.CMC2;
            apvErrors = m_APVHeader.apvErr;
            pipAddr = m_APVHeader.pipelineAddr;

            if (apvErrors != 0) {
              nAPVErrors++;
              if (!(nAPVErrors % m_errorRate)
                  or nAPVErrors < 100) B2ERROR("APV error has been detected." << LogVar("FADC", fadc) << LogVar("APV", apv) << LogVar("Error value",
                                                 apvErrors));
            }
            // temporary SVDDAQDiagnostic object (no info from trailers and APVmatch code)
            currentDAQDiagnostic = DAQDiagnostics.appendNew(trgNumber, trgType, pipAddr, cmc1, cmc2, apvErrors, ftbError, nFADCmatch, nAPVmatch,
                                                            badHeader, missedHeader, missedTrailer,
                                                            fadc, apv);
            vDiagnostic_ptr.push_back(currentDAQDiagnostic);

            apvsByPipeline[pipAddr].insert(make_pair(fadc, apv));
          } //is APV Header

          if (m_data_A.check == 0) { // data
            strip = m_data_A.stripNum;

            sample[0] = m_data_A.sample1;
            sample[1] = m_data_A.sample2;
            sample[2] = m_data_A.sample3;


            sample[3] = 0;
            sample[4] = 0;
            sample[5] = 0;

            if (not is3sampleData) {

              data32_it++;
              m_data32 = *data32_it; // 2nd frame with data
              crc16vec.push_back(m_data32);

              sample[3] = m_data_B.sample4;
              sample[4] = m_data_B.sample5;
              sample[5] = m_data_B.sample6;
            }

            if (m_generateOldDigits) {
              for (unsigned int idat = 0; idat < 6; idat++) {
                // m_cellPosition member of the SVDDigit object is set to zero by NewDigit function
                SVDDigit* newDigit = m_map->NewDigit(fadc, apv, strip, sample[idat], idat);
                if (newDigit) {
                  svdDigits.appendNew(*newDigit);
                  delete newDigit;
                }
              }
            }

            // Generating SVDShaperDigit object
            SVDShaperDigit* newShaperDigit = m_map->NewShaperDigit(fadc, apv, strip, sample, 0.0, m_SVDModeByte);
            if (newShaperDigit) {
              diagnosticMap.insert(make_pair(*newShaperDigit, currentDAQDiagnostic));
              delete newShaperDigit;
            } else if (m_badMappingFatal) {
              B2FATAL("Respective FADC/APV combination not found -->> incorrect payload in the database! ");
            } else {
              badMapping = true;
            }

          }  //is data frame


          if (m_FADCTrailer.check == 14)  { // FADC trailer

            seenHeadersAndTrailers += 4; // we found FAD trailer

            //additional check if we have a faulty/fake FADC that is not in the map
            if (APVmap->find(fadc) == APVmap->end()) badMapping = true;

            //comparing number of APV chips and the number of APV headers, for the current FADC
            unsigned short nAPVs = APVmap->count(fadc);

            if (nAPVheaders == 0) {
              currentDAQDiagnostic = DAQDiagnostics.appendNew(0, 0, 0, 0, 0, 0, ftbError, nFADCmatch, nAPVmatch, badHeader, 0, 0, fadc, 0);
              vDiagnostic_ptr.push_back(currentDAQDiagnostic);
            }

            if (nAPVs != nAPVheaders) {
              // There is an APV missing, detect which it is.
              for (const auto& fadcApv : *APVmap) {
                if (fadcApv.first != fadc) continue;
                if (seenAPVHeaders.find(fadcApv.second) == seenAPVHeaders.end()) {
                  // We have a missing APV. Look if it is a known one.
                  auto missingRec = m_missingAPVs.find(make_pair(fadcApv.first, fadcApv.second));
                  if (missingRec != m_missingAPVs.end()) {
                    // This is known to be missing, so keep quiet and just update event counters
                    if (missingRec->second.first > eventNo)
                      missingRec->second.first = eventNo;
                    if (missingRec->second.second < eventNo)
                      missingRec->second.second = eventNo;
                  } else {
                    // We haven't seen this previously.
                    nMissingAPVsErrors++;
                    m_missingAPVs.insert(make_pair(
                                           make_pair(fadcApv.first, fadcApv.second),
                                           make_pair(eventNo, eventNo)
                                         ));
                    if (!(nMissingAPVsErrors % m_errorRate)) B2ERROR("missing APV header! " << LogVar("Event number", eventNo) << LogVar("APV",
                                                                       int(fadcApv.second)) << LogVar("FADC",
                                                                           int(fadcApv.first)));
                  }
                }
              }
              nAPVmatch = false;
            } // is nAPVs != nAPVheaders

            seenAPVHeaders.clear();

            ftbFlags = m_FADCTrailer.FTBFlags;
            if ((ftbFlags >> 5) != 0) badTrailer = true;
            if (ftbFlags != 0) {
              nFTBFlagsErrors++;
              if (!(nFTBFlagsErrors % m_errorRate) or nFTBFlagsErrors < 100) {
                B2ERROR(" FTB Flags variable has an active error bit(s)" << LogVar("on FADC number", fadc));

                if (ftbFlags & 16) B2ERROR("----> CRC error has been detected. Data might be corrupted!");
                if (ftbFlags & 8) B2ERROR("----> Bad Event indication has been detected. Data might be corrupted!");
                if (ftbFlags & 4) B2ERROR("----> Double Header has been detected. Data might be corrupted!");
                if (ftbFlags & 2) B2ERROR("----> Time Out has been detected. Data might be corrupted!");
                if (ftbFlags & 1) B2ERROR("----> Event Too Long! Data might be corrupted!");
              }
            }

            apvErrorsOR = m_FADCTrailer.apvErrOR;


          }// is FADC trailer

          if (m_FTBTrailer.controlWord == 0xff55)  {// FTB trailer

            seenHeadersAndTrailers += 8; // we found FTB trailer

            //check CRC16
            crc16vec.pop_back();
            unsigned short iCRC = crc16vec.size();
            uint32_t crc16input[iCRC];

            for (unsigned short icrc = 0; icrc < iCRC; icrc++)
              crc16input[icrc] = htonl(crc16vec.at(icrc));

            //verify CRC16
            boost::crc_basic<16> bcrc(0x8005, 0xffff, 0, false, false);
            bcrc.process_block(crc16input, crc16input + iCRC);
            unsigned int checkCRC = bcrc.checksum();

            if (checkCRC != m_FTBTrailer.crc16) {
              B2WARNING("FTB CRC16 checksum DOES NOT MATCH" << LogVar("for FADC no.", fadc));
              m_wrongFTBcrc++;
            }

          } // is FTB trailer

        } // end loop over 32-bit frames in each buffer

      } // end iteration on 4 data buffers

      //Let's check if all the headers and trailers were in place in the last frame
      if (seenHeadersAndTrailers != 0xf) {
        if (!(seenHeadersAndTrailers & 1)) {B2ERROR("Missing FTB Header is detected. SVD data might be corrupted!" << LogVar("Event number", eventNo) << LogVar("FADC", fadc)); missedHeader = true;}
        if (!(seenHeadersAndTrailers & 2)) {B2ERROR("Missing FADC Header is detected -> related FADC number couldn't be retreived. SVD data might be corrupted! " << LogVar("Event number", eventNo) << LogVar("previous FADC", fadc)); missedHeader = true;}
        if (!(seenHeadersAndTrailers & 4)) {B2ERROR("Missing FADC Trailer is detected. SVD data might be corrupted!" << LogVar("Event number", eventNo) << LogVar("FADC", fadc)); missedTrailer = true;}
        if (!(seenHeadersAndTrailers & 8)) {B2ERROR("Missing FTB Trailer is detected. SVD data might be corrupted!" << LogVar("Event number", eventNo) << LogVar("FADC", fadc)); missedTrailer = true;}
      }

      //reset value for headers and trailers check
      seenHeadersAndTrailers = 0;

      for (auto p : vDiagnostic_ptr) {
        // adding remaining info to Diagnostic object
        p->setFTBFlags(ftbFlags);
        p->setApvErrorOR(apvErrorsOR);
        p->setAPVMatch(nAPVmatch);
        p->setBadMapping(badMapping);
        p->setBadTrailer(badTrailer);
        p->setMissedHeader(missedHeader);
        p->setMissedTrailer(missedTrailer);

        vDiagnostic_ptr.clear();
      }

    } // end event loop

  }// end loop over RawSVD objects

  // Detect upset APVs and report/treat
  auto major_apv = max_element(apvsByPipeline.begin(), apvsByPipeline.end(),
                               [](const decltype(apvsByPipeline)::value_type & p1,
                                  const decltype(apvsByPipeline)::value_type & p2) -> bool
  { return p1.second.size() < p2.second.size(); }
                              );
  // We set emuPipelineAddress fields in diagnostics to this.
  if (m_emulatePipelineAddress)
    for (auto& p : DAQDiagnostics)
      p.setEmuPipelineAddress(major_apv->first);
  // And report any upset apvs or update records
  if (apvsByPipeline.size() > 1)
    for (const auto& p : apvsByPipeline) {
      if (p.first == major_apv->first) continue;
      for (const auto& fadcApv : p.second) {
        // We have an upset APV. Look if it is a known one.
        auto upsetRec = m_upsetAPVs.find(make_pair(fadcApv.first, fadcApv.second));
        if (upsetRec != m_upsetAPVs.end()) {
          // This is known to be upset, so keep quiet and update event counters
          if (upsetRec->second.first > eventNo)
            upsetRec->second.first = eventNo;
          if (upsetRec->second.second < eventNo)
            upsetRec->second.second = eventNo;
        } else {
          // We haven't seen this one previously.
          nUpsetAPVsErrors++;
          m_upsetAPVs.insert(make_pair(
                               make_pair(fadcApv.first, fadcApv.second),
                               make_pair(eventNo, eventNo)
                             ));
          for (auto& pp : DAQDiagnostics) {

            if (pp.getFADCNumber() == fadcApv.first and pp.getAPVNumber() == fadcApv.second)
              pp.setUpsetAPV(true);
          }
          if (!(nUpsetAPVsErrors % m_errorRate)) B2ERROR("Upset APV detected!!!" << LogVar("APV", int(fadcApv.second)) << LogVar("FADC",
                                                           int(fadcApv.first)) << LogVar("Event number", eventNo));
        }
      }
    }

  // Here we can delete digits coming from upset APVs. We detect them by comparing
  // actual and emulated pipeline address fields in DAQDiagnostics.
  for (auto& p : diagnosticMap) {

    if ((m_killUpsetDigits && p.second->getPipelineAddress() != p.second->getEmuPipelineAddress()) || p.second->getFTBError() != 240
        || p.second->getFTBFlags()     || p.second->getAPVError() || !(p.second->getAPVMatch()) || !(p.second->getFADCMatch())
        || p.second->getBadHeader()
        ||  p.second->getBadMapping() || p.second->getUpsetAPV() || p.second->getMissedHeader() || p.second->getMissedTrailer()) continue;
    shaperDigits.appendNew(p.first)->addRelationTo(p.second);
  }

  if (!m_svdEventInfoPtr->getMatchTriggerType()) {if (!(nEventInfoMatchErrors % m_errorRate) or nEventInfoMatchErrors < 200) B2WARNING("Inconsistent SVD Trigger Type value for: " << LogVar("Event number", eventNo));}
  if (!m_svdEventInfoPtr->getMatchModeByte())  {if (!(nEventInfoMatchErrors % m_errorRate) or nEventInfoMatchErrors < 200) B2WARNING("Inconsistent SVD ModeByte object for: " << LogVar("Event number", eventNo));}


} //end event function
#ifndef __clang__
#pragma GCC diagnostic pop
#endif

void SVDUnpackerModule::endRun()
{
  // Summary report on missing APVs
  if (m_missingAPVs.size() > 0) {
    B2WARNING("SVDUnpacker summary 1: Missing APVs");
    for (const auto& miss : m_missingAPVs)
      B2WARNING(LogVar("Missing APV", miss.first.second) << LogVar("FADC", miss.first.first) << LogVar("since event",
                miss.second.first) << LogVar("to event", miss.second.second));
  }
  if (m_upsetAPVs.size() > 0) {
    B2WARNING("SVDUnpacker summary 2: Upset APVs");
    for (const auto& upst : m_upsetAPVs)
      B2WARNING(LogVar("Upset APV", upst.first.second) << LogVar("FADC", upst.first.first) <<
                LogVar("since event", upst.second.first) << LogVar("to event", upst.second.second));
  }
}


// additional printing function
void SVDUnpackerModule::printB2Debug(uint32_t* data32, uint32_t* data32_min, uint32_t* data32_max, int nWords)
{

  uint32_t* min = std::max((data32 - nWords), data32_min);
  uint32_t* max = std::min((data32 + nWords), data32_max);

  size_t counter{0};
  std::stringstream os;
  os << std::hex << std::setfill('0');
  for (uint32_t* ptr = min; ptr <= max; ++ptr) {
    os << std::setw(8) << *ptr;
    if (++counter % 10 == 0) os << std::endl;
    else os << " ";
  }

  os << std::endl;
  B2INFO(os.str());
  return;

}<|MERGE_RESOLUTION|>--- conflicted
+++ resolved
@@ -72,14 +72,8 @@
   addParam("killDigitsFromUpsetAPVs", m_killUpsetDigits, "Delete digits from upset APVs", bool(false));
   addParam("silentlyAppend", m_silentAppend, "Append digits to a pre-existing non-empty storeArray", bool(false));
   addParam("badMappingFatal", m_badMappingFatal, "Throw B2FATAL if there's a wrong payload in the database", bool(false));
-<<<<<<< HEAD
-  addParam("switchErrors2Warnings", m_switchErrors2Warnings, "switching B2ERRORS to B2WARNINGS if running on HLT or ExpressReco",
-           bool(false));
-
-=======
   addParam("UnpackerErrorRate", m_errorRate, "Unpacker will print one error every UnpackerErrorRate", int(1000));
   addParam("PrintRawData", m_printRaw, "Printing Raw data words for debugging", bool(false));
->>>>>>> c516af45
 }
 
 SVDUnpackerModule::~SVDUnpackerModule()
@@ -176,15 +170,7 @@
   map<unsigned short, set<pair<unsigned short, unsigned short> > > apvsByPipeline;
 
   if (!m_eventMetaDataPtr.isValid()) {  // give up...
-<<<<<<< HEAD
-    if (!m_switchErrors2Warnings) {
-      B2ERROR("Missing valid EventMetaData." << std::endl << "No SVDDigit produced for this event!");
-    } else {
-      B2WARNING("Missing valid EventMetaData." << std::endl << "No SVDDigit produced for this event!");
-    }
-=======
     B2ERROR("Missing valid EventMetaData." << std::endl << "No SVDShaperDigit produced for this event!");
->>>>>>> c516af45
     return;
   }
 
@@ -299,19 +285,6 @@
             }
 
             if (m_FTBHeader.eventNumber !=
-<<<<<<< HEAD
-                (m_eventMetaDataPtr->getEvent() & 0xFFFFFF)) {
-              if (m_shutUpFTBError) { //
-                m_shutUpFTBError -= 1 ;
-
-                if (!m_switchErrors2Warnings) {
-                  B2ERROR("Trigger number mismatch detected!" << LogVar("Expected trigger number & 0xFFFFFF",
-                                                                        (m_eventMetaDataPtr->getEvent() & 0xFFFFFF)) << LogVar("Trigger number in the FTB", m_FTBHeader.eventNumber));
-                } else {
-                  B2WARNING("Trigger number mismatch detected!" << LogVar("Expected trigger number & 0xFFFFFF",
-                                                                          (m_eventMetaDataPtr->getEvent() & 0xFFFFFF)) << LogVar("Trigger number in the FTB", m_FTBHeader.eventNumber));
-                }
-=======
                 (eventNo & 0xFFFFFF)) {
               nEventMatchErrors++;
               if (m_shutUpFTBError && !(nEventMatchErrors % m_errorRate)) { //
@@ -319,7 +292,6 @@
                 B2ERROR("Event number mismatch detected! The event number given by EventMetaData object is different from the one in the FTB Header."
                         << LogVar("Expected event number & 0xFFFFFF",
                                   (eventNo & 0xFFFFFF)) << LogVar("Event number in the FTB", m_FTBHeader.eventNumber));
->>>>>>> c516af45
               }
             }
 
@@ -347,20 +319,6 @@
 
             if (
               m_MainHeader.trgNumber !=
-<<<<<<< HEAD
-              ((m_eventMetaDataPtr->getEvent() - m_FADCTriggerNumberOffset) & 0xFF)) {
-
-              if (!m_switchErrors2Warnings) {
-                B2ERROR(" Found a wrong FTB header of the SVD FADC " << LogVar("Event number", m_eventMetaDataPtr->getEvent()) << LogVar("FADC",
-                        fadc) << LogVar("Trigger number LSByte reported by the FADC", m_MainHeader.trgNumber) << LogVar("+ offset",
-                            m_FADCTriggerNumberOffset) << LogVar("expected", (m_eventMetaDataPtr->getEvent() & 0xFF)));
-              } else {
-                B2WARNING(" Found a wrong FTB header of the SVD FADC " << LogVar("Event number", m_eventMetaDataPtr->getEvent()) << LogVar("FADC",
-                          fadc) << LogVar("Trigger number LSByte reported by the FADC", m_MainHeader.trgNumber) << LogVar("+ offset",
-                              m_FADCTriggerNumberOffset) << LogVar("expected", (m_eventMetaDataPtr->getEvent() & 0xFF)));
-              }
-
-=======
               ((eventNo - m_FADCTriggerNumberOffset) & 0xFF)) {
 
               nTriggerMatchErrors++;
@@ -368,7 +326,6 @@
                 B2ERROR("Event number mismatch detected! The event number given by EventMetaData object is different from the one in the FADC Header. "
                         << LogVar("Event number", eventNo) << LogVar("FADC", fadc) << LogVar("Trigger number LSByte reported by the FADC",
                             m_MainHeader.trgNumber) << LogVar("+ offset", m_FADCTriggerNumberOffset) << LogVar("expected", (eventNo & 0xFF)));
->>>>>>> c516af45
               badHeader = true;
             }
 
