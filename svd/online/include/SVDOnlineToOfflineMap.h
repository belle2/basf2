--- conflicted
+++ resolved
@@ -18,12 +18,8 @@
 #include <svd/dataobjects/SVDShaperDigit.h>
 #include <boost/property_tree/ptree.hpp>
 #include <unordered_map>
-<<<<<<< HEAD
-
 #include <string>
-=======
 #include <unordered_set>
->>>>>>> 36c847f0
 
 namespace Belle2 {
   /** This class implements the methods to map raw SVD hits to BASF2 SVD hits.
