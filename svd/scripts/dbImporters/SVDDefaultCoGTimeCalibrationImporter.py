--- conflicted
+++ resolved
@@ -31,11 +31,7 @@
         timeCal.set_current(0)
 
         payload = Belle2.SVDCoGTimeCalibrations.t_payload(
-<<<<<<< HEAD
-            timeCal, "CoGTimeCalibrations_default_" + str(now.isoformat()) + "_INFO:_alpha=1_beta=0")
-=======
             timeCal, "CoGTimeCalibrations_default_" + str(now.isoformat()) + "_INFO:_1stOrderPol__alpha=1_beta=0")
->>>>>>> c516af45
 
         Belle2.Database.Instance().storeData(Belle2.SVDCoGTimeCalibrations.name, payload, iov)
 
