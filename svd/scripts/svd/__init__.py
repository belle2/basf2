--- conflicted
+++ resolved
@@ -66,13 +66,8 @@
         clusterizer.param('timeAlgorithm3Samples', "CoG3")
         clusterizer.param('chargeAlgorithm6Samples', "MaxSample")
         clusterizer.param('chargeAlgorithm3Samples', "MaxSample")
-<<<<<<< HEAD
         clusterizer.param('positionAlgorithm6Samples', "CoGOnly")
         clusterizer.param('positionAlgorithm3Samples', "CoGOnly")
-=======
-        clusterizer.param('positionAlgorithm6Samples', "OldDefault")
-        clusterizer.param('positionAlgorithm3Samples', "OldDefault")
->>>>>>> cffe0918
         clusterizer.param('stripTimeAlgorithm6Samples', "dontdo")
         clusterizer.param('stripTimeAlgorithm3Samples', "dontdo")
         clusterizer.param('stripChargeAlgorithm6Samples', "MaxSample")
