--- conflicted
+++ resolved
@@ -155,7 +155,6 @@
 
 def add_svd_simulation(path, daqMode=2, latencyShift=-1, relativeShift=-1):
 
-<<<<<<< HEAD
     if daqMode != 2 and daqMode != 1:
         print("OOPS the acquisition mode that you want to simulate is not available.")
         print("Please choose among daqMode = 2 (6-sample) and daqMode = 1 (3-sample). Exiting now.")
@@ -163,22 +162,15 @@
 
     # 6-sample acquisition mode
     if daqMode == 2:
-        svdevtinfoset = register_module("SVDEventInfoSetter")
+        svdevtinfoset = b2.register_module("SVDEventInfoSetter")
         svdevtinfoset.param("daqMode", daqMode)
         path.add_module(svdevtinfoset)
 
-        digitizer = register_module('SVDDigitizer')
+        digitizer = b2.register_module('SVDDigitizer')
         path.add_module(digitizer)
 
     # 3-sample acquisition mode
     # we previously simulated this mode with StartSampling = 58 (default StartSampling = -2)
-=======
-    svdevtinfoset = b2.register_module("SVDEventInfoSetter")
-    svdevtinfoset.param("daqMode", daqMode)
-    path.add_module(svdevtinfoset)
-
-    digitizer = b2.register_module('SVDDigitizer')
->>>>>>> c43d0f11
     if daqMode == 1:
         if relativeShift == -1 and latencyShift == -1:
             print("OOPS please choose if you want to use the relativeShift or the latencyShift. Exiting now.")
@@ -187,17 +179,17 @@
             print("OOPS please choose only one between relativeShift and latencyShift. Exiting now.")
             sys.exit(1)
 
-        svdevtinfoset = register_module("SVDEventInfoSetter")
+        svdevtinfoset = b2.register_module("SVDEventInfoSetter")
         svdevtinfoset.param("daqMode", 2)
         svdevtinfoset.param("SVDEventInfo", "SVDEventInfoOriginal")
         path.add_module(svdevtinfoset)
 
-        digitizer = register_module('SVDDigitizer')
+        digitizer = b2.register_module('SVDDigitizer')
         digitizer.param("ShaperDigits", "SVDShaperDigitsOriginal")
         path.add_module(digitizer)
 
         # emulate the 3-sample acquisition
-        emulator = register_module("SVD3SamplesEmulator")
+        emulator = b2.register_module("SVD3SamplesEmulator")
         emulator.param("SVDEventInfo", "SVDEventInfoOriginal")
         emulator.param("SVDShaperDigits", "SVDShaperDigitsOriginal")
         if latencyShift == -1:
@@ -217,7 +209,7 @@
         path.add_module(emulator)
 
         # emulate online zero-suppression
-        zsonline = register_module("SVDZeroSuppressionEmulator")
+        zsonline = b2.register_module("SVDZeroSuppressionEmulator")
         zsonline.param("ShaperDigits", "SVDShaperDigits3SampleAll")
         zsonline.param("ShaperDigitsIN", "SVDShaperDigits")
         path.add_module(zsonline)
