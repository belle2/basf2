#!/usr/bin/env python3
# -*- coding: utf-8 -*-

import basf2 as b2
from ROOT import Belle2
import sys


<<<<<<< HEAD
def add_new_svd_reconstruction(path, isROIsimulation=False):
=======
def add_new_svd_reconstruction(path, isROIsimulation=False, createRecoDigits=True):
>>>>>>> 3ef34ec8

    if(isROIsimulation):
        clusterizerName = '__ROISVDClusterizer'
        recocreatorName = '__ROISVDRecoDigitCreator'
        dataFormatName = '__ROISVDDataFormat'
        recoDigitsName = '__ROIsvdRecoDigits'
        clustersName = '__ROIsvdClusters'
        shaperDigitsName = ""
        missingAPVsClusterCreatorName = '__ROISVDMissingAPVsClusterCreator'
    else:
        clusterizerName = 'SVDClusterizer'
        recocreatorName = 'SVDRecoDigitCreator'
        dataFormatName = 'SVDDataFormat'
        recoDigitsName = ""
        clustersName = ""
        shaperDigitsName = ""
        missingAPVsClusterCreatorName = 'SVDMissingAPVsClusterCreator'

    # data format check NOT appended
    if dataFormatName not in [e.name() for e in path.modules()]:
        dataFormat = register_module('SVDDataFormatCheck')
        dataFormat.param('ShaperDigits', shaperDigitsName)

    if clusterizerName not in [e.name() for e in path.modules()]:
        clusterizer = register_module('SVDClusterizer')
        clusterizer.set_name(clusterizerName)
        clusterizer.param('Clusters', clustersName)
<<<<<<< HEAD
        clusterizer.param('useDB', True)
=======
        clusterizer.param('timeAlgorithm6Samples', "CoG6")
        clusterizer.param('timeAlgorithm3Samples', "CoG6")
        clusterizer.param('chargeAlgorithm6Samples', "MaxSample")
        clusterizer.param('chargeAlgorithm3Samples', "MaxSample")
        clusterizer.param('positionAlgorithm6Samples', "oldDefault")
        clusterizer.param('positionAlgorithm3Samples', "oldDefault")
        clusterizer.param('stripTimeAlgorithm6Samples', "dontdo")
        clusterizer.param('stripTimeAlgorithm3Samples', "dontdo")
        clusterizer.param('stripChargeAlgorithm6Samples', "MaxSample")
        clusterizer.param('stripChargeAlgorithm3Samples', "MaxSample")
        clusterizer.param('useDB', False)
>>>>>>> 3ef34ec8
        path.add_module(clusterizer)

    if missingAPVsClusterCreatorName not in [e.name() for e in path.modules()]:
        missingAPVCreator = register_module('SVDMissingAPVsClusterCreator')
        missingAPVCreator.set_name(missingAPVsClusterCreatorName)
        path.add_module(missingAPVCreator)

    # Add SVDSpacePointCreator
    add_svd_SPcreation(path, isROIsimulation)

<<<<<<< HEAD
'''
    # Add SVDRecoDigit creator module
    # useful for DQM and validation
    if recocreatorName not in [e.name() for e in path.modules()]:
        recoDigitCreator = register_module('SVDRecoDigitCreator')
        recoDigitCreator.set_name(recocreatorName)
        recoDigitCreator.param('RecoDigits', recoDigitsName)
        recoDigitCreator.param('Clusters', clustersName)
        path.add_module(recoDigitCreator)
'''
=======
    if createRecoDigits:
        # Add SVDRecoDigit creator module
        # useful for DQM and validation
        if recocreatorName not in [e.name() for e in path.modules()]:
            recoDigitCreator = register_module('SVDRecoDigitCreator')
            recoDigitCreator.set_name(recocreatorName)
            recoDigitCreator.param('RecoDigits', recoDigitsName)
            recoDigitCreator.param('Clusters', clustersName)
            recoDigitCreator.param('timeAlgorithm6Samples', "CoG6")
            recoDigitCreator.param('timeAlgorithm3Samples', "CoG6")
            recoDigitCreator.param('chargeAlgorithm6Samples', "MaxSample")
            recoDigitCreator.param('chargeAlgorithm3Samples', "MaxSample")
            recoDigitCreator.param('useDB', False)
            path.add_module(recoDigitCreator)
>>>>>>> 3ef34ec8


def add_svd_reconstruction(path, isROIsimulation=False, useNN=False, useCoG=True, applyMasking=False):

    if(useNN and useCoG):
        print("WARNING! you can't select both NN and CoG for SVD reconstruction. Using the default algorithm (TB-equivalent)")
        add_svd_reconstruction_tb(path, isROIsimulation)
    elif(useNN):
        add_svd_reconstruction_nn(path, isROIsimulation)

    elif(useCoG):
        add_svd_reconstruction_CoG(path, isROIsimulation, applyMasking)


def add_svd_reconstruction_nn(path, isROIsimulation=False, direct=False):

    if direct:
        if(isROIsimulation):
            clusterizerName = '__ROISVDClusterizerDirect'
            clusterName = '__ROIsvdClusters'
        else:
            clusterizerName = 'SVDClusterizerDirect'
            clusterName = ""

        if clusterizerName not in [e.name() for e in path.modules()]:
            clusterizer = b2.register_module('SVDClusterizerDirect')
            clusterizer.set_name(clusterizerName)
            clusterizer.param('Clusters', clusterName)
            path.add_module(clusterizer)
    else:
        if(isROIsimulation):
            fitterName = '__ROISVDNNShapeReconstructor'
            clusterizerName = '__ROISVDNNClusterizer'
            clusterName = '__ROIsvdClusters'
        else:
            fitterName = 'SVDNNShapeReconstructor'
            clusterizerName = 'SVDNNClusterizer'
            clusterName = ''

        if fitterName not in [e.name() for e in path.modules()]:
            fitter = b2.register_module('SVDNNShapeReconstructor')
            fitter.set_name(fitterName)
            path.add_module(fitter)

        if clusterizerName not in [e.name() for e in path.modules()]:
            clusterizer = b2.register_module('SVDNNClusterizer')
            clusterizer.set_name(clusterizerName)
            clusterizer.param('Clusters', clusterName)
            path.add_module(clusterizer)


def add_svd_reconstruction_CoG(path, isROIsimulation=False, applyMasking=False):

    if(isROIsimulation):
        fitterName = '__ROISVDCoGTimeEstimator'
        clusterizerName = '__ROISVDSimpleClusterizer'
        dataFormatName = '__ROISVDDataFormat'
        clusterName = '__ROIsvdClusters'
        recoDigitsName = '__ROIsvdRecoDigits'
        shaperDigitsName = ""
        missingAPVsClusterCreatorName = '__ROISVDMissingAPVsClusterCreator'
    else:
        fitterName = 'SVDCoGTimeEstimator'
        clusterizerName = 'SVDSimpleClusterizer'
        dataFormatName = 'SVDDataFormat'
        clusterName = ""
        recoDigitsName = ""
        shaperDigitsName = ""
        missingAPVsClusterCreatorName = 'SVDMissingAPVsClusterCreator'

# add strip masking if needed
    if(applyMasking):
        if(isROIsimulation):
            shaperDigitsName = '__ROISVDShaperDigitsUnmasked'
            maskingName = '__ROISVDStripMasking'
        else:
            shaperDigitsName = 'SVDShaperDigitsUnmasked'
            maskingName = 'SVDStripMasking'

        if maskingName not in [e.name() for e in path.modules()]:
            masking = b2.register_module('SVDStripMasking')
            masking.set_name(maskingName)
            masking.param('ShaperDigitsUnmasked', shaperDigitsName)
            path.add_module(masking)

    if dataFormatName not in [e.name() for e in path.modules()]:
        dataFormat = b2.register_module('SVDDataFormatCheck')
        dataFormat.param('ShaperDigits', shaperDigitsName)

    if fitterName not in [e.name() for e in path.modules()]:
        fitter = b2.register_module('SVDCoGTimeEstimator')
        fitter.set_name(fitterName)
        fitter.param('RecoDigits', recoDigitsName)
        path.add_module(fitter)

    if clusterizerName not in [e.name() for e in path.modules()]:
        clusterizer = b2.register_module('SVDSimpleClusterizer')
        clusterizer.set_name(clusterizerName)
        clusterizer.param('RecoDigits', recoDigitsName)
        clusterizer.param('Clusters', clusterName)
        clusterizer.param('useDB', True)
        path.add_module(clusterizer)

    if missingAPVsClusterCreatorName not in [e.name() for e in path.modules()]:
        missingAPVCreator = b2.register_module('SVDMissingAPVsClusterCreator')
        missingAPVCreator.set_name(missingAPVsClusterCreatorName)
        path.add_module(missingAPVCreator)

    # Add SVDSpacePointCreator
    add_svd_SPcreation(path, isROIsimulation)


def add_svd_reconstruction_nn(path, isROIsimulation=False, direct=False):

    if direct:
        if(isROIsimulation):
            clusterizerName = '__ROISVDClusterizerDirect'
            clusterName = '__ROIsvdClusters'
        else:
            clusterizerName = 'SVDClusterizerDirect'
            clusterName = ""

        if clusterizerName not in [e.name() for e in path.modules()]:
            clusterizer = b2.register_module('SVDClusterizerDirect')
            clusterizer.set_name(clusterizerName)
            clusterizer.param('Clusters', clusterName)
            path.add_module(clusterizer)
    else:
        if(isROIsimulation):
            fitterName = '__ROISVDNNShapeReconstructor'
            clusterizerName = '__ROISVDNNClusterizer'
            clusterName = '__ROIsvdClusters'
        else:
            fitterName = 'SVDNNShapeReconstructor'
            clusterizerName = 'SVDNNClusterizer'
            clusterName = ''

        if fitterName not in [e.name() for e in path.modules()]:
            fitter = b2.register_module('SVDNNShapeReconstructor')
            fitter.set_name(fitterName)
            path.add_module(fitter)

        if clusterizerName not in [e.name() for e in path.modules()]:
            clusterizer = b2.register_module('SVDNNClusterizer')
            clusterizer.set_name(clusterizerName)
            clusterizer.param('Clusters', clusterName)
            path.add_module(clusterizer)


def add_svd_simulation(path, daqMode=2, latencyShift=-1, relativeShift=-1):

    if daqMode != 2 and daqMode != 1:
        print("OOPS the acquisition mode that you want to simulate is not available.")
        print("Please choose among daqMode = 2 (6-sample) and daqMode = 1 (3-sample). Exiting now.")
        sys.exit()

    # 6-sample acquisition mode
    if daqMode == 2:
        svdevtinfoset = b2.register_module("SVDEventInfoSetter")
        svdevtinfoset.param("daqMode", daqMode)
        path.add_module(svdevtinfoset)

        digitizer = b2.register_module('SVDDigitizer')
        path.add_module(digitizer)

    # 3-sample acquisition mode
    # we previously simulated this mode with StartSampling = 58 (default StartSampling = -2)
    if daqMode == 1:
        if relativeShift == -1 and latencyShift == -1:
            print("OOPS please choose if you want to use the relativeShift or the latencyShift. Exiting now.")
            sys.exit(1)
        if relativeShift != -1 and latencyShift != -1:
            print("OOPS please choose only one between relativeShift and latencyShift. Exiting now.")
            sys.exit(1)

        svdevtinfoset = b2.register_module("SVDEventInfoSetter")
        svdevtinfoset.param("daqMode", 2)
        svdevtinfoset.param("SVDEventInfo", "SVDEventInfoOriginal")
        path.add_module(svdevtinfoset)

        digitizer = b2.register_module('SVDDigitizer')
        digitizer.param("ShaperDigits", "SVDShaperDigitsOriginal")
        path.add_module(digitizer)

        # emulate the 3-sample acquisition
        emulator = b2.register_module("SVD3SamplesEmulator")
        emulator.param("SVDEventInfo", "SVDEventInfoOriginal")
        emulator.param("SVDShaperDigits", "SVDShaperDigitsOriginal")
        if latencyShift == -1:
            emulator.param("chooseStartingSample", False)
        else:
            emulator.param("chooseStartingSample", True)
            emulator.param("StartingSample", latencyShift)

        if relativeShift == -1:
            emulator.param("chooseRelativeShift", False)
        else:
            emulator.param("chooseRelativeShift", True)
            emulator.param("relativeShift", relativeShift)

        emulator.param("outputSVDEventInfo", "SVDEventInfo")
        emulator.param("outputSVDShaperDigits", "SVDShaperDigits3SampleAll")
        path.add_module(emulator)

        # emulate online zero-suppression
        zsonline = b2.register_module("SVDZeroSuppressionEmulator")
        zsonline.param("ShaperDigits", "SVDShaperDigits3SampleAll")
        zsonline.param("ShaperDigitsIN", "SVDShaperDigits")
        path.add_module(zsonline)

        # 3-mixed-6 sample mode not available


def add_svd_unpacker(path):

    unpacker = b2.register_module('SVDUnpacker')
    path.add_module(unpacker)


def add_svd_unpacker_simulate3sampleDAQ(path, latencyShift=-1, relativeShift=-1):

    if relativeShift == -1 and latencyShift == -1:
        print("OOPS please choose if you want to use the relativeShift or the latencyShift. Exiting now.")
        sys.exit(1)

    if relativeShift != -1 and latencyShift != -1:
        print("OOPS please choose only one between relativeShift and latencyShift. Exiting now.")
        sys.exit(1)

    unpacker = b2.register_module('SVDUnpacker')
    unpacker.param("SVDEventInfo", "SVDEventInfoOriginal")
    unpacker.param("svdShaperDigitListName", "SVDShaperDigitsOriginal")
    path.add_module(unpacker)

    # emulate the 3-sample acquisition
    emulator = b2.register_module("SVD3SamplesEmulator")
    emulator.param("SVDEventInfo", "SVDEventInfoOriginal")
    emulator.param("SVDShaperDigits", "SVDShaperDigitsOriginal")
    if latencyShift == -1:
        emulator.param("chooseStartingSample", False)
    else:
        emulator.param("chooseStartingSample", True)
        emulator.param("StartingSample", latencyShift)

    if relativeShift == -1:
        emulator.param("chooseRelativeShift", False)
    else:
        emulator.param("chooseRelativeShift", True)
        emulator.param("relativeShift", relativeShift)

    emulator.param("outputSVDEventInfo", "SVDEventInfo")
    emulator.param("outputSVDShaperDigits", "SVDShaperDigits3SampleAll")
    path.add_module(emulator)

    # emulate online zero-suppression
    zsonline = b2.register_module("SVDZeroSuppressionEmulator")
    zsonline.param("ShaperDigits", "SVDShaperDigits3SampleAll")
    zsonline.param("ShaperDigitsIN", "SVDShaperDigits")
    path.add_module(zsonline)


def add_svd_packer(path):

    packer = b2.register_module('SVDPacker')
    path.add_module(packer)


def add_svd_SPcreation(path, isROIsimulation=False):

    if(isROIsimulation):
        svdSPCreatorName = '__ROISVDSpacePointCreator'
        svd_clusters = '__ROIsvdClusters'
        nameSPs = 'SVDSpacePoints__ROI'
    else:
        svdSPCreatorName = 'SVDSpacePointCreator'
        svd_clusters = ''
        nameSPs = 'SVDSpacePoints'

    if svdSPCreatorName not in [e.name() for e in path.modules()]:
        spCreatorSVD = b2.register_module('SVDSpacePointCreator')
        spCreatorSVD.set_name(svdSPCreatorName)
        spCreatorSVD.param('NameOfInstance', 'SVDSpacePoints')
        spCreatorSVD.param('SpacePoints', nameSPs)
        spCreatorSVD.param('SVDClusters', svd_clusters)
        path.add_module(spCreatorSVD)<|MERGE_RESOLUTION|>--- conflicted
+++ resolved
@@ -6,11 +6,7 @@
 import sys
 
 
-<<<<<<< HEAD
-def add_new_svd_reconstruction(path, isROIsimulation=False):
-=======
 def add_new_svd_reconstruction(path, isROIsimulation=False, createRecoDigits=True):
->>>>>>> 3ef34ec8
 
     if(isROIsimulation):
         clusterizerName = '__ROISVDClusterizer'
@@ -38,9 +34,6 @@
         clusterizer = register_module('SVDClusterizer')
         clusterizer.set_name(clusterizerName)
         clusterizer.param('Clusters', clustersName)
-<<<<<<< HEAD
-        clusterizer.param('useDB', True)
-=======
         clusterizer.param('timeAlgorithm6Samples', "CoG6")
         clusterizer.param('timeAlgorithm3Samples', "CoG6")
         clusterizer.param('chargeAlgorithm6Samples', "MaxSample")
@@ -52,7 +45,6 @@
         clusterizer.param('stripChargeAlgorithm6Samples', "MaxSample")
         clusterizer.param('stripChargeAlgorithm3Samples', "MaxSample")
         clusterizer.param('useDB', False)
->>>>>>> 3ef34ec8
         path.add_module(clusterizer)
 
     if missingAPVsClusterCreatorName not in [e.name() for e in path.modules()]:
@@ -63,18 +55,6 @@
     # Add SVDSpacePointCreator
     add_svd_SPcreation(path, isROIsimulation)
 
-<<<<<<< HEAD
-'''
-    # Add SVDRecoDigit creator module
-    # useful for DQM and validation
-    if recocreatorName not in [e.name() for e in path.modules()]:
-        recoDigitCreator = register_module('SVDRecoDigitCreator')
-        recoDigitCreator.set_name(recocreatorName)
-        recoDigitCreator.param('RecoDigits', recoDigitsName)
-        recoDigitCreator.param('Clusters', clustersName)
-        path.add_module(recoDigitCreator)
-'''
-=======
     if createRecoDigits:
         # Add SVDRecoDigit creator module
         # useful for DQM and validation
@@ -89,7 +69,6 @@
             recoDigitCreator.param('chargeAlgorithm3Samples', "MaxSample")
             recoDigitCreator.param('useDB', False)
             path.add_module(recoDigitCreator)
->>>>>>> 3ef34ec8
 
 
 def add_svd_reconstruction(path, isROIsimulation=False, useNN=False, useCoG=True, applyMasking=False):
