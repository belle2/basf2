#!/usr/bin/env python3
# -*- coding: utf-8 -*-

import basf2
from basf2 import *
from ROOT import Belle2


def add_svd_reconstruction(path, isROIsimulation=False, useNN=False, useCoG=True, applyMasking=False):

    if(useNN and useCoG):
        print("WARNING! you can't select both NN and CoG for SVD reconstruction. Using the default algorithm (TB-equivalent)")
        add_svd_reconstruction_tb(path, isROIsimulation)

    elif(not useNN and not useCoG):
        add_svd_reconstruction_tb(path, isROIsimulation)

    elif(useNN):
        add_svd_reconstruction_nn(path, isROIsimulation)

    elif(useCoG):
        add_svd_reconstruction_CoG(path, isROIsimulation, applyMasking)


def add_svd_reconstruction_tb(path, isROIsimulation=False):

    if(isROIsimulation):
        splitterName = '__ROISVDDigitSplitter'
        sorterName = '__ROISVDDigitSorter'
        clusterizerName = '__ROISVDClusterizer'
        clusterName = '__ROIsvdClusters'
    else:
        splitterName = 'SVDDigitSplitter'
        sorterName = 'SVDDigitSorter'
        clusterizerName = 'SVDClusterizer'
        clusterName = ""

    if splitterName not in [e.name() for e in path.modules()]:
        splitter = register_module('SVDDigitSplitter')
        splitter.set_name(splitterName)
        path.add_module(splitter)

    if sorterName not in [e.name() for e in path.modules()]:
        sorter = register_module('SVDDigitSorter')
        sorter.set_name(sorterName)
        path.add_module(sorter)

    if clusterizerName not in [e.name() for e in path.modules()]:
        clusterizer = register_module('SVDClusterizer')
        clusterizer.set_name(clusterizerName)
        clusterizer.param('Clusters', clusterName)
        path.add_module(clusterizer)


def add_svd_reconstruction_nn(path, isROIsimulation=False, direct=False):

    if direct:
        if(isROIsimulation):
            clusterizerName = '__ROISVDClusterizerDirect'
            clusterName = '__ROIsvdClusters'
        else:
            clusterizerName = 'SVDClusterizerDirect'
            clusterName = ""

        if clusterizerName not in [e.name() for e in path.modules()]:
            clusterizer = register_module('SVDClusterizerDirect')
            clusterizer.set_name(clusterizerName)
            clusterizer.param('Clusters', clusterName)
            path.add_module(clusterizer)
    else:
        if(isROIsimulation):
            fitterName = '__ROISVDNNShapeReconstructor'
            clusterizerName = '__ROISVDNNClusterizer'
            clusterName = '__ROIsvdClusters'
        else:
            fitterName = 'SVDNNShapeReconstructor'
            clusterizerName = 'SVDNNClusterizer'
            clusterName = ''

        if fitterName not in [e.name() for e in path.modules()]:
            fitter = register_module('SVDNNShapeReconstructor')
            fitter.set_name(fitterName)
            path.add_module(fitter)

        if clusterizerName not in [e.name() for e in path.modules()]:
            clusterizer = register_module('SVDNNClusterizer')
            clusterizer.set_name(clusterizerName)
            clusterizer.param('Clusters', clusterName)
            path.add_module(clusterizer)


def add_svd_reconstruction_CoG(path, isROIsimulation=False, applyMasking=False):

    if(isROIsimulation):
        fitterName = '__ROISVDCoGTimeEstimator'
        clusterizerName = '__ROISVDSimpleClusterizer'
        dataFormatName = '__ROISVDDataFormat'
        clusterName = '__ROIsvdClusters'
        recoDigitsName = '__ROIsvdRecoDigits'
        shaperDigitsName = ""
        missingAPVsClusterCreatorName = '__ROISVDMissingAPVsClusterCreator'
    else:
        fitterName = 'SVDCoGTimeEstimator'
        clusterizerName = 'SVDSimpleClusterizer'
        dataFormatName = 'SVDDataFormat'
        clusterName = ""
        recoDigitsName = ""
        shaperDigitsName = ""
        missingAPVsClusterCreatorName = 'SVDMissingAPVsClusterCreator'

# add strip masking if needed
    if(applyMasking):
        if(isROIsimulation):
            shaperDigitsName = '__ROISVDShaperDigitsUnmasked'
            maskingName = '__ROISVDStripMasking'
        else:
            shaperDigitsName = 'SVDShaperDigitsUnmasked'
            maskingName = 'SVDStripMasking'

        if maskingName not in [e.name() for e in path.modules()]:
            masking = register_module('SVDStripMasking')
            masking.set_name(maskingName)
            masking.param('ShaperDigitsUnmasked', shaperDigitsName)
            path.add_module(masking)

<<<<<<< HEAD
    path.add_module('SVDDataFormatCheck', ShaperDigits=shaperDigitsName)
=======
    if dataFormatName not in [e.name() for e in path.modules()]:
        dataFormat = register_module('SVDDataFormatCheck')
        dataFormat.param('ShaperDigits', shaperDigitsName)
>>>>>>> c516af45

    if fitterName not in [e.name() for e in path.modules()]:
        fitter = register_module('SVDCoGTimeEstimator')
        fitter.set_name(fitterName)
        fitter.param('RecoDigits', recoDigitsName)
        path.add_module(fitter)

    if clusterizerName not in [e.name() for e in path.modules()]:
        clusterizer = register_module('SVDSimpleClusterizer')
        clusterizer.set_name(clusterizerName)
        clusterizer.param('RecoDigits', recoDigitsName)
        clusterizer.param('Clusters', clusterName)
        clusterizer.param('useDB', True)
        path.add_module(clusterizer)

    if missingAPVsClusterCreatorName not in [e.name() for e in path.modules()]:
        missingAPVCreator = register_module('SVDMissingAPVsClusterCreator')
        missingAPVCreator.set_name(missingAPVsClusterCreatorName)
        path.add_module(missingAPVCreator)

    # Add SVDSpacePointCreator
    add_svd_SPcreation(path, isROIsimulation)


def add_svd_reconstruction_nn(path, isROIsimulation=False, direct=False):

    if direct:
        if(isROIsimulation):
            clusterizerName = '__ROISVDClusterizerDirect'
            clusterName = '__ROIsvdClusters'
        else:
            clusterizerName = 'SVDClusterizerDirect'
            clusterName = ""

        if clusterizerName not in [e.name() for e in path.modules()]:
            clusterizer = register_module('SVDClusterizerDirect')
            clusterizer.set_name(clusterizerName)
            clusterizer.param('Clusters', clusterName)
            path.add_module(clusterizer)
    else:
        if(isROIsimulation):
            fitterName = '__ROISVDNNShapeReconstructor'
            clusterizerName = '__ROISVDNNClusterizer'
            clusterName = '__ROIsvdClusters'
        else:
            fitterName = 'SVDNNShapeReconstructor'
            clusterizerName = 'SVDNNClusterizer'
            clusterName = ''

        if fitterName not in [e.name() for e in path.modules()]:
            fitter = register_module('SVDNNShapeReconstructor')
            fitter.set_name(fitterName)
            path.add_module(fitter)

        if clusterizerName not in [e.name() for e in path.modules()]:
            clusterizer = register_module('SVDNNClusterizer')
            clusterizer.set_name(clusterizerName)
            clusterizer.param('Clusters', clusterName)
            path.add_module(clusterizer)


def add_svd_simulation(path):

    svdevtinfoset = register_module("SVDEventInfoSetter")
    path.add_module(svdevtinfoset)
    digitizer = register_module('SVDDigitizer')
    path.add_module(digitizer)


def add_svd_unpacker(path):

    unpacker = register_module('SVDUnpacker')
    path.add_module(unpacker)


def add_svd_packer(path):

    changeSVDEventInfoNameForPacker(path)

    packer = register_module('SVDPacker')
    path.add_module(packer)


def add_svd_SPcreation(path, isROIsimulation=False):

    if(isROIsimulation):
        svdSPCreatorName = '__ROISVDSpacePointCreator'
        svd_clusters = '__ROIsvdClusters'
        nameSPs = 'SVDSpacePoints__ROI'
    else:
        svdSPCreatorName = 'SVDSpacePointCreator'
        svd_clusters = ''
        nameSPs = 'SVDSpacePoints'

    if svdSPCreatorName not in [e.name() for e in path.modules()]:
        spCreatorSVD = register_module('SVDSpacePointCreator')
        spCreatorSVD.set_name(svdSPCreatorName)
        spCreatorSVD.param('NameOfInstance', 'SVDSpacePoints')
        spCreatorSVD.param('SpacePoints', nameSPs)
        spCreatorSVD.param('SVDClusters', svd_clusters)
        path.add_module(spCreatorSVD)


def changeSVDEventInfoNameForPacker(path):

    for module in path.modules():
        if module.name() in["SVDEventInfoSetter", "SVDDigitizer"]:
            module.param('SVDEventInfo', 'SVDEventInfoSim')<|MERGE_RESOLUTION|>--- conflicted
+++ resolved
@@ -123,13 +123,9 @@
             masking.param('ShaperDigitsUnmasked', shaperDigitsName)
             path.add_module(masking)
 
-<<<<<<< HEAD
-    path.add_module('SVDDataFormatCheck', ShaperDigits=shaperDigitsName)
-=======
     if dataFormatName not in [e.name() for e in path.modules()]:
         dataFormat = register_module('SVDDataFormatCheck')
         dataFormat.param('ShaperDigits', shaperDigitsName)
->>>>>>> c516af45
 
     if fitterName not in [e.name() for e in path.modules()]:
         fitter = register_module('SVDCoGTimeEstimator')
