/**************************************************************************
 * BASF2 (Belle Analysis Framework 2)                                     *
 * Copyright(C) 2016 - Belle II Collaboration                             *
 *                                                                        *
 * Author: The Belle II Collaboration                                     *
 * Contributors: Marko Staric                                             *
 *                                                                        *
 * This software is provided "as is" without any warranty.                *
 **************************************************************************/

#pragma once

#include <string>
#include <vector>

namespace Belle2 {

  /**
   * TOP database importer.
   * This module writes data to database or retrieves them from database.
   * More functions will come with future...
   */
  class TOPDatabaseImporter {

  public:

    /**
     * Default constructor
     */
    TOPDatabaseImporter()
    {}


    /**
     * Destructor
     */
    virtual ~TOPDatabaseImporter()
    {}

    /**
     * Import sample time calibration constants to database
     * Output of TOPTimeBaseCalibrator (root files with histograms)
     * @param fileNames file names separated by space (since vector doesn't work!)
     */
    void importSampleTimeCalibration(std::string fileNames);


    /**
     * Import channel-by-channel T0 calibration constants to database
     * The input is the root file produced by TOPLaserCalibrator
     * @param fileNames file names separated by space (since vector doesn't work!)
     */
    void importLocalT0Calibration(std::string fileNames);


    /**
     * Prints sample time calibration info about constants stored in database
     */
    void getSampleTimeCalibrationInfo();

    /**
     * Print sample time calibration constants stored in database
     */
    void printSampleTimeCalibration();

    /**
     * Generate and import a (random, fake) channel mask for testing
     * @param fractionDead the fraction of dead PMs to randomly assign
     * @param fractionHot the fraction of noisy PMs to randomly assign
     */
    void generateFakeChannelMask(double fractionDead, double fractionHot);

    /**
<<<<<<< HEAD
     * Generate and import a channel mask of all but one module (for probability
     * distrubtion debugging)
     * @param moduleToKeep the module not to be removed (all others are masked)
     */
    void maskAllButOneModule(int moduleToKeep);
=======
     * Import PMT Quantum Efficiency data to database
     * @param fileName : name of the root file containing relevant data
     * @param treeName : name of the tree containing relevant data
     */
    void importPmtQEData(std::string fileName, std::string treeName);

    /**
     * Import PMT gain parameters data to database
     * @param fileName : name of the root file containing relevant data
     * @param treeName : name of the tree containing relevant data
     */
    void importPmtGainData(std::string fileName, std::string treeName);

    /**
     * Import PMT installation data to database
     * @param fileName : name of the root file containing relevant data
     * @param treeName : name of the tree containing relevant data
     */
    void importPmtInstallationData(std::string fileName, std::string treeName);

    /**
     * Import PMT specifications from Hamamatsu (not to be used!)
     * @param fileName : name of the root file containing relevant data
     * @param treeName : name of the tree containing relevant data
     */
    void importPmtObsoleteData(std::string fileName, std::string treeName);

    /**
     * Import gaussians fitting the TTS distributions
     * @param fileName : name of the root file containing relevant data
     * @param treeName : name of the tree containing relevant data
     */
    void importPmtTTSPar(std::string fileName, std::string treeName);

    /**
     * Import histograms used for PMT TTS determination
     * @param fileName : name of the root file containing relevant data
     * @param treeName : name of the tree containing relevant data
     */
    void importPmtTTSHisto(std::string fileName, std::string treeName);

    /**
     * Example of exporting TTS histograms
     * @param outFilefileName : name of the root file where data will be saved
     */
    void exportPmtTTSHisto(std::string outFileName);
>>>>>>> 5d7fb71e

    /**
     * for testing purposes only! - will be removed ...
     */
    void importTest(int runNumber, double syncTimeBase);

    /**
     * for testing purposes only! - will be removed ...
     */
    void importTest();

  private:

    // ClassDef(TOPDatabaseImporter, 1);  /**< ClassDef - why this is needed? */
  };

} // Belle2 namespace<|MERGE_RESOLUTION|>--- conflicted
+++ resolved
@@ -71,13 +71,6 @@
     void generateFakeChannelMask(double fractionDead, double fractionHot);
 
     /**
-<<<<<<< HEAD
-     * Generate and import a channel mask of all but one module (for probability
-     * distrubtion debugging)
-     * @param moduleToKeep the module not to be removed (all others are masked)
-     */
-    void maskAllButOneModule(int moduleToKeep);
-=======
      * Import PMT Quantum Efficiency data to database
      * @param fileName : name of the root file containing relevant data
      * @param treeName : name of the tree containing relevant data
@@ -124,7 +117,6 @@
      * @param outFilefileName : name of the root file where data will be saved
      */
     void exportPmtTTSHisto(std::string outFileName);
->>>>>>> 5d7fb71e
 
     /**
      * for testing purposes only! - will be removed ...
