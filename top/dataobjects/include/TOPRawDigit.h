--- conflicted
+++ resolved
@@ -460,11 +460,7 @@
     std::vector<unsigned short> m_windows; /**< storage windows of waveform segments */
     bool m_offline = false; /**< feature extraction flag: by firmware or software */
 
-<<<<<<< HEAD
-    ClassDef(TOPRawDigit, 3); /**< ClassDef */
-=======
     ClassDef(TOPRawDigit, 4); /**< ClassDef */
->>>>>>> d484eaf4
 
   };
 
