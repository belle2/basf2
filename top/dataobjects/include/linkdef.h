#ifdef __CINT__

#pragma link off all globals;
#pragma link off all classes;
#pragma link off all functions;
#pragma link C++ nestedclasses;

#pragma link C++ class Belle2::TOPSimHit+;
#pragma link C++ class Belle2::TOPSimPhoton+;
#pragma link C++ class Belle2::TOPDigit+;
#pragma link C++ class Belle2::TOPBarHit+;
#pragma link C++ class Belle2::TOPLikelihood+;
#pragma link C++ class Belle2::TOPRecBunch+;
#pragma link C++ class Belle2::TOPRawWaveform+;
#pragma link C++ class Belle2::TOPPull+;
#pragma link C++ class Belle2::TOPTimeZero+;
#pragma link C++ class Belle2::TOPRawDigit+;
#pragma link C++ class Belle2::TOPSlowData+;
#pragma link C++ class Belle2::TOPInterimFEInfo+;
#pragma link C++ class Belle2::TOPTemplateFitResult+;
<<<<<<< HEAD
=======
#pragma link C++ class Belle2::TOPTriggerDigit+;
#pragma link C++ class Belle2::TOPTriggerMCInfo+;
>>>>>>> d484eaf4

// schema evolution rules to allow reading of old class versions

#pragma read sourceClass="Belle2::TOPSimHit" version="[-2]" \
  source="int m_barID" \
  targetClass="Belle2::TOPSimHit" target="m_moduleID" \
  code="{m_moduleID = onfile.m_barID;}"

#pragma read sourceClass="Belle2::TOPBarHit" version="[1]" \
  source="int m_barID" \
  targetClass="Belle2::TOPBarHit" target="m_moduleID" \
  code="{m_moduleID = onfile.m_barID;}"

#pragma read sourceClass="Belle2::TOPDigit" version="[-12]" \
  source="int m_TDC" \
  targetClass="Belle2::TOPDigit" \
  target="m_rawTime" \
  code="{m_rawTime = onfile.m_TDC / 16.0;}"
#pragma read sourceClass="Belle2::TOPDigit" version="[-12]" \
  source="int m_ADC" \
  targetClass="Belle2::TOPDigit" \
  target="m_pulseHeight" \
  code="{m_pulseHeight = onfile.m_ADC;}"

#pragma read sourceClass="Belle2::TOPDigit" version="[-6]"  \
  source="int m_barID" \
  targetClass="Belle2::TOPDigit" \
  target="m_moduleID" \
  code="{m_moduleID = onfile.m_barID;}"
#pragma read sourceClass="Belle2::TOPDigit" version="[-6]" \
  source="int m_channelID" \
  targetClass="Belle2::TOPDigit" \
  target="m_pixelID" \
  code="{m_pixelID = onfile.m_channelID;}"
#pragma read sourceClass="Belle2::TOPDigit" version="[-6]" \
  source="unsigned m_hardChannelID" \
  targetClass="Belle2::TOPDigit" \
  target="m_channel" \
  code="{m_channel = onfile.m_hardChannelID;}"


#endif<|MERGE_RESOLUTION|>--- conflicted
+++ resolved
@@ -18,11 +18,8 @@
 #pragma link C++ class Belle2::TOPSlowData+;
 #pragma link C++ class Belle2::TOPInterimFEInfo+;
 #pragma link C++ class Belle2::TOPTemplateFitResult+;
-<<<<<<< HEAD
-=======
 #pragma link C++ class Belle2::TOPTriggerDigit+;
 #pragma link C++ class Belle2::TOPTriggerMCInfo+;
->>>>>>> d484eaf4
 
 // schema evolution rules to allow reading of old class versions
 
