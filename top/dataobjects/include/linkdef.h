#ifdef __CINT__

#pragma link off all globals;
#pragma link off all classes;
#pragma link off all functions;
#pragma link C++ nestedclasses;

#pragma link C++ class Belle2::TOPSimHit+;
#pragma link C++ class Belle2::TOPSimPhoton+;
#pragma link C++ class Belle2::TOPSimCalPulse+;
#pragma link C++ class Belle2::TOPDigit+;
#pragma link C++ class Belle2::TOPBarHit+;
#pragma link C++ class Belle2::TOPLikelihood+;
#pragma link C++ class Belle2::TOPRecBunch+;
#pragma link C++ class Belle2::TOPRawWaveform+;
<<<<<<< HEAD
#pragma link C++ class Belle2::TOPWaveform+;
=======
#pragma link C++ class Belle2::TOPPull+;
>>>>>>> 5d7fb71e
#pragma link C++ class Belle2::TOPTimeZero+;
#pragma link C++ class Belle2::TOPRawDigit+;
#pragma link C++ class Belle2::TOPSlowData+;
#pragma link C++ class Belle2::TOPInterimFEInfo+;
#pragma link C++ class Belle2::TOPPDFCollection+;
#pragma link C++ class Belle2::TOPPDFCollection::gaussian_t+;
#pragma link C++ class Belle2::TOPSmallestPullCollection+;
#pragma link C++ class Belle2::TOPTemplateFitResult+;
#pragma link C++ class Belle2::TOPTriggerDigit+;
#pragma link C++ class Belle2::TOPTriggerMCInfo+;

// schema evolution rules to allow reading of old class versions

#pragma read sourceClass="Belle2::TOPSimHit" version="[-2]" \
  source="int m_barID" \
  targetClass="Belle2::TOPSimHit" target="m_moduleID" \
  code="{m_moduleID = onfile.m_barID;}"

#pragma read sourceClass="Belle2::TOPBarHit" version="[1]" \
  source="int m_barID" \
  targetClass="Belle2::TOPBarHit" target="m_moduleID" \
  code="{m_moduleID = onfile.m_barID;}"

#pragma read sourceClass="Belle2::TOPDigit" version="[-12]" \
  source="int m_TDC" \
  targetClass="Belle2::TOPDigit" \
  target="m_rawTime" \
  code="{m_rawTime = onfile.m_TDC / 16.0;}"
#pragma read sourceClass="Belle2::TOPDigit" version="[-12]" \
  source="int m_ADC" \
  targetClass="Belle2::TOPDigit" \
  target="m_pulseHeight" \
  code="{m_pulseHeight = onfile.m_ADC;}"

#pragma read sourceClass="Belle2::TOPDigit" version="[-6]"  \
  source="int m_barID" \
  targetClass="Belle2::TOPDigit" \
  target="m_moduleID" \
  code="{m_moduleID = onfile.m_barID;}"
#pragma read sourceClass="Belle2::TOPDigit" version="[-6]" \
  source="int m_channelID" \
  targetClass="Belle2::TOPDigit" \
  target="m_pixelID" \
  code="{m_pixelID = onfile.m_channelID;}"
#pragma read sourceClass="Belle2::TOPDigit" version="[-6]" \
  source="unsigned m_hardChannelID" \
  targetClass="Belle2::TOPDigit" \
  target="m_channel" \
  code="{m_channel = onfile.m_hardChannelID;}"


#endif<|MERGE_RESOLUTION|>--- conflicted
+++ resolved
@@ -13,18 +13,11 @@
 #pragma link C++ class Belle2::TOPLikelihood+;
 #pragma link C++ class Belle2::TOPRecBunch+;
 #pragma link C++ class Belle2::TOPRawWaveform+;
-<<<<<<< HEAD
-#pragma link C++ class Belle2::TOPWaveform+;
-=======
 #pragma link C++ class Belle2::TOPPull+;
->>>>>>> 5d7fb71e
 #pragma link C++ class Belle2::TOPTimeZero+;
 #pragma link C++ class Belle2::TOPRawDigit+;
 #pragma link C++ class Belle2::TOPSlowData+;
 #pragma link C++ class Belle2::TOPInterimFEInfo+;
-#pragma link C++ class Belle2::TOPPDFCollection+;
-#pragma link C++ class Belle2::TOPPDFCollection::gaussian_t+;
-#pragma link C++ class Belle2::TOPSmallestPullCollection+;
 #pragma link C++ class Belle2::TOPTemplateFitResult+;
 #pragma link C++ class Belle2::TOPTriggerDigit+;
 #pragma link C++ class Belle2::TOPTriggerMCInfo+;
