/**************************************************************************
 * BASF2 (Belle Analysis Framework 2)                                     *
 * Copyright(C) 2010 - Belle II Collaboration                             *
 *                                                                        *
 * Author: The Belle II Collaboration                                     *
 * Contributors: Marko Petric, Marko Staric                               *
 *                                                                        *
 * This software is provided "as is" without any warranty.                *
 **************************************************************************/

#include <top/dataobjects/TOPDigit.h>
#include <top/dataobjects/TOPRawDigit.h>
#include <top/dataobjects/TOPSimHit.h>
#include <mdst/dataobjects/MCParticle.h>
#include <framework/datastore/RelationVector.h>
<<<<<<< HEAD
=======
#include <framework/logging/Logger.h>
>>>>>>> 7db32277

using namespace std;

namespace Belle2 {

  float TOPDigit::s_doubleHitResolution = 0;
  float TOPDigit::s_pileupTime = 0;

  int TOPDigit::getModulo256Sample() const
  {
    int sample = int(m_rawTime);
    if (m_rawTime < 0) sample--;
    sample += (int) m_firstWindow * 64;
    if (sample < 0) return 256 + sample % 256;
    return sample % 256;
  }


  DigitBase::EAppendStatus TOPDigit::addBGDigit(const DigitBase* bg)
  {
    const auto* bgDigit = static_cast<const TOPDigit*>(bg);
    double diff = m_time - bgDigit->getTime();

    if (fabs(diff) > s_doubleHitResolution) return DigitBase::c_Append; // no pile-up

    if (fabs(diff) < s_pileupTime) { // pile-up results in time averaging
      double time[2] = {m_time, bgDigit->getTime()};
      double rawTime[2] = {m_rawTime, bgDigit->getRawTime()};
      int pulseHeight[2] = {m_pulseHeight, bgDigit->getPulseHeight()};
      double sum = pulseHeight[0] + pulseHeight[1];
      if (sum > 0) {
        m_time = (time[0] * pulseHeight[0] + time[1] * pulseHeight[1]) / sum;
        m_rawTime = (rawTime[0] * pulseHeight[0] + rawTime[1] * pulseHeight[1]) / sum;
        // m_timeError =
        // m_pulseWidth =
        // m_integral =
      } else {
        m_time = (time[0] + time[1]) / 2;
        m_rawTime = (rawTime[0] + rawTime[1]) / 2;
        // m_timeError =
        // m_pulseWidth =
        // m_integral =
      }
      m_pulseHeight = int(sum);
      double reweight = sum > 0 ? pulseHeight[0] / sum : 0.5;
      auto relSimHits = this->getRelationsTo<TOPSimHit>();
      for (size_t i = 0; i < relSimHits.size(); ++i) {
        float weight = relSimHits.weight(i) * reweight;
        relSimHits.setWeight(i, weight);
      }
      auto relRawDigits = this->getRelationsTo<TOPRawDigit>();
      for (size_t i = 0; i < relRawDigits.size(); ++i) {
        float weight = relRawDigits.weight(i) * reweight;
        relRawDigits.setWeight(i, weight);
      }
      auto relMCParticles = this->getRelationsTo<MCParticle>();
      for (size_t i = 0; i < relMCParticles.size(); ++i) {
        float weight = relMCParticles.weight(i) * reweight;
        relMCParticles.setWeight(i, weight);
      }
    } else { // pile-up results in discarding the second-in-time hit
      if (diff > 0) {
        // bg digit is the first-in-time hit, therefore replace and remove relations
        *this = *bgDigit;
<<<<<<< HEAD
        auto relSimHits = this->getRelationsTo<TOPSimHit>();
        for (size_t i = 0; i < relSimHits.size(); ++i) {
          relSimHits.remove(i);
        }
        auto relRawDigits = this->getRelationsTo<TOPRawDigit>();
        for (size_t i = 0; i < relRawDigits.size(); ++i) {
          relRawDigits.remove(i);
        }
        auto relMCParticles = this->getRelationsTo<MCParticle>();
        for (size_t i = 0; i < relMCParticles.size(); ++i) {
=======

        // remove relations (going from back side!)
        auto relSimHits = this->getRelationsTo<TOPSimHit>();
        for (int i = relSimHits.size() - 1; i >= 0; --i) {
          relSimHits.remove(i);
        }
        auto relRawDigits = this->getRelationsTo<TOPRawDigit>();
        for (int i = relRawDigits.size() - 1; i >= 0; --i) {
          relRawDigits.remove(i);
        }
        auto relMCParticles = this->getRelationsTo<MCParticle>();
        for (int i = relMCParticles.size() - 1; i >= 0; --i) {
>>>>>>> 7db32277
          relMCParticles.remove(i);
        }
      }
    }
    return DigitBase::c_DontAppend;

  }

} // end Belle2 namespace
<|MERGE_RESOLUTION|>--- conflicted
+++ resolved
@@ -13,10 +13,7 @@
 #include <top/dataobjects/TOPSimHit.h>
 #include <mdst/dataobjects/MCParticle.h>
 #include <framework/datastore/RelationVector.h>
-<<<<<<< HEAD
-=======
 #include <framework/logging/Logger.h>
->>>>>>> 7db32277
 
 using namespace std;
 
@@ -81,18 +78,6 @@
       if (diff > 0) {
         // bg digit is the first-in-time hit, therefore replace and remove relations
         *this = *bgDigit;
-<<<<<<< HEAD
-        auto relSimHits = this->getRelationsTo<TOPSimHit>();
-        for (size_t i = 0; i < relSimHits.size(); ++i) {
-          relSimHits.remove(i);
-        }
-        auto relRawDigits = this->getRelationsTo<TOPRawDigit>();
-        for (size_t i = 0; i < relRawDigits.size(); ++i) {
-          relRawDigits.remove(i);
-        }
-        auto relMCParticles = this->getRelationsTo<MCParticle>();
-        for (size_t i = 0; i < relMCParticles.size(); ++i) {
-=======
 
         // remove relations (going from back side!)
         auto relSimHits = this->getRelationsTo<TOPSimHit>();
@@ -105,7 +90,6 @@
         }
         auto relMCParticles = this->getRelationsTo<MCParticle>();
         for (int i = relMCParticles.size() - 1; i >= 0; --i) {
->>>>>>> 7db32277
           relMCParticles.remove(i);
         }
       }
