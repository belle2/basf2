--- conflicted
+++ resolved
@@ -12,109 +12,6 @@
 #include <math.h>
 
 using namespace std;
-<<<<<<< HEAD
-using namespace Belle2;
-
-bool TOPRawDigit::isPedestalJump() const
-{
-  if (m_sampleRise == 0) {
-    if ((m_dSampleFall + 1) % 64 == 0) {
-      return true;
-    }
-  } else if ((m_sampleRise + 1) % 64 == 0) {
-    if (m_dSampleFall % 64 == 0) {
-      return true;
-    }
-  }
-  return false;
-}
-
-
-bool TOPRawDigit::isAtWindowDiscontinuity(unsigned short storageDepth) const
-{
-  if (m_windows.empty()) {
-    return false;
-  }
-
-  unsigned size = m_windows.size();
-  unsigned i0 = getSampleRise() / c_WindowSize;
-  if (i0 >= size) {
-    i0 = size - 1;
-  }
-  unsigned i1 = (getSampleFall() + 1) / c_WindowSize;
-  if (i1 >= size) {
-    i1 = size - 1;
-  }
-  if (i0 == i1) {
-    return false;
-  }
-
-  int diff = m_windows[i1] - m_windows[i0];
-  if (diff < 0) {
-    diff += storageDepth;
-  }
-  if (diff != 1) {
-    return true;
-  }
-  return false;
-}
-
-
-bool TOPRawDigit::areWindowsInOrder(unsigned short storageDepth) const
-{
-  unsigned lastSample = getSampleFall() + 1;
-  unsigned last = lastSample / c_WindowSize + 1;
-  unsigned size = m_windows.size();
-  for (unsigned i = 1; i < std::min(last, size); i++) {
-    int diff = m_windows[i] - m_windows[i - 1];
-    if (diff < 0) {
-      diff += storageDepth;
-    }
-    if (diff != 1) {
-      return false;
-    }
-  }
-  return true;
-}
-
-
-double TOPRawDigit::correctTime(double time, unsigned short storageDepth) const
-{
-  if (m_windows.empty()) {
-    return time;
-  }
-
-  unsigned last = int(time) / c_WindowSize + 1;
-  unsigned size = m_windows.size();
-  int missing = 0;
-  for (unsigned i = 1; i < std::min(last, size); i++) {
-    int diff = m_windows[i] - m_windows[i - 1];
-    if (diff < 0) {
-      diff += storageDepth;
-    }
-    if (diff != 1) {
-      missing += diff - 1;
-    }
-    if (diff == 0) {
-      B2ERROR("TOPRawDigit: two consecutive windows with the same number");
-    }
-  }
-
-  return time + missing * c_WindowSize;
-}
-
-
-double TOPRawDigit::timeErrorCoefficient(double y1, double y2) const
-{
-  double dy = y2 - y1;
-  double ym = m_VPeak / 2.0;
-  double a = 1.0 / (2.0 * dy);
-  double b = (ym - y2) / (dy * dy);
-  double c = (ym - y1) / (dy * dy);
-
-  return sqrt(a * a + b * b + c * c);
-}
-=======
 
 namespace Belle2 {
 
@@ -191,5 +88,4 @@
   }
 
 } // end Belle2 namespace
->>>>>>> d484eaf4
 
