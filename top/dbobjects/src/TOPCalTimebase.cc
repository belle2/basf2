--- conflicted
+++ resolved
@@ -13,48 +13,10 @@
 
 using namespace std;
 
-<<<<<<< HEAD
-typedef map<unsigned, const TOPSampleTimes*>::const_iterator Iterator;
-
-
-void TOPCalTimebase::append(unsigned scrodID, unsigned channel,
-                            const vector<double>& sampleTimes,
-                            bool replace)
-{
-  unsigned key = (scrodID << 16) + (channel % 128);
-  Iterator it = m_map.find(key);
-  if (it == m_map.end()) { // constants not appended yet
-    m_sampleTimes.push_back(TOPSampleTimes(scrodID, channel, m_syncTimeBase));
-    m_sampleTimes.back().setTimeAxis(sampleTimes, m_syncTimeBase);
-    m_map[key] = &m_sampleTimes.back();
-  } else { // constants already there
-    if (replace) {
-      const_cast<TOPSampleTimes*>(it->second)->setTimeAxis(sampleTimes, m_syncTimeBase);
-      B2WARNING("Constants for scrod " << scrodID << " channel " << channel << ": replaced");
-    } else {
-      B2WARNING("Constants for scrod " << scrodID << " channel " << channel << ": previous kept");
-    }
-  }
-
-}
-
-=======
 namespace Belle2 {
->>>>>>> d484eaf4
 
   typedef map<unsigned, const TOPSampleTimes*>::const_iterator Iterator; /**< Iteratior for m_map */
 
-<<<<<<< HEAD
-  unsigned key = (scrodID << 16) + (channel % 128);
-  Iterator it = m_map.find(key);
-  if (it == m_map.end()) {
-    if (!m_sampleTime) m_sampleTime = new TOPSampleTimes(0, 0, m_syncTimeBase);
-    return m_sampleTime;
-  }
-  return it->second;
-}
-=======
->>>>>>> d484eaf4
 
   void TOPCalTimebase::append(unsigned scrodID, unsigned channel,
                               const vector<double>& sampleTimes,
@@ -75,25 +37,6 @@
       }
     }
 
-<<<<<<< HEAD
-bool TOPCalTimebase::isAvailable(unsigned scrodID, unsigned channel) const
-{
-  if (m_map.empty()) createMap();
-
-  unsigned key = (scrodID << 16) + (channel % 128);
-  Iterator it = m_map.find(key);
-  return (it != m_map.end());
-
-}
-
-
-void TOPCalTimebase::createMap() const
-{
-  for (const auto& sampleTime : m_sampleTimes) {
-    unsigned key = (sampleTime.getScrodID() << 16) + sampleTime.getChannel();
-    m_map[key] = &sampleTime;
-=======
->>>>>>> d484eaf4
   }
 
 
