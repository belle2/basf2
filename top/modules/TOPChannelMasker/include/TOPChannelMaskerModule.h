/**************************************************************************
 * BASF2 (Belle Analysis Framework 2)                                     *
 * Copyright(C) 2017 - Belle II Collaboration                             *
 *                                                                        *
 * Author: The Belle II Collaboration                                     *
 * Contributors:                                                          *
 *    Jan Strube (jan.strube@pnnl.gov)                                    *
 *    Sam Cunliffe (sam.cunliffe@desy.de)                                 *
 *    Marko Staric                                                        *
 *                                                                        *
 * This software is provided "as is" without any warranty.                *
 **************************************************************************/

#pragma once

#include <framework/core/Module.h>
#include <framework/datastore/StoreArray.h>
#include <framework/datastore/StoreObjPtr.h>
#include <top/dataobjects/TOPDigit.h>
#include <top/dataobjects/TOPAsicMask.h>
#include <framework/database/DBObjPtr.h>
#include <framework/database/DBArray.h>
#include <top/dbobjects/TOPCalChannelMask.h>
#include <top/dbobjects/TOPPmtInstallation.h>
#include <top/dbobjects/TOPPmtQE.h>
#include <top/dbobjects/TOPCalChannelRQE.h>
#include <top/dbobjects/TOPCalChannelThresholdEff.h>
#include <top/dbobjects/TOPCalChannelT0.h>
#include <top/dbobjects/TOPCalTimebase.h>

namespace Belle2 {
  /**
   * Masks dead PMs from the reconstruction
   *
   *    *
   */
  class TOPChannelMaskerModule : public Module {

  public:

    /**
     * Constructor: Sets the description of the module
     */
    TOPChannelMaskerModule();

    /**
     * initialize method: registers datastore objects (the TOP hits)
     */
    virtual void initialize() override;

    /**
     * Called when entering a new run.
     *
     * Set run dependent things like run header parameters, alignment, etc.
     */
    virtual void beginRun() override;

    /**
     * event method: removes channels from the reconstruction pdf, flags hits
     * from noisy channels as junk
     */
    virtual void event() override;

  private:

<<<<<<< HEAD
    bool m_printMask; /**< steering parameter: if true print channel mask as set in rec */

    StoreArray<TOPDigit> m_digits; /**< collection of digits */
    StoreObjPtr<TOPAsicMask> m_eventAsicMask; /**< masked asics in firmware */
=======
    // steering parameters
    bool m_printMask; /**< if true print channel mask as set in rec */
    bool m_maskUncalibratedChannelT0; /**< if true mask channelT0-uncalibrated channels */
    bool m_maskUncalibratedTimebase; /**< if true mask timebase-uncalibrated channels */

    // collections
    StoreArray<TOPDigit> m_digits; /**< collection of digits */
    StoreObjPtr<TOPAsicMask> m_eventAsicMask; /**< masked asics in firmware */

    // database objects for masking
>>>>>>> c516af45
    TOPAsicMask m_savedAsicMask; /**< the default ones or a copy from data store */
    DBObjPtr<TOPCalChannelMask> m_channelMask; /**< list of dead/noisy channels */
    DBObjPtr<TOPCalChannelT0> m_channelT0; /**< channel T0 */
    DBObjPtr<TOPCalTimebase> m_timebase; /**< timebase */

    // database objects used only to check "hasChanged" status
    OptionalDBArray<TOPPmtInstallation> m_pmtInstalled; /**< PMT installation data */
    OptionalDBArray<TOPPmtQE> m_pmtQEData; /**< quantum efficiencies */
    DBObjPtr<TOPCalChannelRQE> m_channelRQE; /**< channel relative quantum effi. */
    DBObjPtr<TOPCalChannelThresholdEff> m_thresholdEff; /**< channel threshold effi. */

  };
}<|MERGE_RESOLUTION|>--- conflicted
+++ resolved
@@ -63,12 +63,6 @@
 
   private:
 
-<<<<<<< HEAD
-    bool m_printMask; /**< steering parameter: if true print channel mask as set in rec */
-
-    StoreArray<TOPDigit> m_digits; /**< collection of digits */
-    StoreObjPtr<TOPAsicMask> m_eventAsicMask; /**< masked asics in firmware */
-=======
     // steering parameters
     bool m_printMask; /**< if true print channel mask as set in rec */
     bool m_maskUncalibratedChannelT0; /**< if true mask channelT0-uncalibrated channels */
@@ -79,7 +73,6 @@
     StoreObjPtr<TOPAsicMask> m_eventAsicMask; /**< masked asics in firmware */
 
     // database objects for masking
->>>>>>> c516af45
     TOPAsicMask m_savedAsicMask; /**< the default ones or a copy from data store */
     DBObjPtr<TOPCalChannelMask> m_channelMask; /**< list of dead/noisy channels */
     DBObjPtr<TOPCalChannelT0> m_channelT0; /**< channel T0 */
