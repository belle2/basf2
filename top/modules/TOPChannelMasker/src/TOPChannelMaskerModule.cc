/**************************************************************************
 * BASF2 (Belle Analysis Framework 2)                                     *
 * Copyright(C) 2017 - Belle II Collaboration                             *
 *                                                                        *
 * Author: The Belle II Collaboration                                     *
 * Contributors:                                                          *
 *    Jan Strube (jan.strube@pnnl.gov)                                    *
 *    Sam Cunliffe (sam.cunliffe@desy.de)                                 *
 *                                                                        *
 * This software is provided "as is" without any warranty.                *
 **************************************************************************/

#include <top/modules/TOPChannelMasker/TOPChannelMaskerModule.h>
#include <top/reconstruction/TOPreco.h>     // reconstruction wrapper
#include <top/reconstruction/TOPconfigure.h>

using namespace std;

namespace Belle2 {

  using namespace TOP;

//-----------------------------------------------------------------
//                 Register the Module
//-----------------------------------------------------------------
  REG_MODULE(TOPChannelMasker)

//-----------------------------------------------------------------
//                 Implementation
//-----------------------------------------------------------------

  TOPChannelMaskerModule::TOPChannelMaskerModule() : Module()
  {
    // Set module properties
    setDescription("Masks dead PMs from the reconstruction");

    // Set property flags
    setPropertyFlags(c_ParallelProcessingCertified);

    // Add parameters
    addParam("printMask", m_printMask,
<<<<<<< HEAD
             "if true print channel mask as set in reconstruction", false);

=======
             "if true, print channel mask as set in reconstruction", false);
    addParam("maskUncalibratedChannelT0", m_maskUncalibratedChannelT0,
             "if true, mask channelT0-uncalibrated channels", true);
    addParam("maskUncalibratedTimebase", m_maskUncalibratedTimebase,
             "if true, mask timebase-uncalibrated channels ", true);
>>>>>>> c516af45
  }

  void TOPChannelMaskerModule::initialize()
  {
    // register data objects
    m_digits.isRequired();
    m_eventAsicMask.isOptional();
<<<<<<< HEAD
=======

    // Configure TOP detector in FORTRAN code
    TOPconfigure config;
  }

  void TOPChannelMaskerModule::beginRun()
  {

    if (not m_channelMask.isValid()) {
      B2FATAL("channel mask not available");
    }
    if (not m_channelT0.isValid()) {
      B2FATAL("channel T0 calibration not available");
    }
    if (not m_timebase.isValid()) {
      B2FATAL("timebase calibration not available");
    }
>>>>>>> c516af45

    // Configure TOP detector in FORTRAN code
    TOPconfigure config;
  }

  void TOPChannelMaskerModule::event()
  {

    // have those payloads changed?

    bool pmtInstalled = m_pmtInstalled.hasChanged();
    bool pmtQEData = m_pmtQEData.hasChanged();
    bool channelRQE = m_channelRQE.hasChanged();
    bool thresholdEff = m_thresholdEff.hasChanged();

    // if at least one then pass pixel relative efficiencies to the reconstructon code

    if (pmtInstalled or pmtQEData or channelRQE or thresholdEff) {
      TOPreco::setChannelEffi();
    }

    // have asic masks changed?

    bool asicMasksChanged = false;
    if (m_eventAsicMask.isValid()) {
      if (m_eventAsicMask->get() != m_savedAsicMask.get()) {
        m_savedAsicMask.set(m_eventAsicMask->get());
        asicMasksChanged = true;
      }
    }

<<<<<<< HEAD
    // have asic masks changed?
    bool asicMasksChanged = false;
    if (m_eventAsicMask.isValid()) {
      if (m_eventAsicMask->get() != m_savedAsicMask.get()) {
        m_savedAsicMask.set(m_eventAsicMask->get());
        asicMasksChanged = true;
      }
    }

    // if channel masks have changed then pass the masking to the FORTRAN
    // reconstruction code to exclude from the pdf
    if (m_channelMask.hasChanged() or asicMasksChanged) {
      TOPreco::setChannelMask(m_channelMask, m_savedAsicMask, m_printMask);
=======
    // have channel masks or calibration changed?

    bool channelMaskChanged = m_channelMask.hasChanged();
    bool channelT0Changed = m_channelT0.hasChanged();
    bool timebaseChanged = m_timebase.hasChanged();

    // if at least one then pass the new masking to the reconstruction code

    if (channelMaskChanged or asicMasksChanged or
        (m_maskUncalibratedChannelT0 and channelT0Changed) or
        (m_maskUncalibratedTimebase and timebaseChanged)) {

      TOPreco::setChannelMask(m_channelMask, m_savedAsicMask);
      if (m_maskUncalibratedChannelT0) TOPreco::setUncalibratedChannelsOff(m_channelT0);
      if (m_maskUncalibratedTimebase) TOPreco::setUncalibratedChannelsOff(m_timebase);
      if (m_printMask) TOPreco::printChannelMask();
>>>>>>> c516af45
    }

    // now flag actual data Cherenkov hits as coming from masked channels

    for (auto& digit : m_digits) {
      if (not m_channelMask->isActive(digit.getModuleID(), digit.getChannel())) {
        digit.setHitQuality(TOPDigit::c_Junk);
      }
      if (m_maskUncalibratedChannelT0 and not digit.isChannelT0Calibrated()) {
        digit.setHitQuality(TOPDigit::c_Uncalibrated);
      }
      if (m_maskUncalibratedTimebase and not digit.isTimeBaseCalibrated()) {
        digit.setHitQuality(TOPDigit::c_Uncalibrated);
      }
    }

  }

} // end Belle2 namespace
<|MERGE_RESOLUTION|>--- conflicted
+++ resolved
@@ -39,16 +39,11 @@
 
     // Add parameters
     addParam("printMask", m_printMask,
-<<<<<<< HEAD
-             "if true print channel mask as set in reconstruction", false);
-
-=======
              "if true, print channel mask as set in reconstruction", false);
     addParam("maskUncalibratedChannelT0", m_maskUncalibratedChannelT0,
              "if true, mask channelT0-uncalibrated channels", true);
     addParam("maskUncalibratedTimebase", m_maskUncalibratedTimebase,
              "if true, mask timebase-uncalibrated channels ", true);
->>>>>>> c516af45
   }
 
   void TOPChannelMaskerModule::initialize()
@@ -56,8 +51,6 @@
     // register data objects
     m_digits.isRequired();
     m_eventAsicMask.isOptional();
-<<<<<<< HEAD
-=======
 
     // Configure TOP detector in FORTRAN code
     TOPconfigure config;
@@ -75,10 +68,7 @@
     if (not m_timebase.isValid()) {
       B2FATAL("timebase calibration not available");
     }
->>>>>>> c516af45
 
-    // Configure TOP detector in FORTRAN code
-    TOPconfigure config;
   }
 
   void TOPChannelMaskerModule::event()
@@ -107,21 +97,6 @@
       }
     }
 
-<<<<<<< HEAD
-    // have asic masks changed?
-    bool asicMasksChanged = false;
-    if (m_eventAsicMask.isValid()) {
-      if (m_eventAsicMask->get() != m_savedAsicMask.get()) {
-        m_savedAsicMask.set(m_eventAsicMask->get());
-        asicMasksChanged = true;
-      }
-    }
-
-    // if channel masks have changed then pass the masking to the FORTRAN
-    // reconstruction code to exclude from the pdf
-    if (m_channelMask.hasChanged() or asicMasksChanged) {
-      TOPreco::setChannelMask(m_channelMask, m_savedAsicMask, m_printMask);
-=======
     // have channel masks or calibration changed?
 
     bool channelMaskChanged = m_channelMask.hasChanged();
@@ -138,7 +113,6 @@
       if (m_maskUncalibratedChannelT0) TOPreco::setUncalibratedChannelsOff(m_channelT0);
       if (m_maskUncalibratedTimebase) TOPreco::setUncalibratedChannelsOff(m_timebase);
       if (m_printMask) TOPreco::printChannelMask();
->>>>>>> c516af45
     }
 
     // now flag actual data Cherenkov hits as coming from masked channels
