--- conflicted
+++ resolved
@@ -24,10 +24,7 @@
 #include <top/dbobjects/TOPSampleTimes.h>
 #include <top/dbobjects/TOPCalTimebase.h>
 #include <top/dbobjects/TOPCalChannelT0.h>
-<<<<<<< HEAD
-=======
 #include <top/dbobjects/TOPCalAsicShift.h>
->>>>>>> c516af45
 #include <top/dbobjects/TOPCalModuleT0.h>
 #include <top/dbobjects/TOPCalCommonT0.h>
 #include <top/dbobjects/TOPCalChannelPulseHeight.h>
@@ -73,8 +70,6 @@
     virtual void event() override;
 
   private:
-<<<<<<< HEAD
-=======
 
     /**
      * Utility structure for time offset
@@ -100,7 +95,6 @@
      * @return time offset and its error squared
      */
     TimeOffset getTimeOffset(double trgOffset, int moduleID, int pixelID);
->>>>>>> c516af45
 
     /**
      * Generates and returns pulse height
@@ -127,12 +121,6 @@
     bool m_useSampleTimeCalibration;   /**< if true, use time base calibration */
     bool m_simulateTTS; /**< if true, add TTS to simulated hits */
     bool m_allChannels; /**< if true, always make waveforms for all channels */
-<<<<<<< HEAD
-    int m_lookBackWindows;  /**< number of "look back" windows */
-    int m_readoutWindows;   /**< number of readout windows */
-    int m_offsetWindows;    /**< number of offset windows (windows before "first one") */
-=======
->>>>>>> c516af45
 
     // datastore objects
     StoreArray<TOPSimHit> m_simHits;        /**< collection of simuated hits */
@@ -145,31 +133,19 @@
     // constants from conditions DB
     DBObjPtr<TOPCalTimebase> m_timebases; /**< sample times from database */
     DBObjPtr<TOPCalChannelT0> m_channelT0; /**< channel T0 calibration constants */
-<<<<<<< HEAD
-=======
     DBObjPtr<TOPCalAsicShift> m_asicShift; /**< ASIC shifts calibration constants */
->>>>>>> c516af45
     DBObjPtr<TOPCalModuleT0> m_moduleT0;   /**< module T0 calibration constants */
     DBObjPtr<TOPCalCommonT0> m_commonT0;   /**< common T0 calibration constants */
     DBObjPtr<TOPCalChannelPulseHeight> m_pulseHeights; /**< pulse height param. */
     DBObjPtr<TOPCalChannelThreshold> m_thresholds; /**< channel thresholds */
     DBObjPtr<TOPCalChannelNoise> m_noises; /**< channel noise levels (r.m.s) */
-<<<<<<< HEAD
-=======
     DBObjPtr<TOPFrontEndSetting> m_feSetting;   /**< front-end settings */
->>>>>>> c516af45
 
     // default for no DB or calibration not available
     TOPSampleTimes m_sampleTimes; /**< equidistant sample times */
     TOP::PulseHeightGenerator m_pulseHeightGenerator; /**< default generator */
 
     // other
-<<<<<<< HEAD
-    double m_timeMin = 0; /**< time range limit: minimal time */
-    double m_timeMax = 0; /**< time range limit: maximal time */
-    std::vector<int> m_writeDepths;  /**< write depths of production debug format */
-=======
->>>>>>> c516af45
     double m_syncTimeBase = 0; /**< SSTin period */
 
   };
