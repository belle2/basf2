/**************************************************************************
 * BASF2 (Belle Analysis Framework 2)                                     *
 * Copyright(C) 2016 - Belle II Collaboration                             *
 *                                                                        *
 * Author: The Belle II Collaboration                                     *
 * Contributors: Marko Staric                                             *
 *                                                                        *
 * This software is provided "as is" without any warranty.                *
 **************************************************************************/

// Own include
#include <top/modules/TOPRawDigitConverter/TOPRawDigitConverterModule.h>

// framework - DataStore
#include <framework/datastore/DataStore.h>
#include <framework/datastore/StoreArray.h>
#include <framework/datastore/StoreObjPtr.h>

// framework aux
#include <framework/gearbox/Unit.h>
#include <framework/gearbox/Const.h>
#include <framework/logging/Logger.h>

// Dataobject classes
#include <top/dataobjects/TOPRawDigit.h>
#include <top/dataobjects/TOPRawWaveform.h>
#include <top/dataobjects/TOPDigit.h>
#include <framework/dataobjects/EventMetaData.h>

#include <top/geometry/TOPGeometryPar.h>


using namespace std;

namespace Belle2 {

  using namespace TOP;

  //-----------------------------------------------------------------
  //                 Register module
  //-----------------------------------------------------------------

  REG_MODULE(TOPRawDigitConverter)

  //-----------------------------------------------------------------
  //                 Implementation
  //-----------------------------------------------------------------

  TOPRawDigitConverterModule::TOPRawDigitConverterModule() : Module()

  {
    // set module description (e.g. insert text)
    setDescription("Converts row digits to digits and applies time calibration");
    setPropertyFlags(c_ParallelProcessingCertified);

    // Add parameters
    addParam("inputRawDigitsName", m_inputRawDigitsName,
             "name of TOPRawDigit store array", string(""));
    addParam("outputDigitsName", m_outputDigitsName,
             "name of TOPDigit store array", string(""));
    addParam("useSampleTimeCalibration", m_useSampleTimeCalibration,
             "if true, use sample time calibration", true);
    addParam("useChannelT0Calibration", m_useChannelT0Calibration,
             "if true, use channel T0 calibration", true);
    addParam("useModuleT0Calibration", m_useModuleT0Calibration,
             "if true, use module T0 calibration", true);
    addParam("useCommonT0Calibration", m_useCommonT0Calibration,
             "if true, use common T0 calibration", true);
    addParam("pedestalRMS", m_pedestalRMS,
             "r.m.s of pedestals [ADC counts], "
             "if positive, timeError will be estimated from FE data. "
             "This is the default value used if r.m.s is not available from DB.", 9.0);
    addParam("minPulseWidth", m_minPulseWidth,
             "minimal pulse width [ns] to flag digit as good", 1.0);
    addParam("maxPulseWidth", m_maxPulseWidth,
             "maximal pulse width [ns] to flag digit as good", 10.0);
    addParam("storageDepth", m_storageDepth,
             "ASIC analog storage depth of Interim FE format (ignored in other formats)",
             (unsigned) 508);
    addParam("lookBackWindows", m_lookBackWindows,
             "number of look back windows, if positive override the number from database",
             0);
    addParam("setPhase", m_setPhase,
             "if true, set (override) phase in TOPRawDigits", true);
    addParam("calibrationChannel", m_calibrationChannel,
             "calpulse selection: ASIC channel (use -1 to turn off the selection)", -1);
    addParam("calpulseWidthMin", m_calpulseWidthMin,
             "calpulse selection: minimal width [ns]", 0.0);
    addParam("calpulseWidthMax", m_calpulseWidthMax,
             "calpulse selection: maximal width [ns]", 0.0);
    addParam("calpulseHeightMin", m_calpulseHeightMin,
             "calpulse selection: minimal height [ADC counts]", 0);
    addParam("calpulseHeightMax", m_calpulseHeightMax,
             "calpulse selection: maximal height [ADC counts]", 0);
  }


  TOPRawDigitConverterModule::~TOPRawDigitConverterModule()
  {
  }


  void TOPRawDigitConverterModule::initialize()
  {

    // registration of objects in datastore
    m_rawDigits.isRequired(m_inputRawDigitsName);
    m_eventDebugs.isOptional();
    m_digits.registerInDataStore(m_outputDigitsName);
    m_digits.registerRelationTo(m_rawDigits);
    m_asicMask.registerInDataStore();

    // equidistant sample times in case calibration is not required
    const auto* geo = TOPGeometryPar::Instance()->getGeometry();
    m_syncTimeBase = geo->getNominalTDC().getSyncTimeBase();
    m_sampleTimes.setTimeAxis(m_syncTimeBase);

  }


  void TOPRawDigitConverterModule::beginRun()
  {

    StoreObjPtr<EventMetaData> evtMetaData;

    // check if calibrations are available when needed - if not, terminate

    if (m_useSampleTimeCalibration) {
      if (not m_timebase.isValid()) {
        B2FATAL("Sample time calibration requested but not available for run "
                << evtMetaData->getRun()
                << " of experiment " << evtMetaData->getExperiment());
      }
    }
    if (m_useChannelT0Calibration) {
      if (not m_channelT0.isValid()) {
        B2FATAL("Channel T0 calibration requested but not available for run "
                << evtMetaData->getRun()
                << " of experiment " << evtMetaData->getExperiment());
      }
      if (not m_asicShift.isValid()) {
        B2FATAL("ASIC shifts calibration requested but not available for run "
                << evtMetaData->getRun()
                << " of experiment " << evtMetaData->getExperiment());
      }
    }
    if (m_useModuleT0Calibration) {
      if (not m_moduleT0.isValid()) {
        B2FATAL("Module T0 calibration requested but not available for run "
                << evtMetaData->getRun()
                << " of experiment " << evtMetaData->getExperiment());
      }
    }
    if (m_useCommonT0Calibration) {
      if (not m_commonT0.isValid()) {
        B2FATAL("Common T0 calibration requested but not available for run "
                << evtMetaData->getRun()
                << " of experiment " << evtMetaData->getExperiment());
      }
    }
    if (m_pedestalRMS > 0 and not m_noises.isValid()) {
      B2FATAL("Channel noise levels not available for run "
              << evtMetaData->getRun()
              << " of experiment " << evtMetaData->getExperiment());
    }

    if (not m_feSetting.isValid()) {
      B2FATAL("Front-end settings are not available for run "
              << evtMetaData->getRun()
              << " of experiment " << evtMetaData->getExperiment());
    }

  }


  void TOPRawDigitConverterModule::event()
  {

    // get mappers

    const auto& feMapper = TOPGeometryPar::Instance()->getFrontEndMapper();
    const auto& chMapper = TOPGeometryPar::Instance()->getChannelMapper();
    const auto* geo = TOPGeometryPar::Instance()->getGeometry();

    // clear TOPDigits

    m_digits.clear();

    // set storage windows in RawDigits if not already done in unpacker

    for (auto& rawDigit : m_rawDigits) {
      const auto* waveform = rawDigit.getRelated<TOPRawWaveform>();
      if (waveform and rawDigit.getStorageWindows().empty()) {
        rawDigit.setStorageWindows(waveform->getStorageWindows());
      }
    }

    // set asic masks (asics and whole boardstacks masked in firmware for this event)

    m_asicMask.create();
    if (m_eventDebugs.getEntries() > 0) {
      std::vector<unsigned short> masks(64, 0xFFFF);
      for (const auto& eventDebug : m_eventDebugs) {
        auto scrodID = eventDebug.getScrodID();
        const auto* feemap = feMapper.getMap(scrodID);
<<<<<<< HEAD
        if (!feemap) {
=======
        if (not feemap) {
>>>>>>> c516af45
          B2WARNING("TOPRawDigitConverter: No front-end map available."
                    << LogVar("scrodID", scrodID));
          continue;
        }
        auto moduleID = feemap->getModuleID();
        auto boardstack = feemap->getBoardstackNumber();
        unsigned bs = (moduleID - 1) * 4 + boardstack;
        if (bs < 64) {
          masks[bs] = eventDebug.getAsicMask();
        } else {
          B2ERROR("TOPRawDigitConverter: Invalid global boardstack number."
                  << LogVar("bs", bs));
        }
      }
      m_asicMask->set(masks);
    }

    // convert to TOPDigits

    for (const auto& rawDigit : m_rawDigits) {

      if (rawDigit.getErrorFlags() != 0) continue;

      // determine moduleID, pixedID and channel

      auto scrodID = rawDigit.getScrodID();
      const auto* feemap = feMapper.getMap(scrodID);
<<<<<<< HEAD
      if (!feemap) {
=======
      if (not feemap) {
>>>>>>> c516af45
        B2WARNING("TOPRawDigitConverter: No front-end map available."
                  << LogVar("scrodID", scrodID));
        continue;
      }
      auto moduleID = feemap->getModuleID();
      auto boardstack = feemap->getBoardstackNumber();
      auto channel = chMapper.getChannel(boardstack,
                                         rawDigit.getCarrierNumber(),
                                         rawDigit.getASICNumber(),
                                         rawDigit.getASICChannel());
      auto pixelID = chMapper.getPixelID(channel);

      // get raw times

      double rawTimeLeading = rawDigit.getCFDLeadingTime(); // time in [samples]
      double rawTimeFalling = rawDigit.getCFDFallingTime(); // time in [samples]

      // get ASIC window

      int window = rawDigit.getASICWindow();

      // timing alignment: set time origin according to data type

      double timeOffset = 0;
      int storageDepth = m_storageDepth;
      if (rawDigit.getDataType() == TOPRawDigit::c_Interim) {

        // correct raw times for possible window discontinuity
        rawTimeLeading = rawDigit.correctTime(rawTimeLeading, m_storageDepth);
        rawTimeFalling = rawDigit.correctTime(rawTimeFalling, m_storageDepth);

        // set window number: number of look back windows back from the last write address
        int lastWriteAddr = rawDigit.getLastWriteAddr();
        int nback = lastWriteAddr - window;
        if (nback < 0) nback += m_storageDepth;
        int lookBackWindows = m_feSetting->getLookbackWindows();
        if (m_lookBackWindows > 0) lookBackWindows = m_lookBackWindows;
        int nwin = lookBackWindows - nback;
        window -= nwin;
        if (window < 0) window += m_storageDepth;
        if (window >= (int) m_storageDepth) window -= m_storageDepth;

        // add samples to raw time to account for the new window number
        rawTimeLeading += nwin * TOPRawDigit::c_WindowSize;
        rawTimeFalling += nwin * TOPRawDigit::c_WindowSize;
      } else if (rawDigit.getDataType() == TOPRawDigit::c_ProductionDebug) {

        // take revo9 counter and calculate corresponding SST count and its fraction
        int revo9cnt = rawDigit.getRevo9Counter();
        int SSTcnt = revo9cnt / 6;
        double SSTfrac = (revo9cnt % 6) / 6.0;
        double offset = m_feSetting->getOffset() / 24.0;
        timeOffset = (SSTfrac + offset) * m_syncTimeBase;  // in [ns], to be subtracted

        // find reference window
        int refWindow = SSTcnt * 2;  // seems to be the same as lastWriteAddr
        const auto& writeDepths = m_feSetting->getWriteDepths();
        if (writeDepths.empty()) {
          B2ERROR("TOPRawDigitConverter: vector of write depths is empty. Return!");
          return;
        }
        int lastDepth = writeDepths.back();
        unsigned phase = 0;
        for (auto depth : writeDepths) {
          SSTcnt -= depth;
          if (SSTcnt < 0) break;
          phase++;
          refWindow = SSTcnt * 2;
          lastDepth = depth;
        }
        if (m_setPhase) const_cast<TOPRawDigit&>(rawDigit).setPhase(phase);
        storageDepth = lastDepth * 2;

        if (window >= storageDepth) {
          B2WARNING("TOPRawDigitConverter: window number greater than storage depth."
                    << LogVar("window number", window)
                    << LogVar("storage depth", storageDepth));
          continue;
        }

        // set window number: number of look back windows back from the reference window
        int deltaWindow = window - refWindow;
        if (deltaWindow > 0) deltaWindow -= storageDepth;
        int lookBackWindows = m_feSetting->getLookbackWindows();
        if (m_lookBackWindows > 0) lookBackWindows = m_lookBackWindows;
        lookBackWindows -= m_feSetting->getExtraWindows();

        int nwin = lookBackWindows + deltaWindow;
        int startWindow = refWindow - lookBackWindows;
        if (startWindow < 0) startWindow += storageDepth;
        window = startWindow;

        // add samples to raw time to account for the new window number
        rawTimeLeading += nwin * TOPRawDigit::c_WindowSize;
        rawTimeFalling += nwin * TOPRawDigit::c_WindowSize;
      }

      // convert raw time to time using equidistant or calibrated time base

      unsigned short statusBits = 0;
      const auto* sampleTimes = &m_sampleTimes; // equidistant sample times
      if (m_useSampleTimeCalibration) {
        sampleTimes = m_timebase->getSampleTimes(scrodID, channel % 128);
        if (sampleTimes->isCalibrated()) {
          statusBits |= TOPDigit::c_TimeBaseCalibrated;
        }
      }
      // time and width in [ns]
      double time = sampleTimes->getTime(window, rawTimeLeading) - timeOffset;
      double width = sampleTimes->getDeltaTime(window, rawTimeFalling, rawTimeLeading);

      // determine time uncertainty

      double timeError = geo->getNominalTDC().getTimeJitter();
      if (m_pedestalRMS > 0) {
        double rmsNoise = m_pedestalRMS;
        if (m_noises->isCalibrated(moduleID, channel)) {
          rmsNoise = m_noises->getNoise(moduleID, channel);
        }
        double rawErr = rawDigit.getCFDLeadingTimeError(rmsNoise); // in [samples]
        int sample = static_cast<int>(rawTimeLeading);
        if (rawTimeLeading < 0) sample--;
        timeError = rawErr * sampleTimes->getTimeBin(window, sample); // [ns]
      }

      // is Monte Carlo ?
      // c_Production: temporary solution, since only MC is packed in this format for now

      bool isMC = (rawDigit.getDataType() == TOPRawDigit::c_MC or
                   rawDigit.getDataType() == TOPRawDigit::c_Production);

      // apply T0 calibration or subtract offset - depending on data/MC

      double calErrorSq = 0;
      if (not isMC) { // data: apply T0 calibration
        if (m_useChannelT0Calibration) {
          const auto& cal = m_channelT0;
          if (cal->isCalibrated(moduleID, channel)) {
            time -= cal->getT0(moduleID, channel);
            double err = cal->getT0Error(moduleID, channel);
            calErrorSq += err * err;
            statusBits |= TOPDigit::c_ChannelT0Calibrated;
          }
          auto asic = channel / 8;
          if (m_asicShift->isCalibrated(moduleID, asic)) {
            time -= m_asicShift->getT0(moduleID, asic);
          }
        }
        if (m_useModuleT0Calibration) {
          const auto& cal = m_moduleT0;
          if (cal->isCalibrated(moduleID)) {
            time -= cal->getT0(moduleID);
            double err = cal->getT0Error(moduleID);
            calErrorSq += err * err;
            statusBits |= TOPDigit::c_ModuleT0Calibrated;
          }
        }
        if (m_useCommonT0Calibration) {
          const auto& cal = m_commonT0;
          if (cal->isCalibrated()) {
            time -= cal->getT0();
            double err = cal->getT0Error();
            calErrorSq += err * err;
            statusBits |= TOPDigit::c_CommonT0Calibrated;
          }
        }
      } else { // MC: subtract offset
        time -= geo->getNominalTDC().getOffset();
        statusBits |= TOPDigit::c_OffsetSubtracted;
      }

      // include T0 calibration uncertainties into time uncertainty

      if (calErrorSq > 0) timeError = sqrt(timeError * timeError + calErrorSq);

      // append new TOPDigit and set it

      auto* digit = m_digits.appendNew(moduleID, pixelID, rawTimeLeading);
      digit->setTime(time);
      digit->setTimeError(timeError);
      digit->setPulseHeight(rawDigit.getValuePeak());
      digit->setIntegral(rawDigit.getIntegral());
      digit->setPulseWidth(width);
      digit->setChannel(channel);
      digit->setFirstWindow(window);
      digit->setStatus(statusBits);
      digit->addRelationTo(&rawDigit);

      if (not rawDigit.isFEValid() or rawDigit.isPedestalJump())
        digit->setHitQuality(TOPDigit::c_Junk);
      if (rawDigit.isAtWindowDiscontinuity(storageDepth))
        digit->setHitQuality(TOPDigit::c_Junk);
      if (digit->getPulseWidth() < m_minPulseWidth or
          digit->getPulseWidth() > m_maxPulseWidth)
        digit->setHitQuality(TOPDigit::c_Junk);
    }

    // if calibration channel given, select and flag cal pulses

    unsigned calibrationChannel = m_calibrationChannel;
    if (calibrationChannel < 8) {
      for (auto& digit : m_digits) {
        if (digit.getHitQuality() != TOPDigit::c_Good) continue;
        if (digit.getASICChannel() != calibrationChannel) continue;
        if (digit.getPulseHeight() < m_calpulseHeightMin) continue;
        if (digit.getPulseHeight() > m_calpulseHeightMax) continue;
        if (digit.getPulseWidth() < m_calpulseWidthMin) continue;
        if (digit.getPulseWidth() > m_calpulseWidthMax) continue;
        digit.setHitQuality(TOPDigit::c_CalPulse);
      }
    }

  }


  void TOPRawDigitConverterModule::endRun()
  {
  }

  void TOPRawDigitConverterModule::terminate()
  {
  }


} // end Belle2 namespace
<|MERGE_RESOLUTION|>--- conflicted
+++ resolved
@@ -203,11 +203,7 @@
       for (const auto& eventDebug : m_eventDebugs) {
         auto scrodID = eventDebug.getScrodID();
         const auto* feemap = feMapper.getMap(scrodID);
-<<<<<<< HEAD
-        if (!feemap) {
-=======
         if (not feemap) {
->>>>>>> c516af45
           B2WARNING("TOPRawDigitConverter: No front-end map available."
                     << LogVar("scrodID", scrodID));
           continue;
@@ -235,11 +231,7 @@
 
       auto scrodID = rawDigit.getScrodID();
       const auto* feemap = feMapper.getMap(scrodID);
-<<<<<<< HEAD
-      if (!feemap) {
-=======
       if (not feemap) {
->>>>>>> c516af45
         B2WARNING("TOPRawDigitConverter: No front-end map available."
                   << LogVar("scrodID", scrodID));
         continue;
