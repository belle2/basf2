/**************************************************************************
 * BASF2 (Belle Analysis Framework 2)                                     *
 * Copyright(C) 2014 - Belle II Collaboration                             *
 *                                                                        *
 * Author: The Belle II Collaboration                                     *
 * Contributors: Marko Staric                                             *
 *                                                                        *
 * This software is provided "as is" without any warranty.                *
 **************************************************************************/

// Own include
#include <top/modules/TOPUnpacker/TOPUnpackerModule.h>
#include <top/RawDataTypes.h>

// framework - DataStore
#include <framework/datastore/DataStore.h>
#include <framework/datastore/StoreArray.h>
#include <framework/datastore/StoreObjPtr.h>

// framework aux
#include <framework/gearbox/Unit.h>
#include <framework/gearbox/Const.h>
#include <framework/logging/Logger.h>

// Dataobject classes
#include <framework/dataobjects/EventMetaData.h>
#include <rawdata/dataobjects/RawTOP.h>
#include <top/dataobjects/TOPDigit.h>
#include <top/dataobjects/TOPRawWaveform.h>
#include <top/dataobjects/TOPRawDigit.h>
#include <top/dataobjects/TOPSlowData.h>
#include <top/dataobjects/TOPInterimFEInfo.h>



using namespace std;

namespace Belle2 {

  using namespace TOP;

  //-----------------------------------------------------------------
  //                 Register module
  //-----------------------------------------------------------------

  REG_MODULE(TOPUnpacker)

  //-----------------------------------------------------------------
  //                 Implementation
  //-----------------------------------------------------------------

  TOPUnpackerModule::TOPUnpackerModule() : Module()
  {
    // set module description
    setDescription("Raw data unpacker for TOP");
    setPropertyFlags(c_ParallelProcessingCertified);

    // Add parameters
    addParam("inputRawDataName", m_inputRawDataName,
             "name of RawTOP store array", string(""));
    addParam("outputDigitsName", m_outputDigitsName,
             "name of TOPDigit store array", string(""));
    addParam("outputWaveformsName", m_outputWaveformsName,
             "name of TOPRawWaveform store array", string(""));
    addParam("outputRawDigitsName", m_outputRawDigitsName,
             "name of TOPRawDigit store array", string(""));
    addParam("swapBytes", m_swapBytes, "if true, swap bytes", false);
    addParam("dataFormat", m_dataFormat,
             "data format as defined in top/include/RawDataTypes.h, 0 = auto detect", 0);

  }

  TOPUnpackerModule::~TOPUnpackerModule()
  {
  }

  void TOPUnpackerModule::initialize()
  {

    // input

    StoreArray<RawTOP> rawData(m_inputRawDataName);
    rawData.isRequired();

    // output

    StoreArray<TOPDigit> digits(m_outputDigitsName);
    digits.registerInDataStore();

    StoreArray<TOPRawDigit> rawDigits(m_outputRawDigitsName);
    rawDigits.registerInDataStore();

    StoreArray<TOPSlowData> slowData;
    slowData.registerInDataStore();

    StoreArray<TOPInterimFEInfo> info;
    info.registerInDataStore(DataStore::c_DontWriteOut);

    StoreArray<TOPRawWaveform> waveforms(m_outputWaveformsName);
    waveforms.registerInDataStore(DataStore::c_DontWriteOut);

    rawDigits.registerRelationTo(waveforms, DataStore::c_Event, DataStore::c_DontWriteOut);
    rawDigits.registerRelationTo(info, DataStore::c_Event, DataStore::c_DontWriteOut);
    waveforms.registerRelationTo(info, DataStore::c_Event, DataStore::c_DontWriteOut);

    // check if front end mappings are available
    const auto& mapper = m_topgp->getFrontEndMapper();
    int mapSize = mapper.getMapSize();
    if (mapSize == 0) B2ERROR("No front-end mapping available for TOP");

  }

  void TOPUnpackerModule::beginRun()
  {
  }

  void TOPUnpackerModule::event()
  {

    // input
    StoreArray<RawTOP> rawData(m_inputRawDataName);

    // output
    StoreArray<TOPDigit> digits(m_outputDigitsName);
    digits.clear();
    StoreArray<TOPRawDigit> rawDigits(m_outputRawDigitsName);
    rawDigits.clear();
    StoreArray<TOPRawWaveform> waveforms(m_outputWaveformsName);
    waveforms.clear();
    StoreArray<TOPSlowData> slowData;
    slowData.clear();

    for (auto& raw : rawData) {
      for (int finesse = 0; finesse < 4; finesse++) {
        const int* buffer = raw.GetDetectorBuffer(0, finesse);
        int bufferSize = raw.GetDetectorNwords(0, finesse);
        if (bufferSize < 1) continue;

        int err = 0;
        int dataFormat = m_dataFormat;
        if (dataFormat == 0) { // auto detect data format
          DataArray array(buffer, bufferSize, m_swapBytes);
          unsigned word = array.getWord();
          dataFormat = (word >> 16);
        }
        switch (dataFormat) {
          case static_cast<int>(TOP::RawDataType::c_Type0Ver16):
            unpackType0Ver16(buffer, bufferSize, rawDigits, slowData);
            break;
          case static_cast<int>(TOP::RawDataType::c_Type2Ver1):
            err = unpackInterimFEVer01(buffer, bufferSize, rawDigits, waveforms, false);
            break;
          case static_cast<int>(TOP::RawDataType::c_Type3Ver1):
            err = unpackInterimFEVer01(buffer, bufferSize, rawDigits, waveforms, true);
            break;
          case static_cast<int>(TOP::RawDataType::c_Draft):
            unpackProductionDraft(buffer, bufferSize, digits);
            break;
          case static_cast<int>(TOP::RawDataType::c_GigE):
            err = unpackWaveformsGigE(buffer, bufferSize, waveforms);
            break;
          case static_cast<int>(TOP::RawDataType::c_IRS3B):
            err = unpackWaveformsIRS3B(buffer, bufferSize, waveforms);
            break;
          default:
            B2ERROR("TOPUnpacker: unknown data format, Type = " <<
                    (dataFormat >> 8) << ", Version = " <<
                    (dataFormat & 0xFF));
        }

        if (err != 0)
          B2ERROR("TOPUnpacker: " << err << " words of data buffer not used");

      } // finesse loop
    } // rawData loop

  }


  void TOPUnpackerModule::unpackProductionDraft(const int* buffer, int bufferSize,
                                                StoreArray<TOPDigit>& digits)
  {

    B2DEBUG(200, "Unpacking ProductionDraft to TOPDigits, dataSize = " << bufferSize);

    unsigned short scrodID = buffer[0] & 0xFFFF;
    const auto* feemap = m_topgp->getFrontEndMapper().getMap(scrodID);
    if (!feemap) {
      B2ERROR("TOPUnpacker: no front-end map available for SCROD ID = " << scrodID);
      return;
    }
    int moduleID = feemap->getModuleID();
    int boardstack = feemap->getBoardstackNumber();
    const auto& mapper = m_topgp->getChannelMapper();

    const auto* geo = m_topgp->getGeometry();

    for (int i = 1; i < bufferSize; i++) {
      int word = buffer[i];
      int tdc = word & 0xFFFF;
      unsigned chan = ((word >> 16) & 0x7F) + boardstack * 128;
      unsigned flags = (word >> 24) & 0xFF;
      int pixelID = mapper.getPixelID(chan);
      auto* digit = digits.appendNew(moduleID, pixelID, tdc);
      digit->setTime(geo->getNominalTDC().getTime(tdc));
      digit->setChannel(chan);
      digit->setHitQuality((TOPDigit::EHitQuality) flags);
    }

  }


  void TOPUnpackerModule::unpackType0Ver16(const int* buffer, int bufferSize,
                                           StoreArray<TOPRawDigit>& rawDigits,
                                           StoreArray<TOPSlowData>& slowData)
  {

    B2DEBUG(200, "Unpacking Type0Ver16 to TOPRawDigits, dataSize = " << bufferSize);

    DataArray array(buffer, bufferSize, m_swapBytes);
    unsigned word = array.getWord();
    unsigned short scrodID = word & 0x0FFF;

    unsigned last = array.getLastWord();
    int Nhits = last & 0x01FF;
    if (bufferSize != 5 * Nhits + 2) {
      B2ERROR("TOPUnpacker: corrupted data (feature-extraction format) for SCROD ID = "
              << scrodID);
      return;
    }

    short SDType = last >> 24;
    short SDValue = (last >> 12) & 0x0FFF;
    if (SDType != 0) slowData.appendNew(scrodID, SDType, SDValue);

    unsigned short errorFlags = 0;
    if (((word >> 12) & 0x0F) != 0x0A) errorFlags |= TOPRawDigit::c_HeadMagic;
    if (((last >> 9) & 0x07) != 0x05) errorFlags |= TOPRawDigit::c_TailMagic;

    for (int hit = 0; hit < Nhits; hit++) {
      auto* digit = rawDigits.appendNew(scrodID);

      word = array.getWord(); // word 1
      digit->setCarrierNumber((word >> 30) & 0x03);
      digit->setASICNumber((word >> 28) & 0x03);
      digit->setASICChannel((word >> 25) & 0x07);
      digit->setASICWindow((word >> 16) & 0x1FF);
      digit->setTFine((word >> 8) & 0x0F);
      auto flags = errorFlags;
      if (((word >> 12) & 0x0F) != 0x0B) flags |= TOPRawDigit::c_HitMagic;
      unsigned short checkSum = sumShorts(word);

      word = array.getWord(); // word 2
      digit->setValuePeak(expand13to16bits(word >> 16));
      digit->setIntegral(word & 0xFFFF);
      checkSum += sumShorts(word);

      word = array.getWord(); // word 3
      digit->setValueRise0(expand13to16bits(word >> 16));
      digit->setValueRise1(expand13to16bits(word));
      checkSum += sumShorts(word);

      word = array.getWord(); // word 4
      digit->setValueFall0(expand13to16bits(word >> 16));
      digit->setValueFall1(expand13to16bits(word));
      checkSum += sumShorts(word);

      word = array.getWord(); // word 5
      digit->setSampleRise(word >> 24);
      digit->setDeltaSamplePeak((word >> 20) & 0x0F);
      digit->setDeltaSampleFall((word >> 16) & 0x0F);
      checkSum += sumShorts(word);
      if (checkSum != 0) flags |= TOPRawDigit::c_HitChecksum;

      digit->setErrorFlags(flags);

    }

  }


  int TOPUnpackerModule::unpackInterimFEVer01(const int* buffer, int bufferSize,
                                              StoreArray<TOPRawDigit>& rawDigits,
                                              StoreArray<TOPRawWaveform>& waveforms,
                                              bool pedestalSubtracted)
  {

    B2DEBUG(200, "Unpacking InterimFEVer01 to TOPRawDigits and TOPRawWaveforms, "
            "dataSize = " << bufferSize);

    StoreArray<TOPInterimFEInfo> infos;

    DataArray array(buffer, bufferSize, m_swapBytes);
    unsigned word = array.getWord(); // header word 0
    unsigned short scrodID = word & 0x0FFF;
    auto* info = infos.appendNew(scrodID, bufferSize);

    word = array.getWord(); // header word 1 (what it contains?)

    short asicChanFix = 0; // temporary fix since it's not given in FE header

    while (array.getRemainingWords() > 15) {

      unsigned header = array.getWord(); // word 0
      if (header != 0xaaaa0103 and header != 0xaaaa0100) {
        B2ERROR("TOPUnpacker: corrupted data - invalid FE header word");
        B2DEBUG(100, "Invalid FE header word: " << std::hex << header);
        info->setErrorFlag(TOPInterimFEInfo::c_InvalidFEHeader);
        return array.getRemainingWords();
      }

      word = array.getWord(); // word 1
      unsigned short scrodID_FE = word >> 25;
      unsigned short convertedAddr = (word >> 16) & 0x1FF;
      if (scrodID_FE != scrodID) {
        B2ERROR("TOPUnpacker: corrupted data - different scrodID's in HLSB and FE header");
        B2DEBUG(100, "Different scrodID's in HLSB and FE header: "
                << scrodID << " " << scrodID_FE);
        info->setErrorFlag(TOPInterimFEInfo::c_DifferentScrodIDs);
        return array.getRemainingWords();
      }

      word = array.getWord(); // word 2
      //      unsigned lastWrAddr = word & 0x1FF;
      unsigned lastWrAddr = (word & 0x0FF) << 1;
      unsigned short asicChannelFE = (word >> 9) & 0x07;
      unsigned short asicFE = (word >> 12) & 0x03;
      unsigned short carrierFE = (word >> 14) & 0x03;

      // temporary fix since it's not given in FE
      asicChannelFE = asicChanFix % 8;
      asicChanFix++;
      // end fix

      // feature-extracted data (positive signal)
      word = array.getWord(); // word 3
      word = array.getWord(); // word 4
      short samplePeak_p = word & 0xFFFF;
      short valuePeak_p = (word >> 16) & 0xFFFF;

      word = array.getWord(); // word 5
      short sampleRise_p = word & 0xFFFF;
      short valueRise0_p = (word >> 16) & 0xFFFF;

      word = array.getWord(); // word 6
      short valueRise1_p = word & 0xFFFF;
      short sampleFall_p = (word >> 16) & 0xFFFF;

      word = array.getWord(); // word 7
      short valueFall0_p = word & 0xFFFF;
      short valueFall1_p = (word >> 16) & 0xFFFF;

      word = array.getWord(); // word 8
      short integral_p = word & 0xFFFF;
      //      short qualityFlags_p = (word >> 16) & 0xFFFF;

      // feature-extracted data (negative signal)
      word = array.getWord(); // word 9
      word = array.getWord(); // word 10
      short samplePeak_n = word & 0xFFFF;
      short valuePeak_n = (word >> 16) & 0xFFFF;

      word = array.getWord(); // word 11
      short sampleRise_n = word & 0xFFFF;
      short valueRise0_n = (word >> 16) & 0xFFFF;

      word = array.getWord(); // word 12
      short valueRise1_n = word & 0xFFFF;
      short sampleFall_n = (word >> 16) & 0xFFFF;

      word = array.getWord(); // word 13
      short valueFall0_n = word & 0xFFFF;
      short valueFall1_n = (word >> 16) & 0xFFFF;

      word = array.getWord(); // word 14
      short integral_n = word & 0xFFFF;
      //      short qualityFlags_n = (word >> 16) & 0xFFFF;

      // magic word
      word = array.getWord(); // word 15
      if (word != 0x7473616c) {
        B2ERROR("TOPUnpacker: corrupted data - no magic word at the end of FE header");
        B2DEBUG(100, "No magic word at the end of FE header, found: "
                << std::hex << word);
        info->setErrorFlag(TOPInterimFEInfo::c_InvalidMagicWord);
        return array.getRemainingWords();
      }

      // store to raw digits
      std::vector<TOPRawDigit*> digits; // needed for creating relations to waveforms
      if (abs(valuePeak_p) != 9999) {
        auto* digit = rawDigits.appendNew(scrodID);
        digit->setCarrierNumber(carrierFE);
        digit->setASICNumber(asicFE);
        digit->setASICChannel(asicChannelFE);
        digit->setASICWindow(convertedAddr);
        digit->setLastWriteAddr(lastWrAddr);
        digit->setSampleRise(sampleRise_p);
        digit->setDeltaSamplePeak(samplePeak_p - sampleRise_p);
        digit->setDeltaSampleFall(sampleFall_p - sampleRise_p);
        digit->setValueRise0(valueRise0_p);
        digit->setValueRise1(valueRise1_p);
        digit->setValuePeak(valuePeak_p);
        digit->setValueFall0(valueFall0_p);
        digit->setValueFall1(valueFall1_p);
        digit->setIntegral(integral_p);
        //        digit->setErrorFlags(qualityFlags_p); // not good solution !
        digit->addRelationTo(info);
        digits.push_back(digit);
      }
      if (abs(valuePeak_n) != 9999) {
        auto* digit = rawDigits.appendNew(scrodID);
        digit->setCarrierNumber(carrierFE);
        digit->setASICNumber(asicFE);
        digit->setASICChannel(asicChannelFE);
        digit->setASICWindow(convertedAddr);
        digit->setLastWriteAddr(lastWrAddr);
        digit->setSampleRise(sampleRise_n);
        digit->setDeltaSamplePeak(samplePeak_n - sampleRise_n);
        digit->setDeltaSampleFall(sampleFall_n - sampleRise_n);
        digit->setValueRise0(valueRise0_n);
        digit->setValueRise1(valueRise1_n);
        digit->setValuePeak(valuePeak_n);
        digit->setValueFall0(valueFall0_n);
        digit->setValueFall1(valueFall1_n);
        digit->setIntegral(integral_n);
        //        digit->setErrorFlags(qualityFlags_n); // not good solution !
        digit->addRelationTo(info);
        digits.push_back(digit);
      }
      info->incrementFEHeadersCount();
      if (digits.empty()) info->incrementEmptyFEHeadersCount();

      if (header != 0xaaaa0103) continue;

      // waveform header
      word = array.getWord(); // word 16
      word = array.getWord(); // word 17
      word = array.getWord(); // word 18
      word = array.getWord(); // word 19
      // int numPoints = (word >> 16) & 0xFFFF;
      unsigned short carrier = (word >> 14) & 0x03;
      unsigned short asic = (word >> 12) & 0x03;
      unsigned short asicChannel = (word >> 9) & 0x07;
      unsigned short window = word & 0x1FF;
      unsigned carrierAsicChannelWindow = word;

      // checks for data corruption
      if (carrier != carrierFE) {
        B2ERROR("TOPUnpacker: different carrier numbers in FE and WF header");
        B2DEBUG(100, "Different carrier numbers in FE and WF header: "
                << carrierFE << " " << carrier);
        info->setErrorFlag(TOPInterimFEInfo::c_DifferentCarriers);
      }
      if (asic != asicFE) {
        B2ERROR("TOPUnpacker: different ASIC numbers in FE and WF header");
        B2DEBUG(100, "Different ASIC numbers in FE and WF header: "
                << asicFE << " " << asic);
        info->setErrorFlag(TOPInterimFEInfo::c_DifferentAsics);
      }
      if (asicChannel != asicChannelFE) {
        B2ERROR("TOPUnpacker: different ASIC channel numbers in FE and WF header");
        B2DEBUG(100, "Different ASIC channel numbers in FE and WF header: "
                << asicChannelFE << " " << asicChannel);
        info->setErrorFlag(TOPInterimFEInfo::c_DifferentChannels);
      }
      if (window != convertedAddr) {
        B2ERROR("TOPUnpacker: different window numbers in FE and WF header");
        B2DEBUG(100, "Different window numbers in FE and WF header: "
                << convertedAddr << " " << window);
        info->setErrorFlag(TOPInterimFEInfo::c_DifferentWindows);
      }

      // reading out all four window addresses
      // to be for correcnt alignment of individual readout windows in written waveform
      std::vector<unsigned short> windows;
      windows.push_back(window);

      word = array.getWord(); // word 20
      windows.push_back(word & 0x1FF);

      word = array.getWord(); // word 21
      windows.push_back(word & 0x1FF);

      word = array.getWord(); // word 22
      windows.push_back(word & 0x1FF);

      int numWords = 4 * 32; // (numPoints + 1) / 2;
      if (array.getRemainingWords() < numWords) {
        B2ERROR("TOPUnpacker: too few words for waveform data, needed " << numWords);
        info->setErrorFlag(TOPInterimFEInfo::c_InsufficientWFData);
        return array.getRemainingWords();
      }

      // unpack waveforms
      std::vector<short> adcData;
      for (int i = 0; i < numWords; i++) {
        word = array.getWord();
        adcData.push_back(word & 0xFFFF);
        adcData.push_back((word >> 16) & 0xFFFF);
      }
      // if (numWords * 2 != numPoints) adcData.pop_back(); // numPoints is even

      // determine slot number (moduleID) and boardstack
      int moduleID = 0;
      int boardstack = 0;
      const auto* feemap = m_topgp->getFrontEndMapper().getMap(scrodID);
      if (feemap) {
        moduleID = feemap->getModuleID();
        boardstack = feemap->getBoardstackNumber();
      } else {
        B2ERROR("TOPUnpacker: no front-end map available for SCROD ID = " << scrodID);
        info->setErrorFlag(TOPInterimFEInfo::c_InvalidScrodID);
      }

      // determine hardware channel and pixelID (valid only if feemap available!)
      const auto& mapper = m_topgp->getChannelMapper();
      unsigned channel = mapper.isValid()
                         ? mapper.getChannel(boardstack, carrier, asic, asicChannel)
                         : asicChannel;
      int pixelID = mapper.getPixelID(channel);

      // store to raw waveforms
      auto* waveform = waveforms.appendNew(moduleID, pixelID, channel, scrodID, 0,
<<<<<<< HEAD
                                           0, 0, window, word,
=======
                                           0, 0, lastWrAddr, carrierAsicChannelWindow,
                                           windows,
>>>>>>> fc23c163
                                           mapper.getType(), mapper.getName(), adcData);
      waveform->setPedestalSubtractedFlag(pedestalSubtracted);
      waveform->addRelationTo(info);
      info->incrementWaveformsCount();

      // create relations btw. raw digits and waveform
      for (auto& digit : digits) digit->addRelationTo(waveform);

    }

    return array.getRemainingWords();

  }


  int TOPUnpackerModule::unpackWaveformsIRS3B(const int* buffer, int bufferSize,
                                              StoreArray<TOPRawWaveform>& waveforms)
  {

    B2DEBUG(200, "Unpacking IRS3B to TOPRawWaveforms, dataSize = " << bufferSize);

    DataArray array(buffer, bufferSize, m_swapBytes);
    unsigned word = array.getWord();
    unsigned short scrodID = word & 0xFFFF;
    const auto* feemap = m_topgp->getFrontEndMapper().getMap(scrodID);
    if (!feemap) {
      B2ERROR("TOPUnpacker: no front-end map available for SCROD ID = " << scrodID);
      return array.getRemainingWords();
    }

    StoreObjPtr<EventMetaData> evtMetaData;
    int moduleID = feemap->getModuleID();
    int boardstack = feemap->getBoardstackNumber();
    const auto& mapper = m_topgp->getChannelMapper(ChannelMapper::c_IRS3B);

    unsigned scrod = array.getWord();
    unsigned freezeDate = array.getWord();
    unsigned eventNumber = array.getWord();
    if (eventNumber != evtMetaData->getEvent()) {
      B2ERROR("TOPUnpacker::unpackWaveformFormat: inconsistent event number, "
              "expect " << evtMetaData->getEvent() << " got " << eventNumber);
      return array.getRemainingWords();
    }
    unsigned triggerType = array.getWord();
    unsigned flags = array.getWord();
    int numofWaveforms = array.getWord();
    for (int k = 0; k < numofWaveforms; k++) {
      unsigned referenceASIC = array.getWord();
      int numofSegments = array.getWord();
      for (int iseg = 0; iseg < numofSegments; iseg++) {
        unsigned segmentASIC = array.getWord();
        unsigned chan = (segmentASIC >> 9) & 0x0007;
        unsigned asic = (segmentASIC >> 12) & 0x0003; // called also asicCol
        unsigned carrier = (segmentASIC >> 14) & 0x0003; // called also asicRow
        unsigned channel = mapper.getChannel(boardstack, carrier, asic, chan);
        int pixelID = mapper.getPixelID(channel);

        int numofPoints = array.getWord();
        std::vector<short> wfdata;
        for (int i = 0; i < numofPoints / 2; i++) {
          unsigned data = array.getWord();
          wfdata.push_back(data & 0xFFFF);
          wfdata.push_back(data >> 16);
        }
        if (numofPoints % 2 != 0) {
          unsigned data = array.getWord();
          wfdata.push_back(data & 0xFFFF);
        }

        std::vector<unsigned short> windows;
        waveforms.appendNew(moduleID, pixelID, channel, scrod, freezeDate,
                            triggerType, flags, referenceASIC, segmentASIC, windows,
                            mapper.getType(), mapper.getName(), wfdata);
      } // iseg
    } // k
    return array.getRemainingWords();

  }


  int TOPUnpackerModule::unpackWaveformsGigE(const int* buffer, int bufferSize,
                                             StoreArray<TOPRawWaveform>& waveforms)
  {

    B2DEBUG(200, "Unpacking GigE to TOPRawWaveforms, dataSize = " << bufferSize);

    DataArray array(buffer, bufferSize, m_swapBytes);
    unsigned word = array.getWord();
    unsigned short scrodID = word & 0xFFFF;
    const auto* feemap = m_topgp->getFrontEndMapper().getMap(scrodID);
    if (!feemap) {
      B2ERROR("TOPUnpacker: no front-end map available for SCROD ID = " << scrodID);
      return array.getRemainingWords();
    }

    StoreObjPtr<EventMetaData> evtMetaData;
    int moduleID = feemap->getModuleID();
    int boardstack = feemap->getBoardstackNumber();
    const auto& mapper = m_topgp->getChannelMapper(ChannelMapper::c_IRSX);

    unsigned numPackets = array.getWord();
    for (unsigned packet = 0; packet < numPackets; packet++) {
      word = array.getWord();
      int numWindows = (word >> 19) & 0x1FF; numWindows++; // must be incremented
      unsigned trigPattern = (word >> 28);
      if (trigPattern != 0x0F and array.getRemainingWords() >= numWindows * 257)
        trigPattern = 0x0F; // unsparsified gigE
      int numBits = 0;
      for (int i = 0; i < 4; i++) {
        if (trigPattern & (1 << i)) numBits++;
      }
      if (array.getRemainingWords() < (1 + numBits * 32) * numWindows) {
        B2ERROR("TOPUnpacker::unpackWaveformFormat: missing data - packet is too short");
        return 0;
      }
      for (int win = 0; win < numWindows; win++) {
        word = array.getWord();
        unsigned convertedAddr = word & 0x1FF; // storage window
        unsigned scrod = (word >> 9) & 0x7F;
        unsigned lastWriteAddr = (word >> 16) & 0x1FF; // reference window
        unsigned asic = (word >> 28) & 0x03; // used to be called asicCol
        unsigned carrier = (word >> 30) & 0x03; // used to be called asicRow
        for (unsigned chan = 0; chan < 8; chan++) {
          if ((trigPattern & (1 << (chan / 2))) == 0) continue;
          std::vector<short> wfdata;
          for (unsigned i = 0; i < 32; i++) {
            unsigned data = array.getWord();
            wfdata.push_back(data & 0xFFFF);
            wfdata.push_back(data >> 16);
          }
          unsigned channel = mapper.getChannel(boardstack, carrier, asic, chan);
          int pixelID = mapper.getPixelID(channel);
          unsigned segmentASIC = convertedAddr + (chan << 9) + (carrier << 12) +
                                 (asic << 14);

          std::vector<unsigned short> windows;
          waveforms.appendNew(moduleID, pixelID, channel, scrod, 0,
                              trigPattern, 0, lastWriteAddr, segmentASIC, windows,
                              mapper.getType(), mapper.getName(), wfdata);
        } // chan
      } // win
    } // packet

    return array.getRemainingWords();

  }


  void TOPUnpackerModule::endRun()
  {
  }

  void TOPUnpackerModule::terminate()
  {
  }


} // end Belle2 namespace<|MERGE_RESOLUTION|>--- conflicted
+++ resolved
@@ -515,19 +515,13 @@
 
       // determine hardware channel and pixelID (valid only if feemap available!)
       const auto& mapper = m_topgp->getChannelMapper();
-      unsigned channel = mapper.isValid()
-                         ? mapper.getChannel(boardstack, carrier, asic, asicChannel)
-                         : asicChannel;
+      unsigned channel = mapper.getChannel(boardstack, carrier, asic, asicChannel);
       int pixelID = mapper.getPixelID(channel);
 
       // store to raw waveforms
       auto* waveform = waveforms.appendNew(moduleID, pixelID, channel, scrodID, 0,
-<<<<<<< HEAD
-                                           0, 0, window, word,
-=======
                                            0, 0, lastWrAddr, carrierAsicChannelWindow,
                                            windows,
->>>>>>> fc23c163
                                            mapper.getType(), mapper.getName(), adcData);
       waveform->setPedestalSubtractedFlag(pedestalSubtracted);
       waveform->addRelationTo(info);
@@ -580,8 +574,8 @@
       for (int iseg = 0; iseg < numofSegments; iseg++) {
         unsigned segmentASIC = array.getWord();
         unsigned chan = (segmentASIC >> 9) & 0x0007;
-        unsigned asic = (segmentASIC >> 12) & 0x0003; // called also asicCol
-        unsigned carrier = (segmentASIC >> 14) & 0x0003; // called also asicRow
+        unsigned asic = (segmentASIC >> 14) & 0x0003; // called also asicCol
+        unsigned carrier = (segmentASIC >> 12) & 0x0003; // called also asicRow
         unsigned channel = mapper.getChannel(boardstack, carrier, asic, chan);
         int pixelID = mapper.getPixelID(channel);
 
@@ -685,4 +679,4 @@
   }
 
 
-} // end Belle2 namespace+} // end Belle2 namespace
