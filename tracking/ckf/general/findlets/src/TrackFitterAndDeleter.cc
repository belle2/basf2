--- conflicted
+++ resolved
@@ -6,12 +6,8 @@
  * This file is licensed under LGPL-3.0, see LICENSE.md.                  *
  **************************************************************************/
 #include <tracking/ckf/general/findlets/TrackFitterAndDeleter.h>
-<<<<<<< HEAD
 #include <tracking/trackingUtilities/utilities/Algorithms.h>
-=======
-#include <tracking/trackFindingCDC/utilities/Algorithms.h>
-#include <tracking/trackFindingCDC/utilities/StringManipulation.h>
->>>>>>> ff2edf33
+#include <tracking/trackingUtilities/utilities/StringManipulation.h>
 #include <tracking/trackFitting/fitter/base/TrackFitter.h>
 #include <tracking/dataobjects/RecoTrack.h>
 
@@ -21,7 +17,7 @@
 
 void TrackFitterAndDeleter::exposeParameters(ModuleParamList* moduleParamList, const std::string& prefix)
 {
-  moduleParamList->addParameter(TrackFindingCDC::prefixed(prefix, "trackFitType"),
+  moduleParamList->addParameter(TrackingUtilities::prefixed(prefix, "trackFitType"),
                                 m_trackFitType, "Type of track fit algorithm to use the corresponding DAFParameter, the list is defined in DAFConfiguration class.",
                                 m_trackFitType);
 }
