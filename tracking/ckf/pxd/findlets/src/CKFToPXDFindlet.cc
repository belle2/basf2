--- conflicted
+++ resolved
@@ -133,15 +133,11 @@
       return m_param_reverseSeed ? svdHitList.back()->getSensorID().getLayerNumber() > 4
              : svdHitList.front()->getSensorID().getLayerNumber() > 4;
     };
-<<<<<<< HEAD
     TrackingUtilities::erase_remove_if(m_recoTracksVector, hasNoSVD);
-=======
-    TrackFindingCDC::erase_remove_if(m_recoTracksVector, hasNoSVD);
 
     if (m_recoTracksVector.empty()) {
       return;
     }
->>>>>>> ff2edf33
   }
 
   B2DEBUG(29, "Now have " << m_spacePointVector.size() << " hits.");
@@ -157,7 +153,7 @@
     const auto notOnLayer = [layer](const SpacePoint * spacePoint) {
       return spacePoint->getVxdID().getLayerNumber() != layer;
     };
-    TrackFindingCDC::erase_remove_if(usedSpacePoints, notOnLayer);
+    TrackingUtilities::erase_remove_if(usedSpacePoints, notOnLayer);
 
     // Only use subset of hit SpacePoints for inter hit state relation creation if they were used in the previous iteration
     if (layer == 1 and m_results.size() > 0) {
@@ -184,7 +180,7 @@
 
     m_stateCreatorFromHits.apply(usedSpacePoints, usedStates);
     // Clear relation vector as we don't want to build up on the previous relations but start fresh
-    checkResizeClear<TrackFindingCDC::WeightedRelation<CKFToPXDState>>(m_relations, 2000);
+    checkResizeClear<TrackingUtilities::WeightedRelation<CKFToPXDState>>(m_relations, 2000);
     m_relationCreator.apply(m_seedStates, usedStates, m_relations);
 
     B2DEBUG(29, "Created " << m_relations.size() << " relations.");
