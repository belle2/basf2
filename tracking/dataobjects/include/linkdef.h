
#pragma link off all globals;
#pragma link off all classes;
#pragma link off all functions;
#pragma link C++ nestedclasses;
// #pragma link C++ all namespaces;

#pragma link C++ class Belle2::ExtHit+; // checksum=0x6b296224, version=8
#pragma link C++ class Belle2::TrackClusterSeparation+; // checksum=0x8d25ce5e, version=3
#pragma link C++ class Belle2::V0ValidationVertex+; // checksum=0xceabe91f, version=1
#pragma link C++ class Belle2::FullSecID+; // checksum=0xa4543536, version=-1

#pragma link C++ class pair <bool, double>+; // checksum=0x90c0afc6, version=-1
#pragma link C++ class pair <bool, int>+; // checksum=0xe86a3d30, version=-1
#pragma link C++ class pair <unsigned int, pair < double, double > >+; // checksum=0xea1f577c, version=-1
#pragma link C++ class vector < pair <unsigned int, pair < double, double > > >+; // checksum=0x3073834d, version=6
#pragma link C++ class pair < unsigned int, vector < pair <unsigned int, pair < double, double > > > >+; // checksum=0x7a732554, version=-1
#pragma link C++ class vector < pair < unsigned int, vector < pair <unsigned int, pair < double, double > > > > >+; // checksum=0x80707160, version=6
#pragma link C++ class pair < unsigned int, vector < pair < unsigned int, vector < pair <unsigned int, pair < double, double > > > > > >+; // checksum=0x53c18924, version=-1
#pragma link C++ class vector < pair < unsigned int, vector < pair < unsigned int, vector < pair <unsigned int, pair < double, double > > > > > > >+; // checksum=0x47fe6901, version=6
#pragma link C++ class pair <unsigned int, double >+; // checksum=0x71a4cb1e, version=-1
#pragma link C++ class vector < pair <unsigned int, double > >+; // checksum=0x6b073150, version=6
#pragma link C++ class pair <bool, bool>+; // checksum=0xd82e1600, version=-1

#pragma link C++ class Belle2::ROIid+; // checksum=0x67e7bffd, version=1
#pragma link C++ class Belle2::ROIpayload+; // checksum=0x24692265, version=2
#pragma link C++ class Belle2::VXDIntercept+; // checksum=0xbb836403, version=1
#pragma link C++ class Belle2::PXDIntercept+; // checksum=0x756ab835, version=2
#pragma link C++ class Belle2::SVDIntercept+; // checksum=0x14d0197f, version=4
<<<<<<< HEAD
#pragma link C++ class Belle2::RecoTrack+; // checksum=0xdf45842a, version=10
#pragma link C++ class Belle2::RecoHitInformation+; // checksum=0xcf616f27, version=7
=======
#pragma link C++ class Belle2::RecoTrack+; // checksum=0x80cdd6d7, version=11
#pragma link C++ class Belle2::RecoHitInformation+; // checksum=0xcf616f27, version=6
>>>>>>> a5d07364
#pragma link C++ class Belle2::BremHit+; // checksum=0x56052b3a, version=1
#pragma link C++ class Belle2::SectorMapConfig+; // checksum=0x4ef40736, version=2
#pragma link C++ class Belle2::hitXP+; // checksum=0xdd9d6ff4, version=1
#pragma link C++ class Belle2::hitXPDerivate+; // checksum=0xfa2e4b3c, version=1
#pragma link C++ class std::vector<Belle2::hitXP>+; // checksum=0x26380ecc, version=6
#pragma link C++ class std::vector<Belle2::hitXPDerivate>+; // checksum=0x82b91048, version=6

#pragma link C++ class Belle2::SpacePointInfo+; // checksum=0xa7b6f75a, version=1
#pragma link C++ class Belle2::FilterInfo+; // checksum=0xc33c4990, version=1
#pragma link C++ class std::vector<Belle2::FilterInfo>+; // checksum=0x4718205b, version=6
#pragma link C++ class std::vector<Belle2::SpacePointInfo>+; // checksum=0x8273c275, version=6
#pragma link C++ class Belle2::ObserverInfo+; // checksum=0xb1e62507, version=1

// ----------------------------------------------------------------------------

// ExtHit evolution
// In version 4- (3 or earlier),
//   o   m_TOF is stored in a float (double)
//   o   m_Position is stored in a float[3] (TVector)
//   o   m_Momentum is stored in a float[3] (TVector)
//   o   m_Covariance is stored in a linearized float[21] (6x6 TMatrixDSym)
#pragma read \
  sourceClass="Belle2::ExtHit" source="double m_TOF" version="[-3]"\
  targetClass="Belle2::ExtHit" target="m_TOF" \
  code = "{ m_TOF = onfile.m_TOF; }"
#pragma read \
  sourceClass="Belle2::ExtHit" source="TVector3 m_Position" version="[-3]"\
  targetClass="Belle2::ExtHit" target="m_Position" \
  code = "{ \
            m_Position[0] = onfile.m_Position.X(); \
            m_Position[1] = onfile.m_Position.Y(); \
            m_Position[2] = onfile.m_Position.Z(); \
          }"
#pragma read \
  sourceClass="Belle2::ExtHit" source="TVector3 m_Momentum" version="[-3]"\
  targetClass="Belle2::ExtHit" target="m_Momentum" \
  code = "{ \
            m_Momentum[0] = onfile.m_Momentum.X(); \
            m_Momentum[1] = onfile.m_Momentum.Y(); \
            m_Momentum[2] = onfile.m_Momentum.Z(); \
          }"
#pragma read \
  sourceClass="Belle2::ExtHit" source="TMatrixDSym m_Covariance" version="[-3]" \
  targetClass="Belle2::ExtHit" target="m_Covariance" \
  code = "{ \
            if (onfile.m_Covariance.GetNrows() == 6) { \
              int k = 0; \
              for (int i = 0; i < 6; ++i) { \
                for (int j = 0; j <= i; ++j) { \
                  m_Covariance[k++] = onfile.m_Covariance(i,j); \
                } \
              } \
            } \
          }"
// TrackClusterSeparation evolution
// In version 3- (-2),
//   o   m_TrackIndex is not stored (stored in an int)
//   o   m_Direction is not stored (stored in a TVector3)
//   o   m_Distance is stored in a float (double)
//   o   (ditto for m_TrackClusterAngle, m_TrackClusterInitialSeparationAngle,
//        m_TrackClusterSeparationAngle, m_TrackRotationAngle)
#pragma read \
  sourceClass="Belle2::TrackClusterSeparation" source="double m_Distance" version="[-2]" \
  targetClass="Belle2::TrackClusterSeparation" target="m_Distance" \
  code = "{ m_Distance = onfile.m_Distance; }"
#pragma read \
  sourceClass="Belle2::TrackClusterSeparation" source="double m_TrackClusterAngle" version="[-2]" \
  targetClass="Belle2::TrackClusterSeparation" target="m_TrackClusterAngle" \
  code = "{ m_TrackClusterAngle = onfile.m_TrackClusterAngle; }"
#pragma read \
  sourceClass="Belle2::TrackClusterSeparation" source="double m_TrackClusterInitialSeparationAngle" version="[-2]" \
  targetClass="Belle2::TrackClusterSeparation" target="m_TrackClusterInitialSeparationAngle" \
  code = "{ m_TrackClusterInitialSeparationAngle = onfile.m_TrackClusterInitialSeparationAngle; }"
#pragma read \
  sourceClass="Belle2::TrackClusterSeparation" source="double m_TrackClusterSeparationAngle" version="[-2]" \
  targetClass="Belle2::TrackClusterSeparation" target="m_TrackClusterSeparationAngle" \
  code = "{ m_TrackClusterSeparationAngle = onfile.m_TrackClusterSeparationAngle; }"
#pragma read \
  sourceClass="Belle2::TrackClusterSeparation" source="double m_TrackRotationAngle" version="[-2]" \
  targetClass="Belle2::TrackClusterSeparation" target="m_TrackRotationAngle" \
  code = "{ m_TrackRotationAngle = onfile.m_TrackRotationAngle; }"<|MERGE_RESOLUTION|>--- conflicted
+++ resolved
@@ -27,13 +27,9 @@
 #pragma link C++ class Belle2::VXDIntercept+; // checksum=0xbb836403, version=1
 #pragma link C++ class Belle2::PXDIntercept+; // checksum=0x756ab835, version=2
 #pragma link C++ class Belle2::SVDIntercept+; // checksum=0x14d0197f, version=4
-<<<<<<< HEAD
-#pragma link C++ class Belle2::RecoTrack+; // checksum=0xdf45842a, version=10
+
+#pragma link C++ class Belle2::RecoTrack+; // checksum=0x2d03616c, version=12
 #pragma link C++ class Belle2::RecoHitInformation+; // checksum=0xcf616f27, version=7
-=======
-#pragma link C++ class Belle2::RecoTrack+; // checksum=0x80cdd6d7, version=11
-#pragma link C++ class Belle2::RecoHitInformation+; // checksum=0xcf616f27, version=6
->>>>>>> a5d07364
 #pragma link C++ class Belle2::BremHit+; // checksum=0x56052b3a, version=1
 #pragma link C++ class Belle2::SectorMapConfig+; // checksum=0x4ef40736, version=2
 #pragma link C++ class Belle2::hitXP+; // checksum=0xdd9d6ff4, version=1
