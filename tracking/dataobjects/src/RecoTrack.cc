/**************************************************************************
 * basf2 (Belle II Analysis Software Framework)                           *
 * Author: The Belle II Collaboration                                     *
 *                                                                        *
 * See git log for contributors and copyright holders.                    *
 * This file is licensed under LGPL-3.0, see LICENSE.md.                  *
 **************************************************************************/
#include <tracking/dataobjects/RecoTrack.h>
#include <mdst/dataobjects/MCParticle.h>

#include <genfit/TrackCand.h>
#include <genfit/AbsTrackRep.h>
#include <genfit/KalmanFitterInfo.h>
#include <genfit/KalmanFitStatus.h>
#include <genfit/WireTrackCandHit.h>
#include <genfit/RKTrackRep.h>
#include <genfit/MplTrackRep.h>
#include <simulation/monopoles/MonopoleConstants.h>
#include <svd/dataobjects/SVDCluster.h>

#include <cmath>

using namespace Belle2;

RecoTrack::RecoTrack(const ROOT::Math::XYZVector& seedPosition, const ROOT::Math::XYZVector& seedMomentum,
                     const short int seedCharge,
                     const std::string& storeArrayNameOfPXDHits,
<<<<<<< HEAD
                     const std::string& storeArrayNameOfVTXHits,
=======
                     const std::string& storeArrayNameOfSVDHits,
                     const std::string& storeArrayNameOfCDCHits,
>>>>>>> 655b10e4
                     const std::string& storeArrayNameOfBKLMHits,
                     const std::string& storeArrayNameOfEKLMHits,
                     const std::string& storeArrayNameOfRecoHitInformation) :
  m_charge(seedCharge),
  m_storeArrayNameOfPXDHits(storeArrayNameOfPXDHits),
<<<<<<< HEAD
  m_storeArrayNameOfVTXHits(storeArrayNameOfVTXHits),
=======
  m_storeArrayNameOfSVDHits(storeArrayNameOfSVDHits),
  m_storeArrayNameOfCDCHits(storeArrayNameOfCDCHits),
>>>>>>> 655b10e4
  m_storeArrayNameOfBKLMHits(storeArrayNameOfBKLMHits),
  m_storeArrayNameOfEKLMHits(storeArrayNameOfEKLMHits),
  m_storeArrayNameOfRecoHitInformation(storeArrayNameOfRecoHitInformation)
{
  m_genfitTrack.setStateSeed(XYZToTVector(seedPosition), XYZToTVector(seedMomentum));
  // TODO Set the covariance seed (that should be done by the tracking package)
  TMatrixDSym covSeed(6);
  covSeed(0, 0) = 1e-3;
  covSeed(1, 1) = 1e-3;
  covSeed(2, 2) = 4e-3;
  covSeed(3, 3) = 0.01e-3;
  covSeed(4, 4) = 0.01e-3;
  covSeed(5, 5) = 0.04e-3;
  m_genfitTrack.setCovSeed(covSeed);
}

void RecoTrack::registerRequiredRelations(
  StoreArray<RecoTrack>& recoTracks,
  std::string const& pxdHitsStoreArrayName,
  std::string const& svdHitsStoreArrayName,
  std::string const& vtxHitsStoreArrayName,
  std::string const& cdcHitsStoreArrayName,
  std::string const& bklmHitsStoreArrayName,
  std::string const& eklmHitsStoreArrayName,
  std::string const& recoHitInformationStoreArrayName)
{
  StoreArray<RecoHitInformation> recoHitInformations(recoHitInformationStoreArrayName);
  recoHitInformations.registerInDataStore();
  recoTracks.registerRelationTo(recoHitInformations);

  StoreArray<RecoHitInformation::UsedPXDHit> pxdHits(pxdHitsStoreArrayName);
  if (pxdHits.isOptional()) {
    pxdHits.registerRelationTo(recoTracks);
    recoHitInformations.registerRelationTo(pxdHits);
  }

  StoreArray<RecoHitInformation::UsedSVDHit> svdHits(svdHitsStoreArrayName);
  if (svdHits.isOptional()) {
    svdHits.registerRelationTo(recoTracks);
    recoHitInformations.registerRelationTo(svdHits);
  }

  StoreArray<RecoHitInformation::UsedCDCHit> cdcHits(cdcHitsStoreArrayName);
  if (cdcHits.isOptional()) {
    cdcHits.registerRelationTo(recoTracks);
    recoHitInformations.registerRelationTo(cdcHits);
  }

  StoreArray<RecoHitInformation::UsedVTXHit> vtxHits(vtxHitsStoreArrayName);
  if (vtxHits.isOptional()) {
    vtxHits.registerRelationTo(recoTracks);
    recoHitInformations.registerRelationTo(vtxHits);
  }

  StoreArray<RecoHitInformation::UsedBKLMHit> bklmHits(bklmHitsStoreArrayName);
  if (bklmHits.isOptional()) {
    bklmHits.registerRelationTo(recoTracks);
    recoHitInformations.registerRelationTo(bklmHits);
  }

  StoreArray<RecoHitInformation::UsedEKLMHit> eklmHits(eklmHitsStoreArrayName);
  if (eklmHits.isOptional()) {
    eklmHits.registerRelationTo(recoTracks);
    recoHitInformations.registerRelationTo(eklmHits);
  }
}

RecoTrack* RecoTrack::createFromTrackCand(const genfit::TrackCand& trackCand,
                                          const std::string& storeArrayNameOfRecoTracks,
                                          const std::string& storeArrayNameOfPXDHits,
<<<<<<< HEAD
                                          const std::string& storeArrayNameOfVTXHits,
=======
                                          const std::string& storeArrayNameOfSVDHits,
                                          const std::string& storeArrayNameOfCDCHits,
>>>>>>> 655b10e4
                                          const std::string& storeArrayNameOfBKLMHits,
                                          const std::string& storeArrayNameOfEKLMHits,
                                          const std::string& storeArrayNameOfRecoHitInformation,
                                          const bool recreateSortingParameters
                                         )
{

  StoreArray<RecoTrack> recoTracks(storeArrayNameOfRecoTracks);
  StoreArray<RecoHitInformation> recoHitInformations(storeArrayNameOfRecoHitInformation);
  StoreArray<UsedPXDHit> pxdHits(storeArrayNameOfPXDHits);
<<<<<<< HEAD
  StoreArray<UsedVTXHit> vtxHits(storeArrayNameOfVTXHits);
=======
  StoreArray<UsedSVDHit> svdHits(storeArrayNameOfSVDHits);
  StoreArray<UsedCDCHit> cdcHits(storeArrayNameOfCDCHits);
>>>>>>> 655b10e4
  StoreArray<UsedBKLMHit> bklmHits(storeArrayNameOfBKLMHits);
  StoreArray<UsedEKLMHit> eklmHits(storeArrayNameOfEKLMHits);

  // Set the tracking parameters
  const ROOT::Math::XYZVector& position = ROOT::Math::XYZVector(trackCand.getPosSeed());
  const ROOT::Math::XYZVector& momentum = ROOT::Math::XYZVector(trackCand.getMomSeed());
  const short int charge = trackCand.getChargeSeed();
  const double time = trackCand.getTimeSeed();

  RecoTrack* newRecoTrack = recoTracks.appendNew(position, momentum, charge,
<<<<<<< HEAD
                                                 cdcHits.getName(), svdHits.getName(),
                                                 pxdHits.getName(), vtxHits.getName(),
=======
                                                 pxdHits.getName(), svdHits.getName(), cdcHits.getName(),
>>>>>>> 655b10e4
                                                 bklmHits.getName(), eklmHits.getName(),
                                                 recoHitInformations.getName());
  newRecoTrack->setTimeSeed(time);

  // TODO Set the covariance seed (that should be done by the tracking package)
  TMatrixDSym covSeed(6);
  covSeed(0, 0) = 1e-3;
  covSeed(1, 1) = 1e-3;
  covSeed(2, 2) = 4e-3;
  covSeed(3, 3) = 0.01e-3;
  covSeed(4, 4) = 0.01e-3;
  covSeed(5, 5) = 0.04e-3;
  newRecoTrack->m_genfitTrack.setCovSeed(covSeed);

  for (unsigned int hitIndex = 0; hitIndex < trackCand.getNHits(); hitIndex++) {
    genfit::TrackCandHit* trackCandHit = trackCand.getHit(hitIndex);
    const int detID = trackCandHit->getDetId();
    const int hitID = trackCandHit->getHitId();
    const unsigned int sortingParameter = recreateSortingParameters ? hitIndex : static_cast<unsigned int>
                                          (trackCandHit->getSortingParameter());
    if (detID == Const::CDC) {
      UsedCDCHit* cdcHit = cdcHits[hitID];
      // Special case for CDC hits, we add a right-left information
      const genfit::WireTrackCandHit* wireHit = dynamic_cast<const genfit::WireTrackCandHit*>(trackCandHit);
      if (not wireHit) {
        B2FATAL("CDC hit is not a wire hit. The RecoTrack can not handle such a case.");
      }
      if (wireHit->getLeftRightResolution() > 0) {
        newRecoTrack->addCDCHit(cdcHit, sortingParameter, RecoHitInformation::RightLeftInformation::c_right);
      } else if (wireHit->getLeftRightResolution() < 0) {
        newRecoTrack->addCDCHit(cdcHit, sortingParameter, RecoHitInformation::RightLeftInformation::c_left);
      } else {
        newRecoTrack->addCDCHit(cdcHit, sortingParameter, RecoHitInformation::RightLeftInformation::c_undefinedRightLeftInformation);
      }

    } else if (detID == Const::SVD) {
      UsedSVDHit* svdHit = svdHits[hitID];
      newRecoTrack->addSVDHit(svdHit, sortingParameter);
    } else if (detID == Const::PXD) {
      UsedPXDHit* pxdHit = pxdHits[hitID];
      newRecoTrack->addPXDHit(pxdHit, sortingParameter);
    } else if (detID == Const::VTX) {
      UsedVTXHit* vtxHit = vtxHits[hitID];
      newRecoTrack->addVTXHit(vtxHit, sortingParameter);
    } else if (detID == Const::BKLM) {
      UsedBKLMHit* bklmHit = bklmHits[hitID];
      newRecoTrack->addBKLMHit(bklmHit, sortingParameter);
    } else if (detID == Const::EKLM) {
      UsedEKLMHit* eklmHit = eklmHits[hitID];
      newRecoTrack->addEKLMHit(eklmHit, sortingParameter);
    }
  }

  return newRecoTrack;
}

genfit::TrackCand RecoTrack::createGenfitTrackCand() const
{
  genfit::TrackCand createdTrackCand;

  // Set the trajectory parameters
  createdTrackCand.setPosMomSeed(XYZToTVector(getPositionSeed()), XYZToTVector(getMomentumSeed()), getChargeSeed());
  createdTrackCand.setCovSeed(getSeedCovariance());
  createdTrackCand.setTimeSeed(getTimeSeed());

  // Add the hits
  mapOnHits<UsedPXDHit>(m_storeArrayNameOfPXDHits, [&createdTrackCand](const RecoHitInformation & hitInformation,
  const UsedPXDHit * const hit) {
    createdTrackCand.addHit(Const::PXD, hit->getArrayIndex(), -1, hitInformation.getSortingParameter());
  });
  mapOnHits<UsedSVDHit>(m_storeArrayNameOfSVDHits, [&createdTrackCand](const RecoHitInformation & hitInformation,
  const UsedSVDHit * const hit) {
    createdTrackCand.addHit(Const::SVD, hit->getArrayIndex(), -1, hitInformation.getSortingParameter());
  });
  mapOnHits<UsedCDCHit>(m_storeArrayNameOfCDCHits, [&createdTrackCand](const RecoHitInformation & hitInformation,
  const UsedCDCHit * const hit) {
    if (hitInformation.getRightLeftInformation() == RecoHitInformation::c_left) {
      createdTrackCand.addHit(new genfit::WireTrackCandHit(Const::CDC, hit->getArrayIndex(), -1,
                                                           hitInformation.getSortingParameter(), -1));
    } else if (hitInformation.getRightLeftInformation() == RecoHitInformation::c_right) {
      createdTrackCand.addHit(new genfit::WireTrackCandHit(Const::CDC, hit->getArrayIndex(), -1,
                                                           hitInformation.getSortingParameter(), 1));
    } else {
      createdTrackCand.addHit(new genfit::WireTrackCandHit(Const::CDC, hit->getArrayIndex(), -1,
                                                           hitInformation.getSortingParameter(), 0));
    }
  });
<<<<<<< HEAD
  mapOnHits<UsedSVDHit>(m_storeArrayNameOfSVDHits, [&createdTrackCand](const RecoHitInformation & hitInformation,
  const UsedSVDHit * const hit) {
    createdTrackCand.addHit(Const::SVD, hit->getArrayIndex(), -1, hitInformation.getSortingParameter());
  });
  mapOnHits<UsedPXDHit>(m_storeArrayNameOfPXDHits, [&createdTrackCand](const RecoHitInformation & hitInformation,
  const UsedPXDHit * const hit) {
    createdTrackCand.addHit(Const::PXD, hit->getArrayIndex(), -1, hitInformation.getSortingParameter());
  });
  mapOnHits<UsedVTXHit>(m_storeArrayNameOfVTXHits, [&createdTrackCand](const RecoHitInformation & hitInformation,
  const UsedVTXHit * const hit) {
    createdTrackCand.addHit(Const::VTX, hit->getArrayIndex(), -1, hitInformation.getSortingParameter());
  });
=======
>>>>>>> 655b10e4
  mapOnHits<UsedBKLMHit>(m_storeArrayNameOfBKLMHits, [&createdTrackCand](const RecoHitInformation & hitInformation,
  const UsedBKLMHit * const hit) {
    createdTrackCand.addHit(Const::BKLM, hit->getArrayIndex(), -1, hitInformation.getSortingParameter());
  });
  mapOnHits<UsedEKLMHit>(m_storeArrayNameOfEKLMHits, [&createdTrackCand](const RecoHitInformation & hitInformation,
  const UsedEKLMHit * const hit) {
    createdTrackCand.addHit(Const::EKLM, hit->getArrayIndex(), -1, hitInformation.getSortingParameter());
  });

  createdTrackCand.sortHits();

  // Set the MC Particle
  const MCParticle* relatedMCParticle = getRelatedTo<MCParticle>();
  if (relatedMCParticle) {
    createdTrackCand.setMcTrackId(relatedMCParticle->getArrayIndex());
  }

  // Add the hits
  return createdTrackCand;
}

const genfit::TrackPoint* RecoTrack::getCreatedTrackPoint(const RecoHitInformation* recoHitInformation) const
{
  int createdTrackPointID = recoHitInformation->getCreatedTrackPointID();
  if (createdTrackPointID == -1) {
    return nullptr;
  }

  return m_genfitTrack.getPoint(createdTrackPointID);
}

size_t RecoTrack::addHitsFromRecoTrack(const RecoTrack* recoTrack, unsigned int sortingParameterOffset, bool reversed,
                                       std::optional<double> optionalMinimalWeight)
{
  size_t hitsCopied = 0;

  unsigned int maximalSortingParameter = 0;

  if (reversed) {
    const auto& recoHitInformations = recoTrack->getRecoHitInformations();
    const auto sortBySP = [](const RecoHitInformation * lhs, const RecoHitInformation * rhs) {
      return lhs->getSortingParameter() < rhs->getSortingParameter();
    };
    const auto& maximalElement = std::max_element(recoHitInformations.begin(), recoHitInformations.end(), sortBySP);
    if (maximalElement != recoHitInformations.end()) {
      maximalSortingParameter = (*maximalElement)->getSortingParameter();
    }
  }

  // Helper function to add the sorting parameter offset (or reverse the sign of the sorting parameter)
  const auto calculateSortingParameter = [maximalSortingParameter, sortingParameterOffset](unsigned int sortingParameters) {
    if (maximalSortingParameter > 0) {
      return maximalSortingParameter - sortingParameters + sortingParameterOffset;
    }
    return sortingParameters + sortingParameterOffset;
  };

  const auto testHitWeight = [recoTrack, optionalMinimalWeight](const RecoHitInformation * recoHitInformation) {
    if (not optionalMinimalWeight) {
      return true;
    }
    double minimalWeight = *optionalMinimalWeight;
    const genfit::TrackPoint* trackPoint = recoTrack->getCreatedTrackPoint(recoHitInformation);
    if (trackPoint) {
      genfit::KalmanFitterInfo* kalmanFitterInfo = trackPoint->getKalmanFitterInfo();
      if (not kalmanFitterInfo) {
        return false;
      }
      const std::vector<double>& weights = kalmanFitterInfo->getWeights();
      const auto checkWeight = [minimalWeight](const double weight) {
        return weight >= minimalWeight;
      };
      return std::any_of(weights.begin(), weights.end(), checkWeight);
    }
    return true;
  };

  for (auto* pxdHit : recoTrack->getPXDHitList()) {
    auto recoHitInfo = recoTrack->getRecoHitInformation(pxdHit);
    assert(recoHitInfo);
    if (testHitWeight(recoHitInfo)) {
      hitsCopied += addPXDHit(pxdHit, calculateSortingParameter(recoHitInfo->getSortingParameter()),
                              recoHitInfo->getFoundByTrackFinder());
    }
  }

  for (auto* vtxHit : recoTrack->getVTXHitList()) {
    auto recoHitInfo = recoTrack->getRecoHitInformation(vtxHit);
    assert(recoHitInfo);
    if (testHitWeight(recoHitInfo)) {
      hitsCopied += addVTXHit(vtxHit, calculateSortingParameter(recoHitInfo->getSortingParameter()),
                              recoHitInfo->getFoundByTrackFinder());
    }
  }

  for (auto* svdHit : recoTrack->getSVDHitList()) {
    auto recoHitInfo = recoTrack->getRecoHitInformation(svdHit);
    assert(recoHitInfo);
    if (testHitWeight(recoHitInfo)) {
      hitsCopied += addSVDHit(svdHit, calculateSortingParameter(recoHitInfo->getSortingParameter()),
                              recoHitInfo->getFoundByTrackFinder());
    }
  }

  for (auto* cdcHit : recoTrack->getCDCHitList()) {
    auto recoHitInfo = recoTrack->getRecoHitInformation(cdcHit);
    assert(recoHitInfo);
    if (testHitWeight(recoHitInfo)) {
      hitsCopied += addCDCHit(cdcHit, calculateSortingParameter(recoHitInfo->getSortingParameter()),
                              recoHitInfo->getRightLeftInformation(),
                              recoHitInfo->getFoundByTrackFinder());
    }
  }

  for (auto* bklmHit : recoTrack->getBKLMHitList()) {
    auto recoHitInfo = recoTrack->getRecoHitInformation(bklmHit);
    assert(recoHitInfo);
    if (testHitWeight(recoHitInfo)) {
      hitsCopied += addBKLMHit(bklmHit, calculateSortingParameter(recoHitInfo->getSortingParameter()),
                               recoHitInfo->getFoundByTrackFinder());
    }
  }

  for (auto* eklmHit : recoTrack->getEKLMHitList()) {
    auto recoHitInfo = recoTrack->getRecoHitInformation(eklmHit);
    assert(recoHitInfo);
    if (testHitWeight(recoHitInfo)) {
      hitsCopied += addEKLMHit(eklmHit, calculateSortingParameter(recoHitInfo->getSortingParameter()),
                               recoHitInfo->getFoundByTrackFinder());
    }
  }

  return hitsCopied;
}


bool RecoTrack::wasFitSuccessful(const genfit::AbsTrackRep* representation) const
{
  checkDirtyFlag();

  if (getRepresentations().empty()) {
    return false;
  }

  if (not hasTrackFitStatus(representation)) {
    return false;
  }

  const genfit::FitStatus* fs = getTrackFitStatus(representation);
  if (not fs) {
    return false;
  }
  if (not fs->isFitConverged()) {
    return false;
  }

  // make sure we only consider fitted if the Kalman method was used
  if (not dynamic_cast<const genfit::KalmanFitStatus*>(fs)) {
    return false;
  }

  // make sure there is at least one hit with a valid mSoP
  const unsigned int trackSize = m_genfitTrack.getNumPoints();
  for (unsigned int i = 0; i < trackSize; i++) {
    try {
      m_genfitTrack.getFittedState(i, representation);
      return true;
    } catch (const genfit::Exception& exception) {
      B2DEBUG(29, "Can not get mSoP because of: " << exception.what());
    }
  }

  return false;
}

void RecoTrack::prune()
{
  // "Delete" all RecoHitInfromation but the first and the last.
  // Copy is intended!
  std::vector<RelationEntry> relatedRecoHitInformations = getRelationsWith<RecoHitInformation>
                                                          (m_storeArrayNameOfRecoHitInformation).relations();
  std::sort(relatedRecoHitInformations.begin(), relatedRecoHitInformations.end(), [](const RelationEntry & lhs,
  const RelationEntry & rhs) {
    return dynamic_cast<RecoHitInformation*>(lhs.object)->getSortingParameter() > dynamic_cast<RecoHitInformation*>
           (rhs.object)->getSortingParameter();
  });

  // "Prune" all RecoHitInformation but the first and the last.
  for (unsigned int i = 1; i < relatedRecoHitInformations.size() - 1; ++i) {
    dynamic_cast<RecoHitInformation*>(relatedRecoHitInformations[i].object)->setFlag(RecoHitInformation::RecoHitFlag::c_pruned);
    dynamic_cast<RecoHitInformation*>(relatedRecoHitInformations[i].object)->setCreatedTrackPointID(-1);
  }

  // Genfits prune method fails, if the number of hits is too small.
  if (getHitPointsWithMeasurement().size() >= 2) {
    m_genfitTrack.prune("FL");
  }
}

genfit::Track& RecoTrackGenfitAccess::getGenfitTrack(RecoTrack& recoTrack)
{
  return recoTrack.m_genfitTrack;
}

genfit::AbsTrackRep* RecoTrackGenfitAccess::createOrReturnRKTrackRep(RecoTrack& recoTrack, int PDGcode)
{
  // try to get the trackRep, if it has already been added
  genfit::AbsTrackRep* trackRepresentation = recoTrack.getTrackRepresentationForPDG(std::abs(PDGcode));

  // not available? create one
  if (trackRepresentation == nullptr) {
    if (PDGcode == Monopoles::c_monopolePDGCode) {
      trackRepresentation = new genfit::MplTrackRep(PDGcode, Monopoles::monopoleMagCharge);
    } else {
      trackRepresentation = new genfit::RKTrackRep(PDGcode);
    }
    RecoTrackGenfitAccess::getGenfitTrack(recoTrack).addTrackRep(trackRepresentation);
  }
  return trackRepresentation;
}

const genfit::MeasuredStateOnPlane& RecoTrack::getMeasuredStateOnPlaneClosestTo(const ROOT::Math::XYZVector& closestPoint,
    const genfit::AbsTrackRep* representation)
{
  checkDirtyFlag();
  const unsigned int numberOfPoints = m_genfitTrack.getNumPointsWithMeasurement();

  assert(numberOfPoints > 0);

  const genfit::MeasuredStateOnPlane* nearestStateOnPlane = nullptr;
  double minimalDistance2 = 0;
  for (unsigned int hitIndex = 0; hitIndex < numberOfPoints; hitIndex++) {
    try {
      const genfit::MeasuredStateOnPlane& measuredStateOnPlane = m_genfitTrack.getFittedState(hitIndex, representation);

      const double currentDistance2 = (ROOT::Math::XYZVector(measuredStateOnPlane.getPos()) - closestPoint).Mag2();

      if (not nearestStateOnPlane or currentDistance2 < minimalDistance2) {
        nearestStateOnPlane = &measuredStateOnPlane;
        minimalDistance2 = currentDistance2;
      }
    } catch (const genfit::Exception& exception) {
      B2DEBUG(50, "Can not get mSoP because of: " << exception.what());
      continue;
    }
  }

  // catch case no hit has measured state on plane (not sure how likely that is) which would lead to undefined behavior
  if (not nearestStateOnPlane) {
    B2WARNING("Non of the track hits had a MeasuredStateOnPlane! Exception thrown.");
    throw  NoStateOnPlaneFound();
  }

  return *nearestStateOnPlane;
}


void RecoTrack::deleteFittedInformation()
{
  // Delete all fitted information for all representations
  for (const genfit::AbsTrackRep* rep : getRepresentations()) {
    deleteFittedInformationForRepresentation(rep);
  }
}

void RecoTrack::deleteFittedInformationForRepresentation(const genfit::AbsTrackRep* rep)
{
  m_genfitTrack.deleteFittedState(rep);
}

genfit::AbsTrackRep* RecoTrack::getTrackRepresentationForPDG(int pdgCode)
{
  if (pdgCode < 0) {
    B2FATAL("Only positive pdgCode is possible when calling getTrackRepresentationForPDG, got " << pdgCode);
  }

  const std::vector<genfit::AbsTrackRep*>& trackRepresentations = getRepresentations();

  for (genfit::AbsTrackRep* trackRepresentation : trackRepresentations) {
    // Check if the track representation is a RKTrackRep.
    const genfit::RKTrackRep* rkTrackRepresenation = dynamic_cast<const genfit::RKTrackRep*>(trackRepresentation);
    if (rkTrackRepresenation != nullptr) {
      // take the aboslute value of the PDG code as the TrackRep holds the PDG code including the charge (so -13 or 13)
      if (std::abs(rkTrackRepresenation->getPDG()) == pdgCode) {
        return trackRepresentation;
      }
    }
  }

  return nullptr;
}


/// Helper function to get the seed or the measured state on plane from a track
std::tuple<ROOT::Math::XYZVector, ROOT::Math::XYZVector, short> RecoTrack::extractTrackState() const
{
  if (not wasFitSuccessful()) {
    return std::make_tuple(getPositionSeed(), getMomentumSeed(), getChargeSeed());
  } else {
    const auto& measuredStateOnPlane = getMeasuredStateOnPlaneFromFirstHit();
    return std::make_tuple(ROOT::Math::XYZVector(measuredStateOnPlane.getPos()), ROOT::Math::XYZVector(measuredStateOnPlane.getMom()),
                           measuredStateOnPlane.getCharge());
  }
}

RecoTrack* RecoTrack::copyToStoreArrayUsing(StoreArray<RecoTrack>& storeArray,
                                            const ROOT::Math::XYZVector& position, const ROOT::Math::XYZVector& momentum, short charge,
                                            const TMatrixDSym& covariance, double timeSeed) const
{
  RecoTrack* newRecoTrack = storeArray.appendNew(position, momentum, charge,
<<<<<<< HEAD
                                                 getStoreArrayNameOfCDCHits(), getStoreArrayNameOfSVDHits(), getStoreArrayNameOfPXDHits(), getStoreArrayNameOfVTXHits(),
=======
                                                 getStoreArrayNameOfPXDHits(), getStoreArrayNameOfSVDHits(), getStoreArrayNameOfCDCHits(),
>>>>>>> 655b10e4
                                                 getStoreArrayNameOfBKLMHits(), getStoreArrayNameOfEKLMHits(), getStoreArrayNameOfRecoHitInformation());

  newRecoTrack->setTimeSeed(timeSeed);
  newRecoTrack->setSeedCovariance(covariance);

  return newRecoTrack;
}

RecoTrack* RecoTrack::copyToStoreArrayUsingSeeds(StoreArray<RecoTrack>& storeArray) const
{
  return copyToStoreArrayUsing(storeArray, getPositionSeed(), getMomentumSeed(), getChargeSeed(), getSeedCovariance(), getTimeSeed());
}

RecoTrack* RecoTrack::copyToStoreArray(StoreArray<RecoTrack>& storeArray) const
{
  if (wasFitSuccessful()) {
    const auto& mSoP = getMeasuredStateOnPlaneFromFirstHit();
    return copyToStoreArrayUsing(storeArray,
                                 ROOT::Math::XYZVector(mSoP.getPos()),
                                 ROOT::Math::XYZVector(mSoP.getMom()),
                                 static_cast<short>(mSoP.getCharge()),
                                 mSoP.get6DCov(), mSoP.getTime());
  } else {
    return copyToStoreArrayUsingSeeds(storeArray);
  }
}

bool RecoTrack::hasTrackFitStatus(const genfit::AbsTrackRep* representation) const
{
  checkDirtyFlag();

  // there might be the case, where the genfit track has no trackreps, even not the cardinal
  // one because no fit attempt was performed. In this case, the "hasFitStatus" call to genfit
  // will fail with an access violation. To prevent that, check for the number of reps here before
  // actually calling genfit's hasFitStatus(...)
  if (m_genfitTrack.getNumReps() == 0)
    return false;

  return m_genfitTrack.hasFitStatus(representation);
}

std::vector<RecoHitInformation*> RecoTrack::getRecoHitInformations(bool getSorted) const
{
  std::vector<RecoHitInformation*> hitList;
  RelationVector<RecoHitInformation> recoHitInformations = getRelationsTo<RecoHitInformation>
                                                           (m_storeArrayNameOfRecoHitInformation);

  hitList.reserve(recoHitInformations.size());
  for (auto& recoHit : recoHitInformations) {
    hitList.push_back(&recoHit);
  }

  // sort the returned vector if requested
  if (getSorted) {
    std::sort(hitList.begin(), hitList.end(), [](const RecoHitInformation * a,
    const RecoHitInformation * b) -> bool {
      return a->getSortingParameter() < b->getSortingParameter();
    });
  }

  return hitList;
}

const genfit::MeasuredStateOnPlane& RecoTrack::getMeasuredStateOnPlaneFromRecoHit(const RecoHitInformation* recoHitInfo,
    const genfit::AbsTrackRep* representation) const
{
  checkDirtyFlag();

  if (!hasTrackFitStatus(representation)) {
    B2FATAL("MeasuredStateOnPlane can not be retrieved for RecoTracks where no fit has been attempted.");
  }

  if (!recoHitInfo->useInFit()) {
    B2FATAL("MeasuredStateOnPlane cannot be provided for RecoHit which was not used in the fit.");
  }

  const auto* hitTrackPoint = getCreatedTrackPoint(recoHitInfo);
  if (not hitTrackPoint) {
    B2FATAL("TrackPoint was requested which has not been created");
  }

  const auto* fittedResult = hitTrackPoint->getFitterInfo(representation);
  if (not fittedResult) {
    throw NoTrackFitResult();
  }

  return fittedResult->getFittedState();
}

const genfit::MeasuredStateOnPlane& RecoTrack::getMeasuredStateOnPlaneFromFirstHit(const genfit::AbsTrackRep* representation) const
{
  const unsigned int trackSize = m_genfitTrack.getNumPoints();
  for (unsigned int i = 0; i < trackSize; i++) {
    try {
      return m_genfitTrack.getFittedState(i, representation);
    } catch (const genfit::Exception& exception) {
      B2DEBUG(28, "Can not get mSoP because of: " << exception.what());
    }
  }

  B2FATAL("There is no single hit with a valid mSoP in this track! Check if the fit failed with wasFitSuccessful before");
}

const genfit::MeasuredStateOnPlane& RecoTrack::getMeasuredStateOnPlaneFromLastHit(const genfit::AbsTrackRep* representation) const
{
  int trackSize = m_genfitTrack.getNumPoints();
  for (int i = -1; i >= -trackSize; i--) {
    try {
      return m_genfitTrack.getFittedState(i, representation);
    } catch (const genfit::Exception& exception) {
      B2DEBUG(28, "Can not get mSoP because of: " << exception.what());
    }
  }

  B2FATAL("There is no single hit with a valid mSoP in this track!");
}

void RecoTrack::estimateArmTime()
{
  m_isArmTimeComputed = true;
  const std::vector<RecoHitInformation*>& recoHits = getRecoHitInformations(true);
  bool svdDone = false;
  int nSVDHits = 0;
  static RecoHitInformation::RecoHitDetector und = RecoHitInformation::RecoHitDetector::c_undefinedTrackingDetector;
  RecoHitInformation::RecoHitDetector SVD = RecoHitInformation::RecoHitDetector::c_SVD;
  RecoHitInformation::RecoHitDetector detIDpre = und;
  RecoHitInformation::RecoHitDetector detIDpost = und;
  float clusterTimeSum = 0;
  float clusterTimeSigma2Sum = 0;
  bool trackArmTimeDone = false;

  // loop over the recoHits of the RecoTrack
  for (const auto& recoHit : recoHits) {
    RecoHitInformation::RecoHitDetector foundin = recoHit->getTrackingDetector();
    if (!svdDone && foundin != SVD) {
      detIDpre = foundin;
      trackArmTimeDone = false;
    }
    if (foundin == SVD) {
      RelationVector<SVDCluster> svdClusters = recoHit->getRelationsTo<SVDCluster>(m_storeArrayNameOfSVDHits);
      clusterTimeSum += svdClusters[0]->getClsTime();
      clusterTimeSigma2Sum += svdClusters[0]->getClsTimeSigma() * svdClusters[0]->getClsTimeSigma();
      nSVDHits += 1;
      svdDone = true;
    } else {
      // Compute the track arm times using SVD cluster times
      if (svdDone && nSVDHits > 1) {
        detIDpost = foundin;
        if (!isOutgoingArm(detIDpre, detIDpost)) {
          m_ingoingArmTime = clusterTimeSum / nSVDHits;
          m_ingoingArmTimeError = std::sqrt(clusterTimeSigma2Sum / (nSVDHits * (nSVDHits - 1)));
          m_hasIngoingArmTime = true;
          m_nSVDHitsOfIngoingArm = nSVDHits;
        } else {
          m_outgoingArmTime = clusterTimeSum / nSVDHits;
          m_outgoingArmTimeError = std::sqrt(clusterTimeSigma2Sum / (nSVDHits * (nSVDHits - 1)));
          m_hasOutgoingArmTime = true;
          m_nSVDHitsOfOutgoingArm = nSVDHits;
        }
        svdDone = false;
        detIDpre = detIDpost;
        detIDpost = und;
        clusterTimeSum = 0;
        nSVDHits = 0;
        trackArmTimeDone = true;
      }
    }

    // When the last recoHit is SVD, it does not enter in the else{} of if (detID == SVD) {...} else {...}
    // where the track arm times are calculated, so they are calculated here.
    // It will not reset all variables because it is run only at the last recoHit
    if (!trackArmTimeDone && (recoHit == recoHits.back()) && nSVDHits > 1) {
      if (!isOutgoingArm(detIDpre, detIDpost)) {
        m_ingoingArmTime = clusterTimeSum / nSVDHits;
        m_ingoingArmTimeError = std::sqrt(clusterTimeSigma2Sum / (nSVDHits * (nSVDHits - 1)));
        m_hasIngoingArmTime = true;
        m_nSVDHitsOfIngoingArm = nSVDHits;
      } else {
        m_outgoingArmTime = clusterTimeSum / nSVDHits;
        m_outgoingArmTimeError = std::sqrt(clusterTimeSigma2Sum / (nSVDHits * (nSVDHits - 1)));
        m_hasOutgoingArmTime = true;
        m_nSVDHitsOfOutgoingArm = nSVDHits;
      }
    }
  }
}

bool RecoTrack::isOutgoingArm(RecoHitInformation::RecoHitDetector pre, RecoHitInformation::RecoHitDetector post)
{
  static RecoHitInformation::RecoHitDetector und = RecoHitInformation::RecoHitDetector::c_undefinedTrackingDetector;
  RecoHitInformation::RecoHitDetector PXD = RecoHitInformation::RecoHitDetector::c_PXD;
  RecoHitInformation::RecoHitDetector CDC = RecoHitInformation::RecoHitDetector::c_CDC;
  bool isOutgoing = true;
  if (pre == PXD && post == CDC) isOutgoing = true;
  else if (pre == und && post == CDC) isOutgoing = true;
  else if (pre == PXD && post == und) isOutgoing = true;
  else if (pre == CDC && post == PXD) isOutgoing = false;
  else if (pre == und && post == PXD) isOutgoing = false;
  else if (pre == CDC && post == und) isOutgoing = false;
  else {
    //TO DO
    B2DEBUG(29,
            "SVD-only? PXD-SVD-PXD??? --- use layer information to determine if the track arm is outgoing or ingoing! Considered --> 'OUT'");
    isOutgoing = true;
  }
  return isOutgoing;
}

void RecoTrack::flipTrackDirectionAndCharge(const genfit::AbsTrackRep* representation)
{
  const genfit::MeasuredStateOnPlane& measuredStateOnPlane = getMeasuredStateOnPlaneFromLastHit(representation);
  const ROOT::Math::XYZVector& fittedPosition = ROOT::Math::XYZVector(measuredStateOnPlane.getPos());
  const ROOT::Math::XYZVector& fittedMomentum = ROOT::Math::XYZVector(measuredStateOnPlane.getMom());
  const double& fittedCharge = measuredStateOnPlane.getCharge();

  // revert the charge and momentum
  setChargeSeed(-fittedCharge);
  setPositionAndMomentum(fittedPosition, -fittedMomentum);
  revertRecoHitInformationSorting();
  swapArmTimes();
  setDirtyFlag();
}

std::string RecoTrack::getInfoHTML() const
{
  std::stringstream out;

  out << "<b>Charge seed</b>=" << getChargeSeed();

  out << "<b>pT seed</b>=" << getMomentumSeed().Rho();
  out << ", <b>pZ seed</b>=" << getMomentumSeed().Z();
  out << "<br>";
  out << "<b>position seed</b>=" << getMomentumSeed().X() << ", " << getMomentumSeed().Y() << ", " << getMomentumSeed().Z();
  out << "<br>";

  for (const genfit::AbsTrackRep* rep : getRepresentations()) {
    out << "<b>was fitted with " << rep->getPDG() << "</b>=" << wasFitSuccessful() << ", ";
  }
  out << "<br>";

  return out.str();
}<|MERGE_RESOLUTION|>--- conflicted
+++ resolved
@@ -25,23 +25,17 @@
 RecoTrack::RecoTrack(const ROOT::Math::XYZVector& seedPosition, const ROOT::Math::XYZVector& seedMomentum,
                      const short int seedCharge,
                      const std::string& storeArrayNameOfPXDHits,
-<<<<<<< HEAD
+                     const std::string& storeArrayNameOfSVDHits,
                      const std::string& storeArrayNameOfVTXHits,
-=======
-                     const std::string& storeArrayNameOfSVDHits,
                      const std::string& storeArrayNameOfCDCHits,
->>>>>>> 655b10e4
                      const std::string& storeArrayNameOfBKLMHits,
                      const std::string& storeArrayNameOfEKLMHits,
                      const std::string& storeArrayNameOfRecoHitInformation) :
   m_charge(seedCharge),
   m_storeArrayNameOfPXDHits(storeArrayNameOfPXDHits),
-<<<<<<< HEAD
+  m_storeArrayNameOfSVDHits(storeArrayNameOfSVDHits),
   m_storeArrayNameOfVTXHits(storeArrayNameOfVTXHits),
-=======
-  m_storeArrayNameOfSVDHits(storeArrayNameOfSVDHits),
   m_storeArrayNameOfCDCHits(storeArrayNameOfCDCHits),
->>>>>>> 655b10e4
   m_storeArrayNameOfBKLMHits(storeArrayNameOfBKLMHits),
   m_storeArrayNameOfEKLMHits(storeArrayNameOfEKLMHits),
   m_storeArrayNameOfRecoHitInformation(storeArrayNameOfRecoHitInformation)
@@ -112,12 +106,9 @@
 RecoTrack* RecoTrack::createFromTrackCand(const genfit::TrackCand& trackCand,
                                           const std::string& storeArrayNameOfRecoTracks,
                                           const std::string& storeArrayNameOfPXDHits,
-<<<<<<< HEAD
+                                          const std::string& storeArrayNameOfSVDHits,
                                           const std::string& storeArrayNameOfVTXHits,
-=======
-                                          const std::string& storeArrayNameOfSVDHits,
                                           const std::string& storeArrayNameOfCDCHits,
->>>>>>> 655b10e4
                                           const std::string& storeArrayNameOfBKLMHits,
                                           const std::string& storeArrayNameOfEKLMHits,
                                           const std::string& storeArrayNameOfRecoHitInformation,
@@ -128,12 +119,9 @@
   StoreArray<RecoTrack> recoTracks(storeArrayNameOfRecoTracks);
   StoreArray<RecoHitInformation> recoHitInformations(storeArrayNameOfRecoHitInformation);
   StoreArray<UsedPXDHit> pxdHits(storeArrayNameOfPXDHits);
-<<<<<<< HEAD
+  StoreArray<UsedSVDHit> svdHits(storeArrayNameOfSVDHits);
   StoreArray<UsedVTXHit> vtxHits(storeArrayNameOfVTXHits);
-=======
-  StoreArray<UsedSVDHit> svdHits(storeArrayNameOfSVDHits);
   StoreArray<UsedCDCHit> cdcHits(storeArrayNameOfCDCHits);
->>>>>>> 655b10e4
   StoreArray<UsedBKLMHit> bklmHits(storeArrayNameOfBKLMHits);
   StoreArray<UsedEKLMHit> eklmHits(storeArrayNameOfEKLMHits);
 
@@ -144,12 +132,8 @@
   const double time = trackCand.getTimeSeed();
 
   RecoTrack* newRecoTrack = recoTracks.appendNew(position, momentum, charge,
-<<<<<<< HEAD
-                                                 cdcHits.getName(), svdHits.getName(),
-                                                 pxdHits.getName(), vtxHits.getName(),
-=======
-                                                 pxdHits.getName(), svdHits.getName(), cdcHits.getName(),
->>>>>>> 655b10e4
+                                                 pxdHits.getName(), svdHits.getName(),
+                                                 vtxHits.getName(), cdcHits.getName(),
                                                  bklmHits.getName(), eklmHits.getName(),
                                                  recoHitInformations.getName());
   newRecoTrack->setTimeSeed(time);
@@ -237,21 +221,18 @@
                                                            hitInformation.getSortingParameter(), 0));
     }
   });
-<<<<<<< HEAD
+  mapOnHits<UsedPXDHit>(m_storeArrayNameOfPXDHits, [&createdTrackCand](const RecoHitInformation & hitInformation,
+  const UsedPXDHit * const hit) {
+    createdTrackCand.addHit(Const::PXD, hit->getArrayIndex(), -1, hitInformation.getSortingParameter());
+  });
   mapOnHits<UsedSVDHit>(m_storeArrayNameOfSVDHits, [&createdTrackCand](const RecoHitInformation & hitInformation,
   const UsedSVDHit * const hit) {
     createdTrackCand.addHit(Const::SVD, hit->getArrayIndex(), -1, hitInformation.getSortingParameter());
   });
-  mapOnHits<UsedPXDHit>(m_storeArrayNameOfPXDHits, [&createdTrackCand](const RecoHitInformation & hitInformation,
-  const UsedPXDHit * const hit) {
-    createdTrackCand.addHit(Const::PXD, hit->getArrayIndex(), -1, hitInformation.getSortingParameter());
-  });
   mapOnHits<UsedVTXHit>(m_storeArrayNameOfVTXHits, [&createdTrackCand](const RecoHitInformation & hitInformation,
   const UsedVTXHit * const hit) {
     createdTrackCand.addHit(Const::VTX, hit->getArrayIndex(), -1, hitInformation.getSortingParameter());
   });
-=======
->>>>>>> 655b10e4
   mapOnHits<UsedBKLMHit>(m_storeArrayNameOfBKLMHits, [&createdTrackCand](const RecoHitInformation & hitInformation,
   const UsedBKLMHit * const hit) {
     createdTrackCand.addHit(Const::BKLM, hit->getArrayIndex(), -1, hitInformation.getSortingParameter());
@@ -562,11 +543,7 @@
                                             const TMatrixDSym& covariance, double timeSeed) const
 {
   RecoTrack* newRecoTrack = storeArray.appendNew(position, momentum, charge,
-<<<<<<< HEAD
-                                                 getStoreArrayNameOfCDCHits(), getStoreArrayNameOfSVDHits(), getStoreArrayNameOfPXDHits(), getStoreArrayNameOfVTXHits(),
-=======
-                                                 getStoreArrayNameOfPXDHits(), getStoreArrayNameOfSVDHits(), getStoreArrayNameOfCDCHits(),
->>>>>>> 655b10e4
+                                                 getStoreArrayNameOfPXDHits(), getStoreArrayNameOfSVDHits(), getStoreArrayNameOfVTXHits(), getStoreArrayNameOfCDCHits(),
                                                  getStoreArrayNameOfBKLMHits(), getStoreArrayNameOfEKLMHits(), getStoreArrayNameOfRecoHitInformation());
 
   newRecoTrack->setTimeSeed(timeSeed);
