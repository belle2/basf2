--- conflicted
+++ resolved
@@ -66,15 +66,9 @@
               std::vector<Track::ChargedStableTrackFitResultPair> fitResultsAfter = b2trackFlipped->getTrackFitResults("TrackFitResults_flipped");
               std::vector<Track::ChargedStableTrackFitResultPair> fitResultsBefore = b2track->getTrackFitResults();
 
-<<<<<<< HEAD
-            // pass the 2nd MVA cuts
-            if (recoTrack.get2ndFlipQualityIndicator() > m_2nd_mva_cut) {
-
               //set the c_isFlippedAndRefitted bit
               b2track->setFlippedAndRefitted();
 
-=======
->>>>>>> fe27acd0
               // loop over the original fitResults
               for (long unsigned int index = 0; index < fitResultsBefore.size() ; index++) {
 
