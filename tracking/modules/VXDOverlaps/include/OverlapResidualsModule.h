--- conflicted
+++ resolved
@@ -48,25 +48,96 @@
     StoreArray<PXDCluster> m_pxdcluster;
     /** Array storing SVD clusters */
     StoreArray<SVDCluster> m_svdcluster;
-<<<<<<< HEAD
     /** Histogram of VXD ( PXD + SVD ) u-coordinate residual*/
-    TH1F* h_U_Res = nullptr;
+    TH1F* h_U_DeltaRes = nullptr;
     /** Histogram of VXD ( PXD + SVD ) v-coordinate residual*/
-    TH1F* h_V_Res = nullptr;
+    TH1F* h_V_DeltaRes = nullptr;
     /** Histogram of PXD u-coordinate residual */
-    TH1F* h_U_Res_PXD = nullptr;
+    TH1F* h_U_DeltaRes_PXD = nullptr;
+    /** Histogram of PXD layer-1 u-coordinate residual */
+    TH1F* h_U_DeltaRes_PXD_Lyr1 = nullptr;
+    /** Histogram of PXD layer-2 u-coordinate residual */
+    TH1F* h_U_DeltaRes_PXD_Lyr2 = nullptr;
     /** Histogram of PXD v-coordinate residual */
-    TH1F* h_V_Res_PXD = nullptr;
+    TH1F* h_V_DeltaRes_PXD = nullptr;
+    /** Histogram of PXD layer-1 v-coordinate residual */
+    TH1F* h_V_DeltaRes_PXD_Lyr1 = nullptr;
+    /** Histogram of PXD layer-2 v-coordinate residual */
+    TH1F* h_V_DeltaRes_PXD_Lyr2 = nullptr;
     /** Histogram of SVD u-coordinate residual */
-    TH1F* h_U_Res_SVD = nullptr;
+    TH1F* h_U_DeltaRes_SVD = nullptr;
+    /** Histogram of SVD layer-3 u-coordinate residual */
+    TH1F* h_U_DeltaRes_SVD_Lyr3 = nullptr;
+    /** Histogram of SVD layer-4 u-coordinate residual */
+    TH1F* h_U_DeltaRes_SVD_Lyr4 = nullptr;
+    /** Histogram of SVD layer-5 u-coordinate residual */
+    TH1F* h_U_DeltaRes_SVD_Lyr5 = nullptr;
+    /** Histogram of SVD layer-6 u-coordinate residual */
+    TH1F* h_U_DeltaRes_SVD_Lyr6 = nullptr;
     /** Histogram of SVD v-coordinate residual */
-    TH1F* h_V_Res_SVD = nullptr;
+    TH1F* h_V_DeltaRes_SVD = nullptr;
+    /** Histogram of SVD layer-3 v-coordinate residual */
+    TH1F* h_V_DeltaRes_SVD_Lyr3 = nullptr;
+    /** Histogram of SVD layer-4 v-coordinate residual */
+    TH1F* h_V_DeltaRes_SVD_Lyr4 = nullptr;
+    /** Histogram of SVD layer-5 v-coordinate residual */
+    TH1F* h_V_DeltaRes_SVD_Lyr5 = nullptr;
+    /** Histogram of SVD layer-6 v-coordinate residual */
+    TH1F* h_V_DeltaRes_SVD_Lyr6 = nullptr;
+    /** 2D histogram of DeltaRes_u vs phi of VXD overlaps for layer 6 */
+    TH2F* h_DeltaResUPhi_Lyr6 = nullptr;
+    /** 2D histogram of DeltaRes_u vs phi of VXD overlaps for layer 5 */
+    TH2F* h_DeltaResUPhi_Lyr5 = nullptr;
+    /** 2D histogram of DeltaRes_u vs phi of VXD overlaps for layer 4 */
+    TH2F* h_DeltaResUPhi_Lyr4 = nullptr;
+    /** 2D histogram of DeltaRes_u vs phi of VXD overlaps for layer 3 */
+    TH2F* h_DeltaResUPhi_Lyr3 = nullptr;
+    /** 2D histogram of DeltaRes_u vs phi of VXD overlaps for layer 2 */
+    TH2F* h_DeltaResUPhi_Lyr2 = nullptr;
+    /** 2D Histogram of DeltaRes_u vs phi of VXD overlaps for layer 1 */
+    TH2F* h_DeltaResUPhi_Lyr1 = nullptr;
+    /** 2D histogram of DeltaRes_u vs z of VXD overlaps for layer 6 */
+    TH2F* h_DeltaResUz_Lyr6 = nullptr;
+    /** 2D histogram of DeltaRes_u vs z of VXD overlaps for layer 5 */
+    TH2F* h_DeltaResUz_Lyr5 = nullptr;
+    /** 2D histogram of DeltaRes_u vs z of VXD overlaps for layer 4 */
+    TH2F* h_DeltaResUz_Lyr4 = nullptr;
+    /** 2D histogram of DeltaRes_u vs z of VXD overlaps for layer 3 */
+    TH2F* h_DeltaResUz_Lyr3 = nullptr;
+    /** 2D histogram of DeltaRes_u vs z of VXD overlaps for layer 2 */
+    TH2F* h_DeltaResUz_Lyr2 = nullptr;
+    /** 2D histogram of DeltaRes_u vs z of VXD overlaps for layer 1 */
+    TH2F* h_DeltaResUz_Lyr1 = nullptr;
+    /** 2D histogram of DeltaRes_v vs z of VXD overlaps for layer 6 */
+    TH2F* h_DeltaResVz_Lyr6 = nullptr;
+    /** 2D histogram of DeltaRes_v vs z of VXD overlaps for layer 5 */
+    TH2F* h_DeltaResVz_Lyr5 = nullptr;
+    /** 2D histogram of DeltaRes_v vs z of VXD overlaps for layer 4 */
+    TH2F* h_DeltaResVz_Lyr4 = nullptr;
+    /** 2D histogram of DeltaRes_v vs z of VXD overlaps for layer 3 */
+    TH2F* h_DeltaResVz_Lyr3 = nullptr;
+    /** 2D histogram of DeltaRes_v vs z of VXD overlaps for layer 2 */
+    TH2F* h_DeltaResVz_Lyr2 = nullptr;
+    /** 2D histogram of DeltaRes_v vs z of VXD overlaps for layer 1 */
+    TH2F* h_DeltaResVz_Lyr1 = nullptr;
+    /** 2D histogram of DeltaRes_v vs phi of VXD overlaps for layer 6 */
+    TH2F* h_DeltaResVPhi_Lyr6 = nullptr;
+    /** 2D histogram of DeltaRes_v vs phi of VXD overlaps for layer 5 */
+    TH2F* h_DeltaResVPhi_Lyr5 = nullptr;
+    /** 2D histogram of DeltaRes_v vs phi of VXD overlaps for layer 4 */
+    TH2F* h_DeltaResVPhi_Lyr4 = nullptr;
+    /** 2D histogram of DeltaRes_v vs phi of VXD overlaps for layer 3 */
+    TH2F* h_DeltaResVPhi_Lyr3 = nullptr;
+    /** 2D histogram of DeltaRes_v vs phi of VXD overlaps for layer 2 */
+    TH2F* h_DeltaResVPhi_Lyr2 = nullptr;
+    /** 2D histogram of DeltaRes_v vs phi of VXD overlaps for layer 1 */
+    TH2F* h_DeltaResVPhi_Lyr1 = nullptr;
     /** Histogram of SVD strips multiplicity */
     TH1F* h_SVDstrips_Mult = nullptr;
-    /** Histogram of SVD u-coordinate residuals grouped by clusters sizes */
-    TH1F* h_U_Cl1Cl2_Res[5] = {nullptr};
-    /** Histogram of SVD v-coordinate residuals grouped by clusters sizes */
-    TH1F* h_V_Cl1Cl2_Res[5] = {nullptr};
+    /** Histogram of SVD differences of u-coordinate residuals grouped by clusters sizes */
+    TH1F* h_U_Cl1Cl2_DeltaRes[5] = {nullptr};
+    /** Histogram of SVD differences of v-coordinate residuals grouped by clusters sizes */
+    TH1F* h_V_Cl1Cl2_DeltaRes[5] = {nullptr};
     /** Sensor hit-map for layer 6 from reconstructed u and v coordinates */
     TH2F* h_Lyr6[17][6] = {nullptr}; //[Ladder][sensor number]
     /** Sensor hit-map for layer 5 from reconstructed u and v coordinates */
@@ -74,89 +145,16 @@
     /** Sensor hit-map for layer 4 from reconstructed u and v coordinates */
     TH2F* h_Lyr4[11][4] = {nullptr}; //[Ladder][sensor number]
     /** Sensor hit-map for layer 3 from reconstructed u and v coordinates */
-=======
-    /** Histograms of VXD ( PXD + SVD ) differences of residuals */
-    TH1F* h_U_DeltaRes = nullptr;
-    TH1F* h_V_DeltaRes = nullptr;
-    /** Histograms of PXD differences of residuals */
-    TH1F* h_U_DeltaRes_PXD = nullptr;
-    TH1F* h_U_DeltaRes_PXD_Lyr1 = nullptr;
-    TH1F* h_U_DeltaRes_PXD_Lyr2 = nullptr;
-    TH1F* h_V_DeltaRes_PXD = nullptr;
-    TH1F* h_V_DeltaRes_PXD_Lyr1 = nullptr;
-    TH1F* h_V_DeltaRes_PXD_Lyr2 = nullptr;
-    /** Histograms of SVD differences of residuals */
-    TH1F* h_U_DeltaRes_SVD = nullptr;
-    TH1F* h_U_DeltaRes_SVD_Lyr3 = nullptr;
-    TH1F* h_U_DeltaRes_SVD_Lyr4 = nullptr;
-    TH1F* h_U_DeltaRes_SVD_Lyr5 = nullptr;
-    TH1F* h_U_DeltaRes_SVD_Lyr6 = nullptr;
-    TH1F* h_V_DeltaRes_SVD = nullptr;
-    TH1F* h_V_DeltaRes_SVD_Lyr3 = nullptr;
-    TH1F* h_V_DeltaRes_SVD_Lyr4 = nullptr;
-    TH1F* h_V_DeltaRes_SVD_Lyr5 = nullptr;
-    TH1F* h_V_DeltaRes_SVD_Lyr6 = nullptr;
-    /** 2D histograms: DeltaRes_u vs phi of VXD overlaps for each layer (1 to 6) */
-    TH2F* h_DeltaResUPhi_Lyr6 = nullptr;
-    TH2F* h_DeltaResUPhi_Lyr5 = nullptr;
-    TH2F* h_DeltaResUPhi_Lyr4 = nullptr;
-    TH2F* h_DeltaResUPhi_Lyr3 = nullptr;
-    TH2F* h_DeltaResUPhi_Lyr2 = nullptr;
-    TH2F* h_DeltaResUPhi_Lyr1 = nullptr;
-    /** 2D histograms: DeltaRes_u vs z of VXD overlaps for each layer (1 to 6) */
-    TH2F* h_DeltaResUz_Lyr6 = nullptr;
-    TH2F* h_DeltaResUz_Lyr5 = nullptr;
-    TH2F* h_DeltaResUz_Lyr4 = nullptr;
-    TH2F* h_DeltaResUz_Lyr3 = nullptr;
-    TH2F* h_DeltaResUz_Lyr2 = nullptr;
-    TH2F* h_DeltaResUz_Lyr1 = nullptr;
-    /** 2D histograms: DeltaRes_v vs z of VXD overlaps for each layer (1 to 6) */
-    TH2F* h_DeltaResVz_Lyr6 = nullptr;
-    TH2F* h_DeltaResVz_Lyr5 = nullptr;
-    TH2F* h_DeltaResVz_Lyr4 = nullptr;
-    TH2F* h_DeltaResVz_Lyr3 = nullptr;
-    TH2F* h_DeltaResVz_Lyr2 = nullptr;
-    TH2F* h_DeltaResVz_Lyr1 = nullptr;
-    /** 2D histograms: DeltaRes_v vs phi of VXD overlaps for each layer (1 to 6) */
-    TH2F* h_DeltaResVPhi_Lyr6 = nullptr;
-    TH2F* h_DeltaResVPhi_Lyr5 = nullptr;
-    TH2F* h_DeltaResVPhi_Lyr4 = nullptr;
-    TH2F* h_DeltaResVPhi_Lyr3 = nullptr;
-    TH2F* h_DeltaResVPhi_Lyr2 = nullptr;
-    TH2F* h_DeltaResVPhi_Lyr1 = nullptr;
-    /** Histograms of SVD strips multiplicity */
-    TH1F* h_SVDstrips_Mult = nullptr;
-    /** Histograms of SVD differences of residuals grouped by clusters sizes */
-    TH1F* h_U_Cl1Cl2_DeltaRes[5] = {nullptr};
-    TH1F* h_V_Cl1Cl2_DeltaRes[5] = {nullptr};
-    /** Sensor hit-maps from reconstructed u and v coordinates */
-    TH2F* h_Lyr6[17][6] = {nullptr};
-    TH2F* h_Lyr5[13][5] = {nullptr};
-    TH2F* h_Lyr4[11][4] = {nullptr};
->>>>>>> 66d9e54f
     TH2F* h_Lyr3[8][3] = {nullptr}; //[Ladder][sensor number]
     /** Sensor hit-map for layer 2 from reconstructed u and v coordinates */
     TH2F* h_Lyr2[13][3] = {nullptr}; //[Ladder][sensor number]
     /** Sensor hit-map for layer 1 from reconstructed u and v coordinates */
     TH2F* h_Lyr1[9][3] = {nullptr}; //[Ladder][sensor number]
-<<<<<<< HEAD
-    /** Sensor hit-map for layer 6 from fitted u and v coordinates */
-    TH2F* h_Fit_Lyr6[17][6] = {nullptr}; //[Ladder][sensor number]
-    /** Sensor hit-map for layer 5 from fitted u and v coordinates */
-    TH2F* h_Fit_Lyr5[13][5] = {nullptr}; //[Ladder][sensor number]
-    /** Sensor hit-map for layer 4 from fitted u and v coordinates */
-    TH2F* h_Fit_Lyr4[11][4] = {nullptr}; //[Ladder][sensor number]
-    /** Sensor hit-map for layer 3 from fitted u and v coordinates */
-    TH2F* h_Fit_Lyr3[8][3] = {nullptr}; //[Ladder][sensor number]
-    /** Sensor hit-map for layer 2 from fitted u and v coordinates */
-    TH2F* h_Fit_Lyr2[13][3] = {nullptr}; //[Ladder][sensor number]
-    /** Sensor hit-map for layer 1 from fitted u and v coordinates */
-    TH2F* h_Fit_Lyr1[9][3] = {nullptr}; //[Ladder][sensor number]
-
-=======
-    /** Trees containing global information on VXD overlaps */
+    /** Tree containing global information on PXD overlaps */
     TTree* t_PXD = nullptr;
+    /** Tree containing global information on SVD u-coordinate overlaps */
     TTree* t_SVD_U = nullptr;
+    /** Tree containing global information on SVD v-coordinate overlaps */
     TTree* t_SVD_V = nullptr;
     /** Branches of PXD tree */
     float deltaResU_PXD = 0, intResU_PXD = 0, intResV_PXD = 0, intU_PXD = 0, intV_PXD = 0, intPhi_PXD = 0,
@@ -172,7 +170,6 @@
           extPhi_SVD_V = 0, extZ_SVD_V = 0;
     unsigned int intLayer_SVD_V = 0, intLadder_SVD_V = 0, intSensor_SVD_V = 0, extLayer_SVD_V = 0, extLadder_SVD_V = 0,
                  extSensor_SVD_V = 0;
->>>>>>> 66d9e54f
   };
 }
 #endif /* OVERLAPRESIDUALS_H */