--- conflicted
+++ resolved
@@ -2264,11 +2264,7 @@
     CALLGRIND_STOP_INSTRUMENTATION;
 #endif
   } catch (...) {
-<<<<<<< HEAD
-    B2WARNING("VXDTF exception catched, skipping VXD track finding for this event.");
-=======
     B2ERROR("VXDTF exception catched, skipping VXD track finding for this event.");
->>>>>>> d484eaf4
     //doing some cleanup
     B2DEBUG(1, "Doing some clean up!");
     for (PassData* currentPass : m_passSetupVector) {
@@ -4184,12 +4180,12 @@
     try {
       accepted = threeHitFilterBox.checkPt(FilterID::pTHighOccupancy);
     } catch (FilterExceptions::Straight_Line& anException) {
-      B2DEBUG(1, "Exception caught: " << FilterID::pTHighOccupancy << " failed with exception: " << anException.what() <<
-              " test-result is set negative...");
+      B2WARNING("Exception caught: " << FilterID::pTHighOccupancy << " failed with exception: " << anException.what() <<
+                " test-result is set negative...");
       accepted = false;
     } catch (FilterExceptions::Circle_too_small& anException) {
-      B2DEBUG(1, "Exception caught: " << FilterID::pTHighOccupancy << " failed with exception: " << anException.what() <<
-              " test-result is set negative...");
+      B2WARNING("Exception caught: " << FilterID::pTHighOccupancy << " failed with exception: " << anException.what() <<
+                " test-result is set negative...");
       accepted = false;
     } catch (...) {
       // B2ERROR( "Unexpected exception thown by Jakob and catched by Eugenio" );
@@ -4215,12 +4211,12 @@
     try {
       accepted = threeHitFilterBox.checkHelixParameterFit(FilterID::helixParameterHighOccupancyFit);
     } catch (FilterExceptions::Straight_Line& anException) {
-      B2DEBUG(1, "Exception caught: " << FilterID::helixParameterHighOccupancyFit << " failed with exception: " << anException.what() <<
-              " test-result is set negative...");
+      B2WARNING("Exception caught: " << FilterID::helixParameterHighOccupancyFit << " failed with exception: " << anException.what() <<
+                " test-result is set negative...");
       accepted = false;
     } catch (FilterExceptions::Circle_too_small& anException) {
-      B2DEBUG(1, "Exception caught: helixParameterHighOccupancyFit failed with exception: " << anException.what() <<
-              " test-result is set negative...");
+      B2WARNING("Exception caught: helixParameterHighOccupancyFit failed with exception: " << anException.what() <<
+                " test-result is set negative...");
       accepted = false;
     } catch (...) {
       // B2ERROR( "Unexpected exception thown by Jakob and catched by Eugenio" );
@@ -4395,12 +4391,12 @@
           try {
             accepted = currentPass->threeHitFilterBox.checkCircleDist2IP(FilterID::distance2IP);
           } catch (FilterExceptions::Straight_Line& anException) {
-            B2DEBUG(1, "Exception caught: " << FilterID::distance2IP << " failed with exception: " << anException.what() <<
-                    " test-result is set negative...");
+            B2WARNING("Exception caught: " << FilterID::distance2IP << " failed with exception: " << anException.what() <<
+                      " test-result is set negative...");
             accepted = false;
           } catch (FilterExceptions::Circle_too_small& anException) {
-            B2DEBUG(1, "Exception caught: " << FilterID::distance2IP << " failed with exception: " << anException.what() <<
-                    " test-result is set negative...");
+            B2WARNING("Exception caught: " << FilterID::distance2IP << " failed with exception: " << anException.what() <<
+                      " test-result is set negative...");
             accepted = false;
           } catch (...) {
             // B2ERROR( "Unexpected exception thown by Jakob and catched by Eugenio" );
@@ -4443,12 +4439,12 @@
           try {
             accepted = currentPass->threeHitFilterBox.checkPt(FilterID::pT);
           } catch (FilterExceptions::Straight_Line& anException) {
-            B2DEBUG(1, "Exception caught: " << FilterID::pT << " failed with exception: " << anException.what() <<
-                    " test-result is set negative...");
+            B2WARNING("Exception caught: " << FilterID::pT << " failed with exception: " << anException.what() <<
+                      " test-result is set negative...");
             accepted = false;
           } catch (FilterExceptions::Circle_too_small& anException) {
-            B2DEBUG(1, "Exception caught: " << FilterID::pT << " failed with exception: " << anException.what() <<
-                    " test-result is set negative...");
+            B2WARNING("Exception caught: " << FilterID::pT << " failed with exception: " << anException.what() <<
+                      " test-result is set negative...");
             accepted = false;
           } catch (...) {
             // B2ERROR( "Unexpected exception thown by Jakob and catched by Eugenio" );
@@ -4474,12 +4470,12 @@
           try {
             accepted = currentPass->threeHitFilterBox.checkHelixParameterFit(FilterID::helixParameterFit);
           } catch (FilterExceptions::Straight_Line& anException) {
-            B2DEBUG(1, "Exception caught: " << FilterID::helixParameterFit << " failed with exception: " << anException.what() <<
-                    " test-result is set negative...");
+            B2WARNING("Exception caught: " << FilterID::helixParameterFit << " failed with exception: " << anException.what() <<
+                      " test-result is set negative...");
             accepted = false;
           } catch (FilterExceptions::Circle_too_small& anException) {
-            B2DEBUG(1, "Exception caught: " << FilterID::helixParameterFit << " failed with exception: " << anException.what() <<
-                    " test-result is set negative...");
+            B2WARNING("Exception caught: " << FilterID::helixParameterFit << " failed with exception: " << anException.what() <<
+                      " test-result is set negative...");
             accepted = false;
           } catch (...) {
             // B2ERROR( "Unexpected exception thown by Jakob and catched by Eugenio" );
@@ -4823,12 +4819,12 @@
     try {
       accepted = fourHitFilterBox.checkDeltaDistCircleCenter(FilterID::deltaDistanceHighOccupancy2IP);
     } catch (FilterExceptions::Straight_Line& anException) {
-      B2DEBUG(1, "Exception caught: " << FilterID::deltaDistanceHighOccupancy2IP << " failed with exception: " << anException.what() <<
-              " test-result is set negative...");
+      B2WARNING("Exception caught: " << FilterID::deltaDistanceHighOccupancy2IP << " failed with exception: " << anException.what() <<
+                " test-result is set negative...");
       accepted = false;
     } catch (FilterExceptions::Circle_too_small& anException) {
-      B2DEBUG(1, "Exception caught: " << FilterID::deltaDistanceHighOccupancy2IP << " failed with exception: " << anException.what() <<
-              " test-result is set negative...");
+      B2WARNING("Exception caught: " << FilterID::deltaDistanceHighOccupancy2IP << " failed with exception: " << anException.what() <<
+                " test-result is set negative...");
       accepted = false;
     } catch (...) {
       // B2ERROR( "Unexpected exception thown by Jakob and catched by Eugenio" );
@@ -4854,12 +4850,12 @@
     try {
       accepted = fourHitFilterBox.checkDeltapT(FilterID::deltapTHighOccupancy);
     } catch (FilterExceptions::Straight_Line& anException) {
-      B2DEBUG(1, "Exception caught: " << FilterID::deltapTHighOccupancy << " failed with exception: " << anException.what() <<
-              " test-result is set negative...");
+      B2WARNING("Exception caught: " << FilterID::deltapTHighOccupancy << " failed with exception: " << anException.what() <<
+                " test-result is set negative...");
       accepted = false;
     } catch (FilterExceptions::Circle_too_small& anException) {
-      B2DEBUG(1, "Exception caught: " << FilterID::deltapTHighOccupancy << " failed with exception: " << anException.what() <<
-              " test-result is set negative...");
+      B2WARNING("Exception caught: " << FilterID::deltapTHighOccupancy << " failed with exception: " << anException.what() <<
+                " test-result is set negative...");
       accepted = false;
     } catch (...) {
       // B2ERROR( "Unexpected exception thown by Jakob and catched by Eugenio" );
@@ -5260,13 +5256,13 @@
         succeeded = doTheCircleFit(currentPass, (*currentTC), nCurrentHits, tcCtr);
       } catch (FilterExceptions::Calculating_Curvature_Failed& anException) {
         succeeded = false;
-        B2DEBUG(1, "tcFilter:doTheCircleFit failed, reason: " << anException.what());
+        B2WARNING("tcFilter:doTheCircleFit failed, reason: " << anException.what());
       } catch (FilterExceptions::Center_Is_Origin& anException) {
         succeeded = false;
-        B2DEBUG(1, "tcFilter:doTheCircleFit failed, reason: " << anException.what());
+        B2WARNING("tcFilter:doTheCircleFit failed, reason: " << anException.what());
       }  catch (FilterExceptions::Circle_too_small& anException) {
         succeeded = false;
-        B2DEBUG(1, "tcFilter:doTheCircleFit failed, reason: " << anException.what());
+        B2WARNING("tcFilter:doTheCircleFit failed, reason: " << anException.what());
       } catch (...) {
         // B2ERROR( "Unexpected exception thown by Jakob and catched by Eugenio" );
         succeeded = false;
@@ -6325,10 +6321,10 @@
       }
     } catch (FilterExceptions::Center_Is_Origin& anException) {
       survivedCF = false;
-      B2DEBUG(1, "baselineTF:doTheCircleFit failed, reason: " << anException.what());
+      B2WARNING("baselineTF:doTheCircleFit failed, reason: " << anException.what());
     }  catch (FilterExceptions::Circle_too_small& anException) {
       survivedCF = false;
-      B2DEBUG(1, "baselineTF:doTheCircleFit failed, reason: " << anException.what());
+      B2WARNING("baselineTF:doTheCircleFit failed, reason: " << anException.what());
     } catch (...) {
       // B2ERROR( "Unexpected exception thown by Jakob and catched by Eugenio" );
       survivedCF = false;
