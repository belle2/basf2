/**************************************************************************
 * BASF2 (Belle Analysis Framework 2)                                     *
 * Copyright(C) 2017 - Belle II Collaboration                             *
 *                                                                        *
 * Author: The Belle II Collaboration                                     *
 * Contributors: Thomas Hauth                                             *
 *                                                                        *
 * This software is provided "as is" without any warranty.                *
 **************************************************************************/
#include <tracking/trackFindingCDC/findlets/combined/ClusterPreparer.h>
#include <tracking/modules/cdcHitBasedT0Extraction/cdcHitBasedT0Extraction.h>
#include <tracking/trackFindingCDC/utilities/StringManipulation.h>

#include <framework/core/ModuleParamList.h>
#include <framework/core/ModuleParam.h>

#include <framework/logging/Logger.h>

#include <TFile.h>
#include <TH1D.h>
#include <TF1.h>
#include <TFitResult.h>
#include <TCanvas.h>
#include <TROOT.h>

#include <boost/lexical_cast.hpp>

#include <memory>
#include <sstream>

using namespace Belle2;
using namespace TrackFindingCDC;

std::string CDCHitBasedT0Extraction::getDescription()
{
  return "Extracts the T0 time of an event only using CDC Hits";
}

void CDCHitBasedT0Extraction::initialize()
{
  m_eventT0.registerInDataStore();
  m_eventMetaData.isRequired();

  Super::initialize();
}

void CDCHitBasedT0Extraction::exposeParameters(ModuleParamList* moduleParamList,
                                               const std::string& prefix)
{
  moduleParamList->addParameter(prefixed(prefix, "searchWindow"),
                                m_param_searchWindow,
                                "Size of the time distance (in ns) to search for t0 in both direction from the current best t0",
                                m_param_searchWindow);

  moduleParamList->addParameter(prefixed(prefix, "fitWindow"),
                                m_param_fitWindow,
                                "Size of the time distance (in ns) to used for fitting",
                                m_param_fitWindow);

  moduleParamList->addParameter(prefixed(prefix, "refitWindow"),
                                m_param_refitWindow,
                                "Size of the time distance (in ns) to used for re-fitting",
                                m_param_refitWindow);

  moduleParamList->addParameter(prefixed(prefix, "binCountTimeHistogram"),
                                m_param_binCountTimeHistogram,
                                "Number of bins in the timing histogram used for fitting",
                                m_param_binCountTimeHistogram);

  moduleParamList->addParameter(prefixed(prefix, "rejectByBackgroundFlag"),
                                m_param_rejectByBackgroundFlag,
                                "Don't consider hits if they have the background flag set",
                                m_param_rejectByBackgroundFlag);

  moduleParamList->addParameter(prefixed(prefix, "rejectIfNotTakenFlag"),
                                m_param_rejectIfNotTakenFlag,
                                "Don't consider hits which have not been assigned during track finding. The CDC track finding has "
                                "to be run before for this flag to be useful.",
                                m_param_rejectIfNotTakenFlag);

  moduleParamList->addParameter(prefixed(prefix, "rejectIfChiSquareLargerThan"),
                                m_param_rejectIfChiSquareLargerThan,
                                "consider the t0 fit failed which have larger chi2 than this number",
                                m_param_rejectIfChiSquareLargerThan);

  moduleParamList->addParameter(prefixed(prefix, "rejectIfUncertaintyLargerThan"),
                                m_param_rejectIfUncertaintyLargerThan,
                                "consider the t0 fit if the uncertainty on t0 is larger than this value",
                                m_param_rejectIfUncertaintyLargerThan);

  moduleParamList->addParameter(prefixed(prefix, "storeAllFits"),
                                m_param_storeAllFits,
                                "store images for all fits",
                                m_param_storeAllFits);

  moduleParamList->addParameter(prefixed(prefix, "minHitCount"),
                                m_param_minHitCount,
                                "Minimum amount of hits which is required to try the extraction",
                                m_param_minHitCount);
}

void CDCHitBasedT0Extraction::apply(std::vector<CDCWireHit>& inputWireHits)
{
  // make sure the EventT0 object is available and created (even if we don't fill it later)
  if (!m_eventT0.isValid()) {
    m_eventT0.create();
  }

  const auto timeHistogramName = "CDCHitBasedT0Extraction_time_hist";
  const std::string debugImageName = "CDCHitBasedT0Extraction_debug_" + boost::lexical_cast<std::string>
                                     (m_eventMetaData->getEvent()) + ".png";

  auto timingHistgram = TH1D(timeHistogramName, timeHistogramName,
                             m_param_binCountTimeHistogram, -m_param_fitWindow,
                             m_param_fitWindow);

  gROOT->SetBatch();
  TCanvas canvas(debugImageName.c_str(), debugImageName.c_str(), 800, 600);

  if (inputWireHits.size() == 0) {
    B2WARNING("No input CDC hits available for the CDC hit based t0 extraction.");
    return;
  }

  for (auto const& wireHit : inputWireHits) {

    if (m_param_rejectByBackgroundFlag
        && wireHit.getAutomatonCell().hasBackgroundFlag())
      continue;

    if (m_param_rejectIfNotTakenFlag
        && !wireHit.getAutomatonCell().hasTakenFlag())
      continue;

    // the taken flag is also set for background hits. Therefore we must
    // also hits to be also classified as background to not get flooded
    // with background hits
    if (m_param_rejectIfNotTakenFlag
        && wireHit.getAutomatonCell().hasTakenFlag()
        && wireHit.getAutomatonCell().hasBackgroundFlag())
      continue;

    timingHistgram.Fill(wireHit.getDriftTime());
  }

  if (timingHistgram.GetEntries() < m_param_minHitCount) {
    B2DEBUG(50, "Only " << timingHistgram.GetEntries() << " hits satisfied the requirements for t0 extraction, " << m_param_minHitCount
            << " are required.");
    return;
  }

  // add an overall offset of 1 to not have to care about empty bins in
  // the cumulated plot
  timingHistgram.SetBinContent(1, timingHistgram.GetBinContent(1) + 1);

  B2DEBUG(50,
          "Filled histogram with " << timingHistgram.GetEntries() << " Entries");

  std::unique_ptr<TH1> cumTimingHistogram(timingHistgram.GetCumulative());
  // detach histogram from any directory so we can delete it ourselves
  cumTimingHistogram->SetDirectory(0);

  // set the error for each bin taking into account that the bin content is the
  // cumulated content of previous bins
  double errPrevBin = 0.0f;
  double errThisBin = 0.0f;
  for (int i = 0; i < cumTimingHistogram->GetNbinsX(); i++) {
    if (i > 0) {
      const double prevEntries = cumTimingHistogram->GetBinContent(i - 1);
      const double addedEntries = cumTimingHistogram->GetBinContent(i) - prevEntries;
      if (addedEntries > 0.0) {
        // combine the error of the previous bin with the new entries of this bin
        const double errNewEntries = 1.0 / std::sqrt(addedEntries);
        errThisBin = errPrevBin + errNewEntries;
      }

    } else {
      if (cumTimingHistogram->GetBinContent(i) > 0) {
        errThisBin = 1.0 / std::sqrt(cumTimingHistogram->GetBinContent(i));
      }
    }

    cumTimingHistogram->SetBinError(i, errThisBin);
    errPrevBin = errThisBin;
  }

  if (m_param_storeAllFits) {
    cumTimingHistogram->Draw();
  }

  auto rangeBkg = std::make_pair(-m_param_fitWindow, -m_param_searchWindow);
  auto rangeSig = std::make_pair(m_param_searchWindow, m_param_fitWindow);
  // fit the background and signal side of the time distribution
  TF1 fitfuncBkg = TF1("CDCHitBasedT0Extraction_fit_bkg", "[0]*x + [1]",
                       rangeBkg.first, rangeBkg.second);
  TF1 fitfuncSig = TF1("CDCHitBasedT0Extraction_fit_sig", "[0]*x + [1]",
                       rangeSig.first, rangeSig.second);

  auto fitresBkg = cumTimingHistogram->Fit(&fitfuncBkg, "LQS", "",
                                           rangeBkg.first, rangeBkg.second);
  auto fitresSig = cumTimingHistogram->Fit(&fitfuncSig, "LQS", "",
                                           rangeSig.first, rangeSig.second);

  if (m_param_storeAllFits) {
    fitfuncBkg.Draw("SAME");
    fitfuncSig.Draw("SAME");
  }

  TF1 fitfuncSegmented = TF1("CDCHitBasedT0Extraction_fit_seg",
                             "[1]*(x+TMath::Abs(x+[3])) + [2]*(x-TMath::Abs(x+[3])) + [0]",
                             -m_param_fitWindow, m_param_fitWindow);

  if (fitresSig->IsValid() && fitresBkg->IsValid()) {
    double t0_estimate = (fitresBkg->Parameter(1) - fitresSig->Parameter(1))
                         / (fitresSig->Parameter(0) - fitresBkg->Parameter(0));

    // apply segmented fit
    std::array<double, 4> fit_params = { 0,  // = overall background offset
                                         fitresSig->Parameter(0),  // signal hits slope
                                         fitresBkg->Parameter(0), // background hits slope
                                         0.0 // breaking point shift
                                       };

    // use t0 estimate if it is something useful
    if (std::abs(t0_estimate) < m_param_searchWindow) {
      fit_params[3] = t0_estimate;
    }

    fitfuncSegmented.SetParameters(fit_params.data());

    auto fitresFull = cumTimingHistogram->Fit(&fitfuncSegmented, "QS", "", -m_param_fitWindow, m_param_fitWindow);
    if (m_param_storeAllFits) {
      fitfuncSegmented.Draw("SAME");
    }

    // refit with a fixed window around the extracted t0 to remove a possible bias
    // because we fitted a large part of the signal side in the first iteration
    const double fitted_t0_first = -fitresFull->Parameter(3);
    bool refitSuccess = false;
    if (std::abs(fitted_t0_first) < m_param_searchWindow) {
      fitresFull = cumTimingHistogram->Fit(&fitfuncSegmented, "QS", "",
                                           fitted_t0_first - m_param_refitWindow, fitted_t0_first + m_param_refitWindow);
      refitSuccess = true;
    } else {
      B2DEBUG(50, "First t0 estimate not in proper range" << fitted_t0_first);
    }

    if (m_param_storeAllFits) {
      fitfuncSegmented.Draw("SAME");
    }

    // actually store this result ?
    if (refitSuccess && fitresFull->IsValid()) {
      const double fitted_t0 = -fitresFull->Parameter(3);
      const double fitted_t0_error = fitresFull->Error(3);

      const double norm_chi2 = fitresFull->Chi2() / double(fitresFull->Ndf());

      B2DEBUG(50, "T0 fit with t0 " << fitted_t0 << " +- " << fitted_t0_error << " and normalized chi2 " << norm_chi2 << " and " <<
              timingHistgram.GetEntries() << " hits");

      // check if all the criteria required for a "good fit" have been met
      if (norm_chi2 > m_param_rejectIfChiSquareLargerThan) {
        B2DEBUG(50,
                "T0 fit has too large Chi2 " << fitresFull->Chi2());
      } else if (std::abs(fitted_t0_error) > m_param_rejectIfUncertaintyLargerThan) {
        B2DEBUG(50,
                "T0 fit has too large error " << fitted_t0_error);
      } else {
<<<<<<< HEAD
        m_eventT0->addEventT0(fitted_t0, fitted_t0_error, Const::CDC);
=======

        m_eventT0->addTemporaryEventT0(fitted_t0, fitted_t0_error, Const::CDC);
        // TODO: until now, we have no combination of different t0s in place, so we just set the final one here.
        m_eventT0->setEventT0(fitted_t0, fitted_t0_error, Const::CDC);
>>>>>>> d91bfa4b
        B2DEBUG(50,
                "Successful t0 extraction with CDC hits: " << fitted_t0 << " +- " << fitted_t0_error);
      }
    } else {
      B2DEBUG(50,
              "Cannot fit t0 from CDC hits only. Won't set EventT0 for now.");
    }
  } else {
    B2DEBUG(50,
            "Cannot extract background or signal segment because fit failed. Won't set EventT0 for now.");
  }

  if (m_param_storeAllFits) {
    canvas.Draw();
    canvas.SaveAs(debugImageName.c_str());
  }
}<|MERGE_RESOLUTION|>--- conflicted
+++ resolved
@@ -267,14 +267,8 @@
         B2DEBUG(50,
                 "T0 fit has too large error " << fitted_t0_error);
       } else {
-<<<<<<< HEAD
-        m_eventT0->addEventT0(fitted_t0, fitted_t0_error, Const::CDC);
-=======
 
         m_eventT0->addTemporaryEventT0(fitted_t0, fitted_t0_error, Const::CDC);
-        // TODO: until now, we have no combination of different t0s in place, so we just set the final one here.
-        m_eventT0->setEventT0(fitted_t0, fitted_t0_error, Const::CDC);
->>>>>>> d91bfa4b
         B2DEBUG(50,
                 "Successful t0 extraction with CDC hits: " << fitted_t0 << " +- " << fitted_t0_error);
       }
