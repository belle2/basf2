--- conflicted
+++ resolved
@@ -79,13 +79,9 @@
 void BaseRecoFitterModule::event()
 {
   // The used fitting algorithm class.
-<<<<<<< HEAD
-  TrackFitter fitter(m_param_pxdHitsStoreArrayName, m_param_svdHitsStoreArrayName, m_param_cdcHitsStoreArrayName,
-                     m_param_vtxHitsStoreArrayName, m_param_bklmHitsStoreArrayName, m_param_eklmHitsStoreArrayName);
-=======
   TrackFitter fitter(DAFConfiguration::c_Default, m_param_pxdHitsStoreArrayName, m_param_svdHitsStoreArrayName,
-                     m_param_cdcHitsStoreArrayName, m_param_bklmHitsStoreArrayName, m_param_eklmHitsStoreArrayName);
->>>>>>> 137a06a3
+                     m_param_cdcHitsStoreArrayName, m_param_vtxHitsStoreArrayName,
+                     m_param_bklmHitsStoreArrayName, m_param_eklmHitsStoreArrayName);
 
   const std::shared_ptr<genfit::AbsFitter>& genfitFitter = createFitter();
   if (genfitFitter) {
