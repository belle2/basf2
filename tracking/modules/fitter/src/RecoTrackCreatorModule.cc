/**************************************************************************
 * basf2 (Belle II Analysis Software Framework)                           *
 * Author: The Belle II Collaboration                                     *
 *                                                                        *
 * See git log for contributors and copyright holders.                    *
 * This file is licensed under LGPL-3.0, see LICENSE.md.                  *
 **************************************************************************/
#include <tracking/modules/fitter/RecoTrackCreatorModule.h>
#include <tracking/dataobjects/RecoTrack.h>
#include <tracking/dataobjects/RecoHitInformation.h>

using namespace Belle2;

REG_MODULE(RecoTrackCreator);

RecoTrackCreatorModule::RecoTrackCreatorModule() :
  Module()
{
  setDescription("Converts the given genfit::TrackCands in the StoreArray to RecoTracks for further use in the fitter.");
  setPropertyFlags(c_ParallelProcessingCertified);

  addParam("trackCandidatesStoreArrayName", m_param_trackCandidatesStoreArrayName, "StoreArray name of the input track candidates.",
           m_param_trackCandidatesStoreArrayName);
  addParam("recoTracksStoreArrayName", m_param_recoTracksStoreArrayName, "StoreArray name of the output reco tracks.",
           m_param_recoTracksStoreArrayName);
  addParam("recoHitInformationStoreArrayName", m_param_recoHitInformationStoreArrayName,
           "StoreArray name of the output reco hit information.", m_param_recoHitInformationStoreArrayName);

  addParam("recreateSortingParameters", m_param_recreateSortingParameters,
           "Flag to recreate the sorting parameters of the hit out of the stored order.", m_param_recreateSortingParameters);
  addParam("vtxHitsStoreArrayName", m_param_vtxHitsStoreArrayName, "StoreArray name of the input VTX hits.",
           m_param_vtxHitsStoreArrayName);
  addParam("pxdHitsStoreArrayName", m_param_pxdHitsStoreArrayName, "StoreArray name of the input PXD hits.",
           m_param_pxdHitsStoreArrayName);
  addParam("svdHitsStoreArrayName", m_param_svdHitsStoreArrayName, "StoreArray name of the input SVD hits.",
           m_param_svdHitsStoreArrayName);
  addParam("cdcHitsStoreArrayName", m_param_cdcHitsStoreArrayName, "StoreArray name of the input CDC hits.",
           m_param_cdcHitsStoreArrayName);
  addParam("bklmHitsStoreArrayName", m_param_bklmHitsStoreArrayName, "StoreArray name of the input BKLM hits.",
           m_param_bklmHitsStoreArrayName);
  addParam("eklmHitsStoreArrayName", m_param_eklmHitsStoreArrayName, "StoreArray name of the input EKLM hits.",
           m_param_eklmHitsStoreArrayName);
}

void RecoTrackCreatorModule::initialize()
{
  // Read in genfit::TrackCands
  // Write our RecoTracks
  m_TrackCandidates.isRequired(m_param_trackCandidatesStoreArrayName);

  m_RecoTracks.registerInDataStore(m_param_recoTracksStoreArrayName);
  m_RecoTracks.registerRelationTo(m_TrackCandidates);
  m_TrackCandidates.registerRelationTo(m_RecoTracks);

  if (m_MCParticles.isOptional()) {
    m_RecoTracks.registerRelationTo(m_MCParticles);
  }

  RecoTrack::registerRequiredRelations(m_RecoTracks,
                                       m_param_pxdHitsStoreArrayName,
                                       m_param_svdHitsStoreArrayName,
                                       m_param_vtxHitsStoreArrayName,
                                       m_param_cdcHitsStoreArrayName,
                                       m_param_bklmHitsStoreArrayName,
                                       m_param_eklmHitsStoreArrayName,
                                       m_param_recoHitInformationStoreArrayName);
}

void RecoTrackCreatorModule::event()
{
//   StoreArray<RecoHitInformation> recoHitInformations(m_param_recoHitInformationStoreArrayName);

  // ugly..

  for (const genfit::TrackCand& trackCandidate : m_TrackCandidates) {

    if (trackCandidate.getNHits() < 3) {
      B2WARNING("Number of hits of track candidate is smaller than 3. Not creating track out of it.");
      continue;
    }

    RecoTrack* newRecoTrack = RecoTrack::createFromTrackCand(trackCandidate, m_param_recoTracksStoreArrayName,
<<<<<<< HEAD
                                                             m_param_cdcHitsStoreArrayName, m_param_svdHitsStoreArrayName, m_param_pxdHitsStoreArrayName, m_param_vtxHitsStoreArrayName,
                                                             m_param_recoHitInformationStoreArrayName,
                                                             "", "", m_param_recreateSortingParameters);
=======
                                                             m_param_pxdHitsStoreArrayName, m_param_svdHitsStoreArrayName, m_param_cdcHitsStoreArrayName,
                                                             "", "", m_param_recoHitInformationStoreArrayName,
                                                             m_param_recreateSortingParameters);
>>>>>>> 655b10e4


    newRecoTrack->addRelationTo(&trackCandidate);

    // Add also the MC information
    const int mcParticleID = trackCandidate.getMcTrackId();
    if (mcParticleID >= 0 and m_MCParticles.isOptional() and m_MCParticles.getEntries() > 0) {
      MCParticle* relatedMCParticle = m_MCParticles[mcParticleID];
      if (relatedMCParticle) {
        newRecoTrack->addRelationTo(relatedMCParticle);
      } else {
        B2WARNING("Related MCParticle is invalid. Can not make a relation.");
      }
    }
  }
}<|MERGE_RESOLUTION|>--- conflicted
+++ resolved
@@ -80,15 +80,9 @@
     }
 
     RecoTrack* newRecoTrack = RecoTrack::createFromTrackCand(trackCandidate, m_param_recoTracksStoreArrayName,
-<<<<<<< HEAD
-                                                             m_param_cdcHitsStoreArrayName, m_param_svdHitsStoreArrayName, m_param_pxdHitsStoreArrayName, m_param_vtxHitsStoreArrayName,
-                                                             m_param_recoHitInformationStoreArrayName,
-                                                             "", "", m_param_recreateSortingParameters);
-=======
-                                                             m_param_pxdHitsStoreArrayName, m_param_svdHitsStoreArrayName, m_param_cdcHitsStoreArrayName,
+                                                             m_param_pxdHitsStoreArrayName, m_param_svdHitsStoreArrayName, m_param_cdcHitsStoreArrayName, m_param_vtxHitsStoreArrayName,
                                                              "", "", m_param_recoHitInformationStoreArrayName,
                                                              m_param_recreateSortingParameters);
->>>>>>> 655b10e4
 
 
     newRecoTrack->addRelationTo(&trackCandidate);
