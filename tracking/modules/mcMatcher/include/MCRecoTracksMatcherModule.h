/**************************************************************************
 * BASF2 (Belle Analysis Framework 2)                                     *
 * Copyright(C) 2013 - Belle II Collaboration                             *
 *                                                                        *
 * Author: The Belle II Collaboration                                     *
 * Contributors: Oliver Frost                                             *
 *                                                                        *
 * This software is provided "as is" without any warranty.                *
 **************************************************************************/
#pragma once

#include <framework/core/Module.h>
#include <framework/gearbox/Const.h>

namespace Belle2 {
  /*!
   *  This module compares tracks generated by some pattern recognition algorithm for PXD, SVD and CDC to ideal Monte Carlo tracks
   *  and performs a matching from the former to the underlying MCParticles.
   *
   *  To achieve this it evaluates and saves the purities and efficiencies from the pattern recognition track to Monte-Carlo tracks,
   *  which can than also be used by a subsequent evaluation modules.
   *
   *  In order to match the tracks the module takes two StoreArrays of RecoTracks, which should be compared.
   *
   *  One of them contains RecoTracks composed by the patter recognition algorithm to be assessed. They are refered to as PRTracks.
   *
   *  The second StoreArray holds the reference tracks, which should ideally be reconstructed. These are refered to as MCTracks and
   *  should generally be composed by the MCTrackingModule.
   *  (Design note : We use the tracks composed by the MCTrackFinder as reference, because the mere definition of
   *   what a trackable particle and what the best achievable track is, lies within the implementation of the MCTrackFinder.
   *   If we did not use the tracks from the MCTrackFinder as input, it would mean a double implementation of great parts of that logic.)
   *
   *  If the pattern recognition only covers a part of the tracking detectors, the matching can be constrained
   *  to specific subdetectors by switching of the appropriate usePXDHits, useSVDHits or useCDCHits parameters.
   *
   *  As a result the module
   *   -# creates a RelationArray from the PRTracks to the MCTracks, which will be called the purity relation,
   *   -# creates a RelationArray from the MCTracks to the PRTracks, which will be called the efficiency relation,
   *   -# assigns the McTrackId property of the PRTracks and
   *   -# creates a RelationArray from the PRTracks to the MCParticles.
   *   .
   *
   *  The RelationArray for purity and efficiency generally store only the single highest purity and
   *  the single highest efficiency for a given PRTrack, MCTrack respectivelly. However these values are stored with
   *  a minus sign if the PRTrack is a clone, or the MCTrack is merged into another PRTrack. The McTrackId is either set to the
   *  index of the MCParticle or to some negative value indicating the severity of the mismatch. (Classification details below).
   *
   *  Moreover, only PRTracks that exceed the minimal purity requirement and a minimal efficiency requirement
   *  will have their purity/efficiency stored and will take part in the matching.
   *  The minimal purity can be choosen by the minimalPurity parameter (default 2.0/3.0).
   *  The minimal efficiency can be choosen by the minimalEfficiency parameter (default 0.05).
   *
   *  Last but not least a RelationArray from matched PRTracks to MCParticles is build and
   *  the McTrackId property of the PRTrack is set to the StoreArray index of the MCParticle
   *  (similar as the MCTrackFinder does it for the MCTracks).
   *  By default clone tracks are also assigned to their MCParticle.
   *  This behaviour can be switched off by the relateClonesToMCParticles.
   *
   *  In the following a more detailed explaination is given for the matching and
   *  the classification of PRTracks and MCTracks.
   *
   *  The PRTracks can be classified into four categories, which are described in the following
   *  - MATCHED
   *      - The highest efficiency PRTrack of the highest purity MCTrack to this PRTrack is the same as this PRTrack.
   *      - This means the PRTrack contains a high contribution of only one MCTrack and
   *        is also the best of all PRTracks describing this MCTrack.
   *      - The McTrackId property of matched PRTrack is set to the MCTrackId property of the MCTrack,
   *        which is usually the index of the MCParticle in its corresponding StoreArray.
   *      - Also the relation from PRTrack to MCParticle is added.
   *      - The purity relation is setup from the PRTrack to the MCTrack with the (positive) purity as weight.
   *
   *  - CLONE
   *      - The highest purity MCTrack as a different highest efficiency PRTrack than this track.
   *      - This means the PRTrack contains high contributions of only one MCTrack
   *        but a different other PRTrack contains an even higher contribution to this MCTrack.
   *      - Only if the relateClonesToMCParticles parameter is active
   *        The McTrackId property of cloned PRTracks is set to the MCTrackId property of the MCTrack.
   *        Else it will be set to -9.
   *      - Also the relation from PRTrack to MCParticle is added, only if the relateClonesToMCParticles parameter is active.
   *      - The purity relation is always setup from the PRTrack to the MCTrack with the _negative_ purity as weight,
   *        to be able to distinguish them from the matched tracks.
   *
   *  - BACKGROUND
   *      - The PRTrack contains mostly hits, which are not part of any MCTrack.
   *      - This normally means, that this PRTracks is made of beam background hits.
   *      - If one constrains the MCTracks in the MCTrackFinder to some specific particles, say the tag side,
   *        also all signal side tracks end up in this category (in case of reasonable tracking performance).
   *        In this case the background rate is somewhat less meaningful.
   *      - For background tracks the McTrackId of the PRTrack is set to -99.
   *      - No relation from the PRTrack to the MCParticle is inserted.
   *      - PRTracks classified as background are not entered in the purity RelationArray.
   *
   *  - GHOST
   *      - The highest purity MCTrack to this PRTrack has a purity lower than the minimal purity given in the parameter minimalPurity or
   *      - has an efficiency lower than the efficiency given in the parameter minimalEfficiency.
   *      - This means that the PRTrack does not contain a significat number of a specific MCTrack nor can it considered only made of background.
   *      - For ghost tracks the McTrackId of the RecoTracks is set to -999.
   *      - No relation from the PRTrack to the MCParticle is inserted.
   *      - PRTracks classified as ghost are not entered in the purity RelationArray.
   *  .
   *
   *  MCTracks are classified into three categories:
   *  - MATCHED
   *      - The highest purity MCTrack of the highest efficiency PRTrack of this MCTrack is the same as this MCTrack.
   *      - This means the MCTrack is well described by a PRTrack and this PRTrack has only a significant contribution from this MCTrack.
   *      - The efficiency relation is setup from the MCTrack to the PRTrack with the (positive) efficiency as weight.
   *
   *  - MERGED
   *      - The highest purity MCTrack of the highest efficiency PRTrack of this MCTrack is not the same as this MCTrack.
   *      - This means this MCTrack is mostly contained in a PRTrack, which in turn however better describes a MCTrack different form this.
   *      - The efficiency relation is setup from the MCTrack to the PRTrack with the _negative_ efficiency as weight,
   *        to be able to distinguish them from the matched tracks.
   *
   *  - MISSING
   *      - There is no highest efficiency PRTrack to this MCTrack, which also fullfills the minimal purity requirement.
   *      - For this category no efficiency relation is inserted.
   *  .
   *
   */
  class MCRecoTracksMatcherModule : public Module {

  public:
    //! Constructor setting up the parameter
    MCRecoTracksMatcherModule();

    //! Signal the beginning of the event processing
    void initialize() final;

<<<<<<< HEAD
  private:
    //Parameters
    std::string
    m_param_prRecoTracksStoreArrayName;                               /**< RecoTracks store array name from the patter recognition*/
    std::string m_param_mcRecoTracksStoreArrayName;                   /**< RecoTracks store array name from the mc recognition*/

    bool m_param_usePXDHits;                                          /**< Boolean to select if PXDHits should be used*/
    bool m_param_useSVDHits;                                          /**< Boolean to select if SVDHits should be used*/
    bool m_param_useCDCHits;                                          /**< Boolean to select if CDCHits should be used*/
    bool m_param_useOnlyAxialCDCHits;                                 /**< Boolean to select if only axial CDCHits should be used*/
    bool m_param_abandonDiscardedCDCHits;                             /**< Boolean to select if discarded (in MCTrack) CDC hits are taken into account*/
=======
    //! Process the event
    void event() final;

  private: //Parameters
    //! Parameter : RecoTracks store array name from the patter recognition
    std::string m_param_prRecoTracksStoreArrayName;
>>>>>>> 0771e46a

    //! Parameter : RecoTracks store array name from the mc recognition
    std::string m_param_mcRecoTracksStoreArrayName;

    //! Parameter : Switch whether PXDHits should be used in the matching
    bool m_param_usePXDHits;

    //! Parameter : Switch whether SVDHits should be used in the matching
    bool m_param_useSVDHits;

    //! Parameter : Switch whether CDCHits should be used in the matching
    bool m_param_useCDCHits;

    //! Parameter : Switch whether only axial CDCHits should be used
    bool m_param_useOnlyAxialCDCHits;

    /*!
     *  Parameter : Minimal purity of a PRTrack to be considered matchable to a MCTrack.
     *
     *  This number encodes how many correct hits are minimally need to compensate for a false hits.
     *  The default 2. / 3. suggests that for each background hit can be compensated by two correct hits.
     */
    double m_param_minimalPurity;

    /*!
     *  Parameter : Minimal efficiency for a MCTrack to be considered matchable to a PRTrack
     *
     *  This number encodes which fraction of the true hits must at least be in the reconstructed track.
     *  The default 0.05 suggests that at least 5% of the true hits should have been picked up.
     */
    double m_param_minimalEfficiency;

  public: // Other variables
    //! Descriptive type defintion for a number of degrees of freedom.
    using NDF = int;

    //! Map storing the standard number degrees of freedom for a single hit by detector */
    std::map<int, NDF> m_ndf_by_detId = {{Const::PXD, 2}, {Const::SVD, 2}, {Const::CDC, 1}};

    //! Flag to indicated whether the Monte Carlo track are on the DataStore
    bool m_mcParticlesPresent = false;
  };
}<|MERGE_RESOLUTION|>--- conflicted
+++ resolved
@@ -126,26 +126,12 @@
     //! Signal the beginning of the event processing
     void initialize() final;
 
-<<<<<<< HEAD
-  private:
-    //Parameters
-    std::string
-    m_param_prRecoTracksStoreArrayName;                               /**< RecoTracks store array name from the patter recognition*/
-    std::string m_param_mcRecoTracksStoreArrayName;                   /**< RecoTracks store array name from the mc recognition*/
-
-    bool m_param_usePXDHits;                                          /**< Boolean to select if PXDHits should be used*/
-    bool m_param_useSVDHits;                                          /**< Boolean to select if SVDHits should be used*/
-    bool m_param_useCDCHits;                                          /**< Boolean to select if CDCHits should be used*/
-    bool m_param_useOnlyAxialCDCHits;                                 /**< Boolean to select if only axial CDCHits should be used*/
-    bool m_param_abandonDiscardedCDCHits;                             /**< Boolean to select if discarded (in MCTrack) CDC hits are taken into account*/
-=======
     //! Process the event
     void event() final;
 
   private: //Parameters
     //! Parameter : RecoTracks store array name from the patter recognition
     std::string m_param_prRecoTracksStoreArrayName;
->>>>>>> 0771e46a
 
     //! Parameter : RecoTracks store array name from the mc recognition
     std::string m_param_mcRecoTracksStoreArrayName;
