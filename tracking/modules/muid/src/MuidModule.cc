/**************************************************************************
 * BASF2 (Belle Analysis Framework 2)                                     *
 * Copyright(C) 2010-2011  Belle II Collaboration                         *
 *                                                                        *
 * Author: The Belle II Collaboration                                     *
 * Contributors: Leo Piilonen                                             *
 *                                                                        *
 * This software is provided "as is" without any warranty.                *
 **************************************************************************/

#include <tracking/modules/muid/MuidModule.h>
#include <tracking/trackExtrapolateG4e/TrackExtrapolateG4e.h>
#include <framework/logging/Logger.h>
#include <simulation/kernel/ExtManager.h>

#include <vector>

#include <CLHEP/Units/SystemOfUnits.h>
#include <CLHEP/Units/PhysicalConstants.h>

#include <globals.hh>
#include <G4UImanager.hh>

using namespace std;
using namespace Belle2;

REG_MODULE(Muid)

MuidModule::MuidModule() :
  Module(),
  m_TracksColName(""),
  m_RecoTracksColName(""),
  m_ExtHitsColName(""),
  m_MuidsColName(""),
  m_MuidHitsColName(""),
  m_BKLMHitsColName(""),
  m_EKLMHitsColName(""),
  m_KLMClustersColName(""),
  m_TrackClusterSeparationsColName(""),
  m_MeanDt(0.0),
  m_MaxDt(0.0),
  m_MinPt(0.0),
  m_MinKE(0.0),
  m_MaxStep(0.0),
  m_MaxDistSqInVariances(0.0),
  m_MaxClusterTrackConeAngle(0.0),
  m_Cosmic(0),
  m_TrackingVerbosity(0),
  m_EnableVisualization(false),
  m_MagneticFieldStepperName(""),
  m_MagneticCacheDistance(0.0),
  m_DeltaChordInMagneticField(0.0)
{
  m_Extrapolator = TrackExtrapolateG4e::getInstance();
  m_PDGCodes.clear();
  m_Hypotheses.clear();
  m_UICommands.clear();
  setDescription("Identifies muons by extrapolating tracks from CDC to KLM using geant4e");
  setPropertyFlags(c_ParallelProcessingCertified);
  addParam("pdgCodes", m_PDGCodes, "Positive-charge PDG codes for extrapolation hypotheses", m_PDGCodes);
  addParam("TracksColName", m_TracksColName, "Name of collection holding the reconstructed tracks", string(""));
  addParam("RecoTracksColName", m_RecoTracksColName, "Name of collection holding the reconstructed tracks (RecoTrack)", string(""));
  addParam("ExtHitsColName", m_ExtHitsColName, "Name of collection holding the extHits from the extrapolation", string(""));
  addParam("MuidsColName", m_MuidsColName, "Name of collection holding the muon identification information from the extrapolation",
           string(""));
  addParam("MuidHitsColName", m_MuidHitsColName, "Name of collection holding the muidHits from the extrapolation", string(""));
  addParam("BKLMHitsColName", m_BKLMHitsColName, "Name of collection holding the reconstructed 2D hits in barrel KLM", string(""));
  addParam("EKLMHitsColName", m_EKLMHitsColName, "Name of collection holding the reconstructed 2D hits in endcap KLM", string(""));
  addParam("KLMClustersColName", m_KLMClustersColName, "Name of collection holding the KLMClusters", string(""));
  addParam("TrackClusterSeparationsColName", m_TrackClusterSeparationsColName,
           "Name of collection holding the TrackClusterSeparations", string(""));
  addParam("MeanDt", m_MeanDt, "[ns] Mean hit-trigger time for coincident hits (default 0)", double(0.0));
  addParam("MaxDt", m_MaxDt, "[ns] Coincidence window half-width for in-time KLM hits (default +-30)", double(30.0));
  addParam("MinPt", m_MinPt, "[GeV/c] Minimum transverse momentum of a particle that will be extrapolated (default 0.1)",
           double(0.1));
  addParam("MinKE", m_MinKE, "[GeV] Minimum kinetic energy of a particle to continue extrapolation (default 0.002)", double(0.002));
  addParam("MaxStep", m_MaxStep, "[cm] Maximum step size during extrapolation (use 0 for infinity; default 25)", double(25.0));
  addParam("MaxDistSigma", m_MaxDistSqInVariances, "[#sigmas] Maximum hit-to-extrapolation difference (default 3.5)", double(3.5));
  addParam("MaxKLMClusterTrackConeAngle", m_MaxClusterTrackConeAngle,
           "[degrees] Maximum cone angle between matching track and KLM cluster.", double(15.0));
  addParam("Cosmic", m_Cosmic, "Particle source (0 = beam, 1 = cosmic ray.", 0);
  // Additional parameters copied from FullSimModule
  addParam("TrackingVerbosity", m_TrackingVerbosity,
           "Tracking verbosity: 0=Silent; 1=Min info per step; 2=sec particles; 3=pre/post step info; 4=like 3 but more info; 5=proposed step length info.",
           0);
  addParam("EnableVisualization", m_EnableVisualization, "If set to True the Geant4 visualization support is enabled.", false);
  addParam("magneticField", m_MagneticFieldStepperName,
           "Chooses the magnetic field stepper used by Geant4. possible values are: default, nystrom, expliciteuler, simplerunge",
           string("default"));
  addParam("magneticCacheDistance", m_MagneticCacheDistance,
           "Minimum distance for BField lookup in cm. If the next requested point is closer than this distance than return the flast BField value. 0 means no caching",
           0.0);
  addParam("deltaChordInMagneticField", m_DeltaChordInMagneticField,
           "[mm] The maximum miss-distance between the trajectory curve and its linear cord(s) approximation", 0.25);
  vector<string> defaultCommands;
  addParam("UICommands", m_UICommands, "A list of Geant4 UI commands that should be applied at the start of the job.",
           defaultCommands);
}

MuidModule::~MuidModule()
{
}

void MuidModule::initialize()
{
  // Initialize the (singleton) extrapolation manager.  It will check
  // whether it will run with or without FullSimModule and with or without
  // Ext (or any other geant4e-based extrapolation module).
  Simulation::ExtManager* extMgr = Simulation::ExtManager::GetManager();
  extMgr->Initialize("Muid", m_MagneticFieldStepperName, m_MagneticCacheDistance, m_DeltaChordInMagneticField,
                     m_EnableVisualization, m_TrackingVerbosity, m_UICommands);

  // Redefine geant4e step length, magnetic field step limitation (fraction of local curvature radius),
  // and kinetic energy loss limitation (maximum fractional energy loss) by communicating with
  // the geant4 UI.  (Commands were defined in ExtMessenger when physics list was set up.)
  // *NOTE* If module muid runs after this, its G4UImanager commands will override these.
  m_MaxStep = ((m_MaxStep == 0.0) ? 10.0 : std::min(10.0, m_MaxStep)) * CLHEP::cm;
  char stepSize[80];
  std::sprintf(stepSize, "/geant4e/limits/stepLength %8.2f mm", m_MaxStep);
  G4UImanager::GetUIpointer()->ApplyCommand(stepSize);
  G4UImanager::GetUIpointer()->ApplyCommand("/geant4e/limits/magField 0.001");
  G4UImanager::GetUIpointer()->ApplyCommand("/geant4e/limits/energyLoss 0.05");

  // Hypotheses for MUID extrapolation (default is muon only)
  if (m_PDGCodes.empty()) {
    m_Hypotheses.push_back(Const::muon);
  } else { // user defined - intended for debugging only!
    std::vector<Const::ChargedStable> stack;
    for (const Const::ChargedStable& pdgIter : Const::chargedStableSet) {
      stack.push_back(pdgIter);
    }
    for (unsigned int i = 0; i < m_PDGCodes.size(); ++i) {
      for (unsigned int k = 0; k < stack.size(); ++k) {
        if (abs(m_PDGCodes[i]) == stack[k].getPDGCode()) {
          m_Hypotheses.push_back(stack[k]);
          stack.erase(stack.begin() + k);
          --k;
        }
      }
    }
    if (m_Hypotheses.empty()) B2ERROR("No valid PDG codes for extrapolation");
  }

  for (unsigned int i = 0; i < m_Hypotheses.size(); ++i) {
    B2INFO("Muid hypothesis for PDG code " << m_Hypotheses[i].getPDGCode() << " and its antiparticle will be extrapolated");
  }

  // Initialize the extrapolator engine for MUID (vs EXT)
  // *NOTE* that MinPt, MinKE, TracksColName, RecoTracksColName and ExtHitsColName are shared by MUID and EXT; only last caller wins
  m_Extrapolator->setTracksColName(m_TracksColName);
  m_Extrapolator->setRecoTracksColName(m_RecoTracksColName);
  m_Extrapolator->setExtHitsColName(m_ExtHitsColName);
  m_Extrapolator->setMuidsColName(m_MuidsColName);
  m_Extrapolator->setMuidHitsColName(m_MuidHitsColName);
  m_Extrapolator->setBKLMHitsColName(m_BKLMHitsColName);
  m_Extrapolator->setEKLMHitsColName(m_EKLMHitsColName);
  m_Extrapolator->setKLMClustersColName(m_KLMClustersColName);
  m_Extrapolator->setTrackClusterSeparationsColName(m_TrackClusterSeparationsColName);
  m_Extrapolator->initialize(m_MeanDt, m_MaxDt, m_MaxDistSqInVariances, m_MaxClusterTrackConeAngle,
                             m_MinPt, m_MinKE, m_Cosmic, m_Hypotheses);

  return;

}

void MuidModule::beginRun()
{
  m_Extrapolator->beginRun(true);
}

void MuidModule::event()
{
<<<<<<< HEAD
  try {
    m_Extrapolator->event(true);
  } catch (...) {
    B2ERROR("Muid event failed.");
  }
=======
  //m_Extrapolator->event(true);
  m_Extrapolator->eventMuid();
>>>>>>> 665c86bd
}

void MuidModule::endRun()
{
  m_Extrapolator->endRun(true);
}

void MuidModule::terminate()
{
  m_Extrapolator->terminate(true);
}<|MERGE_RESOLUTION|>--- conflicted
+++ resolved
@@ -170,16 +170,11 @@
 
 void MuidModule::event()
 {
-<<<<<<< HEAD
   try {
-    m_Extrapolator->event(true);
+    m_Extrapolator->eventMuid();
   } catch (...) {
     B2ERROR("Muid event failed.");
   }
-=======
-  //m_Extrapolator->event(true);
-  m_Extrapolator->eventMuid();
->>>>>>> 665c86bd
 }
 
 void MuidModule::endRun()
