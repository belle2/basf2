/**************************************************************************
 * BASF2 (Belle Analysis Framework 2)                                     *
 * Copyright(C) 2017 - Belle II Collaboration                             *
 *                                                                        *
 * Author: The Belle II Collaboration                                     *
 * Contributors: Nils Braun                                               *
 *                                                                        *
 * This software is provided "as is" without any warranty.                *
 **************************************************************************/

#include <tracking/modules/relatedTracksCombiner/RelatedTracksCombinerModule.h>
#include <tracking/trackFitting/fitter/base/TrackFitter.h>

#include <framework/dataobjects/Helix.h>
#include <framework/geometry/BFieldManager.h>

using namespace Belle2;

REG_MODULE(RelatedTracksCombiner);

<<<<<<< HEAD
/*namespace {
  /// Extract a momentum and charge from a reco track at a given position.
  TVector3 extrapolateMomentum(const RecoTrack& relatedCDCRecoTrack, const TVector3& vxdPosition)
  {
    TVector3 cdcPosition;
    TVector3 cdcMomentum;
    int cdcCharge;

    std::tie(cdcPosition, cdcMomentum, cdcCharge) = relatedCDCRecoTrack.extractTrackState();

    const auto bField = BFieldManager::getFieldInTesla(cdcPosition).Z();

    const Helix cdcHelix(cdcPosition, cdcMomentum, cdcCharge, bField);
    const double arcLengthOfVXDPosition = cdcHelix.getArcLength2DAtXY(vxdPosition.X(), vxdPosition.Y());

    return cdcHelix.getMomentumAtArcLength2D(arcLengthOfVXDPosition, bField);
  }
  }*/

=======
>>>>>>> 7ba40a22
RelatedTracksCombinerModule::RelatedTracksCombinerModule() :
  Module()
{
  setDescription("Combine related tracks from CDC and VXD into a single track by copying the hit "
                 "information and combining the seed information. The sign of the weight defines, "
                 "if the hits go before (-1) or after (+1) the CDC track.");
  setPropertyFlags(c_ParallelProcessingCertified);

  addParam("CDCRecoTracksStoreArrayName", m_cdcRecoTracksStoreArrayName , "Name of the input CDC StoreArray.",
           m_cdcRecoTracksStoreArrayName);
  addParam("VXDRecoTracksStoreArrayName", m_vxdRecoTracksStoreArrayName , "Name of the input VXD StoreArray.",
           m_vxdRecoTracksStoreArrayName);
  addParam("recoTracksStoreArrayName", m_recoTracksStoreArrayName, "Name of the output StoreArray.", m_recoTracksStoreArrayName);
}

void RelatedTracksCombinerModule::initialize()
{
  m_vxdRecoTracks.isRequired(m_vxdRecoTracksStoreArrayName);
  m_cdcRecoTracks.isRequired(m_cdcRecoTracksStoreArrayName);

  m_recoTracks.registerInDataStore(m_recoTracksStoreArrayName);
  RecoTrack::registerRequiredRelations(m_recoTracks);

  m_recoTracks.registerRelationTo(m_vxdRecoTracks);
  m_recoTracks.registerRelationTo(m_cdcRecoTracks);
}

void RelatedTracksCombinerModule::event()
{
  TrackFitter trackFitter;

  // Loop over all CDC reco tracks and add them to the store array of they do not have a match or combined them with
  // their VXD partner if they do.
  // For this, the fitted or seed state of the tracks is used - if they are already fitted or not.
<<<<<<< HEAD
  for (const RecoTrack& cdcRecoTrack : m_cdcRecoTracks) {
    bool hasPartner = false;
    for (const RecoTrack& vxdRecoTrack : cdcRecoTrack.getRelationsWith<RecoTrack>(m_vxdRecoTracksStoreArrayName)) {
      try {
        /*hasPartner = true;
        TVector3 vxdPosition;
        std::tie(vxdPosition, std::ignore, std::ignore) = vxdRecoTrack.extractTrackState();

        short cdcCharge = cdcRecoTrack.getChargeSeed();

        // For the combined track, we use the momentum of the CDC track
        // helix-extrapolated to the start position of the VXD track.
        const TVector3& trackMomentum = extrapolateMomentum(cdcRecoTrack, vxdPosition);

        // We are using the basic information of the VXD track here, but copying the momentum and the charge from the
        // cdc track.
        // TODO: we should handle the covariance matrix properly here!*/
        // We are using the basic information of the VXD track here.
        RecoTrack* newMergedTrack = vxdRecoTrack.copyToStoreArray(m_recoTracks);
        //newMergedTrack->setPositionAndMomentum(vxdPosition, trackMomentum);
        //newMergedTrack->setChargeSeed(cdcCharge);
        newMergedTrack->addHitsFromRecoTrack(&vxdRecoTrack);
        newMergedTrack->addHitsFromRecoTrack(&cdcRecoTrack, newMergedTrack->getNumberOfTotalHits());

        newMergedTrack->addRelationTo(&vxdRecoTrack);
        newMergedTrack->addRelationTo(&cdcRecoTrack);

        hasPartner = true;
      } catch (genfit::Exception& e) {
        B2WARNING("Could not combine tracks, because of: " << e.what());
=======
  for (RecoTrack& cdcRecoTrack : m_cdcRecoTracks) {
    const RelationVector<RecoTrack>& relatedVXDRecoTracks = cdcRecoTrack.getRelationsWith<RecoTrack>(m_vxdRecoTracksStoreArrayName);

    B2ASSERT("Can not handle more than 2 relations!", relatedVXDRecoTracks.size() <= 2);

    RecoTrack* vxdTrackBefore = nullptr;
    RecoTrack* vxdTrackAfter = nullptr;

    for (unsigned int index = 0; index < relatedVXDRecoTracks.size(); ++index) {
      const double weight = relatedVXDRecoTracks.weight(index);
      if (weight < 0) {
        vxdTrackBefore = relatedVXDRecoTracks[index];
      } else if (weight > 0) {
        vxdTrackAfter = relatedVXDRecoTracks[index];
>>>>>>> 7ba40a22
      }
    }

    // Do not output non-fittable tracks
    if (not vxdTrackAfter and not vxdTrackBefore and not trackFitter.fit(cdcRecoTrack)) {
      continue;
    }

    RecoTrack* newMergedTrack = nullptr;

    if (vxdTrackBefore) {
      newMergedTrack = vxdTrackBefore->copyToStoreArray(m_recoTracks);
      newMergedTrack->addHitsFromRecoTrack(vxdTrackBefore, newMergedTrack->getNumberOfTotalHits());
      newMergedTrack->addRelationTo(vxdTrackBefore);
    } else {
      newMergedTrack = cdcRecoTrack.copyToStoreArray(m_recoTracks);
    }

    newMergedTrack->addHitsFromRecoTrack(&cdcRecoTrack, newMergedTrack->getNumberOfTotalHits());
    newMergedTrack->addRelationTo(&cdcRecoTrack);

    if (vxdTrackAfter) {
      newMergedTrack->addHitsFromRecoTrack(vxdTrackAfter, newMergedTrack->getNumberOfTotalHits(), true);
      newMergedTrack->addRelationTo(vxdTrackAfter);
    }
  }

  // Now we only have to add the VXD tracks without a match
  for (RecoTrack& vxdRecoTrack : m_vxdRecoTracks) {
    const RecoTrack* cdcRecoTrack = vxdRecoTrack.getRelated<RecoTrack>(m_cdcRecoTracksStoreArrayName);
    if (not cdcRecoTrack and trackFitter.fit(vxdRecoTrack)) {
      RecoTrack* newTrack = vxdRecoTrack.copyToStoreArray(m_recoTracks);
      newTrack->addHitsFromRecoTrack(&vxdRecoTrack);
      newTrack->addRelationTo(&vxdRecoTrack);
    }
  }
}
<|MERGE_RESOLUTION|>--- conflicted
+++ resolved
@@ -18,28 +18,6 @@
 
 REG_MODULE(RelatedTracksCombiner);
 
-<<<<<<< HEAD
-/*namespace {
-  /// Extract a momentum and charge from a reco track at a given position.
-  TVector3 extrapolateMomentum(const RecoTrack& relatedCDCRecoTrack, const TVector3& vxdPosition)
-  {
-    TVector3 cdcPosition;
-    TVector3 cdcMomentum;
-    int cdcCharge;
-
-    std::tie(cdcPosition, cdcMomentum, cdcCharge) = relatedCDCRecoTrack.extractTrackState();
-
-    const auto bField = BFieldManager::getFieldInTesla(cdcPosition).Z();
-
-    const Helix cdcHelix(cdcPosition, cdcMomentum, cdcCharge, bField);
-    const double arcLengthOfVXDPosition = cdcHelix.getArcLength2DAtXY(vxdPosition.X(), vxdPosition.Y());
-
-    return cdcHelix.getMomentumAtArcLength2D(arcLengthOfVXDPosition, bField);
-  }
-  }*/
-
-=======
->>>>>>> 7ba40a22
 RelatedTracksCombinerModule::RelatedTracksCombinerModule() :
   Module()
 {
@@ -74,38 +52,6 @@
   // Loop over all CDC reco tracks and add them to the store array of they do not have a match or combined them with
   // their VXD partner if they do.
   // For this, the fitted or seed state of the tracks is used - if they are already fitted or not.
-<<<<<<< HEAD
-  for (const RecoTrack& cdcRecoTrack : m_cdcRecoTracks) {
-    bool hasPartner = false;
-    for (const RecoTrack& vxdRecoTrack : cdcRecoTrack.getRelationsWith<RecoTrack>(m_vxdRecoTracksStoreArrayName)) {
-      try {
-        /*hasPartner = true;
-        TVector3 vxdPosition;
-        std::tie(vxdPosition, std::ignore, std::ignore) = vxdRecoTrack.extractTrackState();
-
-        short cdcCharge = cdcRecoTrack.getChargeSeed();
-
-        // For the combined track, we use the momentum of the CDC track
-        // helix-extrapolated to the start position of the VXD track.
-        const TVector3& trackMomentum = extrapolateMomentum(cdcRecoTrack, vxdPosition);
-
-        // We are using the basic information of the VXD track here, but copying the momentum and the charge from the
-        // cdc track.
-        // TODO: we should handle the covariance matrix properly here!*/
-        // We are using the basic information of the VXD track here.
-        RecoTrack* newMergedTrack = vxdRecoTrack.copyToStoreArray(m_recoTracks);
-        //newMergedTrack->setPositionAndMomentum(vxdPosition, trackMomentum);
-        //newMergedTrack->setChargeSeed(cdcCharge);
-        newMergedTrack->addHitsFromRecoTrack(&vxdRecoTrack);
-        newMergedTrack->addHitsFromRecoTrack(&cdcRecoTrack, newMergedTrack->getNumberOfTotalHits());
-
-        newMergedTrack->addRelationTo(&vxdRecoTrack);
-        newMergedTrack->addRelationTo(&cdcRecoTrack);
-
-        hasPartner = true;
-      } catch (genfit::Exception& e) {
-        B2WARNING("Could not combine tracks, because of: " << e.what());
-=======
   for (RecoTrack& cdcRecoTrack : m_cdcRecoTracks) {
     const RelationVector<RecoTrack>& relatedVXDRecoTracks = cdcRecoTrack.getRelationsWith<RecoTrack>(m_vxdRecoTracksStoreArrayName);
 
@@ -120,7 +66,6 @@
         vxdTrackBefore = relatedVXDRecoTracks[index];
       } else if (weight > 0) {
         vxdTrackAfter = relatedVXDRecoTracks[index];
->>>>>>> 7ba40a22
       }
     }
 
