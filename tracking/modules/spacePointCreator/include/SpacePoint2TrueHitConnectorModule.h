--- conflicted
+++ resolved
@@ -53,13 +53,8 @@
     // TrueHitInfo(int Id, double wU, double wV, bool U, bool V) :
     //   m_Id(Id), m_wU(wU), m_wV(wV), m_U(U), m_V(V) { }
 
-<<<<<<< HEAD
     // /** ctor for single Cluster SpacePoints (SVD) or PXD SpacePoints or VTX SpacePoints. The information which Cluster is set can be
     //  * retrieved from the SpacePoint directlly for SVD in this case!
-=======
-    // /** ctor for single Cluster SpacePoints (SVD) or PXD SpacePoints. The information which Cluster is set can be
-    //  * retrieved from the SpacePoint directly for SVD in this case!
->>>>>>> 137a06a3
     //  */
     // TrueHitInfo(int Id, double weight) : m_Id(Id), m_wU(weight), m_wV(0.), m_U(true), m_V(false) { }
 
