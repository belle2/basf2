--- conflicted
+++ resolved
@@ -42,13 +42,9 @@
   addParam("SVDSpacePointStoreArrayName", m_svdSpacePointsStoreArrayName, "Name of the collection for SVD.",
            std::make_optional<std::string>("SVDSpacePoints"));
   addParam("PXDSpacePointStoreArrayName", m_pxdSpacePointsStoreArrayName, "Name of the collection for PXD.",
-<<<<<<< HEAD
-           boost::make_optional<std::string>("PXDSpacePoints"));
+           std::make_optional<std::string>("PXDSpacePoints"));
   addParam("VTXSpacePointStoreArrayName", m_vtxSpacePointsStoreArrayName, "Name of the collection for VTX.",
-           boost::make_optional<std::string>("VTXSpacePoints"));
-=======
-           std::make_optional<std::string>("PXDSpacePoints"));
->>>>>>> bd7c3807
+           std::make_optional<std::string>("VTXSpacePoints"));
 
   // optional input
   addParam("SVDSingleClusterSP", m_SVDSingleClusterSPName, "SVD single Cluster SpacePoints collection name.", std::string(""));
@@ -312,13 +308,16 @@
 
     // NOTE: double cluster SVD SP and PXD SP and VTX SP should be stored in the same StoreArray!
     const SpacePoint* relatedSpacePoint = [this, hitInfo, relatedTrueHit]() -> const SpacePoint* {
-      if (m_svdSpacePointsStoreArrayName and hitInfo->getTrackingDetector() == RecoHitInformation::c_SVD) {
+      if (m_svdSpacePointsStoreArrayName and hitInfo->getTrackingDetector() == RecoHitInformation::c_SVD)
+      {
         return relatedTrueHit->getRelatedFrom<SpacePoint>(*m_svdSpacePointsStoreArrayName);
       }
-      if (m_pxdSpacePointsStoreArrayName and hitInfo->getTrackingDetector() == RecoHitInformation::c_PXD) {
+      if (m_pxdSpacePointsStoreArrayName and hitInfo->getTrackingDetector() == RecoHitInformation::c_PXD)
+      {
         return relatedTrueHit->getRelatedFrom<SpacePoint>(*m_pxdSpacePointsStoreArrayName);
       }
-      if (m_vtxSpacePointsStoreArrayName and hitInfo->getTrackingDetector() == RecoHitInformation::c_VTX) {
+      if (m_vtxSpacePointsStoreArrayName and hitInfo->getTrackingDetector() == RecoHitInformation::c_VTX)
+      {
         return relatedTrueHit->getRelatedFrom<SpacePoint>(*m_vtxSpacePointsStoreArrayName);
       }
       return nullptr;
