--- conflicted
+++ resolved
@@ -219,18 +219,13 @@
     StoreArray<SpacePoint> spacePoints = m_inputSpacePoints.at(m_iCont).first;
     const int nSpacePoints = spacePoints.getEntries();
     e_detTypes detType = m_inputSpacePoints.at(m_iCont).second;
-<<<<<<< HEAD
     std::string detTypeStr = "SVD";
     if (detType == c_SVD) detTypeStr = "SVD";
     else if (detType == c_VTX) detTypeStr = "VTX";
     else detTypeStr = "PXD";
 
 
-    B2DEBUG(10, "Found " << nSpacePoints << " SpacePoints in Array " << m_inputSpacePoints.at(m_iCont).first.getName() <<
-=======
-    std::string detTypeStr = detType == c_SVD ? "SVD" : "PXD";
     B2DEBUG(20, "Found " << nSpacePoints << " SpacePoints in Array " << m_inputSpacePoints.at(m_iCont).first.getName() <<
->>>>>>> a5d07364
             " for this event. detType: " << detTypeStr);
 
     m_SpacePointsCtr.at(m_iCont) += nSpacePoints;
@@ -711,14 +706,9 @@
     if (nClusters == info.getNClusters()) {
       TrueHitType* trueHit = trueHits[info.m_Id];
       if (compatibleCombination(spacePoint, trueHit)) {
-<<<<<<< HEAD
-        double weight = ((detType == c_PXD
-                          or detType == c_VTX) ? 1 : calculateRelationWeight(info, spacePoint));  // if PXD or VTX weight is always 1!
-        return make_pair(trueHit, weight);
-=======
-        double weight = (detType == c_PXD ? 1 : calculateRelationWeight(info, spacePoint)); // if PXD weight is always 1!
+        double weight = ((detType == c_PXD or detType == c_VTX) ?
+                         1 : calculateRelationWeight(info, spacePoint));  // if PXD or VTX weight is always 1!
         return std::make_pair(trueHit, weight);
->>>>>>> a5d07364
       }
     } else {
       B2DEBUG(28, "The number of related Clusters ( = " << nClusters << ") and the number of associated weights ( = " <<
@@ -901,16 +891,11 @@
 {
   std::pair<unsigned short int, unsigned short int> clusterSizes = { 0, 0 };
   if (detType == c_PXD) {
-<<<<<<< HEAD
-    vector<pair<PXDCluster*, double> > relClusters = getRelatedClusters<PXDCluster>(spacePoint, m_PXDClusters.getName());
-    return make_pair(relClusters[0].first->getUSize(), relClusters[0].first->getVSize());
-  } else if (detType == c_VTX) {
-    vector<pair<VTXCluster*, double> > relClusters = getRelatedClusters<VTXCluster>(spacePoint, m_VTXClusters.getName());
-    return make_pair(relClusters[0].first->getUSize(), relClusters[0].first->getVSize());
-=======
     std::vector<std::pair<PXDCluster*, double> > relClusters = getRelatedClusters<PXDCluster>(spacePoint, m_PXDClusters.getName());
     return std::make_pair(relClusters[0].first->getUSize(), relClusters[0].first->getVSize());
->>>>>>> a5d07364
+  } else if (detType == c_VTX) {
+    std::vector<std::pair<VTXCluster*, double> > relClusters = getRelatedClusters<VTXCluster>(spacePoint, m_VTXClusters.getName());
+    return std::make_pair(relClusters[0].first->getUSize(), relClusters[0].first->getVSize());
   } else {
     std::vector<std::pair<SVDCluster*, double> > relClusters = getRelatedClusters<SVDCluster>(spacePoint, m_SVDClusters.getName());
     for (auto cluster : relClusters) {
@@ -930,7 +915,7 @@
     errors.first = relClusters[0].first->getUSigma();
     errors.second = relClusters[0].first->getVSigma();
   } if (detType == VXD::SensorInfoBase::VTX) {
-    vector<pair<VTXCluster*, double> > relClusters = getRelatedClusters<VTXCluster>(spacePoint, m_VTXClusters.getName());
+    std::vector<std::pair<VTXCluster*, double> > relClusters = getRelatedClusters<VTXCluster>(spacePoint, m_VTXClusters.getName());
     errors.first = relClusters[0].first->getUSigma();
     errors.second = relClusters[0].first->getVSigma();
   } else if (detType == VXD::SensorInfoBase::SVD) {
