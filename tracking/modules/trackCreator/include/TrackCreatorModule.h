--- conflicted
+++ resolved
@@ -42,7 +42,6 @@
     std::string m_mcParticleColName = "";
 
     // Output
-<<<<<<< HEAD
     /// Name of collection holding the Tracks (output).
     std::string m_trackColName = "";
     /// Name of collection holding the TrackFitResult (output).
@@ -61,19 +60,7 @@
 
     /// Flag to turn on special handling which measurement to choose; especially useful for Cosmics.
     bool m_useClosestHitToIP = false;
-=======
-    std::string m_trackColName;  ///< Name of collection holding the Tracks (output).
-    std::string m_trackFitResultColName;   ///< Name of collection holding the TrackFitResult (output).
-
-    std::vector<double> m_beamSpot;  ///< BeamSpot define the coordinate system in which the tracks will be extrapolated to the perigee.
-    std::vector<double>
-    m_beamAxis;   ///< BeamAxis define the coordinate system in which the tracks will be extrapolated to the perigee.
-    std::vector<int> m_additionalPDGCodes;  ///< PDG codes for which TrackFitResults will be created.
-    int m_defaultPDGCode; ///< Default PDG code, for which TrackFitResults will be created.
-
-    bool m_useClosestHitToIP = false; ///< Flag to turn on special handling which measurement to choose; especially useful for Cosmics.
-    bool m_useBFieldAtHit =
-      false; ///< Flag to calculate the BField at the used hit (closest to IP or first one), instead of the one at the POCA. Use this for cosmics to prevent problems, when cosmics reconstruction end up in the QCS magnet.
->>>>>>> cec209ff
+    ///< Flag to calculate the BField at the used hit (closest to IP or first one), instead of the one at the POCA. Use this for cosmics to prevent problems, when cosmics reconstruction end up in the QCS magnet.
+    bool m_useBFieldAtHit = false;
   };
 }