--- conflicted
+++ resolved
@@ -98,29 +98,30 @@
   TrackBuilder trackBuilder(m_trackColName, m_trackFitResultColName, m_mcParticleColName,
                             m_beamSpotAsTVector, m_beamAxisAsTVector);
   for (auto& recoTrack : recoTracks) {
-<<<<<<< HEAD
+//<<<<<<< HEAD
     for (const auto& pdg : m_pdgCodes) {
       // Does not refit in case the particle hypotheses demanded in this module have already been fitted before.
       // Otherwise fits them with the default fitter.
       B2DEBUG(200, "Trying to fit with PDG = " << pdg);
       trackFitter.fit(recoTrack, Const::ParticleType(abs(pdg)));
-=======
+    }
+//=======
     // Require pion fit as a safety measure
-    const bool pionFitWasSuccessful = trackFitter.fit(recoTrack, Const::ParticleType(abs(m_defaultPDGCode)));
-    // Does not refit in case the particle hypotheses demanded in this module have already been fitted before.
-    // Otherwise fits them with the default fitter.
-    if (pionFitWasSuccessful) {
-      for (const auto& pdg : m_additionalPDGCodes) {
-        B2DEBUG(200, "Trying to fit with PDG = " << pdg);
-        trackFitter.fit(recoTrack, Const::ParticleType(abs(pdg)));
-      }
-      trackBuilder.storeTrackFromRecoTrack(recoTrack, Const::ParticleType(abs(m_defaultPDGCode)),
-                                           m_useClosestHitToIP, m_useBFieldAtHit);
-    } else {
-      B2DEBUG(200, "Pion fit failed - not creating a Track out of this RecoTrack.");
->>>>>>> cec209ff
-    }
-
+    /*   const bool pionFitWasSuccessful = trackFitter.fit(recoTrack, Const::ParticleType(abs(m_defaultPDGCode)));
+       // Does not refit in case the particle hypotheses demanded in this module have already been fitted before.
+       // Otherwise fits them with the default fitter.
+       if (pionFitWasSuccessful) {
+         for (const auto& pdg : m_additionalPDGCodes) {
+           B2DEBUG(200, "Trying to fit with PDG = " << pdg);
+           trackFitter.fit(recoTrack, Const::ParticleType(abs(pdg)));
+         }
+         trackBuilder.storeTrackFromRecoTrack(recoTrack, Const::ParticleType(abs(m_defaultPDGCode)),
+                                              m_useClosestHitToIP, m_useBFieldAtHit);
+       } else {
+         B2DEBUG(200, "Pion fit failed - not creating a Track out of this RecoTrack.");
+    >>>>>>> master
+       }
+    */
     trackBuilder.storeTrackFromRecoTrack(recoTrack, m_useClosestHitToIP);
   }
 }