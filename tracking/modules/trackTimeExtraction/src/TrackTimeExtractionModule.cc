/**************************************************************************
 * BASF2 (Belle Analysis Framework 2)                                     *
 * Copyright(C) 2017 - Belle II Collaboration                             *
 *                                                                        *
 * Author: The Belle II Collaboration                                     *
 * Contributors: Thomas Hauth                                             *
 *                                                                        *
 * This software is provided "as is" without any warranty.                *
 **************************************************************************/
#include <tracking/modules/trackTimeExtraction/TrackTimeExtractionModule.h>

using namespace Belle2;

REG_MODULE(TrackTimeExtraction);
<<<<<<< HEAD
/*
TrackTimeExtractionModule::TrackTimeExtractionModule() : Super() {
=======


TrackTimeExtractionModule::TrackTimeExtractionModule() : Module()
{
  setDescription("Build the full covariance matrix for RecoTracks.");
  setPropertyFlags(c_ParallelProcessingCertified);

  addParam("recoTracksStoreArrayName", m_param_recoTracksStoreArrayName, "StoreArray containing the RecoTracks to process",
           m_param_recoTracksStoreArrayName);

  addParam("maximalIterations", m_param_maximalIterations, "Maximal number of iterations to perform.",
           m_param_maximalIterations);
  addParam("minimalIterations", m_param_minimalIterations, "Minimal number of iterations to perform.",
           m_param_minimalIterations);

  addParam("minimalTimeDeviation", m_param_minimalTimeDeviation,
           "Minimal deviation between two extractions, to call the extraction as converged.",
           m_param_minimalTimeDeviation);

  addParam("randomizeOnError", m_param_randomizeOnError, "Whether to randomize the extracted time, when the fit fails.",
           m_param_randomizeOnError);
  addParam("randomizeLimits", m_param_randomizeLimits,
           "The maximal and minimal limit [-l, l] in which to randomize the extracted time on errors.",
           m_param_randomizeLimits);

  addParam("overwriteExistingEstimation", m_param_overwriteExistingEstimation,
           "Whether to replace an existing time estimation or not.",
           m_param_overwriteExistingEstimation);

  addParam("maximalExtractedT0", m_param_maximalExtractedT0,
           "Hard cut on this value of extracted times in the positive as well as the negative direction.",
           m_param_maximalExtractedT0);

  addParam("t0Uncertainty", m_param_t0Uncertainty, "Use this as sigma t0.",
           m_param_t0Uncertainty);
}

void TrackTimeExtractionModule::initialize()
{
  StoreArray<RecoTrack> recoTracks(m_param_recoTracksStoreArrayName);
  recoTracks.isRequired();

  m_eventT0.registerInDataStore();
}

void TrackTimeExtractionModule::event()
{
  StoreArray<RecoTrack> recoTracks(m_param_recoTracksStoreArrayName);

  if (not m_eventT0.isValid()) {
    m_eventT0.create();
  } else if (not m_param_overwriteExistingEstimation) {
    B2INFO("T0 estimation already present and overwriteExistingEstimation set to false. Skipping.");
    return;
  }

  const double extractedTime = extractTrackTimeLoop(recoTracks);

  // The uncertainty was calculated using a test MC sample
  m_eventT0->addTemporaryEventT0(extractedTime, m_param_t0Uncertainty, Const::EDetector::CDC);
  // TODO: until now, we have no combination of different t0s in place, so we just set the final one here.
  m_eventT0->setEventT0(extractedTime, m_param_t0Uncertainty, Const::EDetector::CDC);
>>>>>>> d91bfa4b
}
*/<|MERGE_RESOLUTION|>--- conflicted
+++ resolved
@@ -1,9 +1,9 @@
 /**************************************************************************
  * BASF2 (Belle Analysis Framework 2)                                     *
- * Copyright(C) 2017 - Belle II Collaboration                             *
+ * Copyright(C) 2015-2018 - Belle II Collaboration                        *
  *                                                                        *
  * Author: The Belle II Collaboration                                     *
- * Contributors: Thomas Hauth                                             *
+ * Contributors: Tobias Schlüter, Thomas Hauth, Nils Braun                *
  *                                                                        *
  * This software is provided "as is" without any warranty.                *
  **************************************************************************/
@@ -11,73 +11,4 @@
 
 using namespace Belle2;
 
-REG_MODULE(TrackTimeExtraction);
-<<<<<<< HEAD
-/*
-TrackTimeExtractionModule::TrackTimeExtractionModule() : Super() {
-=======
-
-
-TrackTimeExtractionModule::TrackTimeExtractionModule() : Module()
-{
-  setDescription("Build the full covariance matrix for RecoTracks.");
-  setPropertyFlags(c_ParallelProcessingCertified);
-
-  addParam("recoTracksStoreArrayName", m_param_recoTracksStoreArrayName, "StoreArray containing the RecoTracks to process",
-           m_param_recoTracksStoreArrayName);
-
-  addParam("maximalIterations", m_param_maximalIterations, "Maximal number of iterations to perform.",
-           m_param_maximalIterations);
-  addParam("minimalIterations", m_param_minimalIterations, "Minimal number of iterations to perform.",
-           m_param_minimalIterations);
-
-  addParam("minimalTimeDeviation", m_param_minimalTimeDeviation,
-           "Minimal deviation between two extractions, to call the extraction as converged.",
-           m_param_minimalTimeDeviation);
-
-  addParam("randomizeOnError", m_param_randomizeOnError, "Whether to randomize the extracted time, when the fit fails.",
-           m_param_randomizeOnError);
-  addParam("randomizeLimits", m_param_randomizeLimits,
-           "The maximal and minimal limit [-l, l] in which to randomize the extracted time on errors.",
-           m_param_randomizeLimits);
-
-  addParam("overwriteExistingEstimation", m_param_overwriteExistingEstimation,
-           "Whether to replace an existing time estimation or not.",
-           m_param_overwriteExistingEstimation);
-
-  addParam("maximalExtractedT0", m_param_maximalExtractedT0,
-           "Hard cut on this value of extracted times in the positive as well as the negative direction.",
-           m_param_maximalExtractedT0);
-
-  addParam("t0Uncertainty", m_param_t0Uncertainty, "Use this as sigma t0.",
-           m_param_t0Uncertainty);
-}
-
-void TrackTimeExtractionModule::initialize()
-{
-  StoreArray<RecoTrack> recoTracks(m_param_recoTracksStoreArrayName);
-  recoTracks.isRequired();
-
-  m_eventT0.registerInDataStore();
-}
-
-void TrackTimeExtractionModule::event()
-{
-  StoreArray<RecoTrack> recoTracks(m_param_recoTracksStoreArrayName);
-
-  if (not m_eventT0.isValid()) {
-    m_eventT0.create();
-  } else if (not m_param_overwriteExistingEstimation) {
-    B2INFO("T0 estimation already present and overwriteExistingEstimation set to false. Skipping.");
-    return;
-  }
-
-  const double extractedTime = extractTrackTimeLoop(recoTracks);
-
-  // The uncertainty was calculated using a test MC sample
-  m_eventT0->addTemporaryEventT0(extractedTime, m_param_t0Uncertainty, Const::EDetector::CDC);
-  // TODO: until now, we have no combination of different t0s in place, so we just set the final one here.
-  m_eventT0->setEventT0(extractedTime, m_param_t0Uncertainty, Const::EDetector::CDC);
->>>>>>> d91bfa4b
-}
-*/+REG_MODULE(TrackTimeExtraction);