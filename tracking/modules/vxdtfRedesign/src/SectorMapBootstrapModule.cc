--- conflicted
+++ resolved
@@ -200,7 +200,7 @@
   config1point1.rarenessThreshold = 0.; //0.001;
   config1point1.quantiles = {0., 1.};  //{0.005, 1. - 0.005};
   bootstrapSectorMap(config1point1);
-<<<<<<< HEAD
+  */
 
   // same as config1 but allows up to 7 layers
   // default for VTX tracking
@@ -222,9 +222,6 @@
   config1point2.quantiles = {0., 1.};  //{0.005, 1. - 0.005};
   bootstrapSectorMap(config1point2);
 
-=======
-  */
->>>>>>> 137a06a3
 }
 
 void
