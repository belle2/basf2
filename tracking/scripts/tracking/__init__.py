--- conflicted
+++ resolved
@@ -981,14 +981,11 @@
 
 
 def add_vxd_track_finding_vxdtf2(path, svd_clusters="", reco_tracks="RecoTracks", components=None, suffix="",
-<<<<<<< HEAD
-                                 sectormap_file=None, custom_setup_name=None, PXDminSVDSPs=3,
+                                 useTwoStepSelection=True, PXDminSVDSPs=3,
+                                 sectormap_file=None, custom_setup_name=None,
                                  filter_overlapping=True, TFstrictSeeding=True, TFstoreSubsets=False,
                                  quality_estimator='tripletFit', use_quality_index_cutter=False,
                                  track_finder_module='TrackFinderVXDCellOMat'):
-=======
-                                 useTwoStepSelection=True, sectormap_file=None, PXDminSVDSPs=3):
->>>>>>> 1f89608d
     """
     Convenience function for adding all vxd track finder Version 2 modules
     to the path.
@@ -1005,9 +1002,9 @@
                    put several instances of track finding in one path.
     :param useTwoStepSelection: if True Families will be defined during path creation and will be used to create only
                                 the best candidate per family.
+    :param PXDminSVDSPs: When using PXD require at least this number of SVD SPs for the SPTCs
     :param sectormap_file: if set to a finite value, a file will be used instead of the sectormap in the database.
     :param custom_setup_name: Set a custom setup name for the tree in the sector map.
-    :param PXDminSVDSPs: When using PXD require at least this number of SVD SPs for the SPTCs
     :param filter_overlapping: DEBUGGING ONLY: Whether to use SVDOverlapResolver, Default: True
     :param TFstrictSeeding: DEBUGGING ONLY: Whether to use strict seeding for paths in the TrackFinder. Default: True
     :param TFstoreSubsets: DEBUGGING ONLY: Whether to store subsets of paths in the TrackFinder. Default: False
@@ -1022,14 +1019,6 @@
     ##########################
     # some setting for VXDTF2
     ##########################
-<<<<<<< HEAD
-=======
-
-    use_segment_network_filters = True
-    filter_overlapping = True
-    # the 'tripletFit' currently does not work with PXD
-    quality_estimator = 'tripletFit'  # other option is 'circleFit'
->>>>>>> 1f89608d
     overlap_filter = 'greedy'  # other option is  'hopfield'
     # setting different for pxd and svd:
     if is_pxd_used(components):
@@ -1106,27 +1095,17 @@
     # append a suffix to the storearray name
     nameSPTCs = 'SPTrackCands' + suffix
 
-<<<<<<< HEAD
     trackFinder = register_module(track_finder_module)
     trackFinder.param('NetworkName', nameSegNet)
     trackFinder.param('SpacePointTrackCandArrayName', nameSPTCs)
     trackFinder.param('SpacePoints', nameSPs)
     trackFinder.param('printNetworks', False)
+    trackFinder.param('setFamilies', useTwoStepSelection)
+    trackFinder.param('selectBestPerFamily', useTwoStepSelection)
+    trackFinder.param('xBestPerFamily', 5)
     trackFinder.param('strictSeeding', TFstrictSeeding)
     trackFinder.param('storeSubsets', TFstoreSubsets)
     path.add_module(trackFinder)
-=======
-    cellOmat = register_module('TrackFinderVXDCellOMat')
-    cellOmat.param('NetworkName', nameSegNet)
-    cellOmat.param('SpacePointTrackCandArrayName', nameSPTCs)
-    cellOmat.param('SpacePoints', nameSPs)
-    cellOmat.param('printNetworks', False)
-    cellOmat.param('strictSeeding', True)
-    cellOmat.param('setFamilies', useTwoStepSelection)
-    cellOmat.param('selectBestPerFamily', useTwoStepSelection)
-    cellOmat.param('xBestPerFamily', 5)
-    path.add_module(cellOmat)
->>>>>>> 1f89608d
 
     if(useTwoStepSelection):
         subSetModule = register_module('AddVXDTrackCandidateSubSets')
