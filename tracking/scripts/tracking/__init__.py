#!/usr/bin/env python3

##########################################################################
# basf2 (Belle II Analysis Software Framework)                           #
# Author: The Belle II Collaboration                                     #
#                                                                        #
# See git log for contributors and copyright holders.                    #
# This file is licensed under LGPL-3.0, see LICENSE.md.                  #
##########################################################################

import basf2 as b2

# Many scripts import these functions from `tracking`, so leave these imports here
from tracking.path_utils import (  # noqa
    add_default_cdc_svd_tracking_chain,
    add_inverted_svd_cdc_tracking_chain,
    add_cdc_cr_track_finding,
    add_cr_track_fit_and_track_creator,
    add_eclcdc_track_finding,
    add_geometry_modules,
    add_hit_preparation_modules,
    add_mc_matcher,
    add_prune_tracks,
    add_flipping_of_recoTracks,
    add_pxd_cr_track_finding,
    add_pxd_track_finding,
    add_svd_track_finding,
    add_prefilter_track_fit_and_track_creator,
    add_svd_standalone_tracking,
    add_vtx_track_finding,
    add_vtx_track_finding_vxdtf2,
    is_cdc_used,
    is_ecl_used,
    is_pxd_used,
    is_svd_used,
<<<<<<< HEAD
    is_vtx_used,
    use_local_sectormap,
=======
>>>>>>> 137a06a3
)

from pxd import add_pxd_reconstruction


def add_tracking_reconstruction(path, components=None, pruneTracks=False, skipGeometryAdding=False,
                                mcTrackFinding=False, trackFitHypotheses=None,
                                reco_tracks="RecoTracks", prune_temporary_tracks=True, fit_tracks=True,
                                with_cdc_cellular_automaton=False,
                                use_second_cdc_hits=False, skipHitPreparerAdding=False,
                                svd_standalone_mode="VXDTF2",
                                use_svd_to_cdc_ckf=True, use_ecl_to_cdc_ckf=False,
                                add_cdcTrack_QI=True, add_vxdTrack_QI=False, add_recoTrack_QI=False,
<<<<<<< HEAD
                                pxd_filtering_offline=False, append_full_grid_cdc_eventt0=False,
                                v0_finding=True, flip_recoTrack=True,
                                useVTX=False, use_vtx_to_cdc_ckf=True, useVTXClusterShapes=True,
                                use_mc_vtx_cdc_merger=False):
=======
                                pxd_filtering_offline=False,
                                create_intercepts_for_pxd_ckf=False,
                                append_full_grid_cdc_eventt0=True,
                                v0_finding=True, flip_recoTrack=True,
                                skip_full_grid_cdc_eventt0_if_svd_time_present=True,
                                inverted_tracking=False):
>>>>>>> 137a06a3
    """
    This function adds the **standard tracking reconstruction** modules
    to a path:

    #. first we find tracks using the CDC hits only, see :ref:`CDC Track Finding<tracking_trackFindingCDC>`

    #. CDC tracks are extrapolated to SVD and SVD hits are attached, see :ref:`CDC to SVD SpacePoint CKF<tracking_cdc2svd_ckf>`

    #. remaining  SVD hits are used to find SVD tracks, see :ref:`SVD Track Finding<tracking_trackFindingSVD>`

    #. CDC standalone tracks which don't have SVD hits attached to them from the \
    :ref:`CDC to SVD CKF<tracking_cdc2svd_ckf>` are combined with SVD standalone tracks found in the previous step using the \
    :ref:`CDC to SVD Seed CKF<tracking_svdcdc_merger_ckf>`

    #. SVD tracks are extrapolated to CDC to attach CDC hits, see :ref:`SVD to CDC CKF<tracking_svd2cdc_ckf>`

    #. SVD and CDC tracks are merged and fitted, see :ref:`Track Fitting<tracking_trackFitting>`

    #. merged SVD+CDC tracks are extrapolated to PXD to attach PXD hits, see :ref:`SVD to PXD CKF<tracking_svd2pxd_ckf>`

        .. note::

           PXD hits are not available on HLT. At the end of the tracking chain on HLT we have the\
           :ref:`PXD Region Of Interest Finding<tracking_pxdDataReduction>`, that consists of extrapolating\
           the tracks on the PXD sensors and defining regions in which we expect to find the hit.\
           Only fired pixels inside these regions reach Event Builder 2.

    #. after all the tracks from the IP are found, we look for special classes of tracks,\
    in particular we search for displaced vertices to reconstruct K-short, Lambda and\
    photon-conversions, see :ref:`V0 Finding<tracking_v0Finding>`.

    #. If the reconstruction uses PXD, we finally look for tracks with a wrong charge,\
    flip and refit them to fix the charge, see :ref:`Flip&Refit<trk_flipNrefit>`.



    :param path: the path to add the tracking reconstruction modules to
    :param components: the list of geometry components in use or None for all components.
    :param pruneTracks: if true, delete all hits except the first and the last in the found tracks.
    :param skipGeometryAdding: (advanced flag) the tracking modules need the geometry module and will add it,
        if it is not already present in the path. In a setup with multiple (conditional) paths however, it can not
        determine, if the geometry is already loaded. This flag can be used o just turn off the geometry adding at
        all (but you will have to add it on your own then).
    :param skipHitPreparerAdding: (advanced flag) if true, do not add the hit preparation (esp. VXD cluster creation
        modules. This is useful if they have been added before already.
    :param mcTrackFinding: if true, use the MC track finders instead of the realistic ones.
    :param reco_tracks: name of the StoreArray where the reco tracks should be stored
    :param prune_temporary_tracks: if false, store all information of the single CDC and VXD tracks before merging.
        If true, prune them.
    :param fit_tracks: if false, the final track find and the TrackCreator module will no be executed
    :param with_cdc_cellular_automaton: If true, in the CDC track finding the cellular automaton algorithm will be used too,
        after the global algorithm (Legendre).
    :param use_second_cdc_hits: if true, the second hit information will be used in the CDC track finding.
    :param trackFitHypotheses: which pdg hypothesis to fit. Defaults to [211, 321, 2212].
    :param svd_standalone_mode: Which SVD standalone tracking is used.
           Options are "VXDTF2", "SVDHough", "VXDTF2_and_SVDHough", and "SVDHough_and_VXDTF2".
           Defaults to "VXDTF2"
    :param use_svd_to_cdc_ckf: if true, add SVD to CDC CKF module.
    :param use_ecl_to_cdc_ckf: if true, add ECL to CDC CKF module.
    :param add_cdcTrack_QI: if true, add the MVA track quality estimation
        to the path that sets the quality indicator property of the found CDC standalone tracks
    :param add_vxdTrack_QI: if true, add the MVA track quality estimation
        to the path that sets the quality indicator property of the found VXDTF2 tracks
        (ATTENTION: Standard triplet QI of VXDTF2 is replaced in this case
        -> setting this option to 'True' will have some influence on the final track collection)
    :param add_recoTrack_QI: if true, add the MVA track quality estimation
        to the path that sets the quality indicator property of all found reco tracks
        (Both other QIs needed as input.)
    :param pxd_filtering_offline: If True, PXD data reduction (ROI filtering) is applied during the track reconstruction.
        The reconstructed SVD/CDC tracks are used to define the ROIs and reject all PXD clusters outside of these.
    :param create_intercepts_for_pxd_ckf: If True, the PXDROIFinder is added to the path to create PXDIntercepts to be used
        for hit filtering when creating the CKF relations. This independent of the offline PXD digit filtering which is
        steered by 'pxd_filtering_offline'. This can be applied for both data and MC.
    :param append_full_grid_cdc_eventt0: If True, the module FullGridChi2TrackTimeExtractor is added to the path
                                      and provides the CDC temporary EventT0.
    :param v0_finding: if false, the V0Finder module is not executed
    :param flip_recoTrack: if true, add the recoTracks flipping function in the postfilter (only if PXD is present)
<<<<<<< HEAD
    :param useVTX: If true, the VTX reconstruction is performed.
    :param use_vtx_to_cdc_ckf: if true, add VTX to CDC CKF module.
    :param useVTXClusterShapes: use the VTX cluster shapes
    :use_mc_vtx_cdc_merger: use mc vtx cdc track merger
=======
    :param skip_full_grid_cdc_eventt0_if_svd_time_present: if true, and if also append_full_grid_cdc_eventt0 is true, the
        FullGridChi2TrackTimeExtractor is only executed in the events where no SVD-based EventT0 is found. If false, but
        append_full_grid_cdc_eventt0 is true, FullGridChi2TrackTimeExtractor will be executed in each event regardless of
        SVD EventT0 being present. Has no effect if append_full_grid_cdc_eventt0 is false. Default: true
    :param inverted_tracking: If true, start tracking with SVD standalone track finding, followed by ToCDCCKF,
        the CDC standalone tracking, a CKF-based merger to merge the standalone RecoTracks, and finally the
        CDCToSVDSpacePointCKF to add SVD hits to all CDC tracks that don't have SVD hits attached to them.
        ATTENTION: The inverted tracking chain is neither optimised nor guaranteed to be bug free.
        One known issue is a reduced hit efficiency when using the full chain.
        Please remove this comment once the inverted tracking has been optimised and is assumed to be bug-free.
>>>>>>> 137a06a3
    """

    add_prefilter_tracking_reconstruction(
        path,
        components=components,
        skipGeometryAdding=skipGeometryAdding,
        mcTrackFinding=mcTrackFinding,
        trackFitHypotheses=trackFitHypotheses,
        reco_tracks=reco_tracks,
        prune_temporary_tracks=prune_temporary_tracks,
        fit_tracks=fit_tracks,
        with_cdc_cellular_automaton=with_cdc_cellular_automaton,
        use_second_cdc_hits=use_second_cdc_hits,
        skipHitPreparerAdding=skipHitPreparerAdding,
        svd_standalone_mode=svd_standalone_mode,
        use_svd_to_cdc_ckf=use_svd_to_cdc_ckf,
        use_ecl_to_cdc_ckf=use_ecl_to_cdc_ckf,
        add_cdcTrack_QI=add_cdcTrack_QI,
        add_vxdTrack_QI=add_vxdTrack_QI,
        add_recoTrack_QI=add_recoTrack_QI,
        pxd_filtering_offline=pxd_filtering_offline,
<<<<<<< HEAD
        append_full_grid_cdc_eventt0=append_full_grid_cdc_eventt0,
        useVTX=useVTX,
        use_vtx_to_cdc_ckf=use_vtx_to_cdc_ckf,
        useVTXClusterShapes=useVTXClusterShapes,
        use_mc_vtx_cdc_merger=use_mc_vtx_cdc_merger)
=======
        create_intercepts_for_pxd_ckf=create_intercepts_for_pxd_ckf,
        append_full_grid_cdc_eventt0=append_full_grid_cdc_eventt0,
        skip_full_grid_cdc_eventt0_if_svd_time_present=skip_full_grid_cdc_eventt0_if_svd_time_present,
        inverted_tracking=inverted_tracking)
>>>>>>> 137a06a3

    add_postfilter_tracking_reconstruction(path,
                                           components=components,
                                           pruneTracks=pruneTracks,
                                           reco_tracks=reco_tracks,
                                           use_second_cdc_hits=use_second_cdc_hits,
                                           prune_temporary_tracks=prune_temporary_tracks,
                                           v0_finding=v0_finding,
                                           flip_recoTrack=flip_recoTrack,
                                           mcTrackFinding=mcTrackFinding)


def add_prefilter_tracking_reconstruction(path, components=None, skipGeometryAdding=False,
                                          mcTrackFinding=False, trackFitHypotheses=None, reco_tracks="RecoTracks",
                                          prune_temporary_tracks=True, fit_tracks=True,
                                          with_cdc_cellular_automaton=False,
                                          use_second_cdc_hits=False, skipHitPreparerAdding=False,
                                          svd_standalone_mode="VXDTF2",
                                          use_svd_to_cdc_ckf=True, svd_ckf_mode="SVD_after", use_ecl_to_cdc_ckf=False,
                                          add_cdcTrack_QI=True, add_vxdTrack_QI=False, add_recoTrack_QI=False,
<<<<<<< HEAD
                                          pxd_filtering_offline=False, append_full_grid_cdc_eventt0=False,
                                          useVTX=False, use_vtx_to_cdc_ckf=False, useVTXClusterShapes=True,
                                          use_mc_vtx_cdc_merger=False):
=======
                                          pxd_filtering_offline=False,
                                          create_intercepts_for_pxd_ckf=False,
                                          append_full_grid_cdc_eventt0=True,
                                          skip_full_grid_cdc_eventt0_if_svd_time_present=True,
                                          inverted_tracking=False):
>>>>>>> 137a06a3
    """
    This function adds the tracking reconstruction modules required to calculate HLT filter decision
    to a path.

    :param path: The path to add the tracking reconstruction modules to
    :param components: the list of geometry components in use or None for all components.
    :param skipGeometryAdding: Advances flag: The tracking modules need the geometry module and will add it,
        if it is not already present in the path. In a setup with multiple (conditional) paths however, it can not
        determine, if the geometry is already loaded. This flag can be used o just turn off the geometry adding at
        all (but you will have to add it on your own then).
    :param skipHitPreparerAdding: Advanced flag: do not add the hit preparation (esp. VXD cluster creation
        modules. This is useful if they have been added before already.
    :param mcTrackFinding: Use the MC track finders instead of the realistic ones.
    :param reco_tracks: Name of the StoreArray where the reco tracks should be stored
    :param prune_temporary_tracks: If false, store all information of the single CDC and VXD tracks before merging.
        If true, prune them.
    :param fit_tracks: If false, the final track find and the TrackCreator module will no be executed
    :param with_cdc_cellular_automaton: If true, in the CDC track finding the cellular automaton algorithm will be used too,
        after the global algorithm (Legendre).
    :param use_second_cdc_hits: If true, the second hit information will be used in the CDC track finding.
    :param trackFitHypotheses: Which pdg hypothesis to fit. Defaults to [211, 321, 2212].
    :param svd_standalone_mode: Which SVD standalone tracking is used.
           Options are "VXDTF2", "SVDHough", "VXDTF2_and_SVDHough", and "SVDHough_and_VXDTF2".
           Defaults to "VXDTF2"
    :param use_svd_to_cdc_ckf: if true, add SVD to CDC CKF module.
    :param svd_ckf_mode: how to apply the CKF (with or without SVD standalone tracking). Defaults to "SVD_after".
    :param use_ecl_to_cdc_ckf: if true, add ECL to CDC CKF module.
    :param add_cdcTrack_QI: If true, add the MVA track quality estimation
        to the path that sets the quality indicator property of the found CDC standalone tracks
    :param add_vxdTrack_QI: If true, add the MVA track quality estimation
        to the path that sets the quality indicator property of the found VXDTF2 tracks
        (ATTENTION: Standard triplet QI of VXDTF2 is replaced in this case
        -> setting this option to 'True' will have some influence on the final track collection)
    :param add_recoTrack_QI: If true, add the MVA track quality estimation
        to the path that sets the quality indicator property of all found reco tracks
        (Both other QIs needed as input.)
    :param pxd_filtering_offline: If True, PXD data reduction (ROI filtering) is applied during the track reconstruction.
        The reconstructed SVD/CDC tracks are used to define the ROIs and reject all PXD clusters outside of these.
    :param create_intercepts_for_pxd_ckf: If True, the PXDROIFinder is added to the path to create PXDIntercepts to be used
        for hit filtering when creating the CKF relations. This independent of the offline PXD digit filtering which is
        steered by 'pxd_filtering_offline'. This can be applied for both data and MC.
    :param append_full_grid_cdc_eventt0: If True, the module FullGridChi2TrackTimeExtractor is added to the path
                                      and provides the CDC temporary EventT0.
<<<<<<< HEAD
    :param useVTX: If true, the VTX reconstruction is performed.
    :param use_vtx_to_cdc_ckf: if true, add VTX to CDC CKF module.
    :param useVTXClusterShapes: If true, use cluster shape corrections for hit position finding.
    :use_mc_vtx_cdc_merger: use mc vtx cdc track merger
=======
    :param skip_full_grid_cdc_eventt0_if_svd_time_present: if true, and if also append_full_grid_cdc_eventt0 is true, the
        FullGridChi2TrackTimeExtractor is only executed in the events where no SVD-based EventT0 is found. If false, but
        append_full_grid_cdc_eventt0 is true, FullGridChi2TrackTimeExtractor will be executed in each event regardless of
        SVD EventT0 being present. Has no effect if append_full_grid_cdc_eventt0 is false. Default: true
    :param inverted_tracking: If true, start tracking with SVD standalone track finding, followed by ToCDCCKF,
        the CDC standalone tracking, a CKF-based merger to merge the standalone RecoTracks, and finally the
        CDCToSVDSpacePointCKF to add SVD hits to all CDC tracks that don't have SVD hits attached to them.
        ATTENTION: The inverted tracking chain is neither optimised nor guaranteed to be bug free.
        One known issue is a reduced hit efficiency when using the full chain.
        Please remove this comment once the inverted tracking has been optimised and is assumed to be bug-free.
>>>>>>> 137a06a3
    """

    if not is_svd_used(components) and not is_cdc_used(components) and not is_vtx_used(components):
        return

    if (add_cdcTrack_QI or add_vxdTrack_QI or add_recoTrack_QI) and not fit_tracks:
        b2.B2ERROR("MVA track qualiy indicator requires `fit_tracks` to be enabled. Turning all off.")
        add_cdcTrack_QI = False
        add_vxdTrack_QI = False
        add_recoTrack_QI = False

    if add_recoTrack_QI and (not add_cdcTrack_QI or not add_vxdTrack_QI):
        b2.B2ERROR("RecoTrack qualiy indicator requires CDC and VXD QI as input. Turning it all of.")
        add_cdcTrack_QI = False
        add_vxdTrack_QI = False
        add_recoTrack_QI = False

    if not skipGeometryAdding:
        add_geometry_modules(path, components=components)

    if not skipHitPreparerAdding:
<<<<<<< HEAD
        add_hit_preparation_modules(path, components=components, pxd_filtering_offline=pxd_filtering_offline,
                                    useVTX=useVTX, useVTXClusterShapes=useVTXClusterShapes)
=======
        add_hit_preparation_modules(path,
                                    components=components,
                                    pxd_filtering_offline=pxd_filtering_offline,
                                    create_intercepts_for_pxd_ckf=create_intercepts_for_pxd_ckf)
>>>>>>> 137a06a3

    # Material effects for all track extrapolations
    if 'SetupGenfitExtrapolation' not in path:
        path.add_module('SetupGenfitExtrapolation',
                        energyLossBrems=False, noiseBrems=False)

    if mcTrackFinding:
        add_mc_track_finding(path, components=components, reco_tracks=reco_tracks,
                             use_second_cdc_hits=use_second_cdc_hits)
    else:
        add_track_finding(path, components=components, reco_tracks=reco_tracks,
                          prune_temporary_tracks=prune_temporary_tracks,
                          with_cdc_cellular_automaton=with_cdc_cellular_automaton,
                          use_second_cdc_hits=use_second_cdc_hits,
                          svd_standalone_mode=svd_standalone_mode,
                          use_svd_to_cdc_ckf=use_svd_to_cdc_ckf,
                          svd_ckf_mode=svd_ckf_mode,
                          use_ecl_to_cdc_ckf=use_ecl_to_cdc_ckf,
                          add_cdcTrack_QI=add_cdcTrack_QI,
                          add_vxdTrack_QI=add_vxdTrack_QI,
                          pxd_filtering_offline=pxd_filtering_offline,
<<<<<<< HEAD
                          useVTX=useVTX,
                          use_vtx_to_cdc_ckf=use_vtx_to_cdc_ckf,
                          use_mc_vtx_cdc_merger=use_mc_vtx_cdc_merger)

    # Only run the track time extraction on the full reconstruction chain for now. Later, we may
    # consider to do the CDC-hit based method already during the fast reconstruction stage
    add_time_extraction(path, append_full_grid_cdc_eventt0, components=components, useVTX=useVTX)
=======
                          create_intercepts_for_pxd_ckf=create_intercepts_for_pxd_ckf,
                          inverted_tracking=inverted_tracking)

    # Only run the track time extraction on the full reconstruction chain for now. Later, we may
    # consider to do the CDC-hit based method already during the fast reconstruction stage
    add_time_extraction(path, append_full_grid_cdc_eventt0, components=components,
                        skip_full_grid_cdc_eventt0_if_svd_time_present=skip_full_grid_cdc_eventt0_if_svd_time_present)
>>>>>>> 137a06a3

    if fit_tracks:
        add_prefilter_track_fit_and_track_creator(path, components=components,
                                                  trackFitHypotheses=trackFitHypotheses,
                                                  reco_tracks=reco_tracks,
                                                  add_mva_quality_indicator=add_recoTrack_QI)
    # estimate the track time
    path.add_module('TrackTimeEstimator')


def add_postfilter_tracking_reconstruction(path, components=None, pruneTracks=False, reco_tracks="RecoTracks",
                                           use_second_cdc_hits=False, prune_temporary_tracks=True, v0_finding=True,
                                           flip_recoTrack=True, mcTrackFinding=False, kink_finding=True):
    """
    This function adds the tracking reconstruction modules not required to calculate HLT filter
    decision to a path.

    :param path: The path to add the tracking reconstruction modules to
    :param components: the list of geometry components in use or None for all components.
    :param pruneTracks: Delete all hits except the first and the last in the found tracks.
    :param reco_tracks: Name of the StoreArray where the reco tracks should be stored
    :param use_second_cdc_hits: If true, the second hit information will be used in the CDC track finding.
    :param prune_temporary_tracks: If false, store all information of the single CDC and VXD tracks before merging.
        If true, prune them.
    :param v0_finding: If false, the V0 module will not be executed
    :param flip_recoTrack: if true, add the recoTracks flipping function in the postfilter (only if PXD is part of
        the ``components``). This flag is automatically set to false on HLT and ExpressReco.
    :param mcTrackFinding: Use the MC track finders instead of the realistic ones.
    :param kink_finding: if true, add the ``KinkFinder`` module to the path. This flag is automatically set to false
        on HLT and ExpressReco.
    """

    # do not add any new modules if no tracking detectors are in the components
    if components and not ('SVD' in components or 'CDC' in components):
        return

    flip_and_refit_temporary_RecoTracks = "RecoTracks_flipped"
    v0finder_temporary_RecoTracks = "CopiedRecoTracks"
    kinkfinder_temporary_RecoTracks = "RecoTracksKinkTmp"
    temporary_reco_track_list = []

    # flip & refit to fix the charge of some tracks
    if flip_recoTrack and not mcTrackFinding and is_pxd_used(components):
        add_flipping_of_recoTracks(path, reco_tracks="RecoTracks", reco_tracks_flipped=flip_and_refit_temporary_RecoTracks)
        temporary_reco_track_list.append(flip_and_refit_temporary_RecoTracks)

    # V0 finding
    if v0_finding:
        path.add_module('V0Finder', RecoTracks=reco_tracks, v0FitterMode=1, CopiedRecoTracks=v0finder_temporary_RecoTracks)
        temporary_reco_track_list.append(v0finder_temporary_RecoTracks)

    # Kink finding
    if kink_finding:
        path.add_module('KinkFinder', RecoTracks=reco_tracks, CopiedRecoTracks=kinkfinder_temporary_RecoTracks)
        temporary_reco_track_list.append(kinkfinder_temporary_RecoTracks)

    add_mc_matcher(path, components=components, reco_tracks=reco_tracks,
                   use_second_cdc_hits=use_second_cdc_hits)

    # prune
    if pruneTracks:
        add_prune_tracks(path, components=components, reco_tracks=reco_tracks)

    if prune_temporary_tracks or pruneTracks:
        path.add_module("PruneRecoHits")

    if prune_temporary_tracks:
        for temporary_reco_tracks in temporary_reco_track_list:
            path.add_module(
                'PruneRecoTracks',
                storeArrayName=temporary_reco_tracks).set_name(
                "PruneRecoTracks " +
                temporary_reco_tracks)


<<<<<<< HEAD
def add_time_extraction(path, append_full_grid_cdc_eventt0=False, components=None, useVTX=False):
=======
def add_time_extraction(path, append_full_grid_cdc_eventt0=False, components=None,
                        skip_full_grid_cdc_eventt0_if_svd_time_present=True):
>>>>>>> 137a06a3
    """
    Add time extraction components via tracking

    :param path: The path to add the tracking reconstruction modules to
    :param append_full_grid_cdc_eventt0: If True, the module FullGridChi2TrackTimeExtractor is added to the path
                                      and provides the CDC temporary EventT0.
    :param components: the list of geometry components in use or None for all components.
<<<<<<< HEAD
    :param useVTX: If true, the VTX reconstruction is performed.
    """
    if is_svd_used(components) and not useVTX:
        path.add_module("SVDEventT0Estimator")

    if is_cdc_used(components) and (append_full_grid_cdc_eventt0 or useVTX):
        path.add_module("FullGridChi2TrackTimeExtractor")
=======
    :param skip_full_grid_cdc_eventt0_if_svd_time_present: if true, and if also append_full_grid_cdc_eventt0 is true, the
        FullGridChi2TrackTimeExtractor is only executed in the events where no SVD-based EventT0 is found. If false, but
        append_full_grid_cdc_eventt0 is true, FullGridChi2TrackTimeExtractor will be executed in each event regardless of
        SVD EventT0 being present. Has no effect if append_full_grid_cdc_eventt0 is false. Default: true
    """

    # Always run SVD EventT0 estimation first so that the CDC based method can check whether an SVD based EventT0 exists
    if is_svd_used(components):
        path.add_module("SVDEventT0Estimator")

    if is_cdc_used(components) and append_full_grid_cdc_eventt0:
        path.add_module("FullGridChi2TrackTimeExtractor",
                        skipIfSVDEventT0Present=skip_full_grid_cdc_eventt0_if_svd_time_present)
>>>>>>> 137a06a3


def add_cr_tracking_reconstruction(path, components=None, prune_tracks=False,
                                   skip_geometry_adding=False, event_time_extraction=True,
                                   merge_tracks=True, use_second_cdc_hits=False,
                                   useVTX=False):
    """
    This function adds the reconstruction modules for cr tracking to a path.

    :param path: The path to which to add the tracking reconstruction modules

    :param components: the list of geometry components in use or None for all components.
    :param prune_tracks: Delete all hits except the first and the last in the found tracks.

    :param skip_geometry_adding: Advanced flag: The tracking modules need the geometry module and will add it,
        if it is not already present in the path. In a setup with multiple (conditional) paths however, it cannot
        determine if the geometry is already loaded. This flag can be used to just turn off the geometry adding
        (but you will have to add it on your own).
    :param event_time_extraction: extract the event time
    :param merge_tracks: The upper and lower half of the tracks should be merged together in one track
    :param use_second_cdc_hits: If true, the second hit information will be used in the CDC track finding.
    :param useVTX: If True, the VTX is used instead of the VXD

    """

    # Set the run for cosmics data
    b2.declare_cosmics()

    # make sure CDC is used
    if not is_cdc_used(components):
        return

    if not skip_geometry_adding:
        add_geometry_modules(path, components)

<<<<<<< HEAD
    add_hit_preparation_modules(path, components=components, useVTX=useVTX)
=======
    add_hit_preparation_modules(path, components=components, create_intercepts_for_pxd_ckf=False)
>>>>>>> 137a06a3

    # Material effects for all track extrapolations
    if 'SetupGenfitExtrapolation' not in path:
        path.add_module('SetupGenfitExtrapolation',
                        energyLossBrems=False, noiseBrems=False)

    # track finding
    add_cr_track_finding(path, reco_tracks="RecoTracks", components=components,
                         merge_tracks=merge_tracks, use_second_cdc_hits=use_second_cdc_hits,
                         useVTX=useVTX)

    # track fitting
    # if tracks were merged, use the unmerged collection for time extraction
    add_cr_track_fit_and_track_creator(path, components=components, prune_tracks=prune_tracks,
                                       event_timing_extraction=event_time_extraction)

    if merge_tracks:
        # Do also fit the not merged tracks
        add_cr_track_fit_and_track_creator(path, components=components, prune_tracks=prune_tracks,
                                           event_timing_extraction=False,
                                           reco_tracks="NonMergedRecoTracks", tracks="NonMergedTracks")


def add_mc_tracking_reconstruction(path, components=None, pruneTracks=False, use_second_cdc_hits=False, useVTX=False,
                                   useVTXClusterShapes=True):
    """
    This function adds the standard reconstruction modules for MC tracking
    to a path.

    :param path: The path to add the tracking reconstruction modules to
    :param components: the list of geometry components in use or None for all components.
    :param pruneTracks: Delete all hits expect the first and the last from the found tracks.
    :param use_second_cdc_hits: If true, the second hit information will be used in the CDC track finding.
    :param useVTX: If true, the VTX reconstruction is performed.
    :param useVTXClusterShapes: If true, use cluster shape corrections for hit position finding.
    """
    add_tracking_reconstruction(path,
                                components=components,
                                pruneTracks=pruneTracks,
                                mcTrackFinding=True,
                                use_second_cdc_hits=use_second_cdc_hits, useVTX=useVTX,
                                useVTXClusterShapes=useVTXClusterShapes)


def add_track_finding(path, components=None, reco_tracks="RecoTracks",
                      prune_temporary_tracks=True, with_cdc_cellular_automaton=False, use_second_cdc_hits=False,
                      use_mc_truth=False, svd_ckf_mode="SVD_after", add_both_directions=True,
                      svd_standalone_mode="VXDTF2",
                      use_svd_to_cdc_ckf=True, use_ecl_to_cdc_ckf=False,
                      add_cdcTrack_QI=True, add_vxdTrack_QI=False,
                      pxd_filtering_offline=False, use_HLT_ROIs=False,
<<<<<<< HEAD
                      useVTX=False, vtx_ckf_mode="VXDTF2_after",
                      use_vtx_to_cdc_ckf=True, use_ckf_based_cdc_vtx_merger=False,
                      use_mc_vtx_cdc_merger=False):
=======
                      create_intercepts_for_pxd_ckf=False,
                      inverted_tracking=False):
>>>>>>> 137a06a3
    """
    Add the track finding chain to the path. Depending on the parameters, different tracking chains can be defined and attached.
    :param path: The path to add the tracking reconstruction modules to
    :param reco_tracks: The store array name where to output all tracks
    :param use_mc_truth: Use the truth information in the CKF modules
    :param svd_ckf_mode: how to apply the CKF (with or without SVD standalone tracking). Defaults to "SVD_after".
    :param add_both_directions: Curlers may be found in the wrong orientation by the CDC track finder, so try to
           extrapolate also in the other direction.
    :param svd_standalone_mode: Which SVD standalone tracking is used.
           Options are "VXDTF2", "SVDHough", "VXDTF2_and_SVDHough", and "SVDHough_and_VXDTF2".
           Defaults to "VXDTF2"
    :param with_cdc_cellular_automaton: if true, in the CDC track finding the cellular automaton algorithm will be used too,
        after the global algorithm (Legendre)
    :param use_second_cdc_hits: whether to use the secondary CDC hit during CDC track finding or not
    :param components: the list of geometry components in use or None for all components.
    :param prune_temporary_tracks: If false, store all information of the single CDC and VXD tracks before merging.
        If true, prune them.
    :param use_svd_to_cdc_ckf: if true, add SVD to CDC CKF module.
    :param use_ecl_to_cdc_ckf: if true, add ECL to CDC CKF module.
    :param useVTX: If true, the VTX reconstruction is performed.
    :param vtx_ckf_mode: how to apply the CKF (with VXDTF2 or without). Defaults to "VXDTF2_after".
    :param use_vtx_to_cdc_ckf: if true, add VTX to CDC CKF module.
    :param use_ckf_based_cdc_vtx_merger: Use the CKF based merger for VTX+CDC tracks or the simple VXDCDCTrackMerger.
    :param add_cdcTrack_QI: If true, add the MVA track quality estimation
        to the path that sets the quality indicator property of the found CDC standalone tracks
    :param add_vxdTrack_QI: If true, add the MVA track quality estimation
        to the path that sets the quality indicator property of the found VXDTF2 tracks
        (ATTENTION: Standard triplet QI of VXDTF2 is replaced in this case
        -> setting this option to 'True' will have some influence on the final track collection)
    :param pxd_filtering_offline: If True, PXD data reduction (ROI filtering) is applied during the track reconstruction.
        The reconstructed SVD/CDC tracks are used to define the ROIs and reject all PXD clusters outside of these.
    :param use_HLT_ROIs: Don't calculate the ROIs here but use the ones from the HLT (does obviously not work for simulation)
    :param create_intercepts_for_pxd_ckf: If True, the PXDROIFinder is added to the path to create PXDIntercepts to be used
        for hit filtering when creating the CKF relations. This independent of the offline PXD digit filtering which is
        steered by 'pxd_filtering_offline'. This can be applied for both data and MC.
    :param inverted_tracking: If true, start tracking with SVD standalone track finding, followed by ToCDCCKF,
        the CDC standalone tracking, a CKF-based merger to merge the standalone RecoTracks, and finally the
        CDCToSVDSpacePointCKF to add SVD hits to all CDC tracks that don't have SVD hits attached to them.
        ATTENTION: The inverted tracking chain is neither optimised nor guaranteed to be bug free.
        One known issue is a reduced hit efficiency when using the full chain.
        Please remove this comment once the inverted tracking has been optimised and is assumed to be bug-free.
    """

    if not is_svd_used(components) and not is_cdc_used(components) and not is_vtx_used(components):
        return

    if use_ecl_to_cdc_ckf and not is_cdc_used(components):
        b2.B2WARNING("ECL CKF cannot be used without CDC. Turning it off.")
        use_ecl_to_cdc_ckf = False

    if use_ecl_to_cdc_ckf and not is_ecl_used(components):
        b2.B2ERROR("ECL CKF cannot be used without ECL. Turning it off.")
        use_ecl_to_cdc_ckf = False

    # register EventTrackingInfo
    if 'RegisterEventLevelTrackingInfo' not in path:
        path.add_module('RegisterEventLevelTrackingInfo')

    # output tracks
    cdc_reco_tracks = "CDCRecoTracks"
    svd_cdc_reco_tracks = "SVDCDCRecoTracks"
    vtx_cdc_reco_tracks = "VTXCDCRecoTracks"
    ecl_reco_tracks = "ECLRecoTracks"
    combined_ecl_reco_tracks = "combinedECLRecoTracks"

    # temporary collections
    svd_reco_tracks = "SVDRecoTracks"
    pxd_reco_tracks = "PXDRecoTracks"
    vtx_reco_tracks = "VTXRecoTracks"

    # collections that will be pruned
    temporary_reco_track_list = []

    # the name of the most recent track collection
    latest_reco_tracks = None

    if not is_pxd_used(components) and not useVTX:
        if use_ecl_to_cdc_ckf and is_cdc_used(components):
            combined_ecl_reco_tracks = reco_tracks
        elif (not use_ecl_to_cdc_ckf) and is_svd_used(components):
            svd_cdc_reco_tracks = reco_tracks
        elif (not use_ecl_to_cdc_ckf) and (not is_svd_used(components)) and is_cdc_used(components):
            cdc_reco_tracks = reco_tracks
    elif useVTX and is_vtx_used(components):
        if use_ecl_to_cdc_ckf and is_cdc_used(components):
            combined_ecl_reco_tracks = reco_tracks
        elif (not use_ecl_to_cdc_ckf):
            vtx_cdc_reco_tracks = reco_tracks
    elif useVTX and not is_vtx_used(components) and is_cdc_used(components):
        cdc_reco_tracks = reco_tracks

<<<<<<< HEAD
    if is_cdc_used(components):
        add_cdc_track_finding(path, use_second_hits=use_second_cdc_hits, output_reco_tracks=cdc_reco_tracks,
                              add_mva_quality_indicator=add_cdcTrack_QI)
        temporary_reco_track_list.append(cdc_reco_tracks)
        latest_reco_tracks = cdc_reco_tracks

    if is_svd_used(components) and not useVTX:
        add_svd_track_finding(path, components=components, input_reco_tracks=latest_reco_tracks,
                              output_reco_tracks=svd_cdc_reco_tracks, use_mc_truth=use_mc_truth,
                              temporary_reco_tracks=svd_reco_tracks,
                              svd_ckf_mode=svd_ckf_mode, add_both_directions=add_both_directions,
                              use_svd_to_cdc_ckf=use_svd_to_cdc_ckf, prune_temporary_tracks=prune_temporary_tracks,
                              add_mva_quality_indicator=add_vxdTrack_QI,
                              svd_standalone_mode=svd_standalone_mode)
        temporary_reco_track_list.append(svd_reco_tracks)
        temporary_reco_track_list.append(svd_cdc_reco_tracks)
        latest_reco_tracks = svd_cdc_reco_tracks
=======
    # Default tracking with CDC first, followed by SVD tracking
    if not inverted_tracking:
        latest_reco_tracks, tmp_reco_track_list = \
            add_default_cdc_svd_tracking_chain(path,
                                               components=components,
                                               svd_reco_tracks=svd_reco_tracks,
                                               cdc_reco_tracks=cdc_reco_tracks,
                                               output_reco_tracks=svd_cdc_reco_tracks,
                                               with_cdc_cellular_automaton=with_cdc_cellular_automaton,
                                               use_second_cdc_hits=use_second_cdc_hits,
                                               add_cdcTrack_QI=add_cdcTrack_QI,
                                               use_mc_truth=use_mc_truth,
                                               svd_ckf_mode=svd_ckf_mode,
                                               add_both_directions=add_both_directions,
                                               use_svd_to_cdc_ckf=use_svd_to_cdc_ckf,
                                               svd_standalone_mode=svd_standalone_mode,
                                               add_vxdTrack_QI=add_vxdTrack_QI,
                                               prune_temporary_tracks=prune_temporary_tracks)

        temporary_reco_track_list.extend(tmp_reco_track_list)
    else:
        # add the inverted tracking chain with SVD standalone tracking executed first
        # ATTENTION: The inverted tracking chain is neither optimised nor guaranteed to be bug free.
        # One known issue is a reduced hit efficiency when using the full chain.
        # Please remove this comment once the inverted tracking has been optimised and is assumed to be bug-free.
        latest_reco_tracks, tmp_reco_track_list = \
            add_inverted_svd_cdc_tracking_chain(path,
                                                components=components,
                                                svd_reco_tracks=svd_reco_tracks,
                                                cdc_reco_tracks=cdc_reco_tracks,
                                                svd_cdc_reco_tracks=svd_cdc_reco_tracks,
                                                with_cdc_cellular_automaton=with_cdc_cellular_automaton,
                                                use_second_cdc_hits=use_second_cdc_hits,
                                                add_cdcTrack_QI=add_cdcTrack_QI,
                                                use_mc_truth=use_mc_truth,
                                                svd_ckf_mode=svd_ckf_mode,
                                                add_both_directions=add_both_directions,
                                                use_svd_to_cdc_ckf=use_svd_to_cdc_ckf,
                                                svd_standalone_mode=svd_standalone_mode,
                                                add_vxdTrack_QI=add_vxdTrack_QI,
                                                prune_temporary_tracks=prune_temporary_tracks)

        temporary_reco_track_list.extend(tmp_reco_track_list)
>>>>>>> 137a06a3

    if is_vtx_used(components) and useVTX:
        add_vtx_track_finding(path, components=components, input_reco_tracks=latest_reco_tracks,
                              output_reco_tracks=vtx_cdc_reco_tracks, use_mc_truth=use_mc_truth,
                              temporary_reco_tracks=vtx_reco_tracks,
                              vtx_ckf_mode=vtx_ckf_mode, add_both_directions=add_both_directions,
                              use_vtx_to_cdc_ckf=use_vtx_to_cdc_ckf, prune_temporary_tracks=prune_temporary_tracks,
                              use_ckf_based_cdc_vtx_merger=use_ckf_based_cdc_vtx_merger,
                              add_mva_quality_indicator=False,
                              use_mc_vtx_cdc_merger=use_mc_vtx_cdc_merger)
        temporary_reco_track_list.append(vtx_reco_tracks)
        temporary_reco_track_list.append(vtx_cdc_reco_tracks)
        latest_reco_tracks = vtx_cdc_reco_tracks

    if use_ecl_to_cdc_ckf and is_cdc_used(components):
        add_eclcdc_track_finding(path, components=components, output_reco_tracks=ecl_reco_tracks,
                                 prune_temporary_tracks=prune_temporary_tracks)

        # TODO: add another merging step? (SVD track found by vxdtf2, and CDC track found by ECL CKF)?

        path.add_module("RecoTrackStoreArrayCombiner",
                        Temp1RecoTracksStoreArrayName=latest_reco_tracks,
                        Temp2RecoTracksStoreArrayName=ecl_reco_tracks,
                        recoTracksStoreArrayName=combined_ecl_reco_tracks)
        temporary_reco_track_list.append(ecl_reco_tracks)
        temporary_reco_track_list.append(combined_ecl_reco_tracks)
        latest_reco_tracks = combined_ecl_reco_tracks

<<<<<<< HEAD
    if is_pxd_used(components) and not useVTX:
        if pxd_filtering_offline:
=======
    if is_pxd_used(components):
        """
        In case we want to use offline PXD hit filtering ('pxd_filtering_offline == True'), we can decide to either use ROIs
        created by HLT ('use_HLT_ROIs == True') or to create ROIs on the fly ('use_HLT_ROIs == False').
        In addition, we can also just run the ROI finder to create PXDIntercepts ('create_intercepts_for_pxd_ckf == True')
        that can be used in the ToPXDCKF relation filters to reduce the number of relations that are created. In this case
        there is no need to apply the ROI filtering.
        """
        if pxd_filtering_offline or create_intercepts_for_pxd_ckf:
>>>>>>> 137a06a3
            roiName = "ROIs"
            intercepts_name = "PXDIntercepts"
            if not use_HLT_ROIs or create_intercepts_for_pxd_ckf:
                path.add_module("DAFRecoFitter", recoTracksStoreArrayName=latest_reco_tracks).set_name(
                    f"DAFRecoFitter {latest_reco_tracks}")

                roiName = "ROIs_offline"
                intercepts_name = "CKF" + intercepts_name
                add_roiFinder(path,
                              reco_tracks=latest_reco_tracks,
                              intercepts_name=intercepts_name,
                              roiName=roiName)

        if pxd_filtering_offline:
            pxd_digifilter = b2.register_module('PXDdigiFilter')
            pxd_digifilter.param('ROIidsName', roiName)
            pxd_digifilter.param('PXDDigitsName', 'PXDDigits')
            pxd_digifilter.param('PXDDigitsInsideROIName', 'PXDDigits')
            pxd_digifilter.param('overrideDB', True)
            pxd_digifilter.param('usePXDDataReduction', True)
            path.add_module(pxd_digifilter)

        if pxd_filtering_offline or create_intercepts_for_pxd_ckf:
            add_pxd_reconstruction(path)

        add_pxd_track_finding(path, components=components, input_reco_tracks=latest_reco_tracks,
                              use_mc_truth=use_mc_truth, output_reco_tracks=reco_tracks,
                              temporary_reco_tracks=pxd_reco_tracks,
                              add_both_directions=add_both_directions)
        temporary_reco_track_list.append(pxd_reco_tracks)

    if prune_temporary_tracks:
        for temporary_reco_track_name in temporary_reco_track_list:
            if temporary_reco_track_name != reco_tracks:
                path.add_module(
                    'PruneRecoTracks',
                    storeArrayName=temporary_reco_track_name).set_name(
                    "PruneRecoTracks " +
                    temporary_reco_track_name)


def add_cr_track_finding(path, reco_tracks="RecoTracks", components=None,
                         merge_tracks=True, use_second_cdc_hits=False,
                         useVTX=False):

    # register EventTrackingInfo
    if 'RegisterEventLevelTrackingInfo' not in path:
        path.add_module('RegisterEventLevelTrackingInfo')

    if not is_cdc_used(components):
        b2.B2FATAL("CDC must be in components")

    reco_tracks_from_track_finding = reco_tracks
    if merge_tracks:
        reco_tracks_from_track_finding = "NonMergedRecoTracks"

    cdc_reco_tracks = "CDCRecoTracks"
    if not is_pxd_used(components) and not is_svd_used(components):
        cdc_reco_tracks = reco_tracks_from_track_finding

    svd_cdc_reco_tracks = "SVDCDCRecoTracks"
    if not is_pxd_used(components):
        svd_cdc_reco_tracks = reco_tracks_from_track_finding

    vtx_cdc_reco_tracks = "VTXCDCRecoTracks"
    if useVTX and not is_vtx_used(components):
        vtx_cdc_reco_tracks = reco_tracks_from_track_finding

    full_reco_tracks = reco_tracks_from_track_finding

    # CDC track finding with default settings
    add_cdc_cr_track_finding(path, merge_tracks=False, use_second_cdc_hits=use_second_cdc_hits,
                             output_reco_tracks=cdc_reco_tracks)

    latest_reco_tracks = cdc_reco_tracks

    if is_svd_used(components) and not useVTX:
        add_svd_track_finding(path, components=components, input_reco_tracks=latest_reco_tracks,
                              output_reco_tracks=svd_cdc_reco_tracks,
                              svd_ckf_mode="cosmics", add_both_directions=True, svd_standalone_mode="VXDTF2")
        latest_reco_tracks = svd_cdc_reco_tracks

    if is_pxd_used(components) and not useVTX:
        add_pxd_cr_track_finding(path, components=components, input_reco_tracks=latest_reco_tracks,
                                 output_reco_tracks=full_reco_tracks, add_both_directions=True)

    if is_vtx_used(components) and useVTX:
        add_vtx_track_finding(path, components=components, input_reco_tracks=latest_reco_tracks,
                              output_reco_tracks=vtx_cdc_reco_tracks,
                              vtx_ckf_mode="cosmics", add_both_directions=True)
        latest_reco_tracks = svd_cdc_reco_tracks

    if merge_tracks:
        # merge the tracks together
        path.add_module("CosmicsTrackMerger", inputRecoTracks=reco_tracks_from_track_finding,
                        outputRecoTracks=reco_tracks)


def add_mc_track_finding(path, components=None, reco_tracks="RecoTracks", use_second_cdc_hits=False):
    """
    Add the MC based TrackFinder to the path.

    :param path: The path to add the tracking reconstruction modules to
    :param components: the list of geometry components in use or None for all components.
    :param reco_tracks: Name of the StoreArray where the reco tracks should be stored
    :param use_second_cdc_hits: If true, the second hit information will be used in the CDC track finding.
    """
    if is_cdc_used(components) or is_pxd_used(components) or is_svd_used(components) or is_vtx_used(components):
        # find MCTracks in CDC, SVD, PXD and VTX (or a subset of it)
        path.add_module('TrackFinderMCTruthRecoTracks',
                        RecoTracksStoreArrayName=reco_tracks,
                        UseSecondCDCHits=use_second_cdc_hits,
                        UsePXDHits=is_pxd_used(components),
                        UseSVDHits=is_svd_used(components),
                        UseCDCHits=is_cdc_used(components),
                        UseVTXHits=is_vtx_used(components))


def add_tracking_for_PXDDataReduction_simulation(path, components, svd_cluster='__ROIsvdClusters'):
    """
    This function adds the standard reconstruction modules for tracking to be used for the simulation of PXD data
    reduction to a path.

    :param path: The path to add the tracking reconstruction modules to
    :param components: the list of geometry components in use or None for all components, always exclude the PXD.
    """

    if not is_svd_used(components):
        return

    # Material effects
    if 'SetupGenfitExtrapolation' not in path:
        material_effects = b2.register_module('SetupGenfitExtrapolation')
        material_effects.set_name(
            'SetupGenfitExtrapolationForPXDDataReduction')
        path.add_module(material_effects)

    # SET StoreArray names
    svd_reco_tracks = "__ROIsvdRecoTracks"

    # SVD ONLY TRACK FINDING
    add_svd_standalone_tracking(path, components=['SVD'], reco_tracks=svd_reco_tracks, suffix="__ROI",
                                svd_clusters=svd_cluster)

    # TRACK FITTING
    dafRecoFitter = b2.register_module("DAFRecoFitter")
    dafRecoFitter.set_name("SVD-only DAFRecoFitter")
    dafRecoFitter.param('recoTracksStoreArrayName', svd_reco_tracks)
    dafRecoFitter.param('svdHitsStoreArrayName', svd_cluster)
    path.add_module(dafRecoFitter)


def add_roiFinder(path, reco_tracks="RecoTracks", intercepts_name="PXDIntercepts", roiName="ROIs"):
    """
    Add the ROI finding to the path creating ROIs out of reco tracks by extrapolating them to the PXD volume.
    :param path: Where to add the module to.
    :param reco_tracks: Which tracks to use in the extrapolation step.
    :param roiName: Name of the produced/stored ROIs.
    """
    path.add_module('PXDROIFinder', recoTrackListName=reco_tracks,
                    PXDInterceptListName=intercepts_name, ROIListName=roiName)


def add_roi_payload_assembler(path, ignore_hlt_decision):
    path.add_module('ROIPayloadAssembler',
                    ROIListName='ROIs', ROIpayloadName='ROIpayload',
                    SendAllDownscaler=0, SendROIsDownscaler=1,
                    AcceptAll=ignore_hlt_decision, NoRejectFlag=False)


def add_vxd_standalone_cosmics_finder(
        path,
        reco_tracks="RecoTracks",
        pxd_spacepoints_name="PXDSpacePoints",
        svd_spacepoints_name="SVDSpacePoints",
        quality_cut=0.0001,
        min_sps=3,
        max_rejected_sps=5):
    """
    Convenience function for adding VXD standalone cosmics track finding for B = 0 Tesla
    to the path.

    The result is a StoreArray with name @param reco_tracks containing one or zero reco tracks per event.
    This track candidates have an arbitrary but large momentum seed in the direction of the fitted line.
    The position and momentum seed is obtained using a principal component analysis method.

    :param path: basf2 path
    :param reco_tracks: Name of the output RecoTracks; defaults to RecoTracks.
    :param spacepoints_name: name of store array containing the spacepoints; defaults to SpacePoints
    :param quality_cut: Cut on the chi squared value of the line fit; candidates with values above the cut will be
                        rejected; defaults to 0.0001
    :param min_sps: Minimal number of SpacePoints required to build a track candidate; defaults to 3;
    :param max_rejected_sps: Maximal number of retries to refit a track after the worst spacepoint was removed;
                             defaults to 5;
    """

    # register EventTrackingInfo
    if 'RegisterEventLevelTrackingInfo' not in path:
        path.add_module('RegisterEventLevelTrackingInfo')

    if "PXDSpacePointCreator" not in [m.name() for m in path.modules()]:
        path.add_module('PXDSpacePointCreator', SpacePoints=pxd_spacepoints_name)

    # SVDSpacePointCreator is applied in function add_svd_reconstruction

    track_finder = b2.register_module('TrackFinderVXDCosmicsStandalone')
    track_finder.param('SpacePointTrackCandArrayName', "")
    track_finder.param('SpacePoints', [pxd_spacepoints_name, svd_spacepoints_name])
    track_finder.param('QualityCut', quality_cut)
    track_finder.param('MinSPs', min_sps)
    track_finder.param('MaxRejectedSPs', max_rejected_sps)
    path.add_module(track_finder)

    converter = b2.register_module('SPTC2RTConverter')
    converter.param('recoTracksStoreArrayName', reco_tracks)
    path.add_module(converter)


def add_vtx_standalone_cosmics_finder(
        path,
        reco_tracks="RecoTracks",
        vtx_spacepoints_name="VTXSpacePoints",
        quality_cut=0.0001,
        min_sps=3,
        max_rejected_sps=5):
    """
    Convenience function for adding VXD standalone cosmics track finding for B = 0 Tesla
    to the path.

    The result is a StoreArray with name @param reco_tracks containing one or zero reco tracks per event.
    This track candidates have an arbitrary but large momentum seed in the direction of the fitted line.
    The position and momentum seed is obtained using a principal component analysis method.

    :param path: basf2 path
    :param reco_tracks: Name of the output RecoTracks; defaults to RecoTracks.
    :param spacepoints_name: name of store array containing the spacepoints; defaults to SpacePoints
    :param quality_cut: Cut on the chi squared value of the line fit; candidates with values above the cut will be
                        rejected; defaults to 0.0001
    :param min_sps: Minimal number of SpacePoints required to build a track candidate; defaults to 3;
    :param max_rejected_sps: Maximal number of retries to refit a track after the worst spacepoint was removed;
                             defaults to 5;
    """

    # register EventTrackingInfo
    if 'RegisterEventLevelTrackingInfo' not in path:
        path.add_module('RegisterEventLevelTrackingInfo')

    if 'VTXSpacePointCreator' not in path:
        sp_creator_vtx = b2.register_module('VTXSpacePointCreator')
        sp_creator_vtx.param('SpacePoints', vtx_spacepoints_name)
        path.add_module(sp_creator_vtx)

    # Or is VTXSpacePointCreator already applied in funtion add_vtx_reconstruction?

    track_finder = b2.register_module('TrackFinderVXDCosmicsStandalone')
    track_finder.param('SpacePointTrackCandArrayName', "")
    track_finder.param('SpacePoints', [vtx_spacepoints_name])
    track_finder.param('QualityCut', quality_cut)
    track_finder.param('MinSPs', min_sps)
    track_finder.param('MaxRejectedSPs', max_rejected_sps)
    path.add_module(track_finder)

    converter = b2.register_module('SPTC2RTConverter')
    converter.param('recoTracksStoreArrayName', reco_tracks)
    path.add_module(converter)<|MERGE_RESOLUTION|>--- conflicted
+++ resolved
@@ -14,6 +14,7 @@
 from tracking.path_utils import (  # noqa
     add_default_cdc_svd_tracking_chain,
     add_inverted_svd_cdc_tracking_chain,
+    add_default_cdc_vtx_tracking_chain,
     add_cdc_cr_track_finding,
     add_cr_track_fit_and_track_creator,
     add_eclcdc_track_finding,
@@ -33,11 +34,8 @@
     is_ecl_used,
     is_pxd_used,
     is_svd_used,
-<<<<<<< HEAD
     is_vtx_used,
     use_local_sectormap,
-=======
->>>>>>> 137a06a3
 )
 
 from pxd import add_pxd_reconstruction
@@ -51,19 +49,16 @@
                                 svd_standalone_mode="VXDTF2",
                                 use_svd_to_cdc_ckf=True, use_ecl_to_cdc_ckf=False,
                                 add_cdcTrack_QI=True, add_vxdTrack_QI=False, add_recoTrack_QI=False,
-<<<<<<< HEAD
-                                pxd_filtering_offline=False, append_full_grid_cdc_eventt0=False,
-                                v0_finding=True, flip_recoTrack=True,
-                                useVTX=False, use_vtx_to_cdc_ckf=True, useVTXClusterShapes=True,
-                                use_mc_vtx_cdc_merger=False):
-=======
                                 pxd_filtering_offline=False,
                                 create_intercepts_for_pxd_ckf=False,
                                 append_full_grid_cdc_eventt0=True,
                                 v0_finding=True, flip_recoTrack=True,
                                 skip_full_grid_cdc_eventt0_if_svd_time_present=True,
-                                inverted_tracking=False):
->>>>>>> 137a06a3
+                                inverted_tracking=False,
+                                useVTX=False,
+                                use_vtx_to_cdc_ckf=True,
+                                useVTXClusterShapes=True,
+                                use_mc_vtx_cdc_merger=False):
     """
     This function adds the **standard tracking reconstruction** modules
     to a path:
@@ -141,12 +136,6 @@
                                       and provides the CDC temporary EventT0.
     :param v0_finding: if false, the V0Finder module is not executed
     :param flip_recoTrack: if true, add the recoTracks flipping function in the postfilter (only if PXD is present)
-<<<<<<< HEAD
-    :param useVTX: If true, the VTX reconstruction is performed.
-    :param use_vtx_to_cdc_ckf: if true, add VTX to CDC CKF module.
-    :param useVTXClusterShapes: use the VTX cluster shapes
-    :use_mc_vtx_cdc_merger: use mc vtx cdc track merger
-=======
     :param skip_full_grid_cdc_eventt0_if_svd_time_present: if true, and if also append_full_grid_cdc_eventt0 is true, the
         FullGridChi2TrackTimeExtractor is only executed in the events where no SVD-based EventT0 is found. If false, but
         append_full_grid_cdc_eventt0 is true, FullGridChi2TrackTimeExtractor will be executed in each event regardless of
@@ -157,7 +146,10 @@
         ATTENTION: The inverted tracking chain is neither optimised nor guaranteed to be bug free.
         One known issue is a reduced hit efficiency when using the full chain.
         Please remove this comment once the inverted tracking has been optimised and is assumed to be bug-free.
->>>>>>> 137a06a3
+    :param useVTX: If true, the VTX reconstruction is performed.
+    :param use_vtx_to_cdc_ckf: if true, add VTX to CDC CKF module.
+    :param useVTXClusterShapes: use the VTX cluster shapes
+    :use_mc_vtx_cdc_merger: use mc vtx cdc track merger
     """
 
     add_prefilter_tracking_reconstruction(
@@ -179,18 +171,14 @@
         add_vxdTrack_QI=add_vxdTrack_QI,
         add_recoTrack_QI=add_recoTrack_QI,
         pxd_filtering_offline=pxd_filtering_offline,
-<<<<<<< HEAD
+        create_intercepts_for_pxd_ckf=create_intercepts_for_pxd_ckf,
         append_full_grid_cdc_eventt0=append_full_grid_cdc_eventt0,
+        skip_full_grid_cdc_eventt0_if_svd_time_present=skip_full_grid_cdc_eventt0_if_svd_time_present,
+        inverted_tracking=inverted_tracking,
         useVTX=useVTX,
         use_vtx_to_cdc_ckf=use_vtx_to_cdc_ckf,
         useVTXClusterShapes=useVTXClusterShapes,
         use_mc_vtx_cdc_merger=use_mc_vtx_cdc_merger)
-=======
-        create_intercepts_for_pxd_ckf=create_intercepts_for_pxd_ckf,
-        append_full_grid_cdc_eventt0=append_full_grid_cdc_eventt0,
-        skip_full_grid_cdc_eventt0_if_svd_time_present=skip_full_grid_cdc_eventt0_if_svd_time_present,
-        inverted_tracking=inverted_tracking)
->>>>>>> 137a06a3
 
     add_postfilter_tracking_reconstruction(path,
                                            components=components,
@@ -211,17 +199,13 @@
                                           svd_standalone_mode="VXDTF2",
                                           use_svd_to_cdc_ckf=True, svd_ckf_mode="SVD_after", use_ecl_to_cdc_ckf=False,
                                           add_cdcTrack_QI=True, add_vxdTrack_QI=False, add_recoTrack_QI=False,
-<<<<<<< HEAD
-                                          pxd_filtering_offline=False, append_full_grid_cdc_eventt0=False,
-                                          useVTX=False, use_vtx_to_cdc_ckf=False, useVTXClusterShapes=True,
-                                          use_mc_vtx_cdc_merger=False):
-=======
                                           pxd_filtering_offline=False,
                                           create_intercepts_for_pxd_ckf=False,
                                           append_full_grid_cdc_eventt0=True,
                                           skip_full_grid_cdc_eventt0_if_svd_time_present=True,
-                                          inverted_tracking=False):
->>>>>>> 137a06a3
+                                          inverted_tracking=False,
+                                          useVTX=False, use_vtx_to_cdc_ckf=False, useVTXClusterShapes=True,
+                                          use_mc_vtx_cdc_merger=False):
     """
     This function adds the tracking reconstruction modules required to calculate HLT filter decision
     to a path.
@@ -265,12 +249,6 @@
         steered by 'pxd_filtering_offline'. This can be applied for both data and MC.
     :param append_full_grid_cdc_eventt0: If True, the module FullGridChi2TrackTimeExtractor is added to the path
                                       and provides the CDC temporary EventT0.
-<<<<<<< HEAD
-    :param useVTX: If true, the VTX reconstruction is performed.
-    :param use_vtx_to_cdc_ckf: if true, add VTX to CDC CKF module.
-    :param useVTXClusterShapes: If true, use cluster shape corrections for hit position finding.
-    :use_mc_vtx_cdc_merger: use mc vtx cdc track merger
-=======
     :param skip_full_grid_cdc_eventt0_if_svd_time_present: if true, and if also append_full_grid_cdc_eventt0 is true, the
         FullGridChi2TrackTimeExtractor is only executed in the events where no SVD-based EventT0 is found. If false, but
         append_full_grid_cdc_eventt0 is true, FullGridChi2TrackTimeExtractor will be executed in each event regardless of
@@ -281,7 +259,10 @@
         ATTENTION: The inverted tracking chain is neither optimised nor guaranteed to be bug free.
         One known issue is a reduced hit efficiency when using the full chain.
         Please remove this comment once the inverted tracking has been optimised and is assumed to be bug-free.
->>>>>>> 137a06a3
+    :param useVTX: If true, the VTX reconstruction is performed.
+    :param use_vtx_to_cdc_ckf: if true, add VTX to CDC CKF module.
+    :param useVTXClusterShapes: If true, use cluster shape corrections for hit position finding.
+    :use_mc_vtx_cdc_merger: use mc vtx cdc track merger
     """
 
     if not is_svd_used(components) and not is_cdc_used(components) and not is_vtx_used(components):
@@ -303,15 +284,11 @@
         add_geometry_modules(path, components=components)
 
     if not skipHitPreparerAdding:
-<<<<<<< HEAD
-        add_hit_preparation_modules(path, components=components, pxd_filtering_offline=pxd_filtering_offline,
-                                    useVTX=useVTX, useVTXClusterShapes=useVTXClusterShapes)
-=======
         add_hit_preparation_modules(path,
                                     components=components,
                                     pxd_filtering_offline=pxd_filtering_offline,
-                                    create_intercepts_for_pxd_ckf=create_intercepts_for_pxd_ckf)
->>>>>>> 137a06a3
+                                    create_intercepts_for_pxd_ckf=create_intercepts_for_pxd_ckf,
+                                    useVTX=useVTX, useVTXClusterShapes=useVTXClusterShapes)
 
     # Material effects for all track extrapolations
     if 'SetupGenfitExtrapolation' not in path:
@@ -333,23 +310,17 @@
                           add_cdcTrack_QI=add_cdcTrack_QI,
                           add_vxdTrack_QI=add_vxdTrack_QI,
                           pxd_filtering_offline=pxd_filtering_offline,
-<<<<<<< HEAD
+                          create_intercepts_for_pxd_ckf=create_intercepts_for_pxd_ckf,
+                          inverted_tracking=inverted_tracking,
                           useVTX=useVTX,
                           use_vtx_to_cdc_ckf=use_vtx_to_cdc_ckf,
                           use_mc_vtx_cdc_merger=use_mc_vtx_cdc_merger)
 
     # Only run the track time extraction on the full reconstruction chain for now. Later, we may
     # consider to do the CDC-hit based method already during the fast reconstruction stage
-    add_time_extraction(path, append_full_grid_cdc_eventt0, components=components, useVTX=useVTX)
-=======
-                          create_intercepts_for_pxd_ckf=create_intercepts_for_pxd_ckf,
-                          inverted_tracking=inverted_tracking)
-
-    # Only run the track time extraction on the full reconstruction chain for now. Later, we may
-    # consider to do the CDC-hit based method already during the fast reconstruction stage
     add_time_extraction(path, append_full_grid_cdc_eventt0, components=components,
-                        skip_full_grid_cdc_eventt0_if_svd_time_present=skip_full_grid_cdc_eventt0_if_svd_time_present)
->>>>>>> 137a06a3
+                        skip_full_grid_cdc_eventt0_if_svd_time_present=skip_full_grid_cdc_eventt0_if_svd_time_present,
+                        useVTX=useVTX)
 
     if fit_tracks:
         add_prefilter_track_fit_and_track_creator(path, components=components,
@@ -425,12 +396,9 @@
                 temporary_reco_tracks)
 
 
-<<<<<<< HEAD
-def add_time_extraction(path, append_full_grid_cdc_eventt0=False, components=None, useVTX=False):
-=======
 def add_time_extraction(path, append_full_grid_cdc_eventt0=False, components=None,
-                        skip_full_grid_cdc_eventt0_if_svd_time_present=True):
->>>>>>> 137a06a3
+                        skip_full_grid_cdc_eventt0_if_svd_time_present=True,
+                        useVTX=False):
     """
     Add time extraction components via tracking
 
@@ -438,29 +406,20 @@
     :param append_full_grid_cdc_eventt0: If True, the module FullGridChi2TrackTimeExtractor is added to the path
                                       and provides the CDC temporary EventT0.
     :param components: the list of geometry components in use or None for all components.
-<<<<<<< HEAD
-    :param useVTX: If true, the VTX reconstruction is performed.
-    """
-    if is_svd_used(components) and not useVTX:
-        path.add_module("SVDEventT0Estimator")
-
-    if is_cdc_used(components) and (append_full_grid_cdc_eventt0 or useVTX):
-        path.add_module("FullGridChi2TrackTimeExtractor")
-=======
     :param skip_full_grid_cdc_eventt0_if_svd_time_present: if true, and if also append_full_grid_cdc_eventt0 is true, the
         FullGridChi2TrackTimeExtractor is only executed in the events where no SVD-based EventT0 is found. If false, but
         append_full_grid_cdc_eventt0 is true, FullGridChi2TrackTimeExtractor will be executed in each event regardless of
         SVD EventT0 being present. Has no effect if append_full_grid_cdc_eventt0 is false. Default: true
+    :param useVTX: If true, the VTX reconstruction is performed.
     """
 
     # Always run SVD EventT0 estimation first so that the CDC based method can check whether an SVD based EventT0 exists
-    if is_svd_used(components):
+    if is_svd_used(components) and not useVTX:
         path.add_module("SVDEventT0Estimator")
 
-    if is_cdc_used(components) and append_full_grid_cdc_eventt0:
+    if is_cdc_used(components) and (append_full_grid_cdc_eventt0 or useVTX):
         path.add_module("FullGridChi2TrackTimeExtractor",
                         skipIfSVDEventT0Present=skip_full_grid_cdc_eventt0_if_svd_time_present)
->>>>>>> 137a06a3
 
 
 def add_cr_tracking_reconstruction(path, components=None, prune_tracks=False,
@@ -496,11 +455,8 @@
     if not skip_geometry_adding:
         add_geometry_modules(path, components)
 
-<<<<<<< HEAD
-    add_hit_preparation_modules(path, components=components, useVTX=useVTX)
-=======
-    add_hit_preparation_modules(path, components=components, create_intercepts_for_pxd_ckf=False)
->>>>>>> 137a06a3
+    add_hit_preparation_modules(path, components=components, create_intercepts_for_pxd_ckf=False,
+                                useVTX=useVTX)
 
     # Material effects for all track extrapolations
     if 'SetupGenfitExtrapolation' not in path:
@@ -552,14 +508,11 @@
                       use_svd_to_cdc_ckf=True, use_ecl_to_cdc_ckf=False,
                       add_cdcTrack_QI=True, add_vxdTrack_QI=False,
                       pxd_filtering_offline=False, use_HLT_ROIs=False,
-<<<<<<< HEAD
+                      create_intercepts_for_pxd_ckf=False,
+                      inverted_tracking=False,
                       useVTX=False, vtx_ckf_mode="VXDTF2_after",
                       use_vtx_to_cdc_ckf=True, use_ckf_based_cdc_vtx_merger=False,
                       use_mc_vtx_cdc_merger=False):
-=======
-                      create_intercepts_for_pxd_ckf=False,
-                      inverted_tracking=False):
->>>>>>> 137a06a3
     """
     Add the track finding chain to the path. Depending on the parameters, different tracking chains can be defined and attached.
     :param path: The path to add the tracking reconstruction modules to
@@ -651,46 +604,53 @@
     elif useVTX and not is_vtx_used(components) and is_cdc_used(components):
         cdc_reco_tracks = reco_tracks
 
-<<<<<<< HEAD
-    if is_cdc_used(components):
-        add_cdc_track_finding(path, use_second_hits=use_second_cdc_hits, output_reco_tracks=cdc_reco_tracks,
-                              add_mva_quality_indicator=add_cdcTrack_QI)
-        temporary_reco_track_list.append(cdc_reco_tracks)
-        latest_reco_tracks = cdc_reco_tracks
-
-    if is_svd_used(components) and not useVTX:
-        add_svd_track_finding(path, components=components, input_reco_tracks=latest_reco_tracks,
-                              output_reco_tracks=svd_cdc_reco_tracks, use_mc_truth=use_mc_truth,
-                              temporary_reco_tracks=svd_reco_tracks,
-                              svd_ckf_mode=svd_ckf_mode, add_both_directions=add_both_directions,
-                              use_svd_to_cdc_ckf=use_svd_to_cdc_ckf, prune_temporary_tracks=prune_temporary_tracks,
-                              add_mva_quality_indicator=add_vxdTrack_QI,
-                              svd_standalone_mode=svd_standalone_mode)
-        temporary_reco_track_list.append(svd_reco_tracks)
-        temporary_reco_track_list.append(svd_cdc_reco_tracks)
-        latest_reco_tracks = svd_cdc_reco_tracks
-=======
     # Default tracking with CDC first, followed by SVD tracking
     if not inverted_tracking:
-        latest_reco_tracks, tmp_reco_track_list = \
-            add_default_cdc_svd_tracking_chain(path,
-                                               components=components,
-                                               svd_reco_tracks=svd_reco_tracks,
-                                               cdc_reco_tracks=cdc_reco_tracks,
-                                               output_reco_tracks=svd_cdc_reco_tracks,
-                                               with_cdc_cellular_automaton=with_cdc_cellular_automaton,
-                                               use_second_cdc_hits=use_second_cdc_hits,
-                                               add_cdcTrack_QI=add_cdcTrack_QI,
-                                               use_mc_truth=use_mc_truth,
-                                               svd_ckf_mode=svd_ckf_mode,
-                                               add_both_directions=add_both_directions,
-                                               use_svd_to_cdc_ckf=use_svd_to_cdc_ckf,
-                                               svd_standalone_mode=svd_standalone_mode,
-                                               add_vxdTrack_QI=add_vxdTrack_QI,
-                                               prune_temporary_tracks=prune_temporary_tracks)
-
-        temporary_reco_track_list.extend(tmp_reco_track_list)
+        if not useVTX:
+            latest_reco_tracks, tmp_reco_track_list = \
+                add_default_cdc_svd_tracking_chain(path,
+                                                   components=components,
+                                                   svd_reco_tracks=svd_reco_tracks,
+                                                   cdc_reco_tracks=cdc_reco_tracks,
+                                                   output_reco_tracks=svd_cdc_reco_tracks,
+                                                   with_cdc_cellular_automaton=with_cdc_cellular_automaton,
+                                                   use_second_cdc_hits=use_second_cdc_hits,
+                                                   add_cdcTrack_QI=add_cdcTrack_QI,
+                                                   use_mc_truth=use_mc_truth,
+                                                   svd_ckf_mode=svd_ckf_mode,
+                                                   add_both_directions=add_both_directions,
+                                                   use_svd_to_cdc_ckf=use_svd_to_cdc_ckf,
+                                                   svd_standalone_mode=svd_standalone_mode,
+                                                   add_vxdTrack_QI=add_vxdTrack_QI,
+                                                   prune_temporary_tracks=prune_temporary_tracks)
+
+            temporary_reco_track_list.extend(tmp_reco_track_list)
+
+        elif is_vtx_used(components) and useVTX:
+            latest_reco_tracks, tmp_reco_track_list = \
+                add_default_cdc_vtx_tracking_chain(path,
+                                                   components=components,
+                                                   vtx_reco_tracks=vtx_reco_tracks,
+                                                   cdc_reco_tracks=cdc_reco_tracks,
+                                                   output_reco_tracks=vtx_cdc_reco_tracks,
+                                                   with_cdc_cellular_automaton=with_cdc_cellular_automaton,
+                                                   use_second_cdc_hits=use_second_cdc_hits,
+                                                   add_cdcTrack_QI=add_cdcTrack_QI,
+                                                   use_mc_truth=use_mc_truth,
+                                                   vtx_ckf_mode=vtx_ckf_mode,
+                                                   add_both_directions=add_both_directions,
+                                                   use_vtx_to_cdc_ckf=use_vtx_to_cdc_ckf,
+                                                   use_ckf_based_cdc_vtx_merger=use_ckf_based_cdc_vtx_merger,
+                                                   use_mc_vtx_cdc_merger=use_mc_vtx_cdc_merger,
+                                                   add_vxdTrack_QI=add_vxdTrack_QI,
+                                                   prune_temporary_tracks=prune_temporary_tracks,
+                                                   )
+
+        else:
+            b2.B2ERROR("useVTX is called but VTX not present in components")
     else:
+        if useVTX:
+            b2.B2ERROR("useVTX is not implemented in inverted tracking chain yet")
         # add the inverted tracking chain with SVD standalone tracking executed first
         # ATTENTION: The inverted tracking chain is neither optimised nor guaranteed to be bug free.
         # One known issue is a reduced hit efficiency when using the full chain.
@@ -713,20 +673,6 @@
                                                 prune_temporary_tracks=prune_temporary_tracks)
 
         temporary_reco_track_list.extend(tmp_reco_track_list)
->>>>>>> 137a06a3
-
-    if is_vtx_used(components) and useVTX:
-        add_vtx_track_finding(path, components=components, input_reco_tracks=latest_reco_tracks,
-                              output_reco_tracks=vtx_cdc_reco_tracks, use_mc_truth=use_mc_truth,
-                              temporary_reco_tracks=vtx_reco_tracks,
-                              vtx_ckf_mode=vtx_ckf_mode, add_both_directions=add_both_directions,
-                              use_vtx_to_cdc_ckf=use_vtx_to_cdc_ckf, prune_temporary_tracks=prune_temporary_tracks,
-                              use_ckf_based_cdc_vtx_merger=use_ckf_based_cdc_vtx_merger,
-                              add_mva_quality_indicator=False,
-                              use_mc_vtx_cdc_merger=use_mc_vtx_cdc_merger)
-        temporary_reco_track_list.append(vtx_reco_tracks)
-        temporary_reco_track_list.append(vtx_cdc_reco_tracks)
-        latest_reco_tracks = vtx_cdc_reco_tracks
 
     if use_ecl_to_cdc_ckf and is_cdc_used(components):
         add_eclcdc_track_finding(path, components=components, output_reco_tracks=ecl_reco_tracks,
@@ -742,11 +688,7 @@
         temporary_reco_track_list.append(combined_ecl_reco_tracks)
         latest_reco_tracks = combined_ecl_reco_tracks
 
-<<<<<<< HEAD
     if is_pxd_used(components) and not useVTX:
-        if pxd_filtering_offline:
-=======
-    if is_pxd_used(components):
         """
         In case we want to use offline PXD hit filtering ('pxd_filtering_offline == True'), we can decide to either use ROIs
         created by HLT ('use_HLT_ROIs == True') or to create ROIs on the fly ('use_HLT_ROIs == False').
@@ -755,7 +697,6 @@
         there is no need to apply the ROI filtering.
         """
         if pxd_filtering_offline or create_intercepts_for_pxd_ckf:
->>>>>>> 137a06a3
             roiName = "ROIs"
             intercepts_name = "PXDIntercepts"
             if not use_HLT_ROIs or create_intercepts_for_pxd_ckf:
