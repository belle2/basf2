#!/usr/bin/env python3
# -*- coding: utf-8 -*-

##########################################################################
# basf2 (Belle II Analysis Software Framework)                           #
# Author: The Belle II Collaboration                                     #
#                                                                        #
# See git log for contributors and copyright holders.                    #
# This file is licensed under LGPL-3.0, see LICENSE.md.                  #
##########################################################################

import basf2 as b2

# Many scripts import these functions from `tracking`, so leave these imports here
from tracking.path_utils import (  # noqa
    add_cdc_cr_track_finding,
    add_cdc_track_finding,
    add_cr_track_fit_and_track_creator,
    add_eclcdc_track_finding,
    add_geometry_modules,
    add_hit_preparation_modules,
    add_mc_matcher,
    add_prune_tracks,
    add_pxd_cr_track_finding,
    add_pxd_track_finding,
    add_svd_track_finding,
    add_track_fit_and_track_creator,
    add_prefilter_track_fit_and_track_creator,
    add_postfilter_track_fit,
    add_vxd_track_finding_vxdtf2,
    is_cdc_used,
    is_ecl_used,
    is_pxd_used,
    is_svd_used,
    use_local_sectormap,
)

from pxd import add_pxd_reconstruction


def add_tracking_reconstruction(path, components=None, pruneTracks=False, skipGeometryAdding=False,
                                mcTrackFinding=False, trackFitHypotheses=None,
                                reco_tracks="RecoTracks", prune_temporary_tracks=True, fit_tracks=True,
                                use_second_cdc_hits=False, skipHitPreparerAdding=False,
                                use_svd_to_cdc_ckf=True, use_ecl_to_cdc_ckf=False,
                                add_cdcTrack_QI=True, add_vxdTrack_QI=False, add_recoTrack_QI=False,
<<<<<<< HEAD
                                pxd_filtering_offline=False, use_cdc_full_grid_eventt0=False,
                                flip_recoTrack=False):
=======
                                pxd_filtering_offline=False, append_full_grid_cdc_eventt0=False):
>>>>>>> bc10a745
    """
    This function adds the **standard tracking reconstruction** modules
    to a path:

    # . first we find tracks using the CDC hits only, see :ref:`CDC Track Finding<tracking_trackFindingCDC>`
    # . CDC tracks are extrapolated to SVD and SVD hits are attached, see :ref:`CDC to SVD CKF<tracking_cdc2svd_ckf>`
    # . remaining  SVD hits are used to find SVD tracks, see :ref:`SVD Track Finding<tracking_trackFindingSVD>`
    # . SVD tracks are extrapolated to CDC to attach CDC hits, see :ref:`SVD to CDC CKF<tracking_svd2cdc_ckf>`
    # . SVD and CDC tracks are merged and fitted, see :ref:`Track Fitting<tracking_trackFitting>`
    # . merged SVD+CDC tracks are extrapolated to PXD to attach PXD hits, see :ref:`SVD to PXD CKF<tracking_svd2pxd_ckf>`

    .. note::

       PXD hits are not available on HLT. At the end of the tracking chain on HLT we have the\
       :ref:`PXD Region Of Interest Finding<tracking_pxdDataReduction>`, that consists of extrapolating\
       the tracks on the PXD sensors and defining regions in which we expect to find the hit.\
       Only fired pixels inside these regions reach Event Builder 2.

    # . after all the tracks from the IP are found, we look for special classes of tracks,\
    in particular we search for displaced vertices to reconstruct K-short, Lambda and\
    photon-conversions, see :ref:`V0 Finding<tracking_v0Finding>`

    .. note::

       this last step is not run on HLT


    :param path: the path to add the tracking reconstruction modules to
    :param components: the list of geometry components in use or None for all components.
    :param pruneTracks: if true, delete all hits except the first and the last in the found tracks.
    :param skipGeometryAdding: (advanced flag) the tracking modules need the geometry module and will add it,
        if it is not already present in the path. In a setup with multiple (conditional) paths however, it can not
        determine, if the geometry is already loaded. This flag can be used o just turn off the geometry adding at
        all (but you will have to add it on your own then).
    :param skipHitPreparerAdding: (advanced flag) if true, do not add the hit preparation (esp. VXD cluster creation
        modules. This is useful if they have been added before already.
    :param mcTrackFinding: if true, use the MC track finders instead of the realistic ones.
    :param reco_tracks: name of the StoreArray where the reco tracks should be stored
    :param prune_temporary_tracks: if false, store all information of the single CDC and VXD tracks before merging.
        If true, prune them.
    :param fit_tracks: if false, the final track find and the TrackCreator module will no be executed
    :param use_second_cdc_hits: if true, the second hit information will be used in the CDC track finding.
    :param trackFitHypotheses: which pdg hypothesis to fit. Defaults to [211, 321, 2212].
    :param use_svd_to_cdc_ckf: if true, add SVD to CDC CKF module.
    :param use_ecl_to_cdc_ckf: if true, add ECL to CDC CKF module.
    :param add_cdcTrack_QI: if true, add the MVA track quality estimation
        to the path that sets the quality indicator property of the found CDC standalone tracks
    :param add_vxdTrack_QI: if true, add the MVA track quality estimation
        to the path that sets the quality indicator property of the found VXDTF2 tracks
        (ATTENTION: Standard triplet QI of VXDTF2 is replaced in this case
        -> setting this option to 'True' will have some influence on the final track collection)
    :param add_recoTrack_QI: if true, add the MVA track quality estimation
        to the path that sets the quality indicator property of all found reco tracks
        (Both other QIs needed as input.)
    :param pxd_filtering_offline: If True, PXD data reduction (ROI filtering) is applied during the track reconstruction.
        The reconstructed SVD/CDC tracks are used to define the ROIs and reject all PXD clusters outside of these.
<<<<<<< HEAD
    :param use_cdc_full_grid_eventt0: If True, the module FullGridChi2TrackTimeExtractor is added to the path
                                      for computing the EventT0.
    :param flip_recoTrack: if true, add the recoTracks flipping function in the postfilter
=======
    :param append_full_grid_cdc_eventt0: If True, the module FullGridChi2TrackTimeExtractor is added to the path
                                      and provides the CDC temporary EventT0.
>>>>>>> bc10a745
    """

    add_prefilter_tracking_reconstruction(
        path,
        components=components,
        skipGeometryAdding=skipGeometryAdding,
        mcTrackFinding=mcTrackFinding,
        trackFitHypotheses=trackFitHypotheses,
        reco_tracks=reco_tracks,
        prune_temporary_tracks=prune_temporary_tracks,
        fit_tracks=fit_tracks,
        use_second_cdc_hits=use_second_cdc_hits,
        skipHitPreparerAdding=skipHitPreparerAdding,
        use_svd_to_cdc_ckf=use_svd_to_cdc_ckf,
        use_ecl_to_cdc_ckf=use_ecl_to_cdc_ckf,
        add_cdcTrack_QI=add_cdcTrack_QI,
        add_vxdTrack_QI=add_vxdTrack_QI,
        add_recoTrack_QI=add_recoTrack_QI,
        pxd_filtering_offline=pxd_filtering_offline,
        append_full_grid_cdc_eventt0=append_full_grid_cdc_eventt0)

    add_postfilter_tracking_reconstruction(path,
                                           components=components,
                                           pruneTracks=pruneTracks,
                                           fit_tracks=fit_tracks,
                                           reco_tracks=reco_tracks,
                                           prune_temporary_tracks=prune_temporary_tracks,
                                           flip_recoTrack=flip_recoTrack)


def add_prefilter_tracking_reconstruction(path, components=None, skipGeometryAdding=False,
                                          mcTrackFinding=False, trackFitHypotheses=None, reco_tracks="RecoTracks",
                                          prune_temporary_tracks=True, fit_tracks=True,
                                          use_second_cdc_hits=False, skipHitPreparerAdding=False,
                                          use_svd_to_cdc_ckf=True, use_ecl_to_cdc_ckf=False,
                                          add_cdcTrack_QI=True, add_vxdTrack_QI=False, add_recoTrack_QI=False,
                                          pxd_filtering_offline=False, append_full_grid_cdc_eventt0=False):
    """
    This function adds the tracking reconstruction modules required to calculate HLT filter decision
    to a path.

    :param path: The path to add the tracking reconstruction modules to
    :param components: the list of geometry components in use or None for all components.
    :param skipGeometryAdding: Advances flag: The tracking modules need the geometry module and will add it,
        if it is not already present in the path. In a setup with multiple (conditional) paths however, it can not
        determine, if the geometry is already loaded. This flag can be used o just turn off the geometry adding at
        all (but you will have to add it on your own then).
    :param skipHitPreparerAdding: Advanced flag: do not add the hit preparation (esp. VXD cluster creation
        modules. This is useful if they have been added before already.
    :param mcTrackFinding: Use the MC track finders instead of the realistic ones.
    :param reco_tracks: Name of the StoreArray where the reco tracks should be stored
    :param prune_temporary_tracks: If false, store all information of the single CDC and VXD tracks before merging.
        If true, prune them.
    :param fit_tracks: If false, the final track find and the TrackCreator module will no be executed
    :param use_second_cdc_hits: If true, the second hit information will be used in the CDC track finding.
    :param trackFitHypotheses: Which pdg hypothesis to fit. Defaults to [211, 321, 2212].
    :param use_svd_to_cdc_ckf: if true, add SVD to CDC CKF module.
    :param use_ecl_to_cdc_ckf: if true, add ECL to CDC CKF module.
    :param add_cdcTrack_QI: If true, add the MVA track quality estimation
        to the path that sets the quality indicator property of the found CDC standalone tracks
    :param add_vxdTrack_QI: If true, add the MVA track quality estimation
        to the path that sets the quality indicator property of the found VXDTF2 tracks
        (ATTENTION: Standard triplet QI of VXDTF2 is replaced in this case
        -> setting this option to 'True' will have some influence on the final track collection)
    :param add_recoTrack_QI: If true, add the MVA track quality estimation
        to the path that sets the quality indicator property of all found reco tracks
        (Both other QIs needed as input.)
    :param pxd_filtering_offline: If True, PXD data reduction (ROI filtering) is applied during the track reconstruction.
        The reconstructed SVD/CDC tracks are used to define the ROIs and reject all PXD clusters outside of these.
    :param append_full_grid_cdc_eventt0: If True, the module FullGridChi2TrackTimeExtractor is added to the path
                                      and provides the CDC temporary EventT0.
    """

    if not is_svd_used(components) and not is_cdc_used(components):
        return

    if (add_cdcTrack_QI or add_vxdTrack_QI or add_recoTrack_QI) and not fit_tracks:
        b2.B2ERROR("MVA track qualiy indicator requires `fit_tracks` to be enabled. Turning all off.")
        add_cdcTrack_QI = False
        add_vxdTrack_QI = False
        add_recoTrack_QI = False

    if add_recoTrack_QI and (not add_cdcTrack_QI or not add_vxdTrack_QI):
        b2.B2ERROR("RecoTrack qualiy indicator requires CDC and VXD QI as input. Turning it all of.")
        add_cdcTrack_QI = False
        add_vxdTrack_QI = False
        add_recoTrack_QI = False

    if not skipGeometryAdding:
        add_geometry_modules(path, components=components)

    if not skipHitPreparerAdding:
        add_hit_preparation_modules(path, components=components, pxd_filtering_offline=pxd_filtering_offline)

    # Material effects for all track extrapolations
    if 'SetupGenfitExtrapolation' not in path:
        path.add_module('SetupGenfitExtrapolation',
                        energyLossBrems=False, noiseBrems=False)

    if mcTrackFinding:
        add_mc_track_finding(path, components=components, reco_tracks=reco_tracks,
                             use_second_cdc_hits=use_second_cdc_hits)
    else:
        add_track_finding(path, components=components, reco_tracks=reco_tracks,
                          prune_temporary_tracks=prune_temporary_tracks,
                          use_second_cdc_hits=use_second_cdc_hits,
                          use_svd_to_cdc_ckf=use_svd_to_cdc_ckf,
                          use_ecl_to_cdc_ckf=use_ecl_to_cdc_ckf,
                          add_cdcTrack_QI=add_cdcTrack_QI,
                          add_vxdTrack_QI=add_vxdTrack_QI,
                          pxd_filtering_offline=pxd_filtering_offline)

    # Only run the track time extraction on the full reconstruction chain for now. Later, we may
    # consider to do the CDC-hit based method already during the fast reconstruction stage
    add_time_extraction(path, append_full_grid_cdc_eventt0, components=components)

    add_mc_matcher(path, components=components, reco_tracks=reco_tracks,
                   use_second_cdc_hits=use_second_cdc_hits)

    if fit_tracks:
        add_prefilter_track_fit_and_track_creator(path,
                                                  trackFitHypotheses=trackFitHypotheses,
                                                  reco_tracks=reco_tracks,
                                                  add_mva_quality_indicator=add_recoTrack_QI)


def add_flipping_of_recoTracks(path, fit_tracks=True, reco_tracks="RecoTracks", trackFitHypotheses=None):
    """
    This function adds the mva based selections and the flipping of the recoTracks

    :param path: The path to add the tracking reconstruction modules to
    :param fit_tracks: fit the flipped recotracks or not
    :param reco_tracks: Name of the StoreArray where the reco tracks should be flipped
    :param trackFitHypotheses: Which pdg hypothesis to fit. Defaults to [211, 321, 2212].
    """

    path.add_module("FlipQuality", recoTracksStoreArrayName=reco_tracks,
                    identifier='TRKTrackFlipAndRefit_MVA1_weightfile',
                    indexOfFlippingMVA=1).set_name("FlipQuality_1stMVA")

    reco_tracks_flipped = "RecoTracks_flipped"
    path.add_module("RecoTracksReverter", inputStoreArrayName=reco_tracks,
                    outputStoreArrayName=reco_tracks_flipped)
    if fit_tracks:
        path.add_module("DAFRecoFitter", recoTracksStoreArrayName=reco_tracks_flipped).set_name("Combined_DAFRecoFitter_flipped")
        path.add_module("IPTrackTimeEstimator",
                        recoTracksStoreArrayName=reco_tracks_flipped, useFittedInformation=False)
    path.add_module("TrackCreator", trackColName="Tracks_flipped",
                    trackFitResultColName="TrackFitResults_flipped",
                    recoTrackColName=reco_tracks_flipped,
                    pdgCodes=[
                        211,
                        321,
                        2212] if not trackFitHypotheses else trackFitHypotheses).set_name("TrackCreator_flipped")
    path.add_module("FlipQuality", recoTracksStoreArrayName=reco_tracks,
                    identifier='TRKTrackFlipAndRefit_MVA2_weightfile',
                    indexOfFlippingMVA=2).set_name("FlipQuality_2ndMVA")
    path.add_module("FlippedRecoTracksMerger",
                    inputStoreArrayName=reco_tracks,
                    inputStoreArrayNameFlipped=reco_tracks_flipped)


def add_postfilter_tracking_reconstruction(path, components=None, pruneTracks=False, fit_tracks=True, reco_tracks="RecoTracks",
                                           prune_temporary_tracks=True, flip_recoTrack=False):
    """
    This function adds the tracking reconstruction modules not required to calculate HLT filter
    decision to a path.

    :param path: The path to add the tracking reconstruction modules to
    :param components: the list of geometry components in use or None for all components.
    :param pruneTracks: Delete all hits except the first and the last in the found tracks.
    :param fit_tracks: If false, the V0 module module will no be executed
    :param reco_tracks: Name of the StoreArray where the reco tracks should be stored
    :param prune_temporary_tracks: If false, store all information of the single CDC and VXD tracks before merging.
        If true, prune them.
    :param flip_recoTrack: if true, add the recoTracks flipping function in the postfilter
    """

    if fit_tracks:
        add_postfilter_track_fit(path, components=components, pruneTracks=pruneTracks, reco_tracks=reco_tracks)

    if flip_recoTrack:
        add_flipping_of_recoTracks(path, reco_tracks="RecoTracks")

    if prune_temporary_tracks or pruneTracks:
        path.add_module("PruneRecoHits")


def add_time_extraction(path, append_full_grid_cdc_eventt0=False, components=None):
    """
    Add time extraction components via tracking

    :param path: The path to add the tracking reconstruction modules to
    :param append_full_grid_cdc_eventt0: If True, the module FullGridChi2TrackTimeExtractor is added to the path
                                      and provides the CDC temporary EventT0.
    :param components: the list of geometry components in use or None for all components.
    """
    if is_svd_used(components):
        path.add_module("SVDEventT0Estimator")

    if is_cdc_used(components) and append_full_grid_cdc_eventt0:
        path.add_module("FullGridChi2TrackTimeExtractor")


def add_cr_tracking_reconstruction(path, components=None, prune_tracks=False,
                                   skip_geometry_adding=False, event_time_extraction=True,
                                   merge_tracks=True, use_second_cdc_hits=False):
    """
    This function adds the reconstruction modules for cr tracking to a path.

    :param path: The path to which to add the tracking reconstruction modules

    :param components: the list of geometry components in use or None for all components.
    :param prune_tracks: Delete all hits except the first and the last in the found tracks.

    :param skip_geometry_adding: Advanced flag: The tracking modules need the geometry module and will add it,
        if it is not already present in the path. In a setup with multiple (conditional) paths however, it cannot
        determine if the geometry is already loaded. This flag can be used to just turn off the geometry adding
        (but you will have to add it on your own).
    :param event_time_extraction: extract the event time
    :param merge_tracks: The upper and lower half of the tracks should be merged together in one track
    :param use_second_cdc_hits: If true, the second hit information will be used in the CDC track finding.

    """

    # make sure CDC is used
    if not is_cdc_used(components):
        return

    if not skip_geometry_adding:
        add_geometry_modules(path, components)

    add_hit_preparation_modules(path, components=components)

    # Material effects for all track extrapolations
    if 'SetupGenfitExtrapolation' not in path:
        path.add_module('SetupGenfitExtrapolation',
                        energyLossBrems=False, noiseBrems=False)

    # track finding
    add_cr_track_finding(path, reco_tracks="RecoTracks", components=components,
                         merge_tracks=merge_tracks, use_second_cdc_hits=use_second_cdc_hits)

    # track fitting
    # if tracks were merged, use the unmerged collection for time extraction
    add_cr_track_fit_and_track_creator(path, components=components, prune_tracks=prune_tracks,
                                       event_timing_extraction=event_time_extraction)

    if merge_tracks:
        # Do also fit the not merged tracks
        add_cr_track_fit_and_track_creator(path, components=components, prune_tracks=prune_tracks,
                                           event_timing_extraction=False,
                                           reco_tracks="NonMergedRecoTracks", tracks="NonMergedTracks")


def add_mc_tracking_reconstruction(path, components=None, pruneTracks=False, use_second_cdc_hits=False):
    """
    This function adds the standard reconstruction modules for MC tracking
    to a path.

    :param path: The path to add the tracking reconstruction modules to
    :param components: the list of geometry components in use or None for all components.
    :param pruneTracks: Delete all hits expect the first and the last from the found tracks.
    :param use_second_cdc_hits: If true, the second hit information will be used in the CDC track finding.
    """
    add_tracking_reconstruction(path,
                                components=components,
                                pruneTracks=pruneTracks,
                                mcTrackFinding=True,
                                use_second_cdc_hits=use_second_cdc_hits)


def add_track_finding(path, components=None, reco_tracks="RecoTracks",
                      prune_temporary_tracks=True, use_second_cdc_hits=False,
                      use_mc_truth=False, svd_ckf_mode="VXDTF2_after", add_both_directions=True,
                      use_svd_to_cdc_ckf=True, use_ecl_to_cdc_ckf=False,
                      add_cdcTrack_QI=True, add_vxdTrack_QI=False,
                      pxd_filtering_offline=False, use_HLT_ROIs=False):
    """
    Add the CKF to the path with all the track finding related to and needed for it.
    :param path: The path to add the tracking reconstruction modules to
    :param reco_tracks: The store array name where to output all tracks
    :param use_mc_truth: Use the truth information in the CKF modules
    :param svd_ckf_mode: how to apply the CKF (with VXDTF2 or without). Defaults to "VXDTF2_after".
    :param add_both_directions: Curlers may be found in the wrong orientation by the CDC track finder, so try to
           extrapolate also in the other direction.
    :param use_second_cdc_hits: whether to use the secondary CDC hit during CDC track finding or not
    :param components: the list of geometry components in use or None for all components.
    :param prune_temporary_tracks: If false, store all information of the single CDC and VXD tracks before merging.
        If true, prune them.
    :param use_svd_to_cdc_ckf: if true, add SVD to CDC CKF module.
    :param use_ecl_to_cdc_ckf: if true, add ECL to CDC CKF module.
    :param add_cdcTrack_QI: If true, add the MVA track quality estimation
        to the path that sets the quality indicator property of the found CDC standalone tracks
    :param add_vxdTrack_QI: If true, add the MVA track quality estimation
        to the path that sets the quality indicator property of the found VXDTF2 tracks
        (ATTENTION: Standard triplet QI of VXDTF2 is replaced in this case
        -> setting this option to 'True' will have some influence on the final track collection)
    :param pxd_filtering_offline: If True, PXD data reduction (ROI filtering) is applied during the track reconstruction.
        The reconstructed SVD/CDC tracks are used to define the ROIs and reject all PXD clusters outside of these.
    :param use_HLT_ROIs: Don't calculate the ROIs here but use the ones from the HLT (does obviously not work for simulation)
    """
    if not is_svd_used(components) and not is_cdc_used(components):
        return

    if use_ecl_to_cdc_ckf and not is_cdc_used(components):
        b2.B2WARNING("ECL CKF cannot be used without CDC. Turning it off.")
        use_ecl_to_cdc_ckf = False

    if use_ecl_to_cdc_ckf and not is_ecl_used(components):
        b2.B2ERROR("ECL CKF cannot be used without ECL. Turning it off.")
        use_ecl_to_cdc_ckf = False

    # register EventTrackingInfo
    if 'RegisterEventLevelTrackingInfo' not in path:
        path.add_module('RegisterEventLevelTrackingInfo')

    # output tracks
    cdc_reco_tracks = "CDCRecoTracks"
    svd_cdc_reco_tracks = "SVDCDCRecoTracks"
    ecl_reco_tracks = "ECLRecoTracks"
    combined_ecl_reco_tracks = "combinedECLRecoTracks"

    # temporary collections
    svd_reco_tracks = "SVDRecoTracks"
    pxd_reco_tracks = "PXDRecoTracks"

    # collections that will be pruned
    temporary_reco_track_list = []

    # the name of the most recent track collection
    latest_reco_tracks = None

    if not is_pxd_used(components):
        if use_ecl_to_cdc_ckf and is_cdc_used(components):
            combined_ecl_reco_tracks = reco_tracks
        elif (not use_ecl_to_cdc_ckf) and is_svd_used(components):
            svd_cdc_reco_tracks = reco_tracks
        elif (not use_ecl_to_cdc_ckf) and (not is_svd_used(components)) and is_cdc_used(components):
            cdc_reco_tracks = reco_tracks

    if is_cdc_used(components):
        add_cdc_track_finding(path, use_second_hits=use_second_cdc_hits, output_reco_tracks=cdc_reco_tracks,
                              add_mva_quality_indicator=add_cdcTrack_QI)
        temporary_reco_track_list.append(cdc_reco_tracks)
        latest_reco_tracks = cdc_reco_tracks

    if is_svd_used(components):
        add_svd_track_finding(path, components=components, input_reco_tracks=latest_reco_tracks,
                              output_reco_tracks=svd_cdc_reco_tracks, use_mc_truth=use_mc_truth,
                              temporary_reco_tracks=svd_reco_tracks,
                              svd_ckf_mode=svd_ckf_mode, add_both_directions=add_both_directions,
                              use_svd_to_cdc_ckf=use_svd_to_cdc_ckf, prune_temporary_tracks=prune_temporary_tracks,
                              add_mva_quality_indicator=add_vxdTrack_QI)
        temporary_reco_track_list.append(svd_reco_tracks)
        temporary_reco_track_list.append(svd_cdc_reco_tracks)
        latest_reco_tracks = svd_cdc_reco_tracks

    if use_ecl_to_cdc_ckf and is_cdc_used(components):
        add_eclcdc_track_finding(path, components=components, output_reco_tracks=ecl_reco_tracks,
                                 prune_temporary_tracks=prune_temporary_tracks)

        # TODO: add another merging step? (SVD track found by vxdtf2, and CDC track found by ECL CKF)?

        path.add_module("RecoTrackStoreArrayCombiner",
                        Temp1RecoTracksStoreArrayName=latest_reco_tracks,
                        Temp2RecoTracksStoreArrayName=ecl_reco_tracks,
                        recoTracksStoreArrayName=combined_ecl_reco_tracks)
        temporary_reco_track_list.append(ecl_reco_tracks)
        temporary_reco_track_list.append(combined_ecl_reco_tracks)
        latest_reco_tracks = combined_ecl_reco_tracks

    if is_pxd_used(components):
        if pxd_filtering_offline:
            roiName = "ROIs"
            if not use_HLT_ROIs:
                path.add_module("DAFRecoFitter", recoTracksStoreArrayName=latest_reco_tracks)

                roiName = "ROIs_offline"
                add_roiFinder(path, reco_tracks=latest_reco_tracks, roiName=roiName)

            pxd_digifilter = b2.register_module('PXDdigiFilter')
            pxd_digifilter.param('ROIidsName', roiName)
            pxd_digifilter.param('PXDDigitsName', 'PXDDigits')
            pxd_digifilter.param('PXDDigitsInsideROIName', 'PXDDigits')
            pxd_digifilter.param('overrideDB', True)
            pxd_digifilter.param('usePXDDataReduction', True)
            path.add_module(pxd_digifilter)

            add_pxd_reconstruction(path)

        add_pxd_track_finding(path, components=components, input_reco_tracks=latest_reco_tracks,
                              use_mc_truth=use_mc_truth, output_reco_tracks=reco_tracks,
                              temporary_reco_tracks=pxd_reco_tracks,
                              add_both_directions=add_both_directions)
        temporary_reco_track_list.append(pxd_reco_tracks)

    if prune_temporary_tracks:
        for temporary_reco_track_name in temporary_reco_track_list:
            if temporary_reco_track_name != reco_tracks:
                path.add_module('PruneRecoTracks', storeArrayName=temporary_reco_track_name)


def add_cr_track_finding(path, reco_tracks="RecoTracks", components=None,
                         merge_tracks=True, use_second_cdc_hits=False):

    # register EventTrackingInfo
    if 'RegisterEventLevelTrackingInfo' not in path:
        path.add_module('RegisterEventLevelTrackingInfo')

    if not is_cdc_used(components):
        b2.B2FATAL("CDC must be in components")

    reco_tracks_from_track_finding = reco_tracks
    if merge_tracks:
        reco_tracks_from_track_finding = "NonMergedRecoTracks"

    cdc_reco_tracks = "CDCRecoTracks"
    if not is_pxd_used(components) and not is_svd_used(components):
        cdc_reco_tracks = reco_tracks_from_track_finding

    svd_cdc_reco_tracks = "SVDCDCRecoTracks"
    if not is_pxd_used(components):
        svd_cdc_reco_tracks = reco_tracks_from_track_finding

    full_reco_tracks = reco_tracks_from_track_finding

    # CDC track finding with default settings
    add_cdc_cr_track_finding(path, merge_tracks=False, use_second_cdc_hits=use_second_cdc_hits,
                             output_reco_tracks=cdc_reco_tracks)

    latest_reco_tracks = cdc_reco_tracks

    if is_svd_used(components):
        add_svd_track_finding(path, components=components, input_reco_tracks=latest_reco_tracks,
                              output_reco_tracks=svd_cdc_reco_tracks,
                              svd_ckf_mode="cosmics", add_both_directions=True)
        latest_reco_tracks = svd_cdc_reco_tracks

    if is_pxd_used(components):
        add_pxd_cr_track_finding(path, components=components, input_reco_tracks=latest_reco_tracks,
                                 output_reco_tracks=full_reco_tracks, add_both_directions=True,
                                 filter_cut=0.01)

    if merge_tracks:
        # merge the tracks together
        path.add_module("CosmicsTrackMerger", inputRecoTracks=reco_tracks_from_track_finding,
                        outputRecoTracks=reco_tracks)


def add_mc_track_finding(path, components=None, reco_tracks="RecoTracks", use_second_cdc_hits=False):
    """
    Add the MC based TrackFinder to the path.

    :param path: The path to add the tracking reconstruction modules to
    :param components: the list of geometry components in use or None for all components.
    :param reco_tracks: Name of the StoreArray where the reco tracks should be stored
    :param use_second_cdc_hits: If true, the second hit information will be used in the CDC track finding.
    """
    if is_cdc_used(components) or is_pxd_used(components) or is_svd_used(components):
        # find MCTracks in CDC, SVD and PXD (or a subset of it)
        path.add_module('TrackFinderMCTruthRecoTracks',
                        RecoTracksStoreArrayName=reco_tracks,
                        UseSecondCDCHits=use_second_cdc_hits,
                        UsePXDHits=is_pxd_used(components),
                        UseSVDHits=is_svd_used(components),
                        UseCDCHits=is_cdc_used(components))


def add_tracking_for_PXDDataReduction_simulation(path, components, svd_cluster='__ROIsvdClusters'):
    """
    This function adds the standard reconstruction modules for tracking to be used for the simulation of PXD data
    reduction to a path.

    :param path: The path to add the tracking reconstruction modules to
    :param components: the list of geometry components in use or None for all components, always exclude the PXD.
    """

    if not is_svd_used(components):
        return

    # Material effects
    if 'SetupGenfitExtrapolation' not in path:
        material_effects = b2.register_module('SetupGenfitExtrapolation')
        material_effects.set_name(
            'SetupGenfitExtrapolationForPXDDataReduction')
        path.add_module(material_effects)

    # SET StoreArray names
    svd_reco_tracks = "__ROIsvdRecoTracks"

    # SVD ONLY TRACK FINDING
    add_vxd_track_finding_vxdtf2(path, components=['SVD'], reco_tracks=svd_reco_tracks, suffix="__ROI",
                                 svd_clusters=svd_cluster)

    # TRACK FITTING
    dafRecoFitter = b2.register_module("DAFRecoFitter")
    dafRecoFitter.set_name("SVD-only DAFRecoFitter")
    dafRecoFitter.param('recoTracksStoreArrayName', svd_reco_tracks)
    dafRecoFitter.param('svdHitsStoreArrayName', svd_cluster)
    path.add_module(dafRecoFitter)


def add_roiFinder(path, reco_tracks="RecoTracks", roiName="ROIs"):
    """
    Add the ROI finding to the path creating ROIs out of reco tracks by extrapolating them to the PXD volume.
    :param path: Where to add the module to.
    :param reco_tracks: Which tracks to use in the extrapolation step.
    :param roiName: Name of the produced/stored ROIs.
    """

    pxdDataRed = b2.register_module('PXDROIFinder')
    param_pxdDataRed = {
        'recoTrackListName': reco_tracks,
        'PXDInterceptListName': 'PXDIntercepts',
        'ROIListName': roiName,
        'tolerancePhi': 0.15,
        'toleranceZ': 0.5,
        'sigmaSystU': 0.02,
        'sigmaSystV': 0.02,
        'numSigmaTotU': 10,
        'numSigmaTotV': 10,
        'maxWidthU': 0.5,
        'maxWidthV': 0.5,
    }
    pxdDataRed.param(param_pxdDataRed)
    path.add_module(pxdDataRed)


def add_vxd_standalone_cosmics_finder(
        path,
        reco_tracks="RecoTracks",
        pxd_spacepoints_name="PXDSpacePoints",
        svd_spacepoints_name="SVDSpacePoints",
        quality_cut=0.0001,
        min_sps=3,
        max_rejected_sps=5):
    """
    Convenience function for adding VXD standalone cosmics track finding for B = 0 Tesla
    to the path.

    The result is a StoreArray with name @param reco_tracks containing one or zero reco tracks per event.
    This track candidates have an arbitrary but large momentum seed in the direction of the fitted line.
    The position and momentum seed is obtained using a principal component analysis method.

    :param path: basf2 path
    :param reco_tracks: Name of the output RecoTracks; defaults to RecoTracks.
    :param spacepoints_name: name of store array containing the spacepoints; defaults to SpacePoints
    :param quality_cut: Cut on the chi squared value of the line fit; candidates with values above the cut will be
                        rejected; defaults to 0.0001
    :param min_sps: Minimal number of SpacePoints required to build a track candidate; defaults to 3;
    :param max_rejected_sps: Maximal number of retries to refit a track after the worst spacepoint was removed;
                             defaults to 5;
    """

    # register EventTrackingInfo
    if 'RegisterEventLevelTrackingInfo' not in path:
        path.add_module('RegisterEventLevelTrackingInfo')

    sp_creator_pxd = b2.register_module('PXDSpacePointCreator')
    sp_creator_pxd.param('SpacePoints', pxd_spacepoints_name)
    path.add_module(sp_creator_pxd)

    # SVDSpacePointCreator is applied in funtion add_svd_reconstruction

    track_finder = b2.register_module('TrackFinderVXDCosmicsStandalone')
    track_finder.param('SpacePointTrackCandArrayName', "")
    track_finder.param('SpacePoints', [pxd_spacepoints_name, svd_spacepoints_name])
    track_finder.param('QualityCut', quality_cut)
    track_finder.param('MinSPs', min_sps)
    track_finder.param('MaxRejectedSPs', max_rejected_sps)
    path.add_module(track_finder)

    converter = b2.register_module('SPTC2RTConverter')
    converter.param('recoTracksStoreArrayName', reco_tracks)
    path.add_module(converter)<|MERGE_RESOLUTION|>--- conflicted
+++ resolved
@@ -44,12 +44,8 @@
                                 use_second_cdc_hits=False, skipHitPreparerAdding=False,
                                 use_svd_to_cdc_ckf=True, use_ecl_to_cdc_ckf=False,
                                 add_cdcTrack_QI=True, add_vxdTrack_QI=False, add_recoTrack_QI=False,
-<<<<<<< HEAD
-                                pxd_filtering_offline=False, use_cdc_full_grid_eventt0=False,
+                                pxd_filtering_offline=False, append_full_grid_cdc_eventt0=False,
                                 flip_recoTrack=False):
-=======
-                                pxd_filtering_offline=False, append_full_grid_cdc_eventt0=False):
->>>>>>> bc10a745
     """
     This function adds the **standard tracking reconstruction** modules
     to a path:
@@ -106,14 +102,9 @@
         (Both other QIs needed as input.)
     :param pxd_filtering_offline: If True, PXD data reduction (ROI filtering) is applied during the track reconstruction.
         The reconstructed SVD/CDC tracks are used to define the ROIs and reject all PXD clusters outside of these.
-<<<<<<< HEAD
-    :param use_cdc_full_grid_eventt0: If True, the module FullGridChi2TrackTimeExtractor is added to the path
-                                      for computing the EventT0.
-    :param flip_recoTrack: if true, add the recoTracks flipping function in the postfilter
-=======
     :param append_full_grid_cdc_eventt0: If True, the module FullGridChi2TrackTimeExtractor is added to the path
                                       and provides the CDC temporary EventT0.
->>>>>>> bc10a745
+    :param flip_recoTrack: if true, add the recoTracks flipping function in the postfilter
     """
 
     add_prefilter_tracking_reconstruction(
