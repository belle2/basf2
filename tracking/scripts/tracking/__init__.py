#!/usr/bin/env python3
# -*- coding: utf-8 -*-

from basf2 import *
from tracking.path_utils import *


def add_tracking_reconstruction(path, components=None, pruneTracks=False, skipGeometryAdding=False,
                                mcTrackFinding=False, trigger_mode="all", trackFitHypotheses=None,
                                reco_tracks="RecoTracks", prune_temporary_tracks=True, fit_tracks=True,
                                use_second_cdc_hits=False, skipHitPreparerAdding=False):
    """
    This function adds the standard reconstruction modules for tracking
    to a path.

    :param path: The path to add the tracking reconstruction modules to
    :param components: the list of geometry components in use or None for all components.
    :param pruneTracks: Delete all hits except the first and the last in the found tracks.
    :param skipGeometryAdding: Advances flag: The tracking modules need the geometry module and will add it,
        if it is not already present in the path. In a setup with multiple (conditional) paths however, it can not
        determine, if the geometry is already loaded. This flag can be used o just turn off the geometry adding at
        all (but you will have to add it on your own then).
    :param skipHitPreparerAdding: Advanced flag: do not add the hit preparation (esp. VXD cluster creation
        modules. This is useful if they have been added before already.
    :param mcTrackFinding: Use the MC track finders instead of the realistic ones.
    :param trigger_mode: For a description of the available trigger modes see add_reconstruction.
    :param reco_tracks: Name of the StoreArray where the reco tracks should be stored
    :param prune_temporary_tracks: If false, store all information of the single CDC and VXD tracks before merging.
        If true, prune them.
    :param fit_tracks: If false, the final track find and the TrackCreator module will no be executed
    :param use_second_cdc_hits: If true, the second hit information will be used in the CDC track finding.
    :param trackFitHypotheses: Which pdg hypothesis to fit. Defaults to [211, 321, 2212].
    """

    if not is_svd_used(components) and not is_cdc_used(components):
        return

    if not skipGeometryAdding:
        # Add the geometry in all trigger modes if not already in the path
        add_geometry_modules(path, components=components)

    if not skipHitPreparerAdding and trigger_mode in ["all", "hlt"]:
        add_hit_preparation_modules(path, components=components)

    # Material effects for all track extrapolations
    if trigger_mode in ["all", "hlt"] and 'SetupGenfitExtrapolation' not in path:
        path.add_module('SetupGenfitExtrapolation',
                        energyLossBrems=False, noiseBrems=False)

    if mcTrackFinding:
        # Always add the MC finder in all trigger modes.
        add_mc_track_finding(path, components=components, reco_tracks=reco_tracks,
                             use_second_cdc_hits=use_second_cdc_hits)
    else:
        add_track_finding(path, components=components, trigger_mode=trigger_mode, reco_tracks=reco_tracks,
                          prune_temporary_tracks=prune_temporary_tracks,
                          use_second_cdc_hits=use_second_cdc_hits)

    if trigger_mode in ["hlt", "all"]:
        add_mc_matcher(path, components=components, reco_tracks=reco_tracks,
                       use_second_cdc_hits=use_second_cdc_hits)

        if fit_tracks:
            add_track_fit_and_track_creator(path, components=components, pruneTracks=pruneTracks,
                                            trackFitHypotheses=trackFitHypotheses,
                                            reco_tracks=reco_tracks)


def add_cr_tracking_reconstruction(path, components=None, prune_tracks=False,
                                   skip_geometry_adding=False, event_time_extraction=True,
                                   data_taking_period="gcr2017", top_in_counter=False,
                                   merge_tracks=False, use_second_cdc_hits=False):
    """
    This function adds the reconstruction modules for cr tracking to a path.

    :param path: The path to which to add the tracking reconstruction modules
    :param data_taking_period: The cosmics generation will be added using the
           parameters, that where used in this period of data taking. The periods can be found in cdc/cr/__init__.py.

    :param components: the list of geometry components in use or None for all components.
    :param prune_tracks: Delete all hits except the first and the last in the found tracks.

    :param skip_geometry_adding: Advanced flag: The tracking modules need the geometry module and will add it,
        if it is not already present in the path. In a setup with multiple (conditional) paths however, it cannot
        determine if the geometry is already loaded. This flag can be used to just turn off the geometry adding
        (but you will have to add it on your own).
    :param event_time_extraction: extract time with either the TrackTimeExtraction or
        FullGridTrackTimeExtraction modules.
    :param merge_tracks: The upper and lower half of the tracks should be merged together in one track
    :param use_second_cdc_hits: If true, the second hit information will be used in the CDC track finding.

    :param top_in_counter: time of propagation from the hit point to the PMT in the trigger counter is subtracted
           (assuming PMT is put at -z of the counter).
    """
    # make sure CDC is used
    if not is_cdc_used(components):
        return

    if not skip_geometry_adding:
        # Add the geometry in all trigger modes if not already in the path
        add_geometry_modules(path, components)

    add_hit_preparation_modules(path, components=components)

    # Material effects for all track extrapolations
    if 'SetupGenfitExtrapolation' not in path:
        path.add_module('SetupGenfitExtrapolation',
                        energyLossBrems=False, noiseBrems=False)

    # track finding
    add_cr_track_finding(path, reco_tracks="RecoTracks", components=components, data_taking_period=data_taking_period,
                         merge_tracks=merge_tracks, use_second_cdc_hits=use_second_cdc_hits)

    # track fitting
    add_cr_track_fit_and_track_creator(path, components=components, prune_tracks=prune_tracks,
                                       event_timing_extraction=event_time_extraction,
                                       data_taking_period=data_taking_period, top_in_counter=top_in_counter)

    if merge_tracks:
        # Do also fit the not merged tracks
        add_cr_track_fit_and_track_creator(path, components=components, prune_tracks=prune_tracks,
                                           event_timing_extraction=False,
                                           data_taking_period=data_taking_period, top_in_counter=top_in_counter,
                                           reco_tracks="NonMergedRecoTracks", tracks="NonMergedTracks")


def add_mc_tracking_reconstruction(path, components=None, pruneTracks=False, use_second_cdc_hits=False):
    """
    This function adds the standard reconstruction modules for MC tracking
    to a path.

    :param path: The path to add the tracking reconstruction modules to
    :param components: the list of geometry components in use or None for all components.
    :param pruneTracks: Delete all hits expect the first and the last from the found tracks.
    :param use_second_cdc_hits: If true, the second hit information will be used in the CDC track finding.
    """
    add_tracking_reconstruction(path,
                                components=components,
                                pruneTracks=pruneTracks,
                                mcTrackFinding=True,
                                use_second_cdc_hits=use_second_cdc_hits)


def add_track_finding(path, components=None, trigger_mode="all", reco_tracks="RecoTracks",
                      prune_temporary_tracks=True, use_second_cdc_hits=False,
                      use_mc_truth=False, svd_ckf_mode="VXDTF2_after", add_both_directions=True):
    """
    Add the CKF to the path with all the track finding related to and needed for it.
    :param path: The path to add the tracking reconstruction modules to
    :param reco_tracks: The store array name where to output all tracks
    :param trigger_mode: For a description of the available trigger modes see add_reconstruction.
    :param use_mc_truth: Use the truth information in the CKF modules
    :param svd_ckf_mode: how to apply the CKF (with VXDTF2 or without). Defaults to "VXDTF2_after".
    :param add_both_directions: Curlers may be found in the wrong orientation by the CDC track finder, so try to
           extrapolate also in the other direction.
    :param use_second_cdc_hits: whether to use the secondary CDC hit during CDC track finding or not
    :param components: the list of geometry components in use or None for all components.
    :param prune_temporary_tracks: If false, store all information of the single CDC and VXD tracks before merging.
        If true, prune them.
    """
    if not is_svd_used(components) and not is_cdc_used(components):
        return

    cdc_reco_tracks = "CDCRecoTracks"
    if not is_pxd_used(components) and not is_svd_used(components):
        cdc_reco_tracks = reco_tracks

    svd_cdc_reco_tracks = "SVDCDCRecoTracks"
    if not is_pxd_used(components):
        svd_cdc_reco_tracks = reco_tracks

    svd_reco_tracks = "SVDRecoTracks"
    pxd_reco_tracks = "PXDRecoTracks"

    full_reco_tracks = reco_tracks

    latest_reco_tracks = None

    if trigger_mode in ["fast_reco", "all"] and is_cdc_used(components):
        add_cdc_track_finding(path, use_second_hits=use_second_cdc_hits, output_reco_tracks=cdc_reco_tracks)
        latest_reco_tracks = cdc_reco_tracks

    if trigger_mode in ["hlt", "all"] and is_svd_used(components):
        # in case the lastest_reco_tracks is not set and we are in hlt mode, a previous call to
        # this method using trigger_mode = "fast_reco" was done and we have the CDC-only RecoTrack
        # already
        if trigger_mode == "hlt" and latest_reco_tracks is None:
            latest_reco_tracks = cdc_reco_tracks

        add_svd_track_finding(path, components=components, input_reco_tracks=latest_reco_tracks,
                              output_reco_tracks=svd_cdc_reco_tracks, use_mc_truth=use_mc_truth,
                              temporary_reco_tracks=svd_reco_tracks,
                              svd_ckf_mode=svd_ckf_mode, add_both_directions=add_both_directions)
        latest_reco_tracks = svd_cdc_reco_tracks

    if trigger_mode in ["all"] and is_pxd_used(components):
        add_pxd_track_finding(path, components=components, input_reco_tracks=latest_reco_tracks,
                              use_mc_truth=use_mc_truth, output_reco_tracks=full_reco_tracks,
                              temporary_reco_tracks=pxd_reco_tracks,
                              add_both_directions=add_both_directions)

    if trigger_mode in ["all"] and prune_temporary_tracks:
        for temporary_reco_track_name in [pxd_reco_tracks, svd_reco_tracks, cdc_reco_tracks, svd_cdc_reco_tracks]:
            if temporary_reco_track_name != reco_tracks:
                path.add_module('PruneRecoTracks', storeArrayName=temporary_reco_track_name)


def add_cr_track_finding(path, reco_tracks="RecoTracks", components=None, data_taking_period='gcr2017',
                         merge_tracks=True, use_second_cdc_hits=False):
    import cdc.cr as cosmics_setup

    if data_taking_period != "phase2":
        cosmics_setup.set_cdc_cr_parameters(data_taking_period)

        # track finding
        add_cdc_cr_track_finding(path, merge_tracks=merge_tracks, use_second_cdc_hits=use_second_cdc_hits,
                                 trigger_point=tuple(cosmics_setup.triggerPos))

    else:
        if not is_cdc_used(components):
            B2FATAL("CDC must be in components")

        reco_tracks_from_track_finding = reco_tracks
        if merge_tracks:
            reco_tracks_from_track_finding = "NonMergedRecoTracks"

        cdc_reco_tracks = "CDCRecoTracks"
        if not is_pxd_used(components) and not is_svd_used(components):
            cdc_reco_tracks = reco_tracks_from_track_finding

        svd_cdc_reco_tracks = "SVDCDCRecoTracks"
        if not is_pxd_used(components):
            svd_cdc_reco_tracks = reco_tracks_from_track_finding

        full_reco_tracks = reco_tracks_from_track_finding

        # CDC track finding with default settings
        add_cdc_cr_track_finding(path, merge_tracks=False, use_second_cdc_hits=use_second_cdc_hits,
                                 output_reco_tracks=cdc_reco_tracks)

        latest_reco_tracks = cdc_reco_tracks

        if is_svd_used(components):
            add_svd_track_finding(path, components=components, input_reco_tracks=latest_reco_tracks,
                                  output_reco_tracks=svd_cdc_reco_tracks,
                                  svd_ckf_mode="only_ckf", add_both_directions=True)
            latest_reco_tracks = svd_cdc_reco_tracks

        if is_pxd_used(components):
            add_pxd_track_finding(path, components=components, input_reco_tracks=latest_reco_tracks,
                                  output_reco_tracks=full_reco_tracks, add_both_directions=True,
                                  filter_cut=0.01)

        if merge_tracks:
            # merge the tracks together
            path.add_module("CosmicsTrackMerger", inputRecoTracks=reco_tracks_from_track_finding,
                            outputRecoTracks=reco_tracks)


def add_mc_track_finding(path, components=None, reco_tracks="RecoTracks", use_second_cdc_hits=False):
    """
    Add the MC based TrackFinder to the path.

    :param path: The path to add the tracking reconstruction modules to
    :param components: the list of geometry components in use or None for all components.
    :param reco_tracks: Name of the StoreArray where the reco tracks should be stored
    :param use_second_cdc_hits: If true, the second hit information will be used in the CDC track finding.
    """
    if is_cdc_used(components) or is_pxd_used(components) or is_svd_used(components):
        # find MCTracks in CDC, SVD and PXD (or a subset of it)
        path.add_module('TrackFinderMCTruthRecoTracks',
                        RecoTracksStoreArrayName=reco_tracks,
                        UseSecondCDCHits=use_second_cdc_hits,
                        UsePXDHits=is_pxd_used(components),
                        UseSVDHits=is_svd_used(components),
                        UseCDCHits=is_cdc_used(components))


<<<<<<< HEAD
def add_ckf_based_track_finding(path, svd_ckf_mode="VXDTF2_after",
                                reco_tracks="RecoTracks",
                                cdc_reco_tracks="CDCRecoTracks",
                                svd_reco_tracks="SVDRecoTracks",
                                pxd_reco_tracks="PXDRecoTracks",
                                use_mc_truth=False,
                                add_merger=True,
                                add_vxdtf2=True,
                                components=None):
    """
    First approach to add the CKF to the path with all the track finding related and needed
     to/for it.
    :param path: The path to add the tracking reconstruction modules to
    :param svd_ckf_mode: when to apply the CKF (before or after VXDTF2)
    :param reco_tracks: The store array name where to output all tracks
    :param cdc_reco_tracks: The store array name where to output the cdc tracks or where you have already written them to
    :param svd_reco_tracks: The store array name where to output the svd tracks
    :param pxd_reco_tracks: The store array name where to output the pxd tracks
    :param components:  the list of geometry components in use or None for all components.
    :param use_mc_truth: Use the truth information in the CKF modules
    :param add_merger: add the merger between VXDTF2 and CDC tracks
    :param add_vxdtf2: add the VXDTF2 for the remaining SVD tracks
    :return:
    """
    if not is_svd_used(components):
        raise ValueError("SVD must be present in the components!")

    if is_cdc_used(components):
        # First, start with a normal CDC track finding.
        # Otherwise we assume that the tracks are already in this store array
        add_cdc_track_finding(path, reco_tracks=cdc_reco_tracks)

    if use_mc_truth:
        # MC CKF needs MC matching information
        path.add_module("MCRecoTracksMatcher", UsePXDHits=False, UseSVDHits=False, UseCDCHits=True,
                        mcRecoTracksStoreArrayName="MCRecoTracks",
                        prRecoTracksStoreArrayName=cdc_reco_tracks)

    if is_pxd_used(components):
        svd_cdc_reco_tracks = "SVDCDCRecoTracks"
    else:
        svd_cdc_reco_tracks = reco_tracks

    if svd_ckf_mode == "VXDTF2_before":
        temporary_vxd_track_cands = "__VXDTF2RecoTracks"
        add_vxd_track_finding_vxdtf2(path, components=["SVD"],
                                     reco_tracks=temporary_vxd_track_cands)
        add_seeded_svd_ckf(path, cdc_reco_tracks=cdc_reco_tracks,
                           temporary_vxd_track_cands=temporary_vxd_track_cands,
                           svd_reco_tracks=svd_reco_tracks, use_mc_truth=use_mc_truth)
        add_svd_ckf(path, cdc_reco_tracks=cdc_reco_tracks,
                    svd_reco_tracks=svd_reco_tracks, use_mc_truth=use_mc_truth)

        path.add_module("DAFRecoFitter", recoTracksStoreArrayName=svd_reco_tracks)
    elif svd_ckf_mode == "VXDTF2_after":
        add_svd_ckf(path, cdc_reco_tracks=cdc_reco_tracks,
                    svd_reco_tracks=svd_reco_tracks, use_mc_truth=use_mc_truth)

        if add_vxdtf2:
            # Add the VXDTF2 only for SVD
            add_vxd_track_finding_vxdtf2(path, components=["SVD"], reco_tracks=svd_reco_tracks)

            if add_merger:
                # Add the merger for remaining CDC and newly found vxdtf2 tracks
                path.add_module('VXDCDCTrackMerger',
                                CDCRecoTrackColName=cdc_reco_tracks,
                                VXDRecoTrackColName=svd_reco_tracks)
    else:
        raise ValueError(f"Do not understand the svd_ckf_mode {svd_ckf_mode}")

    # Write out the combinations of tracks
    path.add_module("RelatedTracksCombiner", VXDRecoTracksStoreArrayName=svd_reco_tracks,
                    CDCRecoTracksStoreArrayName=cdc_reco_tracks,
                    recoTracksStoreArrayName=svd_cdc_reco_tracks)

    if is_pxd_used(components):
        if use_mc_truth:
            path.add_module("MCRecoTracksMatcher", UsePXDHits=False, UseSVDHits=True, UseCDCHits=True,
                            mcRecoTracksStoreArrayName="MCRecoTracks",
                            prRecoTracksStoreArrayName=svd_cdc_reco_tracks)

        add_pxd_ckf(path, svd_cdc_reco_tracks=svd_cdc_reco_tracks, pxd_reco_tracks=pxd_reco_tracks,
                    use_mc_truth=use_mc_truth)

        path.add_module("RelatedTracksCombiner", CDCRecoTracksStoreArrayName=svd_cdc_reco_tracks,
                        VXDRecoTracksStoreArrayName=pxd_reco_tracks, recoTracksStoreArrayName=reco_tracks)


def add_cdc_track_finding(path, reco_tracks="RecoTracks", with_ca=False, use_second_hits=False):
    """
    Convenience function for adding all cdc track finder modules
    to the path.

    The result is a StoreArray with name @param reco_tracks full of RecoTracks (not TrackCands any more!).
    Use the GenfitTrackCandidatesCreator Module to convert back.

    :param path: basf2 path
    :param reco_tracks: Name of the output RecoTracks. Defaults to RecoTracks.
    :param use_second_hits: If true, the second hit information will be used in the CDC track finding.
    """

    # Init the geometry for cdc tracking and the hits
    path.add_module("TFCDC_WireHitPreparer",
                    useSecondHits=use_second_hits,
                    flightTimeEstimation="outwards")

    # Constructs clusters and reduce background hits
    path.add_module("TFCDC_ClusterPreparer",
                    ClusterFilter="mva_bkg",
                    ClusterFilterParameters={"cut": 0.2})

    # Find segments within the clusters
    path.add_module("TFCDC_SegmentFinderFacetAutomaton")

    # Find axial tracks
    path.add_module("TFCDC_AxialTrackFinderLegendre")

    # Improve the quality of the axial tracks
    path.add_module("TFCDC_TrackQualityAsserter",
                    corrections=["B2B"])

    # Find the stereo hits to those axial tracks
    path.add_module('TFCDC_StereoHitFinder')

    # Combine segments with axial tracks
    path.add_module('TFCDC_SegmentTrackCombiner',
                    segmentTrackFilter="mva",
                    segmentTrackFilterParameters={"cut": 0.74},
                    trackFilter="mva",
                    trackFilterParameters={"cut": 0.1})

    if with_ca:
        path.add_module("TFCDC_TrackFinderSegmentPairAutomaton",
                        tracks="CDCTrackVector2")

        # Overwrites the origin CDCTrackVector
        path.add_module("TFCDC_TrackCombiner",
                        inputTracks="CDCTrackVector",
                        secondaryInputTracks="CDCTrackVector2",
                        tracks="CDCTrackVector")

    # Improve the quality of all tracks and output
    path.add_module("TFCDC_TrackQualityAsserter",
                    corrections=[
                        "LayerBreak",
                        "OneSuperlayer",
                        "Small",
                    ])

    if with_ca:
        # Add curlers in the axial inner most superlayer
        path.add_module("TFCDC_TrackCreatorSingleSegments",
                        MinimalHitsBySuperLayerId={0: 15})

    # Export CDCTracks to RecoTracks representation
    path.add_module("TFCDC_TrackExporter",
                    RecoTracksStoreArrayName=reco_tracks)

    # Correct time seed (only necessary for the CDC tracks)
    path.add_module("IPTrackTimeEstimator",
                    useFittedInformation=False,
                    recoTracksStoreArrayName=reco_tracks)

    # run fast t0 estimation from CDC hits only
    path.add_module("CDCHitBasedT0Extraction")


def add_cdc_cr_track_finding(path, reco_tracks="RecoTracks", trigger_point=(0, 0, 0), merge_tracks=True,
                             use_second_cdc_hits=False):
    """
    Convenience function for adding all cdc track finder modules currently dedicated for the CDC-TOP testbeam
    to the path.

    The result is a StoreArray with name @param reco_tracks full of RecoTracks (not TrackCands any more!).

    Arguments
    ---------
    path: basf2.Path
       The path to be filled
    reco_tracks: str
       Name of the output RecoTracks. Defaults to RecoTracks.
    merge_tracks: bool
       The upper and lower half of the tracks should be merged together in one track
    use_second_hits: bool
       If true, the second hit information will be used in the CDC track finding.
    """

    # Init the geometry for cdc tracking and the hits
    path.add_module("TFCDC_WireHitPreparer",
                    useSecondHits=use_second_cdc_hits,
                    flightTimeEstimation="downwards",
                    triggerPoint=trigger_point)

    # Constructs clusters and reduce background hits
    path.add_module("TFCDC_ClusterPreparer",
                    ClusterFilter="mva_bkg",
                    ClusterFilterParameters={"cut": 0.2})

    # Find segments within the clusters
    path.add_module("TFCDC_SegmentFinderFacetAutomaton",
                    SegmentOrientation="downwards")

    # Find axial tracks
    path.add_module("TFCDC_AxialTrackFinderLegendre")

    # Improve the quality of the axial tracks
    path.add_module("TFCDC_TrackQualityAsserter",
                    corrections=["B2B"])

    # Find the stereo hits to those axial tracks
    path.add_module('TFCDC_StereoHitFinder')

    # Combine segments with axial tracks
    path.add_module('TFCDC_SegmentTrackCombiner',
                    segmentTrackFilter="mva",
                    segmentTrackFilterParameters={"cut": 0.74},
                    trackFilter="mva",
                    trackFilterParameters={"cut": 0.1})

    # Improve the quality of all tracks and output
    path.add_module("TFCDC_TrackQualityAsserter",
                    corrections=["LayerBreak", "OneSuperlayer", "Small"],
                    )

    # Flip track orientation to always point downwards
    path.add_module("TFCDC_TrackOrienter",
                    inputTracks="CDCTrackVector",
                    tracks="OrientedCDCTrackVector",
                    TrackOrientation="downwards",
                    )

    output_tracks = "OrientedCDCTrackVector"

    if merge_tracks:
        # Merge tracks together if needed
        path.add_module("TFCDC_TrackLinker",
                        inputTracks="OrientedCDCTrackVector",
                        tracks="MergedCDCTrackVector",
                        filter="phi",
                        )
        output_tracks = "MergedCDCTrackVector"

        # However, we also want to export the non merged tracks
        # Correct time seed - assumes velocity near light speed
        path.add_module("TFCDC_TrackFlightTimeAdjuster",
                        inputTracks="OrientedCDCTrackVector",
                        )

        # Export CDCTracks to RecoTracks representation
        path.add_module("TFCDC_TrackExporter",
                        inputTracks="OrientedCDCTrackVector",
                        RecoTracksStoreArrayName="NonMergedRecoTracks")

    # Correct time seed - assumes velocity near light speed
    path.add_module("TFCDC_TrackFlightTimeAdjuster",
                    inputTracks=output_tracks,
                    )

    # Export CDCTracks to RecoTracks representation
    path.add_module("TFCDC_TrackExporter",
                    inputTracks=output_tracks,
                    RecoTracksStoreArrayName=reco_tracks)


def add_vxd_track_finding(path, svd_clusters="", reco_tracks="RecoTracks", components=None, suffix=""):
    """
    Convenience function for adding all vxd track finder modules
    to the path. This is for version1 of the trackfinder

    The result is a StoreArray with name @param reco_tracks full of RecoTracks (not TrackCands any more!).
    Use the GenfitTrackCandidatesCreator Module to convert back.

    :param path: basf2 path
    :param reco_tracks: Name of the output RecoTracks, Defaults to RecoTracks.
    :param components: List of the detector components to be used in the reconstruction. Defaults to None which means all
                components.
    :param suffix: all names of intermediate Storearrays will have the suffix appended. Useful in cases someone needs to put several
                   instances of track finding in one path.
    """

    # Temporary array
    # add a suffix to be able to have different
    vxd_trackcands = '__VXDGFTrackCands' + suffix

    vxd_trackfinder = path.add_module('VXDTF',
                                      GFTrackCandidatesColName=vxd_trackcands)
    vxd_trackfinder.param('svdClustersName', svd_clusters)

    # WARNING: workaround for possible clashes between fitting and VXDTF
    # stays until the redesign of the VXDTF is finished.
    vxd_trackfinder.param('TESTERexpandedTestingRoutines', False)
    if is_pxd_used(components):
        vxd_trackfinder.param('sectorSetup',
                              ['shiftedL3IssueTestVXDStd-moreThan400MeV_PXDSVD',
                               'shiftedL3IssueTestVXDStd-100to400MeV_PXDSVD',
                               'shiftedL3IssueTestVXDStd-25to100MeV_PXDSVD'
                               ])
        vxd_trackfinder.param('tuneCutoffs', 0.22)
    else:
        vxd_trackfinder.param('sectorSetup',
                              ['shiftedL3IssueTestSVDStd-moreThan400MeV_SVD',
                               'shiftedL3IssueTestSVDStd-100to400MeV_SVD',
                               'shiftedL3IssueTestSVDStd-25to100MeV_SVD'
                               ])
        vxd_trackfinder.param('tuneCutoffs', 0.06)

    # Convert VXD trackcands to reco tracks
    path.add_module("RecoTrackCreator", svdHitsStoreArrayName=svd_clusters, trackCandidatesStoreArrayName=vxd_trackcands,
                    recoTracksStoreArrayName=reco_tracks, recreateSortingParameters=True)


def add_vxd_standalone_cosmics_finder(path, reco_tracks="RecoTracks", spacepoints_name="SpacePoints",
                                      quality_cut=0.0001, min_sps=3, max_rejected_sps=5):
    """
    Convenience function for adding VXD standalone cosmics track finding for B = 0 Tesla
    to the path.

    The result is a StoreArray with name @param reco_tracks containing one or zero reco tracks per event.
    This track candidates have an arbitrary but large momentum seed in the direction of the fitted line.
    The position and momentum seed is obtained using a principal component analysis method.

    :param path: basf2 path
    :param reco_tracks: Name of the output RecoTracks; defaults to RecoTracks.
    :param spacepoints_name: name of store array containing the spacepoints; defaults to SpacePoints
    :param quality_cut: Cut on the chi squared value of the line fit; candidates with values above the cut will be
                        rejected; defaults to 0.0001
    :param min_sps: Minimal number of SpacePoints required to build a track candidate; defaults to 3;
    :param max_rejected_sps: Maximal number of retries to refit a track after the worst spacepoint was removed;
                             defaults to 5;
    """

    sp_creator_pxd = register_module('PXDSpacePointCreator')
    sp_creator_pxd.param('SpacePoints', spacepoints_name)
    path.add_module(sp_creator_pxd)

    sp_creator_svd = register_module('SVDSpacePointCreator')
    sp_creator_svd.param('SpacePoints', spacepoints_name)
    path.add_module(sp_creator_svd)

    track_finder = register_module('TrackFinderVXDCosmicsStandalone')
    track_finder.param('SpacePointTrackCandArrayName', "")
    track_finder.param('SpacePoints', spacepoints_name)
    track_finder.param('QualityCut', quality_cut)
    track_finder.param('MinSPs', min_sps)
    track_finder.param('MaxRejectedSPs', max_rejected_sps)
    path.add_module(track_finder)

    converter = register_module('SPTC2RTConverter')
    converter.param('recoTracksStoreArrayName', reco_tracks)
    path.add_module(converter)


def add_vxd_track_finding_vxdtf2(path, svd_clusters="", reco_tracks="RecoTracks", components=None, suffix="",
                                 useTwoStepSelection=True, PXDminSVDSPs=3,
                                 sectormap_file=None, custom_setup_name=None,
                                 filter_overlapping=True, TFstrictSeeding=True, TFstoreSubsets=False,
                                 quality_estimator='tripletFit', use_quality_index_cutter=False,
                                 track_finder_module='TrackFinderVXDCellOMat'):
    """
    Convenience function for adding all vxd track finder Version 2 modules
    to the path.

    The result is a StoreArray with name @param reco_tracks full of RecoTracks (not TrackCands any more!).
    Use the GenfitTrackCandidatesCreator Module to convert back.

    :param path: basf2 path
    :param svd_clusters: SVDCluster collection name
    :param reco_tracks: Name of the output RecoTracks, Defaults to RecoTracks.
    :param components: List of the detector components to be used in the reconstruction. Defaults to None which means
                       all components.
    :param suffix: all names of intermediate Storearrays will have the suffix appended. Useful in cases someone needs to
                   put several instances of track finding in one path.
    :param useTwoStepSelection: if True Families will be defined during path creation and will be used to create only
                                the best candidate per family.
    :param PXDminSVDSPs: When using PXD require at least this number of SVD SPs for the SPTCs
    :param sectormap_file: if set to a finite value, a file will be used instead of the sectormap in the database.
    :param custom_setup_name: Set a custom setup name for the tree in the sector map.
    :param filter_overlapping: DEBUGGING ONLY: Whether to use SVDOverlapResolver, Default: True
    :param TFstrictSeeding: DEBUGGING ONLY: Whether to use strict seeding for paths in the TrackFinder. Default: True
    :param TFstoreSubsets: DEBUGGING ONLY: Whether to store subsets of paths in the TrackFinder. Default: False
    :param quality_estimator: DEBUGGING ONLY: Which QualityEstimator to use.
                              Default: tripletFit ('tripletFit' currently does not work with PXD)
    :param use_quality_index_cutter: DEBUGGING ONLY: Whether to use VXDTrackCandidatesQualityIndexCutter to cut TCs
                                      with QI below 0.1. To be used in conjunction with quality_estimator='mcInfo'.
                                      Default: False
    :param track_finder_module: DEBUGGING ONLY: Which TrackFinder module to use. Default: TrackFinderVXDCellOMat,
                                other option: TrackFinderVXDBasicPathFinder
    """
    ##########################
    # some setting for VXDTF2
    ##########################
    overlap_filter = 'greedy'  # other option is  'hopfield'
    # setting different for pxd and svd:
    if is_pxd_used(components):
        setup_name = "SVDPXDDefault"
        db_sec_map_file = "VXDSectorMap_v000.root"
        use_pxd = True
    else:
        setup_name = "SVDOnlyDefault"
        db_sec_map_file = "SVDSectorMap_v000.root"
        use_pxd = False

    #################
    # VXDTF2 Step 0
    # Preparation
    #################

    nameSPs = 'SpacePoints' + suffix

    pxdSPCreatorName = 'PXDSpacePointCreator' + suffix
    if pxdSPCreatorName not in [e.name() for e in path.modules()]:
        if use_pxd:
            spCreatorPXD = register_module('PXDSpacePointCreator')
            spCreatorPXD.set_name(pxdSPCreatorName)
            spCreatorPXD.param('NameOfInstance', 'PXDSpacePoints')
            spCreatorPXD.param('SpacePoints', nameSPs)
            path.add_module(spCreatorPXD)

    # check for the name instead of the type as the HLT also need those module under (should have different names)
    svdSPCreatorName = 'SVDSpacePointCreator' + suffix
    if svdSPCreatorName not in [e.name() for e in path.modules()]:
        # always use svd!
        spCreatorSVD = register_module('SVDSpacePointCreator')
        spCreatorSVD.set_name(svdSPCreatorName)
        spCreatorSVD.param('OnlySingleClusterSpacePoints', False)
        spCreatorSVD.param('NameOfInstance', 'SVDSpacePoints')
        spCreatorSVD.param('SpacePoints', nameSPs)
        spCreatorSVD.param('SVDClusters', svd_clusters)
        path.add_module(spCreatorSVD)

    # SecMap Bootstrap
    secMapBootStrap = register_module('SectorMapBootstrap')
    secMapBootStrap.param('ReadSectorMap', sectormap_file is not None)  # read from file
    secMapBootStrap.param('ReadSecMapFromDB', sectormap_file is None)  # this will override ReadSectorMap
    secMapBootStrap.param('SectorMapsInputFile', sectormap_file or db_sec_map_file)
    secMapBootStrap.param('SetupToRead', custom_setup_name or setup_name)
    secMapBootStrap.param('WriteSectorMap', False)
    path.add_module(secMapBootStrap)

    ##################
    # VXDTF2 Step 1
    # SegmentNet
    ##################

    nameSegNet = 'SegmentNetwork' + suffix
    segNetProducer = register_module('SegmentNetworkProducer')
    segNetProducer.param('CreateNeworks', 3)
    segNetProducer.param('NetworkOutputName', nameSegNet)
    segNetProducer.param('SpacePointsArrayNames', [nameSPs])
    segNetProducer.param('printNetworks', False)
    segNetProducer.param('sectorMapName', custom_setup_name or setup_name)
    segNetProducer.param('addVirtualIP', False)
    segNetProducer.param('observerType', 0)
    path.add_module(segNetProducer)

    #################
    # VXDTF2 Step 2
    # TrackFinder
    #################

    # append a suffix to the storearray name
    nameSPTCs = 'SPTrackCands' + suffix

    trackFinder = register_module(track_finder_module)
    trackFinder.param('NetworkName', nameSegNet)
    trackFinder.param('SpacePointTrackCandArrayName', nameSPTCs)
    trackFinder.param('SpacePoints', nameSPs)
    trackFinder.param('printNetworks', False)
    trackFinder.param('setFamilies', useTwoStepSelection)
    trackFinder.param('selectBestPerFamily', useTwoStepSelection)
    trackFinder.param('xBestPerFamily', 5)
    trackFinder.param('strictSeeding', TFstrictSeeding)
    trackFinder.param('storeSubsets', TFstoreSubsets)
    path.add_module(trackFinder)

    if(useTwoStepSelection):
        subSetModule = register_module('AddVXDTrackCandidateSubSets')
        subSetModule.param('NameSpacePointTrackCands', nameSPTCs)
        path.add_module(subSetModule)

    #################
    # VXDTF2 Step 3
    # Analyzer
    #################

    # When using PXD require at least PXDminSVDSPs SVD SPs for the SPTCs
    if(use_pxd):
        pxdSVDCut = register_module('PXDSVDCut')
        pxdSVDCut.param('minSVDSPs', PXDminSVDSPs)
        pxdSVDCut.param('SpacePointTrackCandsStoreArrayName', nameSPTCs)
        path.add_module(pxdSVDCut)

    # Quality
    qualityEstimator = register_module('QualityEstimatorVXD')
    qualityEstimator.param('EstimationMethod', quality_estimator)
    qualityEstimator.param('SpacePointTrackCandsStoreArrayName', nameSPTCs)
    path.add_module(qualityEstimator)

    if use_quality_index_cutter:
        qualityIndexCutter = register_module('VXDTrackCandidatesQualityIndexCutter')
        qualityIndexCutter.param('minRequiredQuality', 0.1)
        qualityIndexCutter.param('NameSpacePointTrackCands', nameSPTCs)
        path.add_module(qualityIndexCutter)

    # will discard track candidates (with low quality estimators) if the number of TC is above threshold
    maxCandidateSelection = register_module('BestVXDTrackCandidatesSelector')
    maxCandidateSelection.param('NameSpacePointTrackCands', nameSPTCs)
    maxCandidateSelection.param('NewNameSpacePointTrackCands', nameSPTCs)
    maxCandidateSelection.param('SubsetCreation', False)
    path.add_module(maxCandidateSelection)

    # Properties
    vIPRemover = register_module('SPTCvirtualIPRemover')
    vIPRemover.param('tcArrayName', nameSPTCs)
    # want to remove virtualIP for any track length
    vIPRemover.param('maxTCLengthForVIPKeeping', 0)
    path.add_module(vIPRemover)

    #################
    # VXDTF2 Step 4
    # OverlapFilter
    #################

    if filter_overlapping:
        overlapResolver = register_module('SVDOverlapResolver')
        overlapResolver.param('NameSpacePointTrackCands', nameSPTCs)
        overlapResolver.param('ResolveMethod', overlap_filter.lower())
        overlapResolver.param('NameSVDClusters', svd_clusters)
        path.add_module(overlapResolver)

    #################
    # VXDTF2 Step 5
    # Converter
    #################

    momSeedRetriever = register_module('SPTCmomentumSeedRetriever')
    momSeedRetriever.param('tcArrayName', nameSPTCs)
    path.add_module(momSeedRetriever)

    converter = register_module('SPTC2RTConverter')
    converter.param('recoTracksStoreArrayName', reco_tracks)
    converter.param('spacePointsTCsStoreArrayName', nameSPTCs)
    converter.param('svdClustersName', svd_clusters)
    converter.param('svdHitsStoreArrayName', svd_clusters)
    path.add_module(converter)


def is_svd_used(components):
    """Return true, if the SVD is present in the components list"""
    return components is None or 'SVD' in components


def is_pxd_used(components):
    """Return true, if the PXD is present in the components list"""
    return components is None or 'PXD' in components


def is_cdc_used(components):
    """Return true, if the CDC is present in the components list"""
    return components is None or 'CDC' in components


def add_tracking_for_PXDDataReduction_simulation(path, components, use_vxdtf2=True, svd_cluster='__ROIsvdClusters'):
=======
def add_tracking_for_PXDDataReduction_simulation(path, components, svd_cluster='__ROIsvdClusters'):
>>>>>>> 6d5f53ef
    """
    This function adds the standard reconstruction modules for tracking to be used for the simulation of PXD data reduction
    to a path.

    :param path: The path to add the tracking reconstruction modules to
    :param components: the list of geometry components in use or None for all components, always exclude the PXD.
    """

    if not is_svd_used(components):
        return

    # Material effects
    if 'SetupGenfitExtrapolation' not in path:
        material_effects = register_module('SetupGenfitExtrapolation')
        material_effects.set_name(
            'SetupGenfitExtrapolationForPXDDataReduction')
        path.add_module(material_effects)

    # SET StoreArray names

    svd_reco_tracks = "__ROIsvdRecoTracks"

    # SVD ONLY TRACK FINDING
    add_vxd_track_finding_vxdtf2(path, components=['SVD'], reco_tracks=svd_reco_tracks, suffix="__ROI",
                                 svd_clusters=svd_cluster)

    # TRACK FITTING

    # track fitting
    dafRecoFitter = register_module("DAFRecoFitter")
    dafRecoFitter.set_name("SVD-only DAFRecoFitter")
    dafRecoFitter.param('recoTracksStoreArrayName', svd_reco_tracks)
    dafRecoFitter.param('svdHitsStoreArrayName', svd_cluster)
    path.add_module(dafRecoFitter)<|MERGE_RESOLUTION|>--- conflicted
+++ resolved
@@ -276,316 +276,41 @@
                         UseCDCHits=is_cdc_used(components))
 
 
-<<<<<<< HEAD
-def add_ckf_based_track_finding(path, svd_ckf_mode="VXDTF2_after",
-                                reco_tracks="RecoTracks",
-                                cdc_reco_tracks="CDCRecoTracks",
-                                svd_reco_tracks="SVDRecoTracks",
-                                pxd_reco_tracks="PXDRecoTracks",
-                                use_mc_truth=False,
-                                add_merger=True,
-                                add_vxdtf2=True,
-                                components=None):
-    """
-    First approach to add the CKF to the path with all the track finding related and needed
-     to/for it.
-    :param path: The path to add the tracking reconstruction modules to
-    :param svd_ckf_mode: when to apply the CKF (before or after VXDTF2)
-    :param reco_tracks: The store array name where to output all tracks
-    :param cdc_reco_tracks: The store array name where to output the cdc tracks or where you have already written them to
-    :param svd_reco_tracks: The store array name where to output the svd tracks
-    :param pxd_reco_tracks: The store array name where to output the pxd tracks
-    :param components:  the list of geometry components in use or None for all components.
-    :param use_mc_truth: Use the truth information in the CKF modules
-    :param add_merger: add the merger between VXDTF2 and CDC tracks
-    :param add_vxdtf2: add the VXDTF2 for the remaining SVD tracks
-    :return:
-    """
+def add_tracking_for_PXDDataReduction_simulation(path, components, svd_cluster='__ROIsvdClusters'):
+    """
+    This function adds the standard reconstruction modules for tracking to be used for the simulation of PXD data reduction
+    to a path.
+
+    :param path: The path to add the tracking reconstruction modules to
+    :param components: the list of geometry components in use or None for all components, always exclude the PXD.
+    """
+
     if not is_svd_used(components):
-        raise ValueError("SVD must be present in the components!")
-
-    if is_cdc_used(components):
-        # First, start with a normal CDC track finding.
-        # Otherwise we assume that the tracks are already in this store array
-        add_cdc_track_finding(path, reco_tracks=cdc_reco_tracks)
-
-    if use_mc_truth:
-        # MC CKF needs MC matching information
-        path.add_module("MCRecoTracksMatcher", UsePXDHits=False, UseSVDHits=False, UseCDCHits=True,
-                        mcRecoTracksStoreArrayName="MCRecoTracks",
-                        prRecoTracksStoreArrayName=cdc_reco_tracks)
-
-    if is_pxd_used(components):
-        svd_cdc_reco_tracks = "SVDCDCRecoTracks"
-    else:
-        svd_cdc_reco_tracks = reco_tracks
-
-    if svd_ckf_mode == "VXDTF2_before":
-        temporary_vxd_track_cands = "__VXDTF2RecoTracks"
-        add_vxd_track_finding_vxdtf2(path, components=["SVD"],
-                                     reco_tracks=temporary_vxd_track_cands)
-        add_seeded_svd_ckf(path, cdc_reco_tracks=cdc_reco_tracks,
-                           temporary_vxd_track_cands=temporary_vxd_track_cands,
-                           svd_reco_tracks=svd_reco_tracks, use_mc_truth=use_mc_truth)
-        add_svd_ckf(path, cdc_reco_tracks=cdc_reco_tracks,
-                    svd_reco_tracks=svd_reco_tracks, use_mc_truth=use_mc_truth)
-
-        path.add_module("DAFRecoFitter", recoTracksStoreArrayName=svd_reco_tracks)
-    elif svd_ckf_mode == "VXDTF2_after":
-        add_svd_ckf(path, cdc_reco_tracks=cdc_reco_tracks,
-                    svd_reco_tracks=svd_reco_tracks, use_mc_truth=use_mc_truth)
-
-        if add_vxdtf2:
-            # Add the VXDTF2 only for SVD
-            add_vxd_track_finding_vxdtf2(path, components=["SVD"], reco_tracks=svd_reco_tracks)
-
-            if add_merger:
-                # Add the merger for remaining CDC and newly found vxdtf2 tracks
-                path.add_module('VXDCDCTrackMerger',
-                                CDCRecoTrackColName=cdc_reco_tracks,
-                                VXDRecoTrackColName=svd_reco_tracks)
-    else:
-        raise ValueError(f"Do not understand the svd_ckf_mode {svd_ckf_mode}")
-
-    # Write out the combinations of tracks
-    path.add_module("RelatedTracksCombiner", VXDRecoTracksStoreArrayName=svd_reco_tracks,
-                    CDCRecoTracksStoreArrayName=cdc_reco_tracks,
-                    recoTracksStoreArrayName=svd_cdc_reco_tracks)
-
-    if is_pxd_used(components):
-        if use_mc_truth:
-            path.add_module("MCRecoTracksMatcher", UsePXDHits=False, UseSVDHits=True, UseCDCHits=True,
-                            mcRecoTracksStoreArrayName="MCRecoTracks",
-                            prRecoTracksStoreArrayName=svd_cdc_reco_tracks)
-
-        add_pxd_ckf(path, svd_cdc_reco_tracks=svd_cdc_reco_tracks, pxd_reco_tracks=pxd_reco_tracks,
-                    use_mc_truth=use_mc_truth)
-
-        path.add_module("RelatedTracksCombiner", CDCRecoTracksStoreArrayName=svd_cdc_reco_tracks,
-                        VXDRecoTracksStoreArrayName=pxd_reco_tracks, recoTracksStoreArrayName=reco_tracks)
-
-
-def add_cdc_track_finding(path, reco_tracks="RecoTracks", with_ca=False, use_second_hits=False):
-    """
-    Convenience function for adding all cdc track finder modules
-    to the path.
-
-    The result is a StoreArray with name @param reco_tracks full of RecoTracks (not TrackCands any more!).
-    Use the GenfitTrackCandidatesCreator Module to convert back.
-
-    :param path: basf2 path
-    :param reco_tracks: Name of the output RecoTracks. Defaults to RecoTracks.
-    :param use_second_hits: If true, the second hit information will be used in the CDC track finding.
-    """
-
-    # Init the geometry for cdc tracking and the hits
-    path.add_module("TFCDC_WireHitPreparer",
-                    useSecondHits=use_second_hits,
-                    flightTimeEstimation="outwards")
-
-    # Constructs clusters and reduce background hits
-    path.add_module("TFCDC_ClusterPreparer",
-                    ClusterFilter="mva_bkg",
-                    ClusterFilterParameters={"cut": 0.2})
-
-    # Find segments within the clusters
-    path.add_module("TFCDC_SegmentFinderFacetAutomaton")
-
-    # Find axial tracks
-    path.add_module("TFCDC_AxialTrackFinderLegendre")
-
-    # Improve the quality of the axial tracks
-    path.add_module("TFCDC_TrackQualityAsserter",
-                    corrections=["B2B"])
-
-    # Find the stereo hits to those axial tracks
-    path.add_module('TFCDC_StereoHitFinder')
-
-    # Combine segments with axial tracks
-    path.add_module('TFCDC_SegmentTrackCombiner',
-                    segmentTrackFilter="mva",
-                    segmentTrackFilterParameters={"cut": 0.74},
-                    trackFilter="mva",
-                    trackFilterParameters={"cut": 0.1})
-
-    if with_ca:
-        path.add_module("TFCDC_TrackFinderSegmentPairAutomaton",
-                        tracks="CDCTrackVector2")
-
-        # Overwrites the origin CDCTrackVector
-        path.add_module("TFCDC_TrackCombiner",
-                        inputTracks="CDCTrackVector",
-                        secondaryInputTracks="CDCTrackVector2",
-                        tracks="CDCTrackVector")
-
-    # Improve the quality of all tracks and output
-    path.add_module("TFCDC_TrackQualityAsserter",
-                    corrections=[
-                        "LayerBreak",
-                        "OneSuperlayer",
-                        "Small",
-                    ])
-
-    if with_ca:
-        # Add curlers in the axial inner most superlayer
-        path.add_module("TFCDC_TrackCreatorSingleSegments",
-                        MinimalHitsBySuperLayerId={0: 15})
-
-    # Export CDCTracks to RecoTracks representation
-    path.add_module("TFCDC_TrackExporter",
-                    RecoTracksStoreArrayName=reco_tracks)
-
-    # Correct time seed (only necessary for the CDC tracks)
-    path.add_module("IPTrackTimeEstimator",
-                    useFittedInformation=False,
-                    recoTracksStoreArrayName=reco_tracks)
-
-    # run fast t0 estimation from CDC hits only
-    path.add_module("CDCHitBasedT0Extraction")
-
-
-def add_cdc_cr_track_finding(path, reco_tracks="RecoTracks", trigger_point=(0, 0, 0), merge_tracks=True,
-                             use_second_cdc_hits=False):
-    """
-    Convenience function for adding all cdc track finder modules currently dedicated for the CDC-TOP testbeam
-    to the path.
-
-    The result is a StoreArray with name @param reco_tracks full of RecoTracks (not TrackCands any more!).
-
-    Arguments
-    ---------
-    path: basf2.Path
-       The path to be filled
-    reco_tracks: str
-       Name of the output RecoTracks. Defaults to RecoTracks.
-    merge_tracks: bool
-       The upper and lower half of the tracks should be merged together in one track
-    use_second_hits: bool
-       If true, the second hit information will be used in the CDC track finding.
-    """
-
-    # Init the geometry for cdc tracking and the hits
-    path.add_module("TFCDC_WireHitPreparer",
-                    useSecondHits=use_second_cdc_hits,
-                    flightTimeEstimation="downwards",
-                    triggerPoint=trigger_point)
-
-    # Constructs clusters and reduce background hits
-    path.add_module("TFCDC_ClusterPreparer",
-                    ClusterFilter="mva_bkg",
-                    ClusterFilterParameters={"cut": 0.2})
-
-    # Find segments within the clusters
-    path.add_module("TFCDC_SegmentFinderFacetAutomaton",
-                    SegmentOrientation="downwards")
-
-    # Find axial tracks
-    path.add_module("TFCDC_AxialTrackFinderLegendre")
-
-    # Improve the quality of the axial tracks
-    path.add_module("TFCDC_TrackQualityAsserter",
-                    corrections=["B2B"])
-
-    # Find the stereo hits to those axial tracks
-    path.add_module('TFCDC_StereoHitFinder')
-
-    # Combine segments with axial tracks
-    path.add_module('TFCDC_SegmentTrackCombiner',
-                    segmentTrackFilter="mva",
-                    segmentTrackFilterParameters={"cut": 0.74},
-                    trackFilter="mva",
-                    trackFilterParameters={"cut": 0.1})
-
-    # Improve the quality of all tracks and output
-    path.add_module("TFCDC_TrackQualityAsserter",
-                    corrections=["LayerBreak", "OneSuperlayer", "Small"],
-                    )
-
-    # Flip track orientation to always point downwards
-    path.add_module("TFCDC_TrackOrienter",
-                    inputTracks="CDCTrackVector",
-                    tracks="OrientedCDCTrackVector",
-                    TrackOrientation="downwards",
-                    )
-
-    output_tracks = "OrientedCDCTrackVector"
-
-    if merge_tracks:
-        # Merge tracks together if needed
-        path.add_module("TFCDC_TrackLinker",
-                        inputTracks="OrientedCDCTrackVector",
-                        tracks="MergedCDCTrackVector",
-                        filter="phi",
-                        )
-        output_tracks = "MergedCDCTrackVector"
-
-        # However, we also want to export the non merged tracks
-        # Correct time seed - assumes velocity near light speed
-        path.add_module("TFCDC_TrackFlightTimeAdjuster",
-                        inputTracks="OrientedCDCTrackVector",
-                        )
-
-        # Export CDCTracks to RecoTracks representation
-        path.add_module("TFCDC_TrackExporter",
-                        inputTracks="OrientedCDCTrackVector",
-                        RecoTracksStoreArrayName="NonMergedRecoTracks")
-
-    # Correct time seed - assumes velocity near light speed
-    path.add_module("TFCDC_TrackFlightTimeAdjuster",
-                    inputTracks=output_tracks,
-                    )
-
-    # Export CDCTracks to RecoTracks representation
-    path.add_module("TFCDC_TrackExporter",
-                    inputTracks=output_tracks,
-                    RecoTracksStoreArrayName=reco_tracks)
-
-
-def add_vxd_track_finding(path, svd_clusters="", reco_tracks="RecoTracks", components=None, suffix=""):
-    """
-    Convenience function for adding all vxd track finder modules
-    to the path. This is for version1 of the trackfinder
-
-    The result is a StoreArray with name @param reco_tracks full of RecoTracks (not TrackCands any more!).
-    Use the GenfitTrackCandidatesCreator Module to convert back.
-
-    :param path: basf2 path
-    :param reco_tracks: Name of the output RecoTracks, Defaults to RecoTracks.
-    :param components: List of the detector components to be used in the reconstruction. Defaults to None which means all
-                components.
-    :param suffix: all names of intermediate Storearrays will have the suffix appended. Useful in cases someone needs to put several
-                   instances of track finding in one path.
-    """
-
-    # Temporary array
-    # add a suffix to be able to have different
-    vxd_trackcands = '__VXDGFTrackCands' + suffix
-
-    vxd_trackfinder = path.add_module('VXDTF',
-                                      GFTrackCandidatesColName=vxd_trackcands)
-    vxd_trackfinder.param('svdClustersName', svd_clusters)
-
-    # WARNING: workaround for possible clashes between fitting and VXDTF
-    # stays until the redesign of the VXDTF is finished.
-    vxd_trackfinder.param('TESTERexpandedTestingRoutines', False)
-    if is_pxd_used(components):
-        vxd_trackfinder.param('sectorSetup',
-                              ['shiftedL3IssueTestVXDStd-moreThan400MeV_PXDSVD',
-                               'shiftedL3IssueTestVXDStd-100to400MeV_PXDSVD',
-                               'shiftedL3IssueTestVXDStd-25to100MeV_PXDSVD'
-                               ])
-        vxd_trackfinder.param('tuneCutoffs', 0.22)
-    else:
-        vxd_trackfinder.param('sectorSetup',
-                              ['shiftedL3IssueTestSVDStd-moreThan400MeV_SVD',
-                               'shiftedL3IssueTestSVDStd-100to400MeV_SVD',
-                               'shiftedL3IssueTestSVDStd-25to100MeV_SVD'
-                               ])
-        vxd_trackfinder.param('tuneCutoffs', 0.06)
-
-    # Convert VXD trackcands to reco tracks
-    path.add_module("RecoTrackCreator", svdHitsStoreArrayName=svd_clusters, trackCandidatesStoreArrayName=vxd_trackcands,
-                    recoTracksStoreArrayName=reco_tracks, recreateSortingParameters=True)
+        return
+
+    # Material effects
+    if 'SetupGenfitExtrapolation' not in path:
+        material_effects = register_module('SetupGenfitExtrapolation')
+        material_effects.set_name(
+            'SetupGenfitExtrapolationForPXDDataReduction')
+        path.add_module(material_effects)
+
+    # SET StoreArray names
+
+    svd_reco_tracks = "__ROIsvdRecoTracks"
+
+    # SVD ONLY TRACK FINDING
+    add_vxd_track_finding_vxdtf2(path, components=['SVD'], reco_tracks=svd_reco_tracks, suffix="__ROI",
+                                 svd_clusters=svd_cluster)
+
+    # TRACK FITTING
+
+    # track fitting
+    dafRecoFitter = register_module("DAFRecoFitter")
+    dafRecoFitter.set_name("SVD-only DAFRecoFitter")
+    dafRecoFitter.param('recoTracksStoreArrayName', svd_reco_tracks)
+    dafRecoFitter.param('svdHitsStoreArrayName', svd_cluster)
+    path.add_module(dafRecoFitter)
 
 
 def add_vxd_standalone_cosmics_finder(path, reco_tracks="RecoTracks", spacepoints_name="SpacePoints",
@@ -626,254 +351,4 @@
 
     converter = register_module('SPTC2RTConverter')
     converter.param('recoTracksStoreArrayName', reco_tracks)
-    path.add_module(converter)
-
-
-def add_vxd_track_finding_vxdtf2(path, svd_clusters="", reco_tracks="RecoTracks", components=None, suffix="",
-                                 useTwoStepSelection=True, PXDminSVDSPs=3,
-                                 sectormap_file=None, custom_setup_name=None,
-                                 filter_overlapping=True, TFstrictSeeding=True, TFstoreSubsets=False,
-                                 quality_estimator='tripletFit', use_quality_index_cutter=False,
-                                 track_finder_module='TrackFinderVXDCellOMat'):
-    """
-    Convenience function for adding all vxd track finder Version 2 modules
-    to the path.
-
-    The result is a StoreArray with name @param reco_tracks full of RecoTracks (not TrackCands any more!).
-    Use the GenfitTrackCandidatesCreator Module to convert back.
-
-    :param path: basf2 path
-    :param svd_clusters: SVDCluster collection name
-    :param reco_tracks: Name of the output RecoTracks, Defaults to RecoTracks.
-    :param components: List of the detector components to be used in the reconstruction. Defaults to None which means
-                       all components.
-    :param suffix: all names of intermediate Storearrays will have the suffix appended. Useful in cases someone needs to
-                   put several instances of track finding in one path.
-    :param useTwoStepSelection: if True Families will be defined during path creation and will be used to create only
-                                the best candidate per family.
-    :param PXDminSVDSPs: When using PXD require at least this number of SVD SPs for the SPTCs
-    :param sectormap_file: if set to a finite value, a file will be used instead of the sectormap in the database.
-    :param custom_setup_name: Set a custom setup name for the tree in the sector map.
-    :param filter_overlapping: DEBUGGING ONLY: Whether to use SVDOverlapResolver, Default: True
-    :param TFstrictSeeding: DEBUGGING ONLY: Whether to use strict seeding for paths in the TrackFinder. Default: True
-    :param TFstoreSubsets: DEBUGGING ONLY: Whether to store subsets of paths in the TrackFinder. Default: False
-    :param quality_estimator: DEBUGGING ONLY: Which QualityEstimator to use.
-                              Default: tripletFit ('tripletFit' currently does not work with PXD)
-    :param use_quality_index_cutter: DEBUGGING ONLY: Whether to use VXDTrackCandidatesQualityIndexCutter to cut TCs
-                                      with QI below 0.1. To be used in conjunction with quality_estimator='mcInfo'.
-                                      Default: False
-    :param track_finder_module: DEBUGGING ONLY: Which TrackFinder module to use. Default: TrackFinderVXDCellOMat,
-                                other option: TrackFinderVXDBasicPathFinder
-    """
-    ##########################
-    # some setting for VXDTF2
-    ##########################
-    overlap_filter = 'greedy'  # other option is  'hopfield'
-    # setting different for pxd and svd:
-    if is_pxd_used(components):
-        setup_name = "SVDPXDDefault"
-        db_sec_map_file = "VXDSectorMap_v000.root"
-        use_pxd = True
-    else:
-        setup_name = "SVDOnlyDefault"
-        db_sec_map_file = "SVDSectorMap_v000.root"
-        use_pxd = False
-
-    #################
-    # VXDTF2 Step 0
-    # Preparation
-    #################
-
-    nameSPs = 'SpacePoints' + suffix
-
-    pxdSPCreatorName = 'PXDSpacePointCreator' + suffix
-    if pxdSPCreatorName not in [e.name() for e in path.modules()]:
-        if use_pxd:
-            spCreatorPXD = register_module('PXDSpacePointCreator')
-            spCreatorPXD.set_name(pxdSPCreatorName)
-            spCreatorPXD.param('NameOfInstance', 'PXDSpacePoints')
-            spCreatorPXD.param('SpacePoints', nameSPs)
-            path.add_module(spCreatorPXD)
-
-    # check for the name instead of the type as the HLT also need those module under (should have different names)
-    svdSPCreatorName = 'SVDSpacePointCreator' + suffix
-    if svdSPCreatorName not in [e.name() for e in path.modules()]:
-        # always use svd!
-        spCreatorSVD = register_module('SVDSpacePointCreator')
-        spCreatorSVD.set_name(svdSPCreatorName)
-        spCreatorSVD.param('OnlySingleClusterSpacePoints', False)
-        spCreatorSVD.param('NameOfInstance', 'SVDSpacePoints')
-        spCreatorSVD.param('SpacePoints', nameSPs)
-        spCreatorSVD.param('SVDClusters', svd_clusters)
-        path.add_module(spCreatorSVD)
-
-    # SecMap Bootstrap
-    secMapBootStrap = register_module('SectorMapBootstrap')
-    secMapBootStrap.param('ReadSectorMap', sectormap_file is not None)  # read from file
-    secMapBootStrap.param('ReadSecMapFromDB', sectormap_file is None)  # this will override ReadSectorMap
-    secMapBootStrap.param('SectorMapsInputFile', sectormap_file or db_sec_map_file)
-    secMapBootStrap.param('SetupToRead', custom_setup_name or setup_name)
-    secMapBootStrap.param('WriteSectorMap', False)
-    path.add_module(secMapBootStrap)
-
-    ##################
-    # VXDTF2 Step 1
-    # SegmentNet
-    ##################
-
-    nameSegNet = 'SegmentNetwork' + suffix
-    segNetProducer = register_module('SegmentNetworkProducer')
-    segNetProducer.param('CreateNeworks', 3)
-    segNetProducer.param('NetworkOutputName', nameSegNet)
-    segNetProducer.param('SpacePointsArrayNames', [nameSPs])
-    segNetProducer.param('printNetworks', False)
-    segNetProducer.param('sectorMapName', custom_setup_name or setup_name)
-    segNetProducer.param('addVirtualIP', False)
-    segNetProducer.param('observerType', 0)
-    path.add_module(segNetProducer)
-
-    #################
-    # VXDTF2 Step 2
-    # TrackFinder
-    #################
-
-    # append a suffix to the storearray name
-    nameSPTCs = 'SPTrackCands' + suffix
-
-    trackFinder = register_module(track_finder_module)
-    trackFinder.param('NetworkName', nameSegNet)
-    trackFinder.param('SpacePointTrackCandArrayName', nameSPTCs)
-    trackFinder.param('SpacePoints', nameSPs)
-    trackFinder.param('printNetworks', False)
-    trackFinder.param('setFamilies', useTwoStepSelection)
-    trackFinder.param('selectBestPerFamily', useTwoStepSelection)
-    trackFinder.param('xBestPerFamily', 5)
-    trackFinder.param('strictSeeding', TFstrictSeeding)
-    trackFinder.param('storeSubsets', TFstoreSubsets)
-    path.add_module(trackFinder)
-
-    if(useTwoStepSelection):
-        subSetModule = register_module('AddVXDTrackCandidateSubSets')
-        subSetModule.param('NameSpacePointTrackCands', nameSPTCs)
-        path.add_module(subSetModule)
-
-    #################
-    # VXDTF2 Step 3
-    # Analyzer
-    #################
-
-    # When using PXD require at least PXDminSVDSPs SVD SPs for the SPTCs
-    if(use_pxd):
-        pxdSVDCut = register_module('PXDSVDCut')
-        pxdSVDCut.param('minSVDSPs', PXDminSVDSPs)
-        pxdSVDCut.param('SpacePointTrackCandsStoreArrayName', nameSPTCs)
-        path.add_module(pxdSVDCut)
-
-    # Quality
-    qualityEstimator = register_module('QualityEstimatorVXD')
-    qualityEstimator.param('EstimationMethod', quality_estimator)
-    qualityEstimator.param('SpacePointTrackCandsStoreArrayName', nameSPTCs)
-    path.add_module(qualityEstimator)
-
-    if use_quality_index_cutter:
-        qualityIndexCutter = register_module('VXDTrackCandidatesQualityIndexCutter')
-        qualityIndexCutter.param('minRequiredQuality', 0.1)
-        qualityIndexCutter.param('NameSpacePointTrackCands', nameSPTCs)
-        path.add_module(qualityIndexCutter)
-
-    # will discard track candidates (with low quality estimators) if the number of TC is above threshold
-    maxCandidateSelection = register_module('BestVXDTrackCandidatesSelector')
-    maxCandidateSelection.param('NameSpacePointTrackCands', nameSPTCs)
-    maxCandidateSelection.param('NewNameSpacePointTrackCands', nameSPTCs)
-    maxCandidateSelection.param('SubsetCreation', False)
-    path.add_module(maxCandidateSelection)
-
-    # Properties
-    vIPRemover = register_module('SPTCvirtualIPRemover')
-    vIPRemover.param('tcArrayName', nameSPTCs)
-    # want to remove virtualIP for any track length
-    vIPRemover.param('maxTCLengthForVIPKeeping', 0)
-    path.add_module(vIPRemover)
-
-    #################
-    # VXDTF2 Step 4
-    # OverlapFilter
-    #################
-
-    if filter_overlapping:
-        overlapResolver = register_module('SVDOverlapResolver')
-        overlapResolver.param('NameSpacePointTrackCands', nameSPTCs)
-        overlapResolver.param('ResolveMethod', overlap_filter.lower())
-        overlapResolver.param('NameSVDClusters', svd_clusters)
-        path.add_module(overlapResolver)
-
-    #################
-    # VXDTF2 Step 5
-    # Converter
-    #################
-
-    momSeedRetriever = register_module('SPTCmomentumSeedRetriever')
-    momSeedRetriever.param('tcArrayName', nameSPTCs)
-    path.add_module(momSeedRetriever)
-
-    converter = register_module('SPTC2RTConverter')
-    converter.param('recoTracksStoreArrayName', reco_tracks)
-    converter.param('spacePointsTCsStoreArrayName', nameSPTCs)
-    converter.param('svdClustersName', svd_clusters)
-    converter.param('svdHitsStoreArrayName', svd_clusters)
-    path.add_module(converter)
-
-
-def is_svd_used(components):
-    """Return true, if the SVD is present in the components list"""
-    return components is None or 'SVD' in components
-
-
-def is_pxd_used(components):
-    """Return true, if the PXD is present in the components list"""
-    return components is None or 'PXD' in components
-
-
-def is_cdc_used(components):
-    """Return true, if the CDC is present in the components list"""
-    return components is None or 'CDC' in components
-
-
-def add_tracking_for_PXDDataReduction_simulation(path, components, use_vxdtf2=True, svd_cluster='__ROIsvdClusters'):
-=======
-def add_tracking_for_PXDDataReduction_simulation(path, components, svd_cluster='__ROIsvdClusters'):
->>>>>>> 6d5f53ef
-    """
-    This function adds the standard reconstruction modules for tracking to be used for the simulation of PXD data reduction
-    to a path.
-
-    :param path: The path to add the tracking reconstruction modules to
-    :param components: the list of geometry components in use or None for all components, always exclude the PXD.
-    """
-
-    if not is_svd_used(components):
-        return
-
-    # Material effects
-    if 'SetupGenfitExtrapolation' not in path:
-        material_effects = register_module('SetupGenfitExtrapolation')
-        material_effects.set_name(
-            'SetupGenfitExtrapolationForPXDDataReduction')
-        path.add_module(material_effects)
-
-    # SET StoreArray names
-
-    svd_reco_tracks = "__ROIsvdRecoTracks"
-
-    # SVD ONLY TRACK FINDING
-    add_vxd_track_finding_vxdtf2(path, components=['SVD'], reco_tracks=svd_reco_tracks, suffix="__ROI",
-                                 svd_clusters=svd_cluster)
-
-    # TRACK FITTING
-
-    # track fitting
-    dafRecoFitter = register_module("DAFRecoFitter")
-    dafRecoFitter.set_name("SVD-only DAFRecoFitter")
-    dafRecoFitter.param('recoTracksStoreArrayName', svd_reco_tracks)
-    dafRecoFitter.param('svdHitsStoreArrayName', svd_cluster)
-    path.add_module(dafRecoFitter)+    path.add_module(converter)