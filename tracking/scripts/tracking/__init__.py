#!/usr/bin/env python3
# -*- coding: utf-8 -*-

##########################################################################
# basf2 (Belle II Analysis Software Framework)                           #
# Author: The Belle II Collaboration                                     #
#                                                                        #
# See git log for contributors and copyright holders.                    #
# This file is licensed under LGPL-3.0, see LICENSE.md.                  #
##########################################################################

import basf2 as b2

# Many scripts import these functions from `tracking`, so leave these imports here
from tracking.path_utils import (  # noqa
    add_cdc_cr_track_finding,
    add_cdc_track_finding,
    add_cr_track_fit_and_track_creator,
    add_eclcdc_track_finding,
    add_geometry_modules,
    add_hit_preparation_modules,
    add_mc_matcher,
    add_prune_tracks,
    add_flipping_of_recoTracks,
    add_pxd_cr_track_finding,
    add_pxd_track_finding,
    add_svd_track_finding,
    add_track_fit_and_track_creator,
    add_prefilter_track_fit_and_track_creator,
    add_vxd_track_finding_vxdtf2,
    add_svd_standalone_tracking,
    add_vtx_track_finding,
    add_vtx_track_finding_vxdtf2,
    is_cdc_used,
    is_ecl_used,
    is_pxd_used,
    is_svd_used,
    is_vtx_used,
    use_local_sectormap,
)

from pxd import add_pxd_reconstruction


def add_tracking_reconstruction(path, components=None, pruneTracks=False, skipGeometryAdding=False,
                                mcTrackFinding=False, trackFitHypotheses=None,
                                reco_tracks="RecoTracks", prune_temporary_tracks=True, fit_tracks=True,
                                use_second_cdc_hits=False, skipHitPreparerAdding=False,
                                use_svd_to_cdc_ckf=True, use_ecl_to_cdc_ckf=False,
                                add_cdcTrack_QI=True, add_vxdTrack_QI=False, add_recoTrack_QI=False,
                                pxd_filtering_offline=False, append_full_grid_cdc_eventt0=False,
                                v0_finding=True, flip_recoTrack=True,
                                useVTX=False, use_vtx_to_cdc_ckf=True, useVTXClusterShapes=True,
                                use_mc_vtx_cdc_merger=False):
    """
    This function adds the **standard tracking reconstruction** modules
    to a path:

    #. first we find tracks using the CDC hits only, see :ref:`CDC Track Finding<tracking_trackFindingCDC>`

    #. CDC tracks are extrapolated to SVD and SVD hits are attached, see :ref:`CDC to SVD CKF<tracking_cdc2svd_ckf>`

    #. remaining  SVD hits are used to find SVD tracks, see :ref:`SVD Track Finding<tracking_trackFindingSVD>`

    #. SVD tracks are extrapolated to CDC to attach CDC hits, see :ref:`SVD to CDC CKF<tracking_svd2cdc_ckf>`

    #. SVD and CDC tracks are merged and fitted, see :ref:`Track Fitting<tracking_trackFitting>`

    #. merged SVD+CDC tracks are extrapolated to PXD to attach PXD hits, see :ref:`SVD to PXD CKF<tracking_svd2pxd_ckf>`

        .. note::

           PXD hits are not available on HLT. At the end of the tracking chain on HLT we have the\
           :ref:`PXD Region Of Interest Finding<tracking_pxdDataReduction>`, that consists of extrapolating\
           the tracks on the PXD sensors and defining regions in which we expect to find the hit.\
           Only fired pixels inside these regions reach Event Builder 2.

    #. after all the tracks from the IP are found, we look for special classes of tracks,\
    in particular we search for displaced vertices to reconstruct K-short, Lambda and\
    photon-conversions, see :ref:`V0 Finding<tracking_v0Finding>`.

    #. If the reconstruction uses PXD, we finally look for tracks with a wrong charge,\
    flip and refit them to fix the charge, see :ref:`Flip&Refit<trk_flipNrefit>`.



    :param path: the path to add the tracking reconstruction modules to
    :param components: the list of geometry components in use or None for all components.
    :param pruneTracks: if true, delete all hits except the first and the last in the found tracks.
    :param skipGeometryAdding: (advanced flag) the tracking modules need the geometry module and will add it,
        if it is not already present in the path. In a setup with multiple (conditional) paths however, it can not
        determine, if the geometry is already loaded. This flag can be used o just turn off the geometry adding at
        all (but you will have to add it on your own then).
    :param skipHitPreparerAdding: (advanced flag) if true, do not add the hit preparation (esp. VXD cluster creation
        modules. This is useful if they have been added before already.
    :param mcTrackFinding: if true, use the MC track finders instead of the realistic ones.
    :param reco_tracks: name of the StoreArray where the reco tracks should be stored
    :param prune_temporary_tracks: if false, store all information of the single CDC and VXD tracks before merging.
        If true, prune them.
    :param fit_tracks: if false, the final track find and the TrackCreator module will no be executed
    :param use_second_cdc_hits: if true, the second hit information will be used in the CDC track finding.
    :param trackFitHypotheses: which pdg hypothesis to fit. Defaults to [211, 321, 2212].
    :param use_svd_to_cdc_ckf: if true, add SVD to CDC CKF module.
    :param use_ecl_to_cdc_ckf: if true, add ECL to CDC CKF module.
    :param add_cdcTrack_QI: if true, add the MVA track quality estimation
        to the path that sets the quality indicator property of the found CDC standalone tracks
    :param add_vxdTrack_QI: if true, add the MVA track quality estimation
        to the path that sets the quality indicator property of the found VXDTF2 tracks
        (ATTENTION: Standard triplet QI of VXDTF2 is replaced in this case
        -> setting this option to 'True' will have some influence on the final track collection)
    :param add_recoTrack_QI: if true, add the MVA track quality estimation
        to the path that sets the quality indicator property of all found reco tracks
        (Both other QIs needed as input.)
    :param pxd_filtering_offline: If True, PXD data reduction (ROI filtering) is applied during the track reconstruction.
        The reconstructed SVD/CDC tracks are used to define the ROIs and reject all PXD clusters outside of these.
    :param append_full_grid_cdc_eventt0: If True, the module FullGridChi2TrackTimeExtractor is added to the path
                                      and provides the CDC temporary EventT0.
    :param v0_finding: if false, the V0Finder module is not executed
<<<<<<< HEAD
    :param flip_recoTrack: if true, add the recoTracks flipping function in the postfilter
    :param useVTX: If true, the VTX reconstruction is performed.
    :param use_vtx_to_cdc_ckf: if true, add VTX to CDC CKF module.
    :param useVTXClusterShapes: use the VTX cluster shapes
    :use_mc_vtx_cdc_merger: use mc vtx cdc track merger
=======
    :param flip_recoTrack: if true, add the recoTracks flipping function in the postfilter (only if PXD is present)
>>>>>>> a24e6116
    """

    add_prefilter_tracking_reconstruction(
        path,
        components=components,
        skipGeometryAdding=skipGeometryAdding,
        mcTrackFinding=mcTrackFinding,
        trackFitHypotheses=trackFitHypotheses,
        reco_tracks=reco_tracks,
        prune_temporary_tracks=prune_temporary_tracks,
        fit_tracks=fit_tracks,
        use_second_cdc_hits=use_second_cdc_hits,
        skipHitPreparerAdding=skipHitPreparerAdding,
        use_svd_to_cdc_ckf=use_svd_to_cdc_ckf,
        use_ecl_to_cdc_ckf=use_ecl_to_cdc_ckf,
        add_cdcTrack_QI=add_cdcTrack_QI,
        add_vxdTrack_QI=add_vxdTrack_QI,
        add_recoTrack_QI=add_recoTrack_QI,
        pxd_filtering_offline=pxd_filtering_offline,
        append_full_grid_cdc_eventt0=append_full_grid_cdc_eventt0,
        useVTX=useVTX,
        use_vtx_to_cdc_ckf=use_vtx_to_cdc_ckf,
        useVTXClusterShapes=useVTXClusterShapes,
        use_mc_vtx_cdc_merger=use_mc_vtx_cdc_merger)

    add_postfilter_tracking_reconstruction(path,
                                           components=components,
                                           pruneTracks=pruneTracks,
                                           reco_tracks=reco_tracks,
                                           prune_temporary_tracks=prune_temporary_tracks,
                                           v0_finding=v0_finding,
                                           flip_recoTrack=flip_recoTrack,
                                           mcTrackFinding=mcTrackFinding)


def add_prefilter_tracking_reconstruction(path, components=None, skipGeometryAdding=False,
                                          mcTrackFinding=False, trackFitHypotheses=None, reco_tracks="RecoTracks",
                                          prune_temporary_tracks=True, fit_tracks=True,
                                          use_second_cdc_hits=False, skipHitPreparerAdding=False,
                                          use_svd_to_cdc_ckf=True, use_ecl_to_cdc_ckf=False,
                                          add_cdcTrack_QI=True, add_vxdTrack_QI=False, add_recoTrack_QI=False,
                                          pxd_filtering_offline=False, append_full_grid_cdc_eventt0=False,
                                          useVTX=False, use_vtx_to_cdc_ckf=False, useVTXClusterShapes=True,
                                          use_mc_vtx_cdc_merger=False):
    """
    This function adds the tracking reconstruction modules required to calculate HLT filter decision
    to a path.

    :param path: The path to add the tracking reconstruction modules to
    :param components: the list of geometry components in use or None for all components.
    :param skipGeometryAdding: Advances flag: The tracking modules need the geometry module and will add it,
        if it is not already present in the path. In a setup with multiple (conditional) paths however, it can not
        determine, if the geometry is already loaded. This flag can be used o just turn off the geometry adding at
        all (but you will have to add it on your own then).
    :param skipHitPreparerAdding: Advanced flag: do not add the hit preparation (esp. VXD cluster creation
        modules. This is useful if they have been added before already.
    :param mcTrackFinding: Use the MC track finders instead of the realistic ones.
    :param reco_tracks: Name of the StoreArray where the reco tracks should be stored
    :param prune_temporary_tracks: If false, store all information of the single CDC and VXD tracks before merging.
        If true, prune them.
    :param fit_tracks: If false, the final track find and the TrackCreator module will no be executed
    :param use_second_cdc_hits: If true, the second hit information will be used in the CDC track finding.
    :param trackFitHypotheses: Which pdg hypothesis to fit. Defaults to [211, 321, 2212].
    :param use_svd_to_cdc_ckf: if true, add SVD to CDC CKF module.
    :param use_ecl_to_cdc_ckf: if true, add ECL to CDC CKF module.
    :param add_cdcTrack_QI: If true, add the MVA track quality estimation
        to the path that sets the quality indicator property of the found CDC standalone tracks
    :param add_vxdTrack_QI: If true, add the MVA track quality estimation
        to the path that sets the quality indicator property of the found VXDTF2 tracks
        (ATTENTION: Standard triplet QI of VXDTF2 is replaced in this case
        -> setting this option to 'True' will have some influence on the final track collection)
    :param add_recoTrack_QI: If true, add the MVA track quality estimation
        to the path that sets the quality indicator property of all found reco tracks
        (Both other QIs needed as input.)
    :param pxd_filtering_offline: If True, PXD data reduction (ROI filtering) is applied during the track reconstruction.
        The reconstructed SVD/CDC tracks are used to define the ROIs and reject all PXD clusters outside of these.
    :param append_full_grid_cdc_eventt0: If True, the module FullGridChi2TrackTimeExtractor is added to the path
                                      and provides the CDC temporary EventT0.
    :param useVTX: If true, the VTX reconstruction is performed.
    :param use_vtx_to_cdc_ckf: if true, add VTX to CDC CKF module.
    :param useVTXClusterShapes: If true, use cluster shape corrections for hit position finding.
    :use_mc_vtx_cdc_merger: use mc vtx cdc track merger
    """

    if not is_svd_used(components) and not is_cdc_used(components) and not is_vtx_used(components):
        return

    if (add_cdcTrack_QI or add_vxdTrack_QI or add_recoTrack_QI) and not fit_tracks:
        b2.B2ERROR("MVA track qualiy indicator requires `fit_tracks` to be enabled. Turning all off.")
        add_cdcTrack_QI = False
        add_vxdTrack_QI = False
        add_recoTrack_QI = False

    if add_recoTrack_QI and (not add_cdcTrack_QI or not add_vxdTrack_QI):
        b2.B2ERROR("RecoTrack qualiy indicator requires CDC and VXD QI as input. Turning it all of.")
        add_cdcTrack_QI = False
        add_vxdTrack_QI = False
        add_recoTrack_QI = False

    if not skipGeometryAdding:
        add_geometry_modules(path, components=components)

    if not skipHitPreparerAdding:
        add_hit_preparation_modules(path, components=components, pxd_filtering_offline=pxd_filtering_offline,
                                    useVTX=useVTX, useVTXClusterShapes=useVTXClusterShapes)

    # Material effects for all track extrapolations
    if 'SetupGenfitExtrapolation' not in path:
        path.add_module('SetupGenfitExtrapolation',
                        energyLossBrems=False, noiseBrems=False)

    if mcTrackFinding:
        add_mc_track_finding(path, components=components, reco_tracks=reco_tracks,
                             use_second_cdc_hits=use_second_cdc_hits)
    else:
        add_track_finding(path, components=components, reco_tracks=reco_tracks,
                          prune_temporary_tracks=prune_temporary_tracks,
                          use_second_cdc_hits=use_second_cdc_hits,
                          use_svd_to_cdc_ckf=use_svd_to_cdc_ckf,
                          use_ecl_to_cdc_ckf=use_ecl_to_cdc_ckf,
                          add_cdcTrack_QI=add_cdcTrack_QI,
                          add_vxdTrack_QI=add_vxdTrack_QI,
                          pxd_filtering_offline=pxd_filtering_offline,
                          useVTX=useVTX,
                          use_vtx_to_cdc_ckf=use_vtx_to_cdc_ckf,
                          use_mc_vtx_cdc_merger=use_mc_vtx_cdc_merger)

    # Only run the track time extraction on the full reconstruction chain for now. Later, we may
    # consider to do the CDC-hit based method already during the fast reconstruction stage
    add_time_extraction(path, append_full_grid_cdc_eventt0, components=components, useVTX=useVTX)

    add_mc_matcher(path, components=components, reco_tracks=reco_tracks,
                   use_second_cdc_hits=use_second_cdc_hits)

    if fit_tracks:
        add_prefilter_track_fit_and_track_creator(path,
                                                  trackFitHypotheses=trackFitHypotheses,
                                                  reco_tracks=reco_tracks,
                                                  add_mva_quality_indicator=add_recoTrack_QI)


def add_postfilter_tracking_reconstruction(path, components=None, pruneTracks=False, reco_tracks="RecoTracks",
                                           prune_temporary_tracks=True, v0_finding=True,
                                           flip_recoTrack=True, mcTrackFinding=False):
    """
    This function adds the tracking reconstruction modules not required to calculate HLT filter
    decision to a path.

    :param path: The path to add the tracking reconstruction modules to
    :param components: the list of geometry components in use or None for all components.
    :param pruneTracks: Delete all hits except the first and the last in the found tracks.
    :param reco_tracks: Name of the StoreArray where the reco tracks should be stored
    :param prune_temporary_tracks: If false, store all information of the single CDC and VXD tracks before merging.
        If true, prune them.
    :param v0_finding: If false, the V0 module will not be executed
    :param flip_recoTrack: if true, add the recoTracks flipping function in the postfilter (only if PXD is present)
    :param mcTrackFinding: Use the MC track finders instead of the realistic ones.
    """

    # do not add any new modules if no tracking detectors are in the components
    if components and not ('SVD' in components or 'CDC' in components):
        return

    # V0 finding
    if v0_finding:
        path.add_module('V0Finder', RecoTracks=reco_tracks, v0FitterMode=1)

    # flip & refit to fix the charge of some tracks
    if flip_recoTrack and not mcTrackFinding and is_pxd_used(components):
        add_flipping_of_recoTracks(path, reco_tracks="RecoTracks")

    # estimate the track time
    path.add_module('TrackTimeEstimator')

    # prune
    if pruneTracks:
        add_prune_tracks(path, components=components, reco_tracks=reco_tracks)

    if prune_temporary_tracks or pruneTracks:
        path.add_module("PruneRecoHits")


def add_time_extraction(path, append_full_grid_cdc_eventt0=False, components=None, useVTX=False):
    """
    Add time extraction components via tracking

    :param path: The path to add the tracking reconstruction modules to
    :param append_full_grid_cdc_eventt0: If True, the module FullGridChi2TrackTimeExtractor is added to the path
                                      and provides the CDC temporary EventT0.
    :param components: the list of geometry components in use or None for all components.
    :param useVTX: If true, the VTX reconstruction is performed.
    """
    if is_svd_used(components) and not useVTX:
        path.add_module("SVDEventT0Estimator")

    if is_cdc_used(components) and (append_full_grid_cdc_eventt0 or useVTX):
        path.add_module("FullGridChi2TrackTimeExtractor")


def add_cr_tracking_reconstruction(path, components=None, prune_tracks=False,
                                   skip_geometry_adding=False, event_time_extraction=True,
                                   merge_tracks=True, use_second_cdc_hits=False,
                                   useVTX=False):
    """
    This function adds the reconstruction modules for cr tracking to a path.

    :param path: The path to which to add the tracking reconstruction modules

    :param components: the list of geometry components in use or None for all components.
    :param prune_tracks: Delete all hits except the first and the last in the found tracks.

    :param skip_geometry_adding: Advanced flag: The tracking modules need the geometry module and will add it,
        if it is not already present in the path. In a setup with multiple (conditional) paths however, it cannot
        determine if the geometry is already loaded. This flag can be used to just turn off the geometry adding
        (but you will have to add it on your own).
    :param event_time_extraction: extract the event time
    :param merge_tracks: The upper and lower half of the tracks should be merged together in one track
    :param use_second_cdc_hits: If true, the second hit information will be used in the CDC track finding.
    :param useVTX: If True, the VTX is used instead of the VXD

    """

    # make sure CDC is used
    if not is_cdc_used(components):
        return

    if not skip_geometry_adding:
        add_geometry_modules(path, components)

    add_hit_preparation_modules(path, components=components, useVTX=useVTX)

    # Material effects for all track extrapolations
    if 'SetupGenfitExtrapolation' not in path:
        path.add_module('SetupGenfitExtrapolation',
                        energyLossBrems=False, noiseBrems=False)

    # track finding
    add_cr_track_finding(path, reco_tracks="RecoTracks", components=components,
                         merge_tracks=merge_tracks, use_second_cdc_hits=use_second_cdc_hits,
                         useVTX=useVTX)

    # track fitting
    # if tracks were merged, use the unmerged collection for time extraction
    add_cr_track_fit_and_track_creator(path, components=components, prune_tracks=prune_tracks,
                                       event_timing_extraction=event_time_extraction)

    if merge_tracks:
        # Do also fit the not merged tracks
        add_cr_track_fit_and_track_creator(path, components=components, prune_tracks=prune_tracks,
                                           event_timing_extraction=False,
                                           reco_tracks="NonMergedRecoTracks", tracks="NonMergedTracks")


def add_mc_tracking_reconstruction(path, components=None, pruneTracks=False, use_second_cdc_hits=False, useVTX=False,
                                   useVTXClusterShapes=True):
    """
    This function adds the standard reconstruction modules for MC tracking
    to a path.

    :param path: The path to add the tracking reconstruction modules to
    :param components: the list of geometry components in use or None for all components.
    :param pruneTracks: Delete all hits expect the first and the last from the found tracks.
    :param use_second_cdc_hits: If true, the second hit information will be used in the CDC track finding.
    :param useVTX: If true, the VTX reconstruction is performed.
    :param useVTXClusterShapes: If true, use cluster shape corrections for hit position finding.
    """
    add_tracking_reconstruction(path,
                                components=components,
                                pruneTracks=pruneTracks,
                                mcTrackFinding=True,
                                use_second_cdc_hits=use_second_cdc_hits, useVTX=useVTX,
                                useVTXClusterShapes=useVTXClusterShapes)


def add_track_finding(path, components=None, reco_tracks="RecoTracks",
                      prune_temporary_tracks=True, use_second_cdc_hits=False,
                      use_mc_truth=False, svd_ckf_mode="SVD_after", add_both_directions=True,
                      svd_standalone_mode="VXDTF2",
                      use_svd_to_cdc_ckf=True, use_ecl_to_cdc_ckf=False,
                      add_cdcTrack_QI=True, add_vxdTrack_QI=False,
                      pxd_filtering_offline=False, use_HLT_ROIs=False,
                      useVTX=False, vtx_ckf_mode="VXDTF2_after",
                      use_vtx_to_cdc_ckf=True, use_ckf_based_cdc_vtx_merger=False,
                      use_mc_vtx_cdc_merger=False):
    """
    Add the CKF to the path with all the track finding related to and needed for it.
    :param path: The path to add the tracking reconstruction modules to
    :param reco_tracks: The store array name where to output all tracks
    :param use_mc_truth: Use the truth information in the CKF modules
    :param svd_ckf_mode: how to apply the CKF (with or without SVD standalone tracking). Defaults to "SVD_after".
    :param add_both_directions: Curlers may be found in the wrong orientation by the CDC track finder, so try to
           extrapolate also in the other direction.
    :param svd_standalone_mode: Which SVD standalone tracking is used.
           Options are "VXDTF2", "SVDHough", "VXDTF2_and_SVDHough", and "SVDHough_and_VXDTF2".
           Defaults to "VXDTF2"
    :param use_second_cdc_hits: whether to use the secondary CDC hit during CDC track finding or not
    :param components: the list of geometry components in use or None for all components.
    :param prune_temporary_tracks: If false, store all information of the single CDC and VXD tracks before merging.
        If true, prune them.
    :param use_svd_to_cdc_ckf: if true, add SVD to CDC CKF module.
    :param use_ecl_to_cdc_ckf: if true, add ECL to CDC CKF module.
    :param useVTX: If true, the VTX reconstruction is performed.
    :param vtx_ckf_mode: how to apply the CKF (with VXDTF2 or without). Defaults to "VXDTF2_after".
    :param use_vtx_to_cdc_ckf: if true, add VTX to CDC CKF module.
    :param use_ckf_based_cdc_vtx_merger: Use the CKF based merger for VTX+CDC tracks or the simple VXDCDCTrackMerger.
    :param add_cdcTrack_QI: If true, add the MVA track quality estimation
        to the path that sets the quality indicator property of the found CDC standalone tracks
    :param add_vxdTrack_QI: If true, add the MVA track quality estimation
        to the path that sets the quality indicator property of the found VXDTF2 tracks
        (ATTENTION: Standard triplet QI of VXDTF2 is replaced in this case
        -> setting this option to 'True' will have some influence on the final track collection)
    :param pxd_filtering_offline: If True, PXD data reduction (ROI filtering) is applied during the track reconstruction.
        The reconstructed SVD/CDC tracks are used to define the ROIs and reject all PXD clusters outside of these.
    :param use_HLT_ROIs: Don't calculate the ROIs here but use the ones from the HLT (does obviously not work for simulation)
    """

    if not is_svd_used(components) and not is_cdc_used(components) and not is_vtx_used(components):
        return

    if use_ecl_to_cdc_ckf and not is_cdc_used(components):
        b2.B2WARNING("ECL CKF cannot be used without CDC. Turning it off.")
        use_ecl_to_cdc_ckf = False

    if use_ecl_to_cdc_ckf and not is_ecl_used(components):
        b2.B2ERROR("ECL CKF cannot be used without ECL. Turning it off.")
        use_ecl_to_cdc_ckf = False

    # register EventTrackingInfo
    if 'RegisterEventLevelTrackingInfo' not in path:
        path.add_module('RegisterEventLevelTrackingInfo')

    # output tracks
    cdc_reco_tracks = "CDCRecoTracks"
    svd_cdc_reco_tracks = "SVDCDCRecoTracks"
    vtx_cdc_reco_tracks = "VTXCDCRecoTracks"
    ecl_reco_tracks = "ECLRecoTracks"
    combined_ecl_reco_tracks = "combinedECLRecoTracks"

    # temporary collections
    svd_reco_tracks = "SVDRecoTracks"
    pxd_reco_tracks = "PXDRecoTracks"
    vtx_reco_tracks = "VTXRecoTracks"

    # collections that will be pruned
    temporary_reco_track_list = []

    # the name of the most recent track collection
    latest_reco_tracks = None

    if not is_pxd_used(components) and not useVTX:
        if use_ecl_to_cdc_ckf and is_cdc_used(components):
            combined_ecl_reco_tracks = reco_tracks
        elif (not use_ecl_to_cdc_ckf) and is_svd_used(components):
            svd_cdc_reco_tracks = reco_tracks
        elif (not use_ecl_to_cdc_ckf) and (not is_svd_used(components)) and is_cdc_used(components):
            cdc_reco_tracks = reco_tracks
    elif useVTX and is_vtx_used(components):
        if use_ecl_to_cdc_ckf and is_cdc_used(components):
            combined_ecl_reco_tracks = reco_tracks
        elif (not use_ecl_to_cdc_ckf):
            vtx_cdc_reco_tracks = reco_tracks
    elif useVTX and not is_vtx_used(components) and is_cdc_used(components):
        cdc_reco_tracks = reco_tracks

    if is_cdc_used(components):
        add_cdc_track_finding(path, use_second_hits=use_second_cdc_hits, output_reco_tracks=cdc_reco_tracks,
                              add_mva_quality_indicator=add_cdcTrack_QI)
        temporary_reco_track_list.append(cdc_reco_tracks)
        latest_reco_tracks = cdc_reco_tracks

    if is_svd_used(components) and not useVTX:
        add_svd_track_finding(path, components=components, input_reco_tracks=latest_reco_tracks,
                              output_reco_tracks=svd_cdc_reco_tracks, use_mc_truth=use_mc_truth,
                              temporary_reco_tracks=svd_reco_tracks,
                              svd_ckf_mode=svd_ckf_mode, add_both_directions=add_both_directions,
                              use_svd_to_cdc_ckf=use_svd_to_cdc_ckf, prune_temporary_tracks=prune_temporary_tracks,
                              add_mva_quality_indicator=add_vxdTrack_QI,
                              svd_standalone_mode=svd_standalone_mode)
        temporary_reco_track_list.append(svd_reco_tracks)
        temporary_reco_track_list.append(svd_cdc_reco_tracks)
        latest_reco_tracks = svd_cdc_reco_tracks

    if is_vtx_used(components) and useVTX:
        add_vtx_track_finding(path, components=components, input_reco_tracks=latest_reco_tracks,
                              output_reco_tracks=vtx_cdc_reco_tracks, use_mc_truth=use_mc_truth,
                              temporary_reco_tracks=vtx_reco_tracks,
                              vtx_ckf_mode=vtx_ckf_mode, add_both_directions=add_both_directions,
                              use_vtx_to_cdc_ckf=use_vtx_to_cdc_ckf, prune_temporary_tracks=prune_temporary_tracks,
                              use_ckf_based_cdc_vtx_merger=use_ckf_based_cdc_vtx_merger,
                              add_mva_quality_indicator=False,
                              use_mc_vtx_cdc_merger=use_mc_vtx_cdc_merger)
        temporary_reco_track_list.append(vtx_reco_tracks)
        temporary_reco_track_list.append(vtx_cdc_reco_tracks)
        latest_reco_tracks = vtx_cdc_reco_tracks

    if use_ecl_to_cdc_ckf and is_cdc_used(components):
        add_eclcdc_track_finding(path, components=components, output_reco_tracks=ecl_reco_tracks,
                                 prune_temporary_tracks=prune_temporary_tracks)

        # TODO: add another merging step? (SVD track found by vxdtf2, and CDC track found by ECL CKF)?

        path.add_module("RecoTrackStoreArrayCombiner",
                        Temp1RecoTracksStoreArrayName=latest_reco_tracks,
                        Temp2RecoTracksStoreArrayName=ecl_reco_tracks,
                        recoTracksStoreArrayName=combined_ecl_reco_tracks)
        temporary_reco_track_list.append(ecl_reco_tracks)
        temporary_reco_track_list.append(combined_ecl_reco_tracks)
        latest_reco_tracks = combined_ecl_reco_tracks

    if is_pxd_used(components) and not useVTX:
        if pxd_filtering_offline:
            roiName = "ROIs"
            if not use_HLT_ROIs:
                path.add_module("DAFRecoFitter", recoTracksStoreArrayName=latest_reco_tracks)

                roiName = "ROIs_offline"
                add_roiFinder(path, reco_tracks=latest_reco_tracks, roiName=roiName)

            pxd_digifilter = b2.register_module('PXDdigiFilter')
            pxd_digifilter.param('ROIidsName', roiName)
            pxd_digifilter.param('PXDDigitsName', 'PXDDigits')
            pxd_digifilter.param('PXDDigitsInsideROIName', 'PXDDigits')
            pxd_digifilter.param('overrideDB', True)
            pxd_digifilter.param('usePXDDataReduction', True)
            path.add_module(pxd_digifilter)

            add_pxd_reconstruction(path)

        add_pxd_track_finding(path, components=components, input_reco_tracks=latest_reco_tracks,
                              use_mc_truth=use_mc_truth, output_reco_tracks=reco_tracks,
                              temporary_reco_tracks=pxd_reco_tracks,
                              add_both_directions=add_both_directions)
        temporary_reco_track_list.append(pxd_reco_tracks)

    if prune_temporary_tracks:
        for temporary_reco_track_name in temporary_reco_track_list:
            if temporary_reco_track_name != reco_tracks:
                path.add_module('PruneRecoTracks', storeArrayName=temporary_reco_track_name)


def add_cr_track_finding(path, reco_tracks="RecoTracks", components=None,
                         merge_tracks=True, use_second_cdc_hits=False,
                         useVTX=False):

    # register EventTrackingInfo
    if 'RegisterEventLevelTrackingInfo' not in path:
        path.add_module('RegisterEventLevelTrackingInfo')

    if not is_cdc_used(components):
        b2.B2FATAL("CDC must be in components")

    reco_tracks_from_track_finding = reco_tracks
    if merge_tracks:
        reco_tracks_from_track_finding = "NonMergedRecoTracks"

    cdc_reco_tracks = "CDCRecoTracks"
    if not is_pxd_used(components) and not is_svd_used(components):
        cdc_reco_tracks = reco_tracks_from_track_finding

    svd_cdc_reco_tracks = "SVDCDCRecoTracks"
    if not is_pxd_used(components):
        svd_cdc_reco_tracks = reco_tracks_from_track_finding

    vtx_cdc_reco_tracks = "VTXCDCRecoTracks"
    if useVTX and not is_vtx_used(components):
        vtx_cdc_reco_tracks = reco_tracks_from_track_finding

    full_reco_tracks = reco_tracks_from_track_finding

    # CDC track finding with default settings
    add_cdc_cr_track_finding(path, merge_tracks=False, use_second_cdc_hits=use_second_cdc_hits,
                             output_reco_tracks=cdc_reco_tracks)

    latest_reco_tracks = cdc_reco_tracks

    if is_svd_used(components) and not useVTX:
        add_svd_track_finding(path, components=components, input_reco_tracks=latest_reco_tracks,
                              output_reco_tracks=svd_cdc_reco_tracks,
                              svd_ckf_mode="cosmics", add_both_directions=True, svd_standalone_mode="VXDTF2")
        latest_reco_tracks = svd_cdc_reco_tracks

    if is_pxd_used(components) and not useVTX:
        add_pxd_cr_track_finding(path, components=components, input_reco_tracks=latest_reco_tracks,
                                 output_reco_tracks=full_reco_tracks, add_both_directions=True,
                                 filter_cut=0.01)

    if is_vtx_used(components) and useVTX:
        add_vtx_track_finding(path, components=components, input_reco_tracks=latest_reco_tracks,
                              output_reco_tracks=vtx_cdc_reco_tracks,
                              vtx_ckf_mode="cosmics", add_both_directions=True)
        latest_reco_tracks = svd_cdc_reco_tracks

    if merge_tracks:
        # merge the tracks together
        path.add_module("CosmicsTrackMerger", inputRecoTracks=reco_tracks_from_track_finding,
                        outputRecoTracks=reco_tracks)


def add_mc_track_finding(path, components=None, reco_tracks="RecoTracks", use_second_cdc_hits=False):
    """
    Add the MC based TrackFinder to the path.

    :param path: The path to add the tracking reconstruction modules to
    :param components: the list of geometry components in use or None for all components.
    :param reco_tracks: Name of the StoreArray where the reco tracks should be stored
    :param use_second_cdc_hits: If true, the second hit information will be used in the CDC track finding.
    """
    if is_cdc_used(components) or is_pxd_used(components) or is_svd_used(components) or is_vtx_used(components):
        # find MCTracks in CDC, SVD, PXD and VTX (or a subset of it)
        path.add_module('TrackFinderMCTruthRecoTracks',
                        RecoTracksStoreArrayName=reco_tracks,
                        UseSecondCDCHits=use_second_cdc_hits,
                        UsePXDHits=is_pxd_used(components),
                        UseSVDHits=is_svd_used(components),
                        UseCDCHits=is_cdc_used(components),
                        UseVTXHits=is_vtx_used(components))


def add_tracking_for_PXDDataReduction_simulation(path, components, svd_cluster='__ROIsvdClusters'):
    """
    This function adds the standard reconstruction modules for tracking to be used for the simulation of PXD data
    reduction to a path.

    :param path: The path to add the tracking reconstruction modules to
    :param components: the list of geometry components in use or None for all components, always exclude the PXD.
    """

    if not is_svd_used(components):
        return

    # Material effects
    if 'SetupGenfitExtrapolation' not in path:
        material_effects = b2.register_module('SetupGenfitExtrapolation')
        material_effects.set_name(
            'SetupGenfitExtrapolationForPXDDataReduction')
        path.add_module(material_effects)

    # SET StoreArray names
    svd_reco_tracks = "__ROIsvdRecoTracks"

    # SVD ONLY TRACK FINDING
    add_svd_standalone_tracking(path, components=['SVD'], reco_tracks=svd_reco_tracks, suffix="__ROI",
                                svd_clusters=svd_cluster)

    # TRACK FITTING
    dafRecoFitter = b2.register_module("DAFRecoFitter")
    dafRecoFitter.set_name("SVD-only DAFRecoFitter")
    dafRecoFitter.param('recoTracksStoreArrayName', svd_reco_tracks)
    dafRecoFitter.param('svdHitsStoreArrayName', svd_cluster)
    path.add_module(dafRecoFitter)


def add_roiFinder(path, reco_tracks="RecoTracks", roiName="ROIs"):
    """
    Add the ROI finding to the path creating ROIs out of reco tracks by extrapolating them to the PXD volume.
    :param path: Where to add the module to.
    :param reco_tracks: Which tracks to use in the extrapolation step.
    :param roiName: Name of the produced/stored ROIs.
    """

    pxdDataRed = b2.register_module('PXDROIFinder')
    param_pxdDataRed = {
        'recoTrackListName': reco_tracks,
        'PXDInterceptListName': 'PXDIntercepts',
        'ROIListName': roiName,
        'tolerancePhi': 0.15,
        'toleranceZ': 0.5,
        'sigmaSystU': 0.02,
        'sigmaSystV': 0.02,
        'numSigmaTotU': 10,
        'numSigmaTotV': 10,
        'maxWidthU': 0.5,
        'maxWidthV': 0.5,
    }
    pxdDataRed.param(param_pxdDataRed)
    path.add_module(pxdDataRed)


def add_vxd_standalone_cosmics_finder(
        path,
        reco_tracks="RecoTracks",
        pxd_spacepoints_name="PXDSpacePoints",
        svd_spacepoints_name="SVDSpacePoints",
        quality_cut=0.0001,
        min_sps=3,
        max_rejected_sps=5):
    """
    Convenience function for adding VXD standalone cosmics track finding for B = 0 Tesla
    to the path.

    The result is a StoreArray with name @param reco_tracks containing one or zero reco tracks per event.
    This track candidates have an arbitrary but large momentum seed in the direction of the fitted line.
    The position and momentum seed is obtained using a principal component analysis method.

    :param path: basf2 path
    :param reco_tracks: Name of the output RecoTracks; defaults to RecoTracks.
    :param spacepoints_name: name of store array containing the spacepoints; defaults to SpacePoints
    :param quality_cut: Cut on the chi squared value of the line fit; candidates with values above the cut will be
                        rejected; defaults to 0.0001
    :param min_sps: Minimal number of SpacePoints required to build a track candidate; defaults to 3;
    :param max_rejected_sps: Maximal number of retries to refit a track after the worst spacepoint was removed;
                             defaults to 5;
    """

    # register EventTrackingInfo
    if 'RegisterEventLevelTrackingInfo' not in path:
        path.add_module('RegisterEventLevelTrackingInfo')

    sp_creator_pxd = b2.register_module('PXDSpacePointCreator')
    sp_creator_pxd.param('SpacePoints', pxd_spacepoints_name)
    path.add_module(sp_creator_pxd)

    # SVDSpacePointCreator is applied in funtion add_svd_reconstruction

    track_finder = b2.register_module('TrackFinderVXDCosmicsStandalone')
    track_finder.param('SpacePointTrackCandArrayName', "")
    track_finder.param('SpacePoints', [pxd_spacepoints_name, svd_spacepoints_name])
    track_finder.param('QualityCut', quality_cut)
    track_finder.param('MinSPs', min_sps)
    track_finder.param('MaxRejectedSPs', max_rejected_sps)
    path.add_module(track_finder)

    converter = b2.register_module('SPTC2RTConverter')
    converter.param('recoTracksStoreArrayName', reco_tracks)
    path.add_module(converter)


def add_vtx_standalone_cosmics_finder(
        path,
        reco_tracks="RecoTracks",
        vtx_spacepoints_name="VTXSpacePoints",
        quality_cut=0.0001,
        min_sps=3,
        max_rejected_sps=5):
    """
    Convenience function for adding VXD standalone cosmics track finding for B = 0 Tesla
    to the path.

    The result is a StoreArray with name @param reco_tracks containing one or zero reco tracks per event.
    This track candidates have an arbitrary but large momentum seed in the direction of the fitted line.
    The position and momentum seed is obtained using a principal component analysis method.

    :param path: basf2 path
    :param reco_tracks: Name of the output RecoTracks; defaults to RecoTracks.
    :param spacepoints_name: name of store array containing the spacepoints; defaults to SpacePoints
    :param quality_cut: Cut on the chi squared value of the line fit; candidates with values above the cut will be
                        rejected; defaults to 0.0001
    :param min_sps: Minimal number of SpacePoints required to build a track candidate; defaults to 3;
    :param max_rejected_sps: Maximal number of retries to refit a track after the worst spacepoint was removed;
                             defaults to 5;
    """

    # register EventTrackingInfo
    if 'RegisterEventLevelTrackingInfo' not in path:
        path.add_module('RegisterEventLevelTrackingInfo')

    if 'VTXSpacePointCreator' not in path:
        sp_creator_vtx = b2.register_module('VTXSpacePointCreator')
        sp_creator_vtx.param('SpacePoints', vtx_spacepoints_name)
        path.add_module(sp_creator_vtx)

    # Or is VTXSpacePointCreator already applied in funtion add_vtx_reconstruction?

    track_finder = b2.register_module('TrackFinderVXDCosmicsStandalone')
    track_finder.param('SpacePointTrackCandArrayName', "")
    track_finder.param('SpacePoints', [vtx_spacepoints_name])
    track_finder.param('QualityCut', quality_cut)
    track_finder.param('MinSPs', min_sps)
    track_finder.param('MaxRejectedSPs', max_rejected_sps)
    path.add_module(track_finder)

    converter = b2.register_module('SPTC2RTConverter')
    converter.param('recoTracksStoreArrayName', reco_tracks)
    path.add_module(converter)<|MERGE_RESOLUTION|>--- conflicted
+++ resolved
@@ -116,15 +116,11 @@
     :param append_full_grid_cdc_eventt0: If True, the module FullGridChi2TrackTimeExtractor is added to the path
                                       and provides the CDC temporary EventT0.
     :param v0_finding: if false, the V0Finder module is not executed
-<<<<<<< HEAD
-    :param flip_recoTrack: if true, add the recoTracks flipping function in the postfilter
+    :param flip_recoTrack: if true, add the recoTracks flipping function in the postfilter (only if PXD is present)
     :param useVTX: If true, the VTX reconstruction is performed.
     :param use_vtx_to_cdc_ckf: if true, add VTX to CDC CKF module.
     :param useVTXClusterShapes: use the VTX cluster shapes
     :use_mc_vtx_cdc_merger: use mc vtx cdc track merger
-=======
-    :param flip_recoTrack: if true, add the recoTracks flipping function in the postfilter (only if PXD is present)
->>>>>>> a24e6116
     """
 
     add_prefilter_tracking_reconstruction(
