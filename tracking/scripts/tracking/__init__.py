--- conflicted
+++ resolved
@@ -152,12 +152,8 @@
 
 def add_track_finding(path, components=None, reco_tracks="RecoTracks",
                       prune_temporary_tracks=True, use_second_cdc_hits=False,
-<<<<<<< HEAD
                       use_mc_truth=False, svd_ckf_mode="VXDTF2_after", add_both_directions=True,
-                      use_ecl_to_cdc_ckf=False):
-=======
-                      use_mc_truth=False, svd_ckf_mode="VXDTF2_after", add_both_directions=True, use_svd_to_cdc_ckf=True):
->>>>>>> 12cf4634
+                      use_svd_to_cdc_ckf=True, use_ecl_to_cdc_ckf=False):
     """
     Add the CKF to the path with all the track finding related to and needed for it.
     :param path: The path to add the tracking reconstruction modules to
@@ -170,11 +166,8 @@
     :param components: the list of geometry components in use or None for all components.
     :param prune_temporary_tracks: If false, store all information of the single CDC and VXD tracks before merging.
         If true, prune them.
-<<<<<<< HEAD
+    :param use_svd_to_cdc_ckf: if true, add SVD to CDC CKF module.
     :param use_ecl_to_cdc_ckf: if true, add ECL to CDC CKF module.
-=======
-    :param use_svd_to_cdc_ckf: if true, add SVD to CDC CKF module.
->>>>>>> 12cf4634
     """
     if not is_svd_used(components) and not is_cdc_used(components):
         return
@@ -194,14 +187,9 @@
 
     latest_reco_tracks = None
 
-<<<<<<< HEAD
-    if trigger_mode in ["fast_reco", "all"] and is_cdc_used(components):
+    if is_cdc_used(components):
         add_cdc_track_finding(path, use_second_hits=use_second_cdc_hits, output_reco_tracks=cdc_reco_tracks,
                               use_ecl_to_cdc_ckf=use_ecl_to_cdc_ckf)
-=======
-    if is_cdc_used(components):
-        add_cdc_track_finding(path, use_second_hits=use_second_cdc_hits, output_reco_tracks=cdc_reco_tracks)
->>>>>>> 12cf4634
         latest_reco_tracks = cdc_reco_tracks
 
     if is_svd_used(components):
