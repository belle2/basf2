#!/usr/bin/env python3
# -*- coding: utf-8 -*-

##########################################################################
# basf2 (Belle II Analysis Software Framework)                           #
# Author: The Belle II Collaboration                                     #
#                                                                        #
# See git log for contributors and copyright holders.                    #
# This file is licensed under LGPL-3.0, see LICENSE.md.                  #
##########################################################################

import basf2 as b2

# Many scripts import these functions from `tracking`, so leave these imports here
from tracking.path_utils import (  # noqa
    add_cdc_cr_track_finding,
    add_cdc_track_finding,
    add_cr_track_fit_and_track_creator,
    add_eclcdc_track_finding,
    add_geometry_modules,
    add_hit_preparation_modules,
    add_mc_matcher,
    add_prune_tracks,
    add_flipping_of_recoTracks,
    add_pxd_cr_track_finding,
    add_pxd_track_finding,
    add_svd_track_finding,
    add_track_fit_and_track_creator,
    add_prefilter_track_fit_and_track_creator,
    add_vxd_track_finding_vxdtf2,
    add_svd_standalone_tracking,
    add_vtx_track_finding,
    add_vtx_track_finding_vxdtf2,
    is_cdc_used,
    is_ecl_used,
    is_pxd_used,
    is_svd_used,
    is_vtx_used,
    use_local_sectormap,
)

from pxd import add_pxd_reconstruction


def add_tracking_reconstruction(path, components=None, pruneTracks=False, skipGeometryAdding=False,
                                mcTrackFinding=False, trackFitHypotheses=None,
                                reco_tracks="RecoTracks", prune_temporary_tracks=True, fit_tracks=True,
                                use_second_cdc_hits=False, skipHitPreparerAdding=False,
                                use_svd_to_cdc_ckf=True, use_ecl_to_cdc_ckf=False,
                                add_cdcTrack_QI=True, add_vxdTrack_QI=False, add_recoTrack_QI=False,
<<<<<<< HEAD
                                pxd_filtering_offline=False, useVTX=False, use_vtx_to_cdc_ckf=True,
                                useVTXClusterShapes=True, use_mc_vtx_cdc_merger=False):
=======
                                pxd_filtering_offline=False, append_full_grid_cdc_eventt0=False,
                                v0_finding=True, flip_recoTrack=True,
                                useVTX=False, use_vtx_to_cdc_ckf=True, useVTXClusterShapes=True):
>>>>>>> 76a1fdd9
    """
    This function adds the **standard tracking reconstruction** modules
    to a path:

    # . first we find tracks using the CDC hits only, see :ref:`CDC Track Finding<tracking_trackFindingCDC>`
    # . CDC tracks are extrapolated to SVD and SVD hits are attached, see :ref:`CDC to SVD CKF<tracking_cdc2svd_ckf>`
    # . remaining  SVD hits are used to find SVD tracks, see :ref:`SVD Track Finding<tracking_trackFindingSVD>`
    # . SVD tracks are extrapolated to CDC to attach CDC hits, see :ref:`SVD to CDC CKF<tracking_svd2cdc_ckf>`
    # . SVD and CDC tracks are merged and fitted, see :ref:`Track Fitting<tracking_trackFitting>`
    # . merged SVD+CDC tracks are extrapolated to PXD to attach PXD hits, see :ref:`SVD to PXD CKF<tracking_svd2pxd_ckf>`

    .. note::

       PXD hits are not available on HLT. At the end of the tracking chain on HLT we have the\
       :ref:`PXD Region Of Interest Finding<tracking_pxdDataReduction>`, that consists of extrapolating\
       the tracks on the PXD sensors and defining regions in which we expect to find the hit.\
       Only fired pixels inside these regions reach Event Builder 2.

    # . after all the tracks from the IP are found, we look for special classes of tracks,\
    in particular we search for displaced vertices to reconstruct K-short, Lambda and\
    photon-conversions, see :ref:`V0 Finding<tracking_v0Finding>`

    .. note::

       this last step is not run on HLT


    :param path: the path to add the tracking reconstruction modules to
    :param components: the list of geometry components in use or None for all components.
    :param pruneTracks: if true, delete all hits except the first and the last in the found tracks.
    :param skipGeometryAdding: (advanced flag) the tracking modules need the geometry module and will add it,
        if it is not already present in the path. In a setup with multiple (conditional) paths however, it can not
        determine, if the geometry is already loaded. This flag can be used o just turn off the geometry adding at
        all (but you will have to add it on your own then).
    :param skipHitPreparerAdding: (advanced flag) if true, do not add the hit preparation (esp. VXD cluster creation
        modules. This is useful if they have been added before already.
    :param mcTrackFinding: if true, use the MC track finders instead of the realistic ones.
    :param reco_tracks: name of the StoreArray where the reco tracks should be stored
    :param prune_temporary_tracks: if false, store all information of the single CDC and VXD tracks before merging.
        If true, prune them.
    :param fit_tracks: if false, the final track find and the TrackCreator module will no be executed
    :param use_second_cdc_hits: if true, the second hit information will be used in the CDC track finding.
    :param trackFitHypotheses: which pdg hypothesis to fit. Defaults to [211, 321, 2212].
    :param use_svd_to_cdc_ckf: if true, add SVD to CDC CKF module.
    :param use_ecl_to_cdc_ckf: if true, add ECL to CDC CKF module.
    :param add_cdcTrack_QI: if true, add the MVA track quality estimation
        to the path that sets the quality indicator property of the found CDC standalone tracks
    :param add_vxdTrack_QI: if true, add the MVA track quality estimation
        to the path that sets the quality indicator property of the found VXDTF2 tracks
        (ATTENTION: Standard triplet QI of VXDTF2 is replaced in this case
        -> setting this option to 'True' will have some influence on the final track collection)
    :param add_recoTrack_QI: if true, add the MVA track quality estimation
        to the path that sets the quality indicator property of all found reco tracks
        (Both other QIs needed as input.)
    :param pxd_filtering_offline: If True, PXD data reduction (ROI filtering) is applied during the track reconstruction.
        The reconstructed SVD/CDC tracks are used to define the ROIs and reject all PXD clusters outside of these.
    :param append_full_grid_cdc_eventt0: If True, the module FullGridChi2TrackTimeExtractor is added to the path
                                      and provides the CDC temporary EventT0.
    :param v0_finding: if false, the V0Finder module is not executed
    :param flip_recoTrack: if true, add the recoTracks flipping function in the postfilter
    :param useVTX: If true, the VTX reconstruction is performed.
    :param use_vtx_to_cdc_ckf: if true, add VTX to CDC CKF module.
    :param useVTXClusterShapes: use the VTX cluster shapes
    """

    add_prefilter_tracking_reconstruction(
        path,
        components=components,
        skipGeometryAdding=skipGeometryAdding,
        mcTrackFinding=mcTrackFinding,
        trackFitHypotheses=trackFitHypotheses,
        reco_tracks=reco_tracks,
        prune_temporary_tracks=prune_temporary_tracks,
        fit_tracks=fit_tracks,
        use_second_cdc_hits=use_second_cdc_hits,
        skipHitPreparerAdding=skipHitPreparerAdding,
        use_svd_to_cdc_ckf=use_svd_to_cdc_ckf,
        use_ecl_to_cdc_ckf=use_ecl_to_cdc_ckf,
        add_cdcTrack_QI=add_cdcTrack_QI,
        add_vxdTrack_QI=add_vxdTrack_QI,
        add_recoTrack_QI=add_recoTrack_QI,
        pxd_filtering_offline=pxd_filtering_offline,
        append_full_grid_cdc_eventt0=append_full_grid_cdc_eventt0,
        useVTX=useVTX,
        use_vtx_to_cdc_ckf=use_vtx_to_cdc_ckf,
        useVTXClusterShapes=useVTXClusterShapes,
        use_mc_vtx_cdc_merger=use_mc_vtx_cdc_merger)

    add_postfilter_tracking_reconstruction(path,
                                           components=components,
                                           pruneTracks=pruneTracks,
                                           v0_finding=v0_finding,
                                           reco_tracks=reco_tracks,
                                           prune_temporary_tracks=prune_temporary_tracks,
                                           flip_recoTrack=flip_recoTrack)


def add_prefilter_tracking_reconstruction(path, components=None, skipGeometryAdding=False,
                                          mcTrackFinding=False, trackFitHypotheses=None, reco_tracks="RecoTracks",
                                          prune_temporary_tracks=True, fit_tracks=True,
                                          use_second_cdc_hits=False, skipHitPreparerAdding=False,
                                          use_svd_to_cdc_ckf=True, use_ecl_to_cdc_ckf=False,
                                          add_cdcTrack_QI=True, add_vxdTrack_QI=False, add_recoTrack_QI=False,
<<<<<<< HEAD
                                          pxd_filtering_offline=False,
                                          useVTX=False, use_vtx_to_cdc_ckf=False, useVTXClusterShapes=True,
                                          use_mc_vtx_cdc_merger=False):
=======
                                          pxd_filtering_offline=False, append_full_grid_cdc_eventt0=False,
                                          useVTX=False, use_vtx_to_cdc_ckf=False, useVTXClusterShapes=True):
>>>>>>> 76a1fdd9
    """
    This function adds the tracking reconstruction modules required to calculate HLT filter decision
    to a path.

    :param path: The path to add the tracking reconstruction modules to
    :param components: the list of geometry components in use or None for all components.
    :param skipGeometryAdding: Advances flag: The tracking modules need the geometry module and will add it,
        if it is not already present in the path. In a setup with multiple (conditional) paths however, it can not
        determine, if the geometry is already loaded. This flag can be used o just turn off the geometry adding at
        all (but you will have to add it on your own then).
    :param skipHitPreparerAdding: Advanced flag: do not add the hit preparation (esp. VXD cluster creation
        modules. This is useful if they have been added before already.
    :param mcTrackFinding: Use the MC track finders instead of the realistic ones.
    :param reco_tracks: Name of the StoreArray where the reco tracks should be stored
    :param prune_temporary_tracks: If false, store all information of the single CDC and VXD tracks before merging.
        If true, prune them.
    :param fit_tracks: If false, the final track find and the TrackCreator module will no be executed
    :param use_second_cdc_hits: If true, the second hit information will be used in the CDC track finding.
    :param trackFitHypotheses: Which pdg hypothesis to fit. Defaults to [211, 321, 2212].
    :param use_svd_to_cdc_ckf: if true, add SVD to CDC CKF module.
    :param use_ecl_to_cdc_ckf: if true, add ECL to CDC CKF module.
    :param add_cdcTrack_QI: If true, add the MVA track quality estimation
        to the path that sets the quality indicator property of the found CDC standalone tracks
    :param add_vxdTrack_QI: If true, add the MVA track quality estimation
        to the path that sets the quality indicator property of the found VXDTF2 tracks
        (ATTENTION: Standard triplet QI of VXDTF2 is replaced in this case
        -> setting this option to 'True' will have some influence on the final track collection)
    :param add_recoTrack_QI: If true, add the MVA track quality estimation
        to the path that sets the quality indicator property of all found reco tracks
        (Both other QIs needed as input.)
    :param pxd_filtering_offline: If True, PXD data reduction (ROI filtering) is applied during the track reconstruction.
        The reconstructed SVD/CDC tracks are used to define the ROIs and reject all PXD clusters outside of these.
    :param append_full_grid_cdc_eventt0: If True, the module FullGridChi2TrackTimeExtractor is added to the path
                                      and provides the CDC temporary EventT0.
    :param useVTX: If true, the VTX reconstruction is performed.
    :param use_vtx_to_cdc_ckf: if true, add VTX to CDC CKF module.
    :param useVTXClusterShapes: If true, use cluster shape corrections for hit position finding.
    """

    if not is_svd_used(components) and not is_cdc_used(components) and not is_vtx_used(components):
        return

    if (add_cdcTrack_QI or add_vxdTrack_QI or add_recoTrack_QI) and not fit_tracks:
        b2.B2ERROR("MVA track qualiy indicator requires `fit_tracks` to be enabled. Turning all off.")
        add_cdcTrack_QI = False
        add_vxdTrack_QI = False
        add_recoTrack_QI = False

    if add_recoTrack_QI and (not add_cdcTrack_QI or not add_vxdTrack_QI):
        b2.B2ERROR("RecoTrack qualiy indicator requires CDC and VXD QI as input. Turning it all of.")
        add_cdcTrack_QI = False
        add_vxdTrack_QI = False
        add_recoTrack_QI = False

    if not skipGeometryAdding:
        add_geometry_modules(path, components=components)

    if not skipHitPreparerAdding:
        add_hit_preparation_modules(path, components=components, pxd_filtering_offline=pxd_filtering_offline,
                                    useVTX=useVTX, useVTXClusterShapes=useVTXClusterShapes)

    # Material effects for all track extrapolations
    if 'SetupGenfitExtrapolation' not in path:
        path.add_module('SetupGenfitExtrapolation',
                        energyLossBrems=False, noiseBrems=False)

    if mcTrackFinding:
        add_mc_track_finding(path, components=components, reco_tracks=reco_tracks,
                             use_second_cdc_hits=use_second_cdc_hits)
    else:
        add_track_finding(path, components=components, reco_tracks=reco_tracks,
                          prune_temporary_tracks=prune_temporary_tracks,
                          use_second_cdc_hits=use_second_cdc_hits,
                          use_svd_to_cdc_ckf=use_svd_to_cdc_ckf,
                          use_ecl_to_cdc_ckf=use_ecl_to_cdc_ckf,
                          add_cdcTrack_QI=add_cdcTrack_QI,
                          add_vxdTrack_QI=add_vxdTrack_QI,
                          pxd_filtering_offline=pxd_filtering_offline,
                          useVTX=useVTX,
                          use_vtx_to_cdc_ckf=use_vtx_to_cdc_ckf,
                          use_mc_vtx_cdc_merger=use_mc_vtx_cdc_merger)

    # Only run the track time extraction on the full reconstruction chain for now. Later, we may
    # consider to do the CDC-hit based method already during the fast reconstruction stage
    add_time_extraction(path, append_full_grid_cdc_eventt0, components=components, useVTX=useVTX)

    add_mc_matcher(path, components=components, reco_tracks=reco_tracks,
                   use_second_cdc_hits=use_second_cdc_hits)

    if fit_tracks:
        add_prefilter_track_fit_and_track_creator(path,
                                                  trackFitHypotheses=trackFitHypotheses,
                                                  reco_tracks=reco_tracks,
                                                  add_mva_quality_indicator=add_recoTrack_QI)


def add_postfilter_tracking_reconstruction(path, components=None, pruneTracks=False, reco_tracks="RecoTracks",
                                           prune_temporary_tracks=True, v0_finding=True, flip_recoTrack=True):
    """
    This function adds the tracking reconstruction modules not required to calculate HLT filter
    decision to a path.

    :param path: The path to add the tracking reconstruction modules to
    :param components: the list of geometry components in use or None for all components.
    :param pruneTracks: Delete all hits except the first and the last in the found tracks.
    :param v0_finding: If false, the V0 module will not be executed
    :param reco_tracks: Name of the StoreArray where the reco tracks should be stored
    :param prune_temporary_tracks: If false, store all information of the single CDC and VXD tracks before merging.
        If true, prune them.
    :param flip_recoTrack: if true, add the recoTracks flipping function in the postfilter
    """

    # do not add any new modules if no tracking detectors are in the components
    if components and not ('SVD' in components or 'CDC' in components):
        return

    # V0 finding
    if v0_finding:
        path.add_module('V0Finder', RecoTracks=reco_tracks, v0FitterMode=1)

    # flip & refit to fix the charge of some tracks
    if flip_recoTrack:
        add_flipping_of_recoTracks(path, reco_tracks="RecoTracks")

    # estimate the track time
    path.add_module('TrackTimeEstimator')

    # prune
    if pruneTracks:
        add_prune_tracks(path, components=components, reco_tracks=reco_tracks)

    if prune_temporary_tracks or pruneTracks:
        path.add_module("PruneRecoHits")


def add_time_extraction(path, append_full_grid_cdc_eventt0=False, components=None, useVTX=False):
    """
    Add time extraction components via tracking

    :param path: The path to add the tracking reconstruction modules to
    :param append_full_grid_cdc_eventt0: If True, the module FullGridChi2TrackTimeExtractor is added to the path
                                      and provides the CDC temporary EventT0.
    :param components: the list of geometry components in use or None for all components.
    :param useVTX: If true, the VTX reconstruction is performed.
    """
    if is_svd_used(components) and not useVTX:
        path.add_module("SVDEventT0Estimator")

    if is_cdc_used(components) and (append_full_grid_cdc_eventt0 or useVTX):
        path.add_module("FullGridChi2TrackTimeExtractor")


def add_cr_tracking_reconstruction(path, components=None, prune_tracks=False,
                                   skip_geometry_adding=False, event_time_extraction=True,
                                   merge_tracks=True, use_second_cdc_hits=False,
                                   useVTX=False):
    """
    This function adds the reconstruction modules for cr tracking to a path.

    :param path: The path to which to add the tracking reconstruction modules

    :param components: the list of geometry components in use or None for all components.
    :param prune_tracks: Delete all hits except the first and the last in the found tracks.

    :param skip_geometry_adding: Advanced flag: The tracking modules need the geometry module and will add it,
        if it is not already present in the path. In a setup with multiple (conditional) paths however, it cannot
        determine if the geometry is already loaded. This flag can be used to just turn off the geometry adding
        (but you will have to add it on your own).
    :param event_time_extraction: extract the event time
    :param merge_tracks: The upper and lower half of the tracks should be merged together in one track
    :param use_second_cdc_hits: If true, the second hit information will be used in the CDC track finding.
    :param useVTX: If True, the VTX is used instead of the VXD

    """

    # make sure CDC is used
    if not is_cdc_used(components):
        return

    if not skip_geometry_adding:
        add_geometry_modules(path, components)

    add_hit_preparation_modules(path, components=components, useVTX=useVTX)

    # Material effects for all track extrapolations
    if 'SetupGenfitExtrapolation' not in path:
        path.add_module('SetupGenfitExtrapolation',
                        energyLossBrems=False, noiseBrems=False)

    # track finding
    add_cr_track_finding(path, reco_tracks="RecoTracks", components=components,
                         merge_tracks=merge_tracks, use_second_cdc_hits=use_second_cdc_hits,
                         useVTX=useVTX)

    # track fitting
    # if tracks were merged, use the unmerged collection for time extraction
    add_cr_track_fit_and_track_creator(path, components=components, prune_tracks=prune_tracks,
                                       event_timing_extraction=event_time_extraction)

    if merge_tracks:
        # Do also fit the not merged tracks
        add_cr_track_fit_and_track_creator(path, components=components, prune_tracks=prune_tracks,
                                           event_timing_extraction=False,
                                           reco_tracks="NonMergedRecoTracks", tracks="NonMergedTracks")


def add_mc_tracking_reconstruction(path, components=None, pruneTracks=False, use_second_cdc_hits=False, useVTX=False,
                                   useVTXClusterShapes=True):
    """
    This function adds the standard reconstruction modules for MC tracking
    to a path.

    :param path: The path to add the tracking reconstruction modules to
    :param components: the list of geometry components in use or None for all components.
    :param pruneTracks: Delete all hits expect the first and the last from the found tracks.
    :param use_second_cdc_hits: If true, the second hit information will be used in the CDC track finding.
    :param useVTX: If true, the VTX reconstruction is performed.
    :param useVTXClusterShapes: If true, use cluster shape corrections for hit position finding.
    """
    add_tracking_reconstruction(path,
                                components=components,
                                pruneTracks=pruneTracks,
                                mcTrackFinding=True,
                                use_second_cdc_hits=use_second_cdc_hits, useVTX=useVTX,
                                useVTXClusterShapes=useVTXClusterShapes)


def add_track_finding(path, components=None, reco_tracks="RecoTracks",
                      prune_temporary_tracks=True, use_second_cdc_hits=False,
                      use_mc_truth=False, svd_ckf_mode="SVD_after", add_both_directions=True,
                      svd_standalone_mode="VXDTF2",
                      use_svd_to_cdc_ckf=True, use_ecl_to_cdc_ckf=False,
                      add_cdcTrack_QI=True, add_vxdTrack_QI=False,
                      pxd_filtering_offline=False, use_HLT_ROIs=False,
                      useVTX=False, vtx_ckf_mode="VXDTF2_after",
                      use_vtx_to_cdc_ckf=True, use_ckf_based_cdc_vtx_merger=False,
                      use_mc_vtx_cdc_merger=False):
    """
    Add the CKF to the path with all the track finding related to and needed for it.
    :param path: The path to add the tracking reconstruction modules to
    :param reco_tracks: The store array name where to output all tracks
    :param use_mc_truth: Use the truth information in the CKF modules
    :param svd_ckf_mode: how to apply the CKF (with or without SVD standalone tracking). Defaults to "SVD_after".
    :param add_both_directions: Curlers may be found in the wrong orientation by the CDC track finder, so try to
           extrapolate also in the other direction.
    :param svd_standalone_mode: Which SVD standalone tracking is used.
           Options are "VXDTF2", "SVDHough", "VXDTF2_and_SVDHough", and "SVDHough_and_VXDTF2".
           Defaults to "VXDTF2"
    :param use_second_cdc_hits: whether to use the secondary CDC hit during CDC track finding or not
    :param components: the list of geometry components in use or None for all components.
    :param prune_temporary_tracks: If false, store all information of the single CDC and VXD tracks before merging.
        If true, prune them.
    :param use_svd_to_cdc_ckf: if true, add SVD to CDC CKF module.
    :param use_ecl_to_cdc_ckf: if true, add ECL to CDC CKF module.
    :param useVTX: If true, the VTX reconstruction is performed.
    :param vtx_ckf_mode: how to apply the CKF (with VXDTF2 or without). Defaults to "VXDTF2_after".
    :param use_vtx_to_cdc_ckf: if true, add VTX to CDC CKF module.
    :param use_ckf_based_cdc_vtx_merger: Use the CKF based merger for VTX+CDC tracks or the simple VXDCDCTrackMerger.
    :param add_cdcTrack_QI: If true, add the MVA track quality estimation
        to the path that sets the quality indicator property of the found CDC standalone tracks
    :param add_vxdTrack_QI: If true, add the MVA track quality estimation
        to the path that sets the quality indicator property of the found VXDTF2 tracks
        (ATTENTION: Standard triplet QI of VXDTF2 is replaced in this case
        -> setting this option to 'True' will have some influence on the final track collection)
    :param pxd_filtering_offline: If True, PXD data reduction (ROI filtering) is applied during the track reconstruction.
        The reconstructed SVD/CDC tracks are used to define the ROIs and reject all PXD clusters outside of these.
    :param use_HLT_ROIs: Don't calculate the ROIs here but use the ones from the HLT (does obviously not work for simulation)
    """

    if not is_svd_used(components) and not is_cdc_used(components) and not is_vtx_used(components):
        return

    if use_ecl_to_cdc_ckf and not is_cdc_used(components):
        b2.B2WARNING("ECL CKF cannot be used without CDC. Turning it off.")
        use_ecl_to_cdc_ckf = False

    if use_ecl_to_cdc_ckf and not is_ecl_used(components):
        b2.B2ERROR("ECL CKF cannot be used without ECL. Turning it off.")
        use_ecl_to_cdc_ckf = False

    # register EventTrackingInfo
    if 'RegisterEventLevelTrackingInfo' not in path:
        path.add_module('RegisterEventLevelTrackingInfo')

    # output tracks
    cdc_reco_tracks = "CDCRecoTracks"
    svd_cdc_reco_tracks = "SVDCDCRecoTracks"
    vtx_cdc_reco_tracks = "VTXCDCRecoTracks"
    ecl_reco_tracks = "ECLRecoTracks"
    combined_ecl_reco_tracks = "combinedECLRecoTracks"

    # temporary collections
    svd_reco_tracks = "SVDRecoTracks"
    pxd_reco_tracks = "PXDRecoTracks"
    vtx_reco_tracks = "VTXRecoTracks"

    # collections that will be pruned
    temporary_reco_track_list = []

    # the name of the most recent track collection
    latest_reco_tracks = None

    if not is_pxd_used(components) and not useVTX:
        if use_ecl_to_cdc_ckf and is_cdc_used(components):
            combined_ecl_reco_tracks = reco_tracks
        elif (not use_ecl_to_cdc_ckf) and is_svd_used(components):
            svd_cdc_reco_tracks = reco_tracks
        elif (not use_ecl_to_cdc_ckf) and (not is_svd_used(components)) and is_cdc_used(components):
            cdc_reco_tracks = reco_tracks
    elif useVTX and is_vtx_used(components):
        if use_ecl_to_cdc_ckf and is_cdc_used(components):
            combined_ecl_reco_tracks = reco_tracks
        elif (not use_ecl_to_cdc_ckf):
            vtx_cdc_reco_tracks = reco_tracks
    elif useVTX and not is_vtx_used(components) and is_cdc_used(components):
        cdc_reco_tracks = reco_tracks

    if is_cdc_used(components):
        add_cdc_track_finding(path, use_second_hits=use_second_cdc_hits, output_reco_tracks=cdc_reco_tracks,
                              add_mva_quality_indicator=add_cdcTrack_QI)
        temporary_reco_track_list.append(cdc_reco_tracks)
        latest_reco_tracks = cdc_reco_tracks

    if is_svd_used(components) and not useVTX:
        add_svd_track_finding(path, components=components, input_reco_tracks=latest_reco_tracks,
                              output_reco_tracks=svd_cdc_reco_tracks, use_mc_truth=use_mc_truth,
                              temporary_reco_tracks=svd_reco_tracks,
                              svd_ckf_mode=svd_ckf_mode, add_both_directions=add_both_directions,
                              use_svd_to_cdc_ckf=use_svd_to_cdc_ckf, prune_temporary_tracks=prune_temporary_tracks,
                              add_mva_quality_indicator=add_vxdTrack_QI,
                              svd_standalone_mode=svd_standalone_mode)
        temporary_reco_track_list.append(svd_reco_tracks)
        temporary_reco_track_list.append(svd_cdc_reco_tracks)
        latest_reco_tracks = svd_cdc_reco_tracks

    if is_vtx_used(components) and useVTX:
        add_vtx_track_finding(path, components=components, input_reco_tracks=latest_reco_tracks,
                              output_reco_tracks=vtx_cdc_reco_tracks, use_mc_truth=use_mc_truth,
                              temporary_reco_tracks=vtx_reco_tracks,
                              vtx_ckf_mode=vtx_ckf_mode, add_both_directions=add_both_directions,
                              use_vtx_to_cdc_ckf=use_vtx_to_cdc_ckf, prune_temporary_tracks=prune_temporary_tracks,
                              use_ckf_based_cdc_vtx_merger=use_ckf_based_cdc_vtx_merger,
                              add_mva_quality_indicator=False,
                              use_mc_vtx_cdc_merger=use_mc_vtx_cdc_merger)
        temporary_reco_track_list.append(vtx_reco_tracks)
        temporary_reco_track_list.append(vtx_cdc_reco_tracks)
        latest_reco_tracks = vtx_cdc_reco_tracks

    if use_ecl_to_cdc_ckf and is_cdc_used(components):
        add_eclcdc_track_finding(path, components=components, output_reco_tracks=ecl_reco_tracks,
                                 prune_temporary_tracks=prune_temporary_tracks)

        # TODO: add another merging step? (SVD track found by vxdtf2, and CDC track found by ECL CKF)?

        path.add_module("RecoTrackStoreArrayCombiner",
                        Temp1RecoTracksStoreArrayName=latest_reco_tracks,
                        Temp2RecoTracksStoreArrayName=ecl_reco_tracks,
                        recoTracksStoreArrayName=combined_ecl_reco_tracks)
        temporary_reco_track_list.append(ecl_reco_tracks)
        temporary_reco_track_list.append(combined_ecl_reco_tracks)
        latest_reco_tracks = combined_ecl_reco_tracks

    if is_pxd_used(components) and not useVTX:
        if pxd_filtering_offline:
            roiName = "ROIs"
            if not use_HLT_ROIs:
                path.add_module("DAFRecoFitter", recoTracksStoreArrayName=latest_reco_tracks)

                roiName = "ROIs_offline"
                add_roiFinder(path, reco_tracks=latest_reco_tracks, roiName=roiName)

            pxd_digifilter = b2.register_module('PXDdigiFilter')
            pxd_digifilter.param('ROIidsName', roiName)
            pxd_digifilter.param('PXDDigitsName', 'PXDDigits')
            pxd_digifilter.param('PXDDigitsInsideROIName', 'PXDDigits')
            pxd_digifilter.param('overrideDB', True)
            pxd_digifilter.param('usePXDDataReduction', True)
            path.add_module(pxd_digifilter)

            add_pxd_reconstruction(path)

        add_pxd_track_finding(path, components=components, input_reco_tracks=latest_reco_tracks,
                              use_mc_truth=use_mc_truth, output_reco_tracks=reco_tracks,
                              temporary_reco_tracks=pxd_reco_tracks,
                              add_both_directions=add_both_directions)
        temporary_reco_track_list.append(pxd_reco_tracks)

    if prune_temporary_tracks:
        for temporary_reco_track_name in temporary_reco_track_list:
            if temporary_reco_track_name != reco_tracks:
                path.add_module('PruneRecoTracks', storeArrayName=temporary_reco_track_name)


def add_cr_track_finding(path, reco_tracks="RecoTracks", components=None,
                         merge_tracks=True, use_second_cdc_hits=False,
                         useVTX=False):

    # register EventTrackingInfo
    if 'RegisterEventLevelTrackingInfo' not in path:
        path.add_module('RegisterEventLevelTrackingInfo')

    if not is_cdc_used(components):
        b2.B2FATAL("CDC must be in components")

    reco_tracks_from_track_finding = reco_tracks
    if merge_tracks:
        reco_tracks_from_track_finding = "NonMergedRecoTracks"

    cdc_reco_tracks = "CDCRecoTracks"
    if not is_pxd_used(components) and not is_svd_used(components):
        cdc_reco_tracks = reco_tracks_from_track_finding

    svd_cdc_reco_tracks = "SVDCDCRecoTracks"
    if not is_pxd_used(components):
        svd_cdc_reco_tracks = reco_tracks_from_track_finding

    vtx_cdc_reco_tracks = "VTXCDCRecoTracks"
    if useVTX and not is_vtx_used(components):
        vtx_cdc_reco_tracks = reco_tracks_from_track_finding

    full_reco_tracks = reco_tracks_from_track_finding

    # CDC track finding with default settings
    add_cdc_cr_track_finding(path, merge_tracks=False, use_second_cdc_hits=use_second_cdc_hits,
                             output_reco_tracks=cdc_reco_tracks)

    latest_reco_tracks = cdc_reco_tracks

    if is_svd_used(components) and not useVTX:
        add_svd_track_finding(path, components=components, input_reco_tracks=latest_reco_tracks,
                              output_reco_tracks=svd_cdc_reco_tracks,
                              svd_ckf_mode="cosmics", add_both_directions=True, svd_standalone_mode="VXDTF2")
        latest_reco_tracks = svd_cdc_reco_tracks

    if is_pxd_used(components) and not useVTX:
        add_pxd_cr_track_finding(path, components=components, input_reco_tracks=latest_reco_tracks,
                                 output_reco_tracks=full_reco_tracks, add_both_directions=True,
                                 filter_cut=0.01)

    if is_vtx_used(components) and useVTX:
        add_vtx_track_finding(path, components=components, input_reco_tracks=latest_reco_tracks,
                              output_reco_tracks=vtx_cdc_reco_tracks,
                              vtx_ckf_mode="cosmics", add_both_directions=True)
        latest_reco_tracks = svd_cdc_reco_tracks

    if merge_tracks:
        # merge the tracks together
        path.add_module("CosmicsTrackMerger", inputRecoTracks=reco_tracks_from_track_finding,
                        outputRecoTracks=reco_tracks)


def add_mc_track_finding(path, components=None, reco_tracks="RecoTracks", use_second_cdc_hits=False):
    """
    Add the MC based TrackFinder to the path.

    :param path: The path to add the tracking reconstruction modules to
    :param components: the list of geometry components in use or None for all components.
    :param reco_tracks: Name of the StoreArray where the reco tracks should be stored
    :param use_second_cdc_hits: If true, the second hit information will be used in the CDC track finding.
    """
    if is_cdc_used(components) or is_pxd_used(components) or is_svd_used(components) or is_vtx_used(components):
        # find MCTracks in CDC, SVD, PXD and VTX (or a subset of it)
        path.add_module('TrackFinderMCTruthRecoTracks',
                        RecoTracksStoreArrayName=reco_tracks,
                        UseSecondCDCHits=use_second_cdc_hits,
                        UsePXDHits=is_pxd_used(components),
                        UseSVDHits=is_svd_used(components),
                        UseCDCHits=is_cdc_used(components),
                        UseVTXHits=is_vtx_used(components))


def add_tracking_for_PXDDataReduction_simulation(path, components, svd_cluster='__ROIsvdClusters'):
    """
    This function adds the standard reconstruction modules for tracking to be used for the simulation of PXD data
    reduction to a path.

    :param path: The path to add the tracking reconstruction modules to
    :param components: the list of geometry components in use or None for all components, always exclude the PXD.
    """

    if not is_svd_used(components):
        return

    # Material effects
    if 'SetupGenfitExtrapolation' not in path:
        material_effects = b2.register_module('SetupGenfitExtrapolation')
        material_effects.set_name(
            'SetupGenfitExtrapolationForPXDDataReduction')
        path.add_module(material_effects)

    # SET StoreArray names
    svd_reco_tracks = "__ROIsvdRecoTracks"

    # SVD ONLY TRACK FINDING
    add_svd_standalone_tracking(path, components=['SVD'], reco_tracks=svd_reco_tracks, suffix="__ROI",
                                svd_clusters=svd_cluster)

    # TRACK FITTING
    dafRecoFitter = b2.register_module("DAFRecoFitter")
    dafRecoFitter.set_name("SVD-only DAFRecoFitter")
    dafRecoFitter.param('recoTracksStoreArrayName', svd_reco_tracks)
    dafRecoFitter.param('svdHitsStoreArrayName', svd_cluster)
    path.add_module(dafRecoFitter)


def add_roiFinder(path, reco_tracks="RecoTracks", roiName="ROIs"):
    """
    Add the ROI finding to the path creating ROIs out of reco tracks by extrapolating them to the PXD volume.
    :param path: Where to add the module to.
    :param reco_tracks: Which tracks to use in the extrapolation step.
    :param roiName: Name of the produced/stored ROIs.
    """

    pxdDataRed = b2.register_module('PXDROIFinder')
    param_pxdDataRed = {
        'recoTrackListName': reco_tracks,
        'PXDInterceptListName': 'PXDIntercepts',
        'ROIListName': roiName,
        'tolerancePhi': 0.15,
        'toleranceZ': 0.5,
        'sigmaSystU': 0.02,
        'sigmaSystV': 0.02,
        'numSigmaTotU': 10,
        'numSigmaTotV': 10,
        'maxWidthU': 0.5,
        'maxWidthV': 0.5,
    }
    pxdDataRed.param(param_pxdDataRed)
    path.add_module(pxdDataRed)


def add_vxd_standalone_cosmics_finder(
        path,
        reco_tracks="RecoTracks",
        pxd_spacepoints_name="PXDSpacePoints",
        svd_spacepoints_name="SVDSpacePoints",
        quality_cut=0.0001,
        min_sps=3,
        max_rejected_sps=5):
    """
    Convenience function for adding VXD standalone cosmics track finding for B = 0 Tesla
    to the path.

    The result is a StoreArray with name @param reco_tracks containing one or zero reco tracks per event.
    This track candidates have an arbitrary but large momentum seed in the direction of the fitted line.
    The position and momentum seed is obtained using a principal component analysis method.

    :param path: basf2 path
    :param reco_tracks: Name of the output RecoTracks; defaults to RecoTracks.
    :param spacepoints_name: name of store array containing the spacepoints; defaults to SpacePoints
    :param quality_cut: Cut on the chi squared value of the line fit; candidates with values above the cut will be
                        rejected; defaults to 0.0001
    :param min_sps: Minimal number of SpacePoints required to build a track candidate; defaults to 3;
    :param max_rejected_sps: Maximal number of retries to refit a track after the worst spacepoint was removed;
                             defaults to 5;
    """

    # register EventTrackingInfo
    if 'RegisterEventLevelTrackingInfo' not in path:
        path.add_module('RegisterEventLevelTrackingInfo')

    sp_creator_pxd = b2.register_module('PXDSpacePointCreator')
    sp_creator_pxd.param('SpacePoints', pxd_spacepoints_name)
    path.add_module(sp_creator_pxd)

    # SVDSpacePointCreator is applied in funtion add_svd_reconstruction

    track_finder = b2.register_module('TrackFinderVXDCosmicsStandalone')
    track_finder.param('SpacePointTrackCandArrayName', "")
    track_finder.param('SpacePoints', [pxd_spacepoints_name, svd_spacepoints_name])
    track_finder.param('QualityCut', quality_cut)
    track_finder.param('MinSPs', min_sps)
    track_finder.param('MaxRejectedSPs', max_rejected_sps)
    path.add_module(track_finder)

    converter = b2.register_module('SPTC2RTConverter')
    converter.param('recoTracksStoreArrayName', reco_tracks)
    path.add_module(converter)


def add_vtx_standalone_cosmics_finder(
        path,
        reco_tracks="RecoTracks",
        vtx_spacepoints_name="VTXSpacePoints",
        quality_cut=0.0001,
        min_sps=3,
        max_rejected_sps=5):
    """
    Convenience function for adding VXD standalone cosmics track finding for B = 0 Tesla
    to the path.

    The result is a StoreArray with name @param reco_tracks containing one or zero reco tracks per event.
    This track candidates have an arbitrary but large momentum seed in the direction of the fitted line.
    The position and momentum seed is obtained using a principal component analysis method.

    :param path: basf2 path
    :param reco_tracks: Name of the output RecoTracks; defaults to RecoTracks.
    :param spacepoints_name: name of store array containing the spacepoints; defaults to SpacePoints
    :param quality_cut: Cut on the chi squared value of the line fit; candidates with values above the cut will be
                        rejected; defaults to 0.0001
    :param min_sps: Minimal number of SpacePoints required to build a track candidate; defaults to 3;
    :param max_rejected_sps: Maximal number of retries to refit a track after the worst spacepoint was removed;
                             defaults to 5;
    """

    # register EventTrackingInfo
    if 'RegisterEventLevelTrackingInfo' not in path:
        path.add_module('RegisterEventLevelTrackingInfo')

    if 'VTXSpacePointCreator' not in path:
        sp_creator_vtx = b2.register_module('VTXSpacePointCreator')
        sp_creator_vtx.param('SpacePoints', vtx_spacepoints_name)
        path.add_module(sp_creator_vtx)

    # Or is VTXSpacePointCreator already applied in funtion add_vtx_reconstruction?

    track_finder = b2.register_module('TrackFinderVXDCosmicsStandalone')
    track_finder.param('SpacePointTrackCandArrayName', "")
    track_finder.param('SpacePoints', [vtx_spacepoints_name])
    track_finder.param('QualityCut', quality_cut)
    track_finder.param('MinSPs', min_sps)
    track_finder.param('MaxRejectedSPs', max_rejected_sps)
    path.add_module(track_finder)

    converter = b2.register_module('SPTC2RTConverter')
    converter.param('recoTracksStoreArrayName', reco_tracks)
    path.add_module(converter)<|MERGE_RESOLUTION|>--- conflicted
+++ resolved
@@ -48,14 +48,10 @@
                                 use_second_cdc_hits=False, skipHitPreparerAdding=False,
                                 use_svd_to_cdc_ckf=True, use_ecl_to_cdc_ckf=False,
                                 add_cdcTrack_QI=True, add_vxdTrack_QI=False, add_recoTrack_QI=False,
-<<<<<<< HEAD
-                                pxd_filtering_offline=False, useVTX=False, use_vtx_to_cdc_ckf=True,
-                                useVTXClusterShapes=True, use_mc_vtx_cdc_merger=False):
-=======
                                 pxd_filtering_offline=False, append_full_grid_cdc_eventt0=False,
                                 v0_finding=True, flip_recoTrack=True,
-                                useVTX=False, use_vtx_to_cdc_ckf=True, useVTXClusterShapes=True):
->>>>>>> 76a1fdd9
+                                useVTX=False, use_vtx_to_cdc_ckf=True, useVTXClusterShapes=True,
+                                use_mc_vtx_cdc_merger=False):
     """
     This function adds the **standard tracking reconstruction** modules
     to a path:
@@ -119,6 +115,7 @@
     :param useVTX: If true, the VTX reconstruction is performed.
     :param use_vtx_to_cdc_ckf: if true, add VTX to CDC CKF module.
     :param useVTXClusterShapes: use the VTX cluster shapes
+    :use_mc_vtx_cdc_merger: use mc vtx cdc track merger
     """
 
     add_prefilter_tracking_reconstruction(
@@ -159,14 +156,9 @@
                                           use_second_cdc_hits=False, skipHitPreparerAdding=False,
                                           use_svd_to_cdc_ckf=True, use_ecl_to_cdc_ckf=False,
                                           add_cdcTrack_QI=True, add_vxdTrack_QI=False, add_recoTrack_QI=False,
-<<<<<<< HEAD
-                                          pxd_filtering_offline=False,
+                                          pxd_filtering_offline=False, append_full_grid_cdc_eventt0=False,
                                           useVTX=False, use_vtx_to_cdc_ckf=False, useVTXClusterShapes=True,
                                           use_mc_vtx_cdc_merger=False):
-=======
-                                          pxd_filtering_offline=False, append_full_grid_cdc_eventt0=False,
-                                          useVTX=False, use_vtx_to_cdc_ckf=False, useVTXClusterShapes=True):
->>>>>>> 76a1fdd9
     """
     This function adds the tracking reconstruction modules required to calculate HLT filter decision
     to a path.
@@ -204,6 +196,7 @@
     :param useVTX: If true, the VTX reconstruction is performed.
     :param use_vtx_to_cdc_ckf: if true, add VTX to CDC CKF module.
     :param useVTXClusterShapes: If true, use cluster shape corrections for hit position finding.
+    :use_mc_vtx_cdc_merger: use mc vtx cdc track merger
     """
 
     if not is_svd_used(components) and not is_cdc_used(components) and not is_vtx_used(components):
