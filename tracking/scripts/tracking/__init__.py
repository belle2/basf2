#!/usr/bin/env python3
# -*- coding: utf-8 -*-

from basf2 import *
from ROOT import Belle2


def add_tracking_reconstruction(path, components=None, pruneTracks=False, skipGeometryAdding=False,
                                mcTrackFinding=False, trigger_mode="all", additionalTrackFitHypotheses=None,
                                reco_tracks="RecoTracks", prune_temporary_tracks=True, use_vxdtf2=False,
                                fit_tracks=True, use_second_cdc_hits=False):
    """
    This function adds the standard reconstruction modules for tracking
    to a path.

    :param path: The path to add the tracking reconstruction modules to
    :param components: the list of geometry components in use or None for all components.
    :param pruneTracks: Delete all hits except the first and the last in the found tracks.
    :param skipGeometryAdding: Advances flag: The tracking modules need the geometry module and will add it,
        if it is not already present in the path. In a setup with multiple (conditional) paths however, it can not
        determine, if the geometry is already loaded. This flag can be used o just turn off the geometry adding at
        all (but you will have to add it on your own then).
    :param mcTrackFinding: Use the MC track finders instead of the realistic ones.
    :param trigger_mode: For a description of the available trigger modes see add_reconstruction.
    :param reco_tracks: Name of the StoreArray where the reco tracks should be stored
    :param prune_temporary_tracks: If false, store all information of the single CDC and VXD tracks before merging.
        If true, prune them.
    :param fit_tracks: If false, the final track find and the TrackCreator module will no be executed
    :param use_second_cdc_hits: If true, the second hit information will be used in the CDC track finding.
    """

    if not is_svd_used(components) and not is_cdc_used(components):
        return

    if not skipGeometryAdding:
        # Add the geometry in all trigger modes if not already in the path
        add_geometry_modules(path, components=components)

    # Material effects for all track extrapolations
    if trigger_mode in ["all", "hlt"] and 'SetupGenfitExtrapolation' not in path:
        path.add_module('SetupGenfitExtrapolation',
                        energyLossBrems=False, noiseBrems=False)

    if mcTrackFinding:
        # Always add the MC finder in all trigger modes.
        add_mc_track_finding(path, components=components, reco_tracks=reco_tracks,
                             use_second_cdc_hits=use_second_cdc_hits)
    else:
        add_track_finding(path, components=components, trigger_mode=trigger_mode, reco_tracks=reco_tracks,
                          prune_temporary_tracks=prune_temporary_tracks, use_vxdtf2=use_vxdtf2,
                          use_second_cdc_hits=use_second_cdc_hits)

    if trigger_mode in ["hlt", "all"]:
        add_mc_matcher(path, components=components, reco_tracks=reco_tracks,
                       use_second_cdc_hits=use_second_cdc_hits)

        if fit_tracks:
            add_track_fit_and_track_creator(path, components=components, pruneTracks=pruneTracks,
                                            additionalTrackFitHypotheses=additionalTrackFitHypotheses,
                                            reco_tracks=reco_tracks)


def add_cr_tracking_reconstruction(path, components=None, prune_tracks=False,
                                   skip_geometry_adding=False, event_time_extraction=True,
                                   data_taking_period="gcr2017", top_in_counter=False,
                                   merge_tracks=True, use_second_cdc_hits=False):
    """
    This function adds the reconstruction modules for cr tracking to a path.

    :param path: The path to which to add the tracking reconstruction modules
    :param data_taking_period: The cosmics generation will be added using the
           parameters, that where used in this period of data taking. The periods can be found in cdc/cr/__init__.py.

    :param components: the list of geometry components in use or None for all components.
    :param prune_tracks: Delete all hits except the first and the last in the found tracks.

    :param skip_geometry_adding: Advanced flag: The tracking modules need the geometry module and will add it,
        if it is not already present in the path. In a setup with multiple (conditional) paths however, it cannot
        determine if the geometry is already loaded. This flag can be used to just turn off the geometry adding
        (but you will have to add it on your own).
    :param event_time_extraction: extract time with either the TrackTimeExtraction or
        FullGridTrackTimeExtraction modules.
    :param merge_tracks: The upper and lower half of the tracks should be merged together in one track
    :param use_second_cdc_hits: If true, the second hit information will be used in the CDC track finding.

    :param top_in_counter: time of propagation from the hit point to the PMT in the trigger counter is subtracted
           (assuming PMT is put at -z of the counter).
    """
    import cdc.cr as cosmics_setup

    # make sure CDC is used
    if not is_cdc_used(components):
        return

    if not skip_geometry_adding:
        # Add the geometry in all trigger modes if not already in the path
        add_geometry_modules(path, components)

    # Material effects for all track extrapolations
    if 'SetupGenfitExtrapolation' not in path:
        path.add_module('SetupGenfitExtrapolation',
                        energyLossBrems=False, noiseBrems=False)

    cosmics_setup.set_cdc_cr_parameters(data_taking_period)

    # track finding
    add_cdc_cr_track_finding(path, merge_tracks=merge_tracks, use_second_cdc_hits=use_second_cdc_hits,
                             trigger_point=tuple(cosmics_setup.triggerPos))

    # track fitting
    add_cdc_cr_track_fit_and_track_creator(path, components, prune_tracks=prune_tracks,
                                           event_timing_extraction=event_time_extraction,
                                           data_taking_period=data_taking_period, top_in_counter=top_in_counter)

    if merge_tracks:
        # Do also fit the not merged tracks
        add_cdc_cr_track_fit_and_track_creator(path, components, prune_tracks=prune_tracks,
                                               event_timing_extraction=False,
                                               data_taking_period=data_taking_period, top_in_counter=top_in_counter,
                                               reco_tracks="NonMergedRecoTracks", tracks="NonMergedTracks")


def add_geometry_modules(path, components=None):
    """
    Helper function to add the geometry related modules needed for tracking
    to the path.

    :param path: The path to add the tracking reconstruction modules to
    :param components: the list of geometry components in use or None for all components.
    """
    # check for detector geometry, necessary for track extrapolation in genfit
    if 'Geometry' not in path:
        geometry = register_module('Geometry')
        if components:
            geometry.param('components', components)
        path.add_module(geometry)

    # Material effects for all track extrapolations
    if 'SetupGenfitExtrapolation' not in path:
        path.add_module('SetupGenfitExtrapolation',
                        energyLossBrems=False, noiseBrems=False)


def add_mc_tracking_reconstruction(path, components=None, pruneTracks=False, use_second_cdc_hits=False):
    """
    This function adds the standard reconstruction modules for MC tracking
    to a path.

    :param path: The path to add the tracking reconstruction modules to
    :param components: the list of geometry components in use or None for all components.
    :param pruneTracks: Delete all hits expect the first and the last from the found tracks.
    :param use_second_cdc_hits: If true, the second hit information will be used in the CDC track finding.
    """
    add_tracking_reconstruction(path,
                                components=components,
                                pruneTracks=pruneTracks,
                                mcTrackFinding=True,
                                use_second_cdc_hits=use_second_cdc_hits)


def add_track_fit_and_track_creator(path, components=None, pruneTracks=False, additionalTrackFitHypotheses=None,
                                    reco_tracks="RecoTracks"):
    """
    Helper function to add the modules performing the
    track fit, the V0 fit and the Belle2 track creation to the path.

    :param path: The path to add the tracking reconstruction modules to
    :param components: the list of geometry components in use or None for all components.
    :param pruneTracks: Delete all hits expect the first and the last from the found tracks.
    :param reco_tracks: Name of the StoreArray where the reco tracks should be stored
    """
    # Correct time seed
    path.add_module("IPTrackTimeEstimator",
                    recoTracksStoreArrayName=reco_tracks, useFittedInformation=False)
    # track fitting
    path.add_module("DAFRecoFitter", recoTracksStoreArrayName=reco_tracks).set_name(
        "Combined_DAFRecoFitter")
    # create Belle2 Tracks from the genfit Tracks
    path.add_module('TrackCreator', defaultPDGCode=211, recoTrackColName=reco_tracks,
                    additionalPDGCodes=[13, 321, 2212] if additionalTrackFitHypotheses is None else additionalTrackFitHypotheses)
    # V0 finding
    path.add_module('V0Finder', RecoTrackColName=reco_tracks)

    # prune genfit tracks
    if pruneTracks:
        add_prune_tracks(path, components=components, reco_tracks=reco_tracks)


def add_cdc_cr_track_fit_and_track_creator(path, components=None,
                                           data_taking_period='gcr2017', top_in_counter=False,
                                           prune_tracks=False, event_timing_extraction=True,
                                           reco_tracks="RecoTracks", tracks=""):
    """
    Helper function to add the modules performing the cdc cr track fit
    and track creation to the path.

    :param path: The path to which to add the tracking reconstruction modules
    :param data_taking_period: The cosmics generation will be added using the
           parameters, that where used in this period of data taking. The periods can be found in cdc/cr/__init__.py.

    :param components: the list of geometry components in use or None for all components.
    :param reco_tracks: The name of the reco tracks to use
    :param tracks: the name of the output Belle tracks
    :param prune_tracks: Delete all hits expect the first and the last from the found tracks.
    :param event_timing_extraction: extract time with either the TrackTimeExtraction or
        FullGridTrackTimeExtraction modules.

    :param top_in_counter: time of propagation from the hit point to the PMT in the trigger counter is subtracted
           (assuming PMT is put at -z of the counter).
    """

    import cdc.cr as cosmics_setup

    cosmics_setup.set_cdc_cr_parameters(data_taking_period)

    # Time seed
    path.add_module("PlaneTriggerTrackTimeEstimator",
                    recoTracksStoreArrayName=reco_tracks,
                    pdgCodeToUseForEstimation=13,
                    triggerPlanePosition=cosmics_setup.triggerPos,
                    triggerPlaneDirection=cosmics_setup.normTriggerPlaneDirection,
                    useFittedInformation=False)

    # Initial track fitting
    path.add_module("DAFRecoFitter",
                    recoTracksStoreArrayName=reco_tracks,
                    probCut=0.00001,
                    pdgCodesToUseForFitting=13,
                    )

    # Correct time seed
    path.add_module("PlaneTriggerTrackTimeEstimator",
                    recoTracksStoreArrayName=reco_tracks,
                    pdgCodeToUseForEstimation=13,
                    triggerPlanePosition=cosmics_setup.triggerPos,
                    triggerPlaneDirection=cosmics_setup.normTriggerPlaneDirection,
                    useFittedInformation=True,
                    useReadoutPosition=top_in_counter,
                    readoutPosition=cosmics_setup.readOutPos,
                    readoutPositionPropagationSpeed=cosmics_setup.lightPropSpeed
                    )

    # Track fitting
    path.add_module("DAFRecoFitter",
                    recoTracksStoreArrayName=reco_tracks,
                    pdgCodesToUseForFitting=13,
                    )

    if event_timing_extraction:
        # Extract the time
        path.add_module("FullGridTrackTimeExtraction",
                        recoTracksStoreArrayName=reco_tracks,
                        maximalT0Shift=40,
                        minimalT0Shift=-40,
                        numberOfGrids=6
                        )

        # Track fitting
        path.add_module("DAFRecoFitter",
                        # probCut=0.00001,
                        recoTracksStoreArrayName=reco_tracks,
                        pdgCodesToUseForFitting=13,
                        )

    # Create Belle2 Tracks from the genfit Tracks
    path.add_module('TrackCreator',
                    recoTrackColName=reco_tracks,
                    trackColName=tracks,
                    defaultPDGCode=13,
                    useClosestHitToIP=True
                    )

    # Prune genfit tracks
    if prune_tracks:
        add_prune_tracks(path=path, components=components,
                         reco_tracks=reco_tracks)


def add_mc_matcher(path, components=None, reco_tracks="RecoTracks", use_second_cdc_hits=False,
                   split_after_delta_t=-1.0):
    """
    Match the tracks to the MC truth. The matching works based on
    the output of the TrackFinderMCTruthRecoTracks.

    :param path: The path to add the tracking reconstruction modules to
    :param components: the list of geometry components in use or None for all components.
    :param reco_tracks: Name of the StoreArray where the reco tracks should be stored
    :param use_second_cdc_hits: If true, the second hit information will be used in the CDC track finding.
    :param split_after_delta_t: If positive, split MCRecoTrack into multiple MCRecoTracks if the time
                                distance between two adjecent SimHits is more than the given value
    """
    path.add_module('TrackFinderMCTruthRecoTracks',
                    RecoTracksStoreArrayName='MCRecoTracks',
                    WhichParticles=[],
                    UseSecondCDCHits=use_second_cdc_hits,
                    UsePXDHits=is_pxd_used(components),
                    UseSVDHits=is_svd_used(components),
                    UseCDCHits=is_cdc_used(components),
                    SplitAfterDeltaT=split_after_delta_t)

    path.add_module('MCRecoTracksMatcher',
                    mcRecoTracksStoreArrayName='MCRecoTracks',
                    prRecoTracksStoreArrayName=reco_tracks,
                    UsePXDHits=is_pxd_used(components),
                    UseSVDHits=is_svd_used(components),
                    UseCDCHits=is_cdc_used(components))


def add_prune_tracks(path, components=None, reco_tracks="RecoTracks"):
    """
    Adds removal of the intermediate states at each measurement from the fitted tracks.

    :param path: The path to add the tracking reconstruction modules to
    :param components: the list of geometry components in use or None for all components.
    :param reco_tracks: Name of the StoreArray where the reco tracks should be stored
    """

    # do not add any pruning, if no tracking detectors are in the components
    if components and not ('SVD' in components or 'CDC' in components):
        return

    path.add_module('PruneRecoTracks', storeArrayName=reco_tracks)
    path.add_module("PruneGenfitTracks")


def add_track_finding(
        path,
        components=None,
        trigger_mode="all",
        reco_tracks="RecoTracks",
        prune_temporary_tracks=True,
        use_vxdtf2=False,
        use_second_cdc_hits=False):
    """
    Adds the realistic track finding to the path.
    The result is a StoreArray 'RecoTracks' full of RecoTracks (not TrackCands any more!).
    Use the GenfitTrackCandidatesCreator Module to convert back.

    :param path: The path to add the tracking reconstruction modules to
    :param components: the list of geometry components in use or None for all components.
    :param trigger_mode: For a description of the available trigger modes see add_reconstruction.
    :param reco_tracks: Name of the StoreArray where the reco tracks should be stored
    :param prune_temporary_tracks: If false, store all information of the single CDC and VXD tracks before merging.
        If true, prune them.
    """
    if not is_svd_used(components) and not is_cdc_used(components):
        return

    use_svd = is_svd_used(components)
    use_cdc = is_cdc_used(components)

    # if only CDC or VXD are used, the track finding result
    # will be directly written to the final RecoTracks array
    # because no merging is required

    if use_cdc and use_svd:
        cdc_reco_tracks = "CDCRecoTracks"
        vxd_reco_tracks = "VXDRecoTracks"
    else:
        cdc_reco_tracks = reco_tracks
        vxd_reco_tracks = reco_tracks

    # CDC track finder
    if use_cdc and trigger_mode in ["fast_reco", "all"]:
        add_cdc_track_finding(path, reco_tracks=cdc_reco_tracks,
                              use_second_hits=use_second_cdc_hits)

    # VXD track finder
    if use_svd and trigger_mode in ["hlt", "all"]:
        if use_vxdtf2:
            # version 2 of the track finder
            add_vxd_track_finding_vxdtf2(
                path, components=components, reco_tracks=vxd_reco_tracks)
        else:
            # version 1 of the track finder
            add_vxd_track_finding(
                path, components=components, reco_tracks=vxd_reco_tracks)

        # track merging
        if use_svd and use_cdc:
            # Merge CDC and CXD tracks
            path.add_module('VXDCDCTrackMerger',
                            CDCRecoTrackColName=cdc_reco_tracks,
                            VXDRecoTrackColName=vxd_reco_tracks)

            path.add_module("RelatedTracksCombiner", VXDRecoTracksStoreArrayName=vxd_reco_tracks,
                            CDCRecoTracksStoreArrayName=cdc_reco_tracks,
                            recoTracksStoreArrayName=reco_tracks)

            # Prune the temporary products if requested
            if prune_temporary_tracks:
                path.add_module('PruneRecoTracks',
                                storeArrayName=cdc_reco_tracks)
                path.add_module('PruneRecoTracks',
                                storeArrayName=vxd_reco_tracks)


def add_mc_track_finding(path, components=None, reco_tracks="RecoTracks", use_second_cdc_hits=False):
    """
    Add the MC based TrackFinder to the path.

    :param path: The path to add the tracking reconstruction modules to
    :param components: the list of geometry components in use or None for all components.
    :param reco_tracks: Name of the StoreArray where the reco tracks should be stored
    :param use_second_cdc_hits: If true, the second hit information will be used in the CDC track finding.
    """
    if is_cdc_used(components) or is_pxd_used(components) or is_svd_used(components):
        # find MCTracks in CDC, SVD and PXD (or a subset of it)
        path.add_module('TrackFinderMCTruthRecoTracks',
                        RecoTracksStoreArrayName=reco_tracks,
                        UseSecondCDCHits=use_second_cdc_hits,
                        UsePXDHits=is_pxd_used(components),
                        UseSVDHits=is_svd_used(components),
                        UseCDCHits=is_cdc_used(components))


def add_cdc_track_finding(path, reco_tracks="RecoTracks", with_ca=False, use_second_hits=False):
    """
    Convenience function for adding all cdc track finder modules
    to the path.

    The result is a StoreArray with name @param reco_tracks full of RecoTracks (not TrackCands any more!).
    Use the GenfitTrackCandidatesCreator Module to convert back.

    :param path: basf2 path
    :param reco_tracks: Name of the output RecoTracks. Defaults to RecoTracks.
    :param use_second_hits: If true, the second hit information will be used in the CDC track finding.
    """

    # Init the geometry for cdc tracking and the hits
    path.add_module("TFCDC_WireHitPreparer",
                    useSecondHits=use_second_hits,
                    flightTimeEstimation="outwards")

    # Constructs clusters and reduce background hits
    path.add_module("TFCDC_ClusterPreparer",
                    ClusterFilter="mva_bkg",
                    ClusterFilterParameters={"cut": 0.2})

    # Find segments within the clusters
    path.add_module("TFCDC_SegmentFinderFacetAutomaton")

    # Find axial tracks
    path.add_module("TFCDC_AxialTrackFinderLegendre")

    # Improve the quality of the axial tracks
    path.add_module("TFCDC_TrackQualityAsserter",
                    corrections=["B2B"])

    # Find the stereo hits to those axial tracks
    path.add_module('TFCDC_StereoHitFinder')

    # Combine segments with axial tracks
    path.add_module('TFCDC_SegmentTrackCombiner',
                    segmentTrackFilter="mva",
                    segmentTrackFilterParameters={"cut": 0.74},
                    trackFilter="mva",
                    trackFilterParameters={"cut": 0.1})

    if with_ca:
        path.add_module("TFCDC_TrackFinderSegmentPairAutomaton",
                        tracks="CDCTrackVector2")

        # Overwrites the origin CDCTrackVector
        path.add_module("TFCDC_TrackCombiner",
                        inputTracks="CDCTrackVector",
                        secondaryInputTracks="CDCTrackVector2",
                        tracks="CDCTrackVector")

    # Improve the quality of all tracks and output
    path.add_module("TFCDC_TrackQualityAsserter",
                    corrections=[
                        "LayerBreak",
                        "OneSuperlayer",
                        "Small",
                    ])

    if with_ca:
        # Add curlers in the axial inner most superlayer
        path.add_module("TFCDC_TrackCreatorSingleSegments",
                        MinimalHitsBySuperLayerId={0: 15})

    # Export CDCTracks to RecoTracks representation
    path.add_module("TFCDC_TrackExporter",
                    RecoTracksStoreArrayName=reco_tracks)

    # Correct time seed (only necessary for the CDC tracks)
    path.add_module("IPTrackTimeEstimator",
                    useFittedInformation=False,
                    recoTracksStoreArrayName=reco_tracks)


def add_cdc_cr_track_finding(path, reco_tracks="RecoTracks", trigger_point=(0, 0, 0), merge_tracks=True,
                             use_second_cdc_hits=False):
    """
    Convenience function for adding all cdc track finder modules currently dedicated for the CDC-TOP testbeam
    to the path.

    The result is a StoreArray with name @param reco_tracks full of RecoTracks (not TrackCands any more!).

    Arguments
    ---------
    path: basf2.Path
       The path to be filled
    reco_tracks: str
       Name of the output RecoTracks. Defaults to RecoTracks.
    merge_tracks: bool
       The upper and lower half of the tracks should be merged together in one track
    use_second_hits: bool
       If true, the second hit information will be used in the CDC track finding.
    """

    # Init the geometry for cdc tracking and the hits
    path.add_module("TFCDC_WireHitPreparer",
                    useSecondHits=use_second_cdc_hits,
                    flightTimeEstimation="downwards",
                    triggerPoint=trigger_point)

    # Constructs clusters and reduce background hits
    path.add_module("TFCDC_ClusterPreparer",
                    ClusterFilter="mva_bkg",
                    ClusterFilterParameters={"cut": 0.2})

    # Find segments within the clusters
    path.add_module("TFCDC_SegmentFinderFacetAutomaton",
                    SegmentOrientation="downwards")

    # Find axial tracks
    path.add_module("TFCDC_AxialTrackFinderLegendre")

    # Improve the quality of the axial tracks
    path.add_module("TFCDC_TrackQualityAsserter",
                    corrections=["B2B"])

    # Find the stereo hits to those axial tracks
    path.add_module('TFCDC_StereoHitFinder')

    # Combine segments with axial tracks
    path.add_module('TFCDC_SegmentTrackCombiner',
                    segmentTrackFilter="mva",
                    segmentTrackFilterParameters={"cut": 0.74},
                    trackFilter="mva",
                    trackFilterParameters={"cut": 0.1})

    # Improve the quality of all tracks and output
    path.add_module("TFCDC_TrackQualityAsserter",
                    corrections=["LayerBreak", "OneSuperlayer", "Small"],
                    )

    # Flip track orientation to always point downwards
    path.add_module("TFCDC_TrackOrienter",
                    inputTracks="CDCTrackVector",
                    tracks="OrientedCDCTrackVector",
                    TrackOrientation="downwards",
                    )

    output_tracks = "OrientedCDCTrackVector"

    if merge_tracks:
        # Merge tracks together if needed
        path.add_module("TFCDC_TrackLinker",
                        inputTracks="OrientedCDCTrackVector",
                        tracks="MergedCDCTrackVector",
                        filter="phi",
                        )
        output_tracks = "MergedCDCTrackVector"

        # However, we also want to export the non merged tracks
        # Correct time seed - assumes velocity near light speed
        path.add_module("TFCDC_TrackFlightTimeAdjuster",
                        inputTracks="OrientedCDCTrackVector",
                        )

        # Export CDCTracks to RecoTracks representation
        path.add_module("TFCDC_TrackExporter",
                        inputTracks="OrientedCDCTrackVector",
                        RecoTracksStoreArrayName="NonMergedRecoTracks")

    # Correct time seed - assumes velocity near light speed
    path.add_module("TFCDC_TrackFlightTimeAdjuster",
                    inputTracks=output_tracks,
                    )

    # Export CDCTracks to RecoTracks representation
    path.add_module("TFCDC_TrackExporter",
                    inputTracks=output_tracks,
                    RecoTracksStoreArrayName=reco_tracks)


def add_vxd_track_finding(path, svd_clusters="", reco_tracks="RecoTracks", components=None, suffix=""):
    """
    Convenience function for adding all vxd track finder modules
    to the path. This is for version1 of the trackfinder

    The result is a StoreArray with name @param reco_tracks full of RecoTracks (not TrackCands any more!).
    Use the GenfitTrackCandidatesCreator Module to convert back.

    :param path: basf2 path
    :param reco_tracks: Name of the output RecoTracks, Defaults to RecoTracks.
    :param components: List of the detector components to be used in the reconstruction. Defaults to None which means all
                components.
    :param suffix: all names of intermediate Storearrays will have the suffix appended. Useful in cases someone needs to put several
                   instances of track finding in one path.
    """

    # Temporary array
    # add a suffix to be able to have different
    vxd_trackcands = '__VXDGFTrackCands' + suffix

<<<<<<< HEAD
    vxd_trackfinder = path.add_module('VXDTF',
                                      GFTrackCandidatesColName=vxd_trackcands)
    vxd_trackfinder.param('svdClustersName', svd_clusters)
=======
    vxd_trackfinder = path.add_module(
        'VXDTF', GFTrackCandidatesColName=vxd_trackcands)
>>>>>>> 6bbf1077
    # WARNING: workaround for possible clashes between fitting and VXDTF
    # stays until the redesign of the VXDTF is finished.
    vxd_trackfinder.param('TESTERexpandedTestingRoutines', False)
    if is_pxd_used(components):
        vxd_trackfinder.param('sectorSetup',
                              ['shiftedL3IssueTestVXDStd-moreThan400MeV_PXDSVD',
                               'shiftedL3IssueTestVXDStd-100to400MeV_PXDSVD',
                               'shiftedL3IssueTestVXDStd-25to100MeV_PXDSVD'
                               ])
        vxd_trackfinder.param('tuneCutoffs', 0.22)
    else:
        vxd_trackfinder.param('sectorSetup',
                              ['shiftedL3IssueTestSVDStd-moreThan400MeV_SVD',
                               'shiftedL3IssueTestSVDStd-100to400MeV_SVD',
                               'shiftedL3IssueTestSVDStd-25to100MeV_SVD'
                               ])
        vxd_trackfinder.param('tuneCutoffs', 0.06)

    # Convert VXD trackcands to reco tracks
    path.add_module("RecoTrackCreator", svdHitsStoreArrayName=svd_clusters, trackCandidatesStoreArrayName=vxd_trackcands,
                    recoTracksStoreArrayName=reco_tracks, recreateSortingParameters=True)


def add_vxd_track_finding_vxdtf2(path, svd_clusters="", reco_tracks="RecoTracks", components=None, suffix="",
                                 sectormap_file=None):
    """
    Convenience function for adding all vxd track finder Version 2 modules
    to the path.

    The result is a StoreArray with name @param reco_tracks full of RecoTracks (not TrackCands any more!).
    Use the GenfitTrackCandidatesCreator Module to convert back.

    :param path: basf2 path
    :param reco_tracks: Name of the output RecoTracks, Defaults to RecoTracks.
    :param components: List of the detector components to be used in the reconstruction. Defaults to None which means all
                       components.
    :param suffix: all names of intermediate Storearrays will have the suffix appended. Useful in cases someone needs to
                   put several instances of track finding in one path.
    :param sectormap_file: if set to a finite value, a file will be used instead of the sectormap in the database.
    """
    ##########################
    # some setting for VXDTF2
    ##########################
    use_segment_network_filters = True
    filter_overlapping = True
    # the 'tripletFit' currently does not work with PXD
    quality_estimator = 'tripletFit'  # other option is 'circleFit'
    overlap_filter = 'greedy'  # other option is  'hopfield'
    # setting different for pxd and svd:
    if is_pxd_used(components):
        setup_name = "SVDPXDDefault"
        db_sec_map_file = "SVDPXDDefaultMap.root"
        use_pxd = True
    else:
        setup_name = "SVDOnlyDefault"
        db_sec_map_file = "SVDOnlyDefaultMap.root"
        use_pxd = False

    #################
    # VXDTF2 Step 0
    # Preparation
    #################
    nameSPs = 'SpacePoints' + suffix

    if 'SpacePointCreatorPXD' not in path:
        if use_pxd:
            spCreatorPXD = register_module('SpacePointCreatorPXD')
            spCreatorPXD.param('NameOfInstance', 'PXDSpacePoints')
            spCreatorPXD.param('SpacePoints', nameSPs)
            path.add_module(spCreatorPXD)

    if 'SpacePointCreatorSVD' not in path:
        # always use svd!
        spCreatorSVD = register_module('SpacePointCreatorSVD')
        spCreatorSVD.param('OnlySingleClusterSpacePoints', False)
        spCreatorSVD.param('NameOfInstance', 'SVDSpacePoints')
        spCreatorSVD.param('SpacePoints', nameSPs)
        spCreatorSVD.param('SVDClusters', svd_clusters)
        path.add_module(spCreatorSVD)

    # SecMap Bootstrap
    secMapBootStrap = register_module('SectorMapBootstrap')
    secMapBootStrap.param(
        'ReadSectorMap', sectormap_file is not None)  # read from file
    # this will override ReadSectorMap
    secMapBootStrap.param('ReadSecMapFromDB', sectormap_file is None)
    secMapBootStrap.param('SectorMapsInputFile',
                          sectormap_file or db_sec_map_file)
    secMapBootStrap.param('SetupToRead', setup_name)
    secMapBootStrap.param('WriteSectorMap', False)
    path.add_module(secMapBootStrap)

    ##################
    # VXDTF2 Step 1
    # SegmentNet
    ##################
    nameSegNet = 'SegmentNetwork' + suffix
    segNetProducer = register_module('SegmentNetworkProducer')
    segNetProducer.param('CreateNeworks', 3)
    segNetProducer.param('NetworkOutputName', nameSegNet)
    segNetProducer.param('allFiltersOff', not use_segment_network_filters)
    segNetProducer.param('SpacePointsArrayNames', [nameSPs])
    segNetProducer.param('printNetworks', False)
    segNetProducer.param('sectorMapName', setup_name)
    segNetProducer.param('addVirtualIP', False)
    segNetProducer.param('observerType', 0)
    path.add_module(segNetProducer)

    #################
    # VXDTF2 Step 2
    # TrackFinder
    #################

    # append a suffix to the storearray name
    nameSPTCs = 'SPTrackCands' + suffix

    cellOmat = register_module('TrackFinderVXDCellOMat')
    cellOmat.param('NetworkName', nameSegNet)
    cellOmat.param('SpacePointTrackCandArrayName', nameSPTCs)
    cellOmat.param('SpacePoints', nameSPs)
    cellOmat.param('printNetworks', False)
    cellOmat.param('strictSeeding', True)
    path.add_module(cellOmat)

    #################
    # VXDTF2 Step 3
    # Analyzer
    #################

    # Quality
    qualityEstimator = register_module('QualityEstimatorVXD')
    qualityEstimator.param('EstimationMethod', quality_estimator)
    qualityEstimator.param('SpacePointTrackCandsStoreArrayName', nameSPTCs)
    path.add_module(qualityEstimator)

    # will discard track candidates (with low quality estimators) if the number of TC is above threshold
    maxCandidateSelection = register_module('BestVXDTrackCandidatesSelector')
    maxCandidateSelection.param('NameSpacePointTrackCands', nameSPTCs)
    maxCandidateSelection.param('NewNameSpacePointTrackCands', nameSPTCs)
    maxCandidateSelection.param('SubsetCreation', False)
    path.add_module(maxCandidateSelection)

    # Properties
    vIPRemover = register_module('SPTCvirtualIPRemover')
    vIPRemover.param('tcArrayName', nameSPTCs)
    # want to remove virtualIP for any track length
    vIPRemover.param('maxTCLengthForVIPKeeping', 0)
    path.add_module(vIPRemover)

    #################
    # VXDTF2 Step 4
    # OverlapFilter
    #################

    if filter_overlapping:
        overlapResolver = register_module('SVDOverlapResolver')
        overlapResolver.param('NameSpacePointTrackCands', nameSPTCs)
        overlapResolver.param('ResolveMethod', overlap_filter.lower())
        overlapResolver.param('NameSVDClusters', svd_clusters)
        path.add_module(overlapResolver)
    #################
    # VXDTF2 Step 5
    # Converter
    #################
    momSeedRetriever = register_module('SPTCmomentumSeedRetriever')
    momSeedRetriever.param('tcArrayName', nameSPTCs)
    path.add_module(momSeedRetriever)

    converter = register_module('SPTC2RTConverter')
    converter.param('recoTracksStoreArrayName', reco_tracks)
    converter.param('spacePointsTCsStoreArrayName', nameSPTCs)
    converter.param('svdClustersName', svd_clusters)
    converter.param('svdHitsStoreArrayName', svd_clusters)
    path.add_module(converter)


def is_svd_used(components):
    """Return true, if the SVD is present in the components list"""
    return components is None or 'SVD' in components


def is_pxd_used(components):
    """Return true, if the PXD is present in the components list"""
    return components is None or 'PXD' in components


def is_cdc_used(components):
    """Return true, if the CDC is present in the components list"""
    return components is None or 'CDC' in components


def add_tracking_for_PXDDataReduction_simulation(path, components, use_vxdtf2=False, svd_cluster='__ROIsvdClusters'):
    """
    This function adds the standard reconstruction modules for tracking to be used for the simulation of PXD data reduction
    to a path.

    :param path: The path to add the tracking reconstruction modules to
    :param components: the list of geometry components in use or None for all components, always exclude the PXD.
    :param use_vxdtf2: true if VXDTF2 is used instead of VXDTF1
    """

    if not is_svd_used(components):
        return

    # Material effects
    if 'SetupGenfitExtrapolation' not in path:
        material_effects = register_module('SetupGenfitExtrapolation')
        material_effects.set_name(
            'SetupGenfitExtrapolationForPXDDataReduction')
        path.add_module(material_effects)

    # SET StoreArray names

    svd_reco_tracks = "__ROIsvdRecoTracks"

    # SVD ONLY TRACK FINDING
    if(use_vxdtf2):
<<<<<<< HEAD
        add_vxd_track_finding_vxdtf2(path, components=['SVD'], reco_tracks=svd_reco_tracks, suffix="__ROI",
                                     svd_clusters=svd_cluster)
    else:
        add_vxd_track_finding(path, components=['SVD'], reco_tracks=svd_reco_tracks, suffix="__ROI",
                              svd_clusters=svd_cluster)
=======
        add_vxd_track_finding_vxdtf2(
            path, components=['SVD'], reco_tracks=svd_reco_tracks, suffix="__ROI")
    else:
        add_vxd_track_finding(
            path, components=['SVD'], reco_tracks=svd_reco_tracks, suffix="__ROI")
>>>>>>> 6bbf1077

    # TRACK FITTING

    # track fitting
    dafRecoFitter = register_module("DAFRecoFitter")
    dafRecoFitter.set_name("SVD-only DAFRecoFitter")
    dafRecoFitter.param('recoTracksStoreArrayName', svd_reco_tracks)
    dafRecoFitter.param('svdHitsStoreArrayName', svd_cluster)
    path.add_module(dafRecoFitter)<|MERGE_RESOLUTION|>--- conflicted
+++ resolved
@@ -607,14 +607,10 @@
     # add a suffix to be able to have different
     vxd_trackcands = '__VXDGFTrackCands' + suffix
 
-<<<<<<< HEAD
     vxd_trackfinder = path.add_module('VXDTF',
                                       GFTrackCandidatesColName=vxd_trackcands)
     vxd_trackfinder.param('svdClustersName', svd_clusters)
-=======
-    vxd_trackfinder = path.add_module(
-        'VXDTF', GFTrackCandidatesColName=vxd_trackcands)
->>>>>>> 6bbf1077
+
     # WARNING: workaround for possible clashes between fitting and VXDTF
     # stays until the redesign of the VXDTF is finished.
     vxd_trackfinder.param('TESTERexpandedTestingRoutines', False)
@@ -832,19 +828,11 @@
 
     # SVD ONLY TRACK FINDING
     if(use_vxdtf2):
-<<<<<<< HEAD
         add_vxd_track_finding_vxdtf2(path, components=['SVD'], reco_tracks=svd_reco_tracks, suffix="__ROI",
                                      svd_clusters=svd_cluster)
     else:
         add_vxd_track_finding(path, components=['SVD'], reco_tracks=svd_reco_tracks, suffix="__ROI",
                               svd_clusters=svd_cluster)
-=======
-        add_vxd_track_finding_vxdtf2(
-            path, components=['SVD'], reco_tracks=svd_reco_tracks, suffix="__ROI")
-    else:
-        add_vxd_track_finding(
-            path, components=['SVD'], reco_tracks=svd_reco_tracks, suffix="__ROI")
->>>>>>> 6bbf1077
 
     # TRACK FITTING
 
