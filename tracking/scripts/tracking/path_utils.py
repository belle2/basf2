from pybasf2 import B2WARNING

from basf2 import register_module, create_path
from ckf.path_functions import add_pxd_ckf, add_ckf_based_merger, add_svd_ckf, add_cosmics_svd_ckf
from pxd import add_pxd_reconstruction
from svd import add_svd_reconstruction

from iov_conditional import phase_2_conditional


def add_geometry_modules(path, components=None):
    """
    Helper function to add the geometry related modules needed for tracking
    to the path.

    :param path: The path to add the tracking reconstruction modules to
    :param components: the list of geometry components in use or None for all components.
    """
    # check for detector geometry, necessary for track extrapolation in genfit
    if 'Geometry' not in path:
        path.add_module('Geometry', useDB=True)
        if components is not None:
            B2WARNING("Custom detector components specified: Will still build full geometry")

    # Material effects for all track extrapolations
    if 'SetupGenfitExtrapolation' not in path:
        path.add_module('SetupGenfitExtrapolation',
                        energyLossBrems=False, noiseBrems=False)


def add_hit_preparation_modules(path, components=None):
    """
    Helper fucntion to prepare the hit information to be used by tracking.
    """

    # Preparation of the SVD clusters
    if is_svd_used(components):
        add_svd_reconstruction(path)

    # Preparation of the PXD clusters
    if is_pxd_used(components):
        add_pxd_reconstruction(path)


def add_track_fit_and_track_creator(path, components=None, pruneTracks=False, trackFitHypotheses=None,
                                    reco_tracks="RecoTracks"):
    """
    Helper function to add the modules performing the
    track fit, the V0 fit and the Belle2 track creation to the path.

    :param path: The path to add the tracking reconstruction modules to
    :param components: the list of geometry components in use or None for all components.
    :param pruneTracks: Delete all hits expect the first and the last from the found tracks.
    :param reco_tracks: Name of the StoreArray where the reco tracks should be stored
    """
    # Correct time seed
    path.add_module("IPTrackTimeEstimator",
                    recoTracksStoreArrayName=reco_tracks, useFittedInformation=False)
    # track fitting
    path.add_module("DAFRecoFitter", recoTracksStoreArrayName=reco_tracks).set_name(
        "Combined_DAFRecoFitter")
    # create Belle2 Tracks from the genfit Tracks
    # The following particle hypothesis will be fitted: Pion, Kaon and Proton
    # Muon fit is working but gives very similar as the Pion due to the closeness of masses
    # -> therefore not in the default fit list
    # Electron fit has as systematic bias and therefore not done here. Therefore, pion fits
    # will be used for electrons which gives a better result as GenFit's current electron
    # implementation.
    path.add_module('TrackCreator', recoTrackColName=reco_tracks,
                    pdgCodes=[211, 321, 2212] if not trackFitHypotheses else trackFitHypotheses)
    # V0 finding
    path.add_module('V0Finder', RecoTracks=reco_tracks)

    # prune genfit tracks
    if pruneTracks:
        add_prune_tracks(path, components=components, reco_tracks=reco_tracks)


def add_cr_track_fit_and_track_creator(path, components=None,
                                       data_taking_period='early_phase3', top_in_counter=False,
                                       prune_tracks=False, event_timing_extraction=True,
                                       reco_tracks="RecoTracks", tracks=""):
    """
    Helper function to add the modules performing the cdc cr track fit
    and track creation to the path.

    :param path: The path to which to add the tracking reconstruction modules
    :param data_taking_period: The cosmics generation will be added using the
           parameters, that where used in this period of data taking. The periods can be found in cdc/cr/__init__.py.

    :param components: the list of geometry components in use or None for all components.
    :param reco_tracks: The name of the reco tracks to use
    :param tracks: the name of the output Belle tracks
    :param prune_tracks: Delete all hits expect the first and the last from the found tracks.
    :param event_timing_extraction: extract the event time
    :param top_in_counter: time of propagation from the hit point to the PMT in the trigger counter is subtracted
           (assuming PMT is put at -z of the counter).
    """

    if data_taking_period not in ["phase2", "phase3", "early_phase3"]:
        import cdc.cr as cosmics_setup

        cosmics_setup.set_cdc_cr_parameters(data_taking_period)

        # Time seed
        path.add_module("PlaneTriggerTrackTimeEstimator",
                        recoTracksStoreArrayName=reco_tracks,
                        pdgCodeToUseForEstimation=13,
                        triggerPlanePosition=cosmics_setup.triggerPos,
                        triggerPlaneDirection=cosmics_setup.normTriggerPlaneDirection,
                        useFittedInformation=False)

        # Initial track fitting
        path.add_module("DAFRecoFitter",
                        recoTracksStoreArrayName=reco_tracks,
                        probCut=0.00001,
                        pdgCodesToUseForFitting=13,
                        )

        # Correct time seed
        path.add_module("PlaneTriggerTrackTimeEstimator",
                        recoTracksStoreArrayName=reco_tracks,
                        pdgCodeToUseForEstimation=13,
                        triggerPlanePosition=cosmics_setup.triggerPos,
                        triggerPlaneDirection=cosmics_setup.normTriggerPlaneDirection,
                        useFittedInformation=True,
                        useReadoutPosition=top_in_counter,
                        readoutPosition=cosmics_setup.readOutPos,
                        readoutPositionPropagationSpeed=cosmics_setup.lightPropSpeed
                        )
    else:
        path.add_module("IPTrackTimeEstimator",
                        recoTracksStoreArrayName=reco_tracks, useFittedInformation=False)

    # Track fitting
    path.add_module("DAFRecoFitter",
                    recoTracksStoreArrayName=reco_tracks,
                    pdgCodesToUseForFitting=13,
                    )

    if event_timing_extraction:
        # Extract the time
        path.add_module("FullGridChi2TrackTimeExtractor",
                        RecoTracksStoreArrayName=reco_tracks,
                        GridMaximalT0Value=40,
                        GridMinimalT0Value=-40,
                        GridGridSteps=6
                        )

        # Track fitting
        path.add_module("DAFRecoFitter",
                        # probCut=0.00001,
                        recoTracksStoreArrayName=reco_tracks,
                        pdgCodesToUseForFitting=13,
                        )

    # Create Belle2 Tracks from the genfit Tracks
    path.add_module('TrackCreator',
                    pdgCodes=[13],
                    recoTrackColName=reco_tracks,
                    trackColName=tracks,
                    useClosestHitToIP=True,
                    useBFieldAtHit=True
                    )

    # Prune genfit tracks
    if prune_tracks:
        add_prune_tracks(path=path, components=components,
                         reco_tracks=reco_tracks)


def add_mc_matcher(path, components=None, mc_reco_tracks="MCRecoTracks",
                   reco_tracks="RecoTracks", use_second_cdc_hits=False,
                   split_after_delta_t=-1.0):
    """
    Match the tracks to the MC truth. The matching works based on
    the output of the TrackFinderMCTruthRecoTracks.

    :param path: The path to add the tracking reconstruction modules to
    :param components: the list of geometry components in use or None for all components.
    :param mc_reco_tracks: Name of the StoreArray where the mc reco tracks will be stored
    :param reco_tracks: Name of the StoreArray where the reco tracks should be stored
    :param use_second_cdc_hits: If true, the second hit information will be used in the CDC track finding.
    :param split_after_delta_t: If positive, split MCRecoTrack into multiple MCRecoTracks if the time
                                distance between two adjecent SimHits is more than the given value
    """
    path.add_module('TrackFinderMCTruthRecoTracks',
                    RecoTracksStoreArrayName=mc_reco_tracks,
                    WhichParticles=[],
                    UseSecondCDCHits=use_second_cdc_hits,
                    UsePXDHits=is_pxd_used(components),
                    UseSVDHits=is_svd_used(components),
                    UseCDCHits=is_cdc_used(components),
                    SplitAfterDeltaT=split_after_delta_t)

    path.add_module('MCRecoTracksMatcher',
                    mcRecoTracksStoreArrayName=mc_reco_tracks,
                    prRecoTracksStoreArrayName=reco_tracks,
                    UsePXDHits=is_pxd_used(components),
                    UseSVDHits=is_svd_used(components),
                    UseCDCHits=is_cdc_used(components))


def add_prune_tracks(path, components=None, reco_tracks="RecoTracks"):
    """
    Adds removal of the intermediate states at each measurement from the fitted tracks.

    :param path: The path to add the tracking reconstruction modules to
    :param components: the list of geometry components in use or None for all components.
    :param reco_tracks: Name of the StoreArray where the reco tracks should be stored
    """

    # do not add any pruning, if no tracking detectors are in the components
    if components and not ('SVD' in components or 'CDC' in components):
        return

    path.add_module('PruneRecoTracks', storeArrayName=reco_tracks)
    path.add_module("PruneGenfitTracks")


def add_pxd_track_finding(path, components, input_reco_tracks, output_reco_tracks, use_mc_truth=False,
                          add_both_directions=False, temporary_reco_tracks="PXDRecoTracks", **kwargs):
    """Add the pxd track finding to the path"""
    if not is_pxd_used(components):
        return

    if use_mc_truth:
        # MC CKF needs MC matching information
        path.add_module("MCRecoTracksMatcher", UsePXDHits=False,
                        UseSVDHits=is_svd_used(components), UseCDCHits=is_cdc_used(components),
                        mcRecoTracksStoreArrayName="MCRecoTracks",
                        prRecoTracksStoreArrayName=input_reco_tracks)

    add_pxd_ckf(path, svd_cdc_reco_tracks=input_reco_tracks, pxd_reco_tracks=temporary_reco_tracks,
                direction="backward", use_mc_truth=use_mc_truth, **kwargs)

    if add_both_directions:
        add_pxd_ckf(path, svd_cdc_reco_tracks=input_reco_tracks, pxd_reco_tracks=temporary_reco_tracks,
                    direction="forward", use_mc_truth=use_mc_truth, **kwargs)

    path.add_module("RelatedTracksCombiner", CDCRecoTracksStoreArrayName=input_reco_tracks,
                    VXDRecoTracksStoreArrayName=temporary_reco_tracks, recoTracksStoreArrayName=output_reco_tracks)


<<<<<<< HEAD
def add_svd_track_finding(path, components, input_reco_tracks, output_reco_tracks, svd_ckf_mode="VXDTF2_after",
                          use_mc_truth=False, add_both_directions=True, temporary_reco_tracks="SVDRecoTracks",
                          use_vxdtf2_quality_estimator=False, **kwargs):
=======
def add_svd_track_finding(
        path,
        components,
        input_reco_tracks,
        output_reco_tracks,
        svd_ckf_mode="VXDTF2_after",
        use_mc_truth=False,
        add_both_directions=True,
        temporary_reco_tracks="SVDRecoTracks",
        temporary_reco_tracks_two="SVDplusRecoTracks",
        use_svd_to_cdc_ckf=True,
        prune_temporary_tracks=True,
        **kwargs):
>>>>>>> 491340f5
    """Add SVD track finding to the path"""

    if not is_svd_used(components):
        return

    if not input_reco_tracks:
        # We do not have an input track store array. So lets just add vxdtf track finding
        add_vxd_track_finding_vxdtf2(path, components=["SVD"], reco_tracks=output_reco_tracks,
                                     use_vxdtf2_quality_estimator=use_vxdtf2_quality_estimator)
        return

    if use_mc_truth:
        # MC CKF needs MC matching information
        path.add_module("MCRecoTracksMatcher", UsePXDHits=False, UseSVDHits=False,
                        UseCDCHits=is_cdc_used(components),
                        mcRecoTracksStoreArrayName="MCRecoTracks",
                        prRecoTracksStoreArrayName=input_reco_tracks)

    if svd_ckf_mode == "VXDTF2_before":
        add_vxd_track_finding_vxdtf2(path, components=["SVD"], reco_tracks=temporary_reco_tracks,
                                     use_vxdtf2_quality_estimator=use_vxdtf2_quality_estimator)
        add_ckf_based_merger(path, cdc_reco_tracks=input_reco_tracks, svd_reco_tracks=temporary_reco_tracks,
                             use_mc_truth=use_mc_truth, direction="backward", **kwargs)
        if add_both_directions:
            add_ckf_based_merger(path, cdc_reco_tracks=input_reco_tracks, svd_reco_tracks=temporary_reco_tracks,
                                 use_mc_truth=use_mc_truth, direction="forward", **kwargs)

    elif svd_ckf_mode == "VXDTF2_before_with_second_ckf":
        add_vxd_track_finding_vxdtf2(path, components=["SVD"], reco_tracks=temporary_reco_tracks,
                                     use_vxdtf2_quality_estimator=use_vxdtf2_quality_estimator)
        add_ckf_based_merger(path, cdc_reco_tracks=input_reco_tracks, svd_reco_tracks=temporary_reco_tracks,
                             use_mc_truth=use_mc_truth, direction="backward", **kwargs)
        if add_both_directions:
            add_ckf_based_merger(path, cdc_reco_tracks=input_reco_tracks, svd_reco_tracks=temporary_reco_tracks,
                                 use_mc_truth=use_mc_truth, direction="forward", **kwargs)
        add_svd_ckf(path, cdc_reco_tracks=input_reco_tracks, svd_reco_tracks=temporary_reco_tracks,
                    use_mc_truth=use_mc_truth, direction="backward", **kwargs)
        if add_both_directions:
            add_svd_ckf(path, cdc_reco_tracks=input_reco_tracks, svd_reco_tracks=temporary_reco_tracks,
                        use_mc_truth=use_mc_truth, direction="forward", filter_cut=0.01, **kwargs)

    elif svd_ckf_mode == "only_ckf":
        add_svd_ckf(path, cdc_reco_tracks=input_reco_tracks, svd_reco_tracks=temporary_reco_tracks,
                    use_mc_truth=use_mc_truth, direction="backward", **kwargs)
        if add_both_directions:
            add_svd_ckf(path, cdc_reco_tracks=input_reco_tracks, svd_reco_tracks=temporary_reco_tracks,
                        use_mc_truth=use_mc_truth, direction="forward", filter_cut=0.01, **kwargs)

    elif svd_ckf_mode == "VXDTF2_after":
        add_svd_ckf(path, cdc_reco_tracks=input_reco_tracks, svd_reco_tracks=temporary_reco_tracks,
                    use_mc_truth=use_mc_truth, direction="backward", **kwargs)
        if add_both_directions:
            add_svd_ckf(path, cdc_reco_tracks=input_reco_tracks, svd_reco_tracks=temporary_reco_tracks,
                        use_mc_truth=use_mc_truth, direction="forward", filter_cut=0.01, **kwargs)

        add_vxd_track_finding_vxdtf2(path, components=["SVD"], reco_tracks=temporary_reco_tracks,
                                     use_vxdtf2_quality_estimator=use_vxdtf2_quality_estimator)
        add_ckf_based_merger(path, cdc_reco_tracks=input_reco_tracks, svd_reco_tracks=temporary_reco_tracks,
                             use_mc_truth=use_mc_truth, direction="backward", **kwargs)
        if add_both_directions:
            add_ckf_based_merger(path, cdc_reco_tracks=input_reco_tracks, svd_reco_tracks=temporary_reco_tracks,
                                 use_mc_truth=use_mc_truth, direction="forward", **kwargs)

    elif svd_ckf_mode == "VXDTF2_alone":
        add_vxd_track_finding_vxdtf2(path, components=["SVD"], reco_tracks=temporary_reco_tracks,
                                     use_vxdtf2_quality_estimator=use_vxdtf2_quality_estimator)
        path.add_module('VXDCDCTrackMerger',
                        CDCRecoTrackColName=input_reco_tracks,
                        VXDRecoTrackColName=temporary_reco_tracks)

    elif svd_ckf_mode == "cosmics":
        add_cosmics_svd_ckf(path, cdc_reco_tracks=input_reco_tracks, svd_reco_tracks=temporary_reco_tracks,
                            use_mc_truth=use_mc_truth, direction="backward", **kwargs)
        if add_both_directions:
            add_cosmics_svd_ckf(path, cdc_reco_tracks=input_reco_tracks, svd_reco_tracks=temporary_reco_tracks,
                                use_mc_truth=use_mc_truth, direction="forward", **kwargs)

    else:
        raise ValueError(f"Do not understand the svd_ckf_mode {svd_ckf_mode}")

    if use_svd_to_cdc_ckf:
        comb_tracks = temporary_reco_tracks_two
    else:
        comb_tracks = output_reco_tracks

        # Write out the combinations of tracks
    path.add_module("RelatedTracksCombiner", VXDRecoTracksStoreArrayName=temporary_reco_tracks,
                    CDCRecoTracksStoreArrayName=input_reco_tracks,
                    recoTracksStoreArrayName=comb_tracks)

    if use_svd_to_cdc_ckf:
        path.add_module("ToCDCCKF",
                        inputWireHits="CDCWireHitVector",
                        inputRecoTrackStoreArrayName=comb_tracks,
                        relatedRecoTrackStoreArrayName="CKFCDCRecoTracks",
                        relationCheckForDirection="backward",
                        ignoreTracksWithCDChits=True,
                        outputRecoTrackStoreArrayName="CKFCDCRecoTracks",
                        outputRelationRecoTrackStoreArrayName=comb_tracks,
                        writeOutDirection="backward",
                        stateBasicFilterParameters={"maximalHitDistance": 0.75},
                        pathFilter="arc_length",
                        maximalLayerJump=2)

        path.add_module("CDCCKFTracksCombiner",
                        CDCRecoTracksStoreArrayName="CKFCDCRecoTracks",
                        VXDRecoTracksStoreArrayName=comb_tracks,
                        recoTracksStoreArrayName=output_reco_tracks)

        if prune_temporary_tracks:
            for temp_reco_track in [comb_tracks, "CKFCDCRecoTracks"]:
                path.add_module('PruneRecoTracks', storeArrayName=temp_reco_track)


def add_cdc_track_finding(path, output_reco_tracks="RecoTracks", with_ca=False,
                          use_second_hits=False, use_cdc_quality_estimator=False,
                          cdc_quality_estimator_weightfile=None):
    """
    Convenience function for adding all cdc track finder modules
    to the path.

    The result is a StoreArray with name @param reco_tracks full of RecoTracks (not TrackCands any more!).
    Use the GenfitTrackCandidatesCreator Module to convert back.

    :param path: basf2 path
    :param output_reco_tracks: Name of the output RecoTracks. Defaults to RecoTracks.
    :param use_second_hits: If true, the second hit information will be used in the CDC track finding.
    :param use_cdc_quality_estimator: Add the TFCDC_TrackQualityEstimator to set the CDC quality
           indicator for the ``output_reco_tracks``
    :param cdc_quality_estimator_weightfile: Weightfile identifier for the TFCDC_TrackQualityEstimator
    """
    # Init the geometry for cdc tracking and the hits and cut low ADC hits
    path.add_module("TFCDC_WireHitPreparer",
                    wirePosition="aligned",
                    useSecondHits=use_second_hits,
                    flightTimeEstimation="outwards",
                    noiseChargeDeposit=6.0e-7)

    # Constructs clusters
    path.add_module("TFCDC_ClusterPreparer",
                    ClusterFilter="all",
                    ClusterFilterParameters={})

    # Find segments within the clusters
    path.add_module("TFCDC_SegmentFinderFacetAutomaton")

    # Find axial tracks
    path.add_module("TFCDC_AxialTrackFinderLegendre")

    # Improve the quality of the axial tracks
    path.add_module("TFCDC_TrackQualityAsserter",
                    corrections=["B2B"])

    # Find the stereo hits to those axial tracks
    path.add_module('TFCDC_StereoHitFinder')

    # Combine segments with axial tracks
    path.add_module('TFCDC_SegmentTrackCombiner',
                    segmentTrackFilter="mva",
                    segmentTrackFilterParameters={"cut": 0.74},
                    trackFilter="mva",
                    trackFilterParameters={"cut": 0.1})

    output_tracks = "CDCTrackVector"

    if with_ca:
        output_tracks = "CombinedCDCTrackVector"
        path.add_module("TFCDC_TrackFinderSegmentPairAutomaton",
                        tracks="CDCTrackVector2")

        # Overwrites the origin CDCTrackVector
        path.add_module("TFCDC_TrackCombiner",
                        inputTracks="CDCTrackVector",
                        secondaryInputTracks="CDCTrackVector2",
                        tracks=output_tracks)

    # Improve the quality of all tracks and output
    path.add_module("TFCDC_TrackQualityAsserter",
                    inputTracks=output_tracks,
                    corrections=[
                        "LayerBreak",
                        "OneSuperlayer",
                        "Small",
                    ])

    if with_ca:
        # Add curlers in the axial inner most superlayer
        path.add_module("TFCDC_TrackCreatorSingleSegments",
                        inputTracks=output_tracks,
                        MinimalHitsBySuperLayerId={0: 15})

    if use_cdc_quality_estimator:
        # Add mva method to set a quality indicator for the CDC tracks
        cdc_qe_module = path.add_module(
            "TFCDC_TrackQualityEstimator",
            inputTracks=output_tracks,
            filter='mva',
            deleteTracks=False,
        )
        if cdc_quality_estimator_weightfile is not None:
            # Set a custom weight file identifier/path instead of default
            cdc_qe_module.param("filterParameters", {"identifier": cdc_quality_estimator_weightfile})

    # Export CDCTracks to RecoTracks representation
    path.add_module("TFCDC_TrackExporter",
                    inputTracks=output_tracks,
                    RecoTracksStoreArrayName=output_reco_tracks)

    # Correct time seed (only necessary for the CDC tracks)
    path.add_module("IPTrackTimeEstimator",
                    useFittedInformation=False,
                    recoTracksStoreArrayName=output_reco_tracks)

    # run fast t0 estimation from CDC hits only
    path.add_module("CDCHitBasedT0Extraction")

    # prepare mdst event level info
    path.add_module("CDCTrackingEventLevelMdstInfoFiller")


def add_cdc_cr_track_finding(path, output_reco_tracks="RecoTracks", trigger_point=(0, 0, 0), merge_tracks=True,
                             use_second_cdc_hits=False):
    """
    Convenience function for adding all cdc track finder modules currently dedicated for the CDC-TOP testbeam
    to the path.

    The result is a StoreArray with name @param reco_tracks full of RecoTracks (not TrackCands any more!).

    Arguments
    ---------
    path: basf2.Path
       The path to be filled
    output_reco_tracks: str
       Name of the output RecoTracks. Defaults to RecoTracks.
    merge_tracks: bool
       The upper and lower half of the tracks should be merged together in one track
    use_second_hits: bool
       If true, the second hit information will be used in the CDC track finding.
    """

    # Init the geometry for cdc tracking and the hits
    path.add_module("TFCDC_WireHitPreparer",
                    useSecondHits=use_second_cdc_hits,
                    flightTimeEstimation="downwards",
                    triggerPoint=trigger_point)

    # Constructs clusters and reduce background hits
    path.add_module("TFCDC_ClusterPreparer",
                    ClusterFilter="mva_bkg",
                    ClusterFilterParameters={"cut": 0.2})

    # Find segments within the clusters
    path.add_module("TFCDC_SegmentFinderFacetAutomaton",
                    SegmentOrientation="downwards")

    # Find axial tracks
    path.add_module("TFCDC_AxialTrackFinderLegendre")

    # Improve the quality of the axial tracks
    path.add_module("TFCDC_TrackQualityAsserter",
                    corrections=["B2B"])

    # Find the stereo hits to those axial tracks
    path.add_module('TFCDC_StereoHitFinder')

    # Combine segments with axial tracks
    path.add_module('TFCDC_SegmentTrackCombiner',
                    segmentTrackFilter="mva",
                    segmentTrackFilterParameters={"cut": 0.74},
                    trackFilter="mva",
                    trackFilterParameters={"cut": 0.1})

    # Improve the quality of all tracks and output
    path.add_module("TFCDC_TrackQualityAsserter",
                    corrections=["LayerBreak", "OneSuperlayer", "Small"],
                    )

    # Flip track orientation to always point downwards
    path.add_module("TFCDC_TrackOrienter",
                    inputTracks="CDCTrackVector",
                    tracks="OrientedCDCTrackVector",
                    TrackOrientation="downwards",
                    )

    output_tracks = "OrientedCDCTrackVector"

    if merge_tracks:
        # Merge tracks together if needed
        path.add_module("TFCDC_TrackLinker",
                        inputTracks="OrientedCDCTrackVector",
                        tracks="MergedCDCTrackVector",
                        filter="phi",
                        )
        output_tracks = "MergedCDCTrackVector"

        # However, we also want to export the non merged tracks
        # Correct time seed - assumes velocity near light speed
        path.add_module("TFCDC_TrackFlightTimeAdjuster",
                        inputTracks="OrientedCDCTrackVector",
                        )

        # Export CDCTracks to RecoTracks representation
        path.add_module("TFCDC_TrackExporter",
                        inputTracks="OrientedCDCTrackVector",
                        RecoTracksStoreArrayName="NonMergedRecoTracks")

    # Correct time seed - assumes velocity near light speed
    path.add_module("TFCDC_TrackFlightTimeAdjuster",
                    inputTracks=output_tracks,
                    )

    # Export CDCTracks to RecoTracks representation
    path.add_module("TFCDC_TrackExporter",
                    inputTracks=output_tracks,
                    RecoTracksStoreArrayName=output_reco_tracks)

    # run fast t0 estimation from CDC hits only
    path.add_module("CDCHitBasedT0Extraction")


def add_cdc_monopole_track_finding(path, output_reco_tracks="RecoTracksMpl"):
    """
    Convenience function for adding all cdc monopole track finding modules
    NOTE that these have to be run after ecl modules and normal tracking modules.

    :param path: basf2 path
    :param output_reco_tracks: Name of the output RecoTracks, Defaults to RecoTracksMpl.
    """

    path.add_module("TFCDC_HitReclaimer")

    path.add_module("TFCDC_AxialStraightTrackFinder")
    # path.add_module("TFCDC_MonopoleAxialTrackFinderLegendre")

    path.add_module("TFCDC_MonopoleStereoHitFinder")

    path.add_module("TFCDC_TrackExporter",
                    inputTracks="CDCMonopoleTrackVector",
                    RecoTracksStoreArrayName=output_reco_tracks)


def add_vxd_track_finding_vxdtf2(
    path,
    svd_clusters="",
    reco_tracks="RecoTracks",
    components=None,
    suffix="",
    useTwoStepSelection=True,
    PXDminSVDSPs=3,
    sectormap_file=None,
    custom_setup_name=None,
    min_SPTC_quality=0.0,
    filter_overlapping=True,
    use_vxdtf2_quality_estimator=False,
):
    """
    Convenience function for adding all vxd track finder Version 2 modules
    to the path.

    The result is a StoreArray with name @param reco_tracks full of RecoTracks (not TrackCands any more!).
    Use the GenfitTrackCandidatesCreator Module to convert back.

    :param path: basf2 path
    :param svd_clusters: SVDCluster collection name
    :param reco_tracks: Name of the output RecoTracks, Defaults to RecoTracks.
    :param components: List of the detector components to be used in the reconstruction. Defaults to None which means
                       all components.
    :param suffix: all names of intermediate Storearrays will have the suffix appended. Useful in cases someone needs to
                   put several instances of track finding in one path.
    :param useTwoStepSelection: if True Families will be defined during path creation and will be used to create only
                                the best candidate per family.
    :param PXDminSVDSPs: When using PXD require at least this number of SVD SPs for the SPTCs
    :param sectormap_file: if set to a finite value, a file will be used instead of the sectormap in the database.
    :param custom_setup_name: Set a custom setup name for the tree in the sector map.
    :param min_SPTC_quality: minimal qualityIndicator value to keeps SPTCs after the QualityEstimation.
                                 0 means no cut. Default: 0
    :param filter_overlapping: Whether to use SVDOverlapResolver, Default: True
    :param use_vxdtf2_quality_estimator: Whether to use the MVA Quality Estimator, if weight file is
    available.Default: False.
    """
    ##########################
    # some setting for VXDTF2
    ##########################

    # setting different for pxd and svd:
    if is_pxd_used(components):
        setup_name = "SVDPXDDefault"
        db_sec_map_file = "VXDSectorMap_v000.root"
        use_pxd = True
    else:
        setup_name = "SVDOnlyDefault"
        db_sec_map_file = "SVDSectorMap_v000.root"
        use_pxd = False

    #################
    # VXDTF2 Step 0
    # Preparation
    #################

    nameSPs = 'SpacePoints' + suffix

    pxdSPCreatorName = 'PXDSpacePointCreator' + suffix
    if pxdSPCreatorName not in [e.name() for e in path.modules()]:
        if use_pxd:
            spCreatorPXD = register_module('PXDSpacePointCreator')
            spCreatorPXD.set_name(pxdSPCreatorName)
            spCreatorPXD.param('NameOfInstance', 'PXDSpacePoints')
            spCreatorPXD.param('SpacePoints', "PXD" + nameSPs)
            path.add_module(spCreatorPXD)

    # SecMap Bootstrap
    secMapBootStrap = register_module('SectorMapBootstrap')
    secMapBootStrap.param('ReadSectorMap', sectormap_file is not None)  # read from file
    secMapBootStrap.param('ReadSecMapFromDB', sectormap_file is None)  # this will override ReadSectorMap
    secMapBootStrap.param('SectorMapsInputFile', sectormap_file or db_sec_map_file)
    secMapBootStrap.param('SetupToRead', custom_setup_name or setup_name)
    secMapBootStrap.param('WriteSectorMap', False)
    path.add_module(secMapBootStrap)

    ##################
    # VXDTF2 Step 1
    # SegmentNet
    ##################

    spacePointArrayNames = ["SVD" + nameSPs]
    if use_pxd:
        spacePointArrayNames += ["PXD" + nameSPs]

    nameSegNet = 'SegmentNetwork' + suffix
    segNetProducer = register_module('SegmentNetworkProducer')
    segNetProducer.param('NetworkOutputName', nameSegNet)
    segNetProducer.param('SpacePointsArrayNames', spacePointArrayNames)
    segNetProducer.param('sectorMapName', custom_setup_name or setup_name)
    path.add_module(segNetProducer)

    #################
    # VXDTF2 Step 2
    # TrackFinder
    #################

    # append a suffix to the storearray name
    nameSPTCs = 'SPTrackCands' + suffix

    trackFinder = register_module('TrackFinderVXDCellOMat')
    trackFinder.param('NetworkName', nameSegNet)
    trackFinder.param('SpacePointTrackCandArrayName', nameSPTCs)
    trackFinder.param('printNetworks', False)
    trackFinder.param('setFamilies', useTwoStepSelection)
    trackFinder.param('selectBestPerFamily', useTwoStepSelection)
    trackFinder.param('xBestPerFamily', 30)
    path.add_module(trackFinder)

    if useTwoStepSelection:
        subSetModule = register_module('AddVXDTrackCandidateSubSets')
        subSetModule.param('NameSpacePointTrackCands', nameSPTCs)
        path.add_module(subSetModule)

    #################
    # VXDTF2 Step 3
    # Analyzer
    #################

    # When using PXD require at least PXDminSVDSPs SVD SPs for the SPTCs
    if use_pxd:
        pxdSVDCut = register_module('PXDSVDCut')
        pxdSVDCut.param('minSVDSPs', PXDminSVDSPs)
        pxdSVDCut.param('SpacePointTrackCandsStoreArrayName', nameSPTCs)
        path.add_module(pxdSVDCut)

    if use_vxdtf2_quality_estimator:
        vxdtf_quality_estimator_weightfile = (
            'tracking/data/VXDQE_weight_files/MVE_QE_weights_noTiming_03August2018.xml'
        )

        path.add_module(
            "VXDQualityEstimatorMVA",
            WeightFileIdentifier=vxdtf_quality_estimator_weightfile,
            EstimationMethod="tripletFit",
            SpacePointTrackCandsStoreArrayName=nameSPTCs,
            UseTimingInfo=False,
            ClusterInformation="Average",
        )

    if min_SPTC_quality > 0.:
        qualityIndicatorCutter = register_module('VXDTrackCandidatesQualityIndicatorCutter')
        qualityIndicatorCutter.param('minRequiredQuality', min_SPTC_quality)
        qualityIndicatorCutter.param('NameSpacePointTrackCands', nameSPTCs)
        path.add_module(qualityIndicatorCutter)

    # will discard track candidates (with low quality estimators) if the number of TC is above threshold
    maxCandidateSelection = register_module('BestVXDTrackCandidatesSelector')
    maxCandidateSelection.param('NameSpacePointTrackCands', nameSPTCs)
    maxCandidateSelection.param('NewNameSpacePointTrackCands', nameSPTCs)
    maxCandidateSelection.param('SubsetCreation', False)
    path.add_module(maxCandidateSelection)

    # Properties
    vIPRemover = register_module('SPTCvirtualIPRemover')
    vIPRemover.param('tcArrayName', nameSPTCs)
    # want to remove virtualIP for any track length
    vIPRemover.param('maxTCLengthForVIPKeeping', 0)
    path.add_module(vIPRemover)

    #################
    # VXDTF2 Step 4
    # OverlapFilter
    #################

    if filter_overlapping:
        overlapResolver = register_module('SVDOverlapResolver')
        overlapResolver.param('NameSpacePointTrackCands', nameSPTCs)
        overlapResolver.param('ResolveMethod', 'greedy')  # other option is  'hopfield'
        overlapResolver.param('NameSVDClusters', svd_clusters)
        path.add_module(overlapResolver)

    #################
    # VXDTF2 Step 5
    # Converter
    #################

    momSeedRetriever = register_module('SPTCmomentumSeedRetriever')
    momSeedRetriever.param('tcArrayName', nameSPTCs)
    path.add_module(momSeedRetriever)

    converter = register_module('SPTC2RTConverter')
    converter.param('recoTracksStoreArrayName', reco_tracks)
    converter.param('spacePointsTCsStoreArrayName', nameSPTCs)
    converter.param('svdClustersName', svd_clusters)
    converter.param('svdHitsStoreArrayName', svd_clusters)
    path.add_module(converter)


def is_svd_used(components):
    """Return true, if the SVD is present in the components list"""
    return components is None or 'SVD' in components


def is_pxd_used(components):
    """Return true, if the PXD is present in the components list"""
    return components is None or 'PXD' in components


def is_cdc_used(components):
    """Return true, if the CDC is present in the components list"""
    return components is None or 'CDC' in components<|MERGE_RESOLUTION|>--- conflicted
+++ resolved
@@ -242,11 +242,6 @@
                     VXDRecoTracksStoreArrayName=temporary_reco_tracks, recoTracksStoreArrayName=output_reco_tracks)
 
 
-<<<<<<< HEAD
-def add_svd_track_finding(path, components, input_reco_tracks, output_reco_tracks, svd_ckf_mode="VXDTF2_after",
-                          use_mc_truth=False, add_both_directions=True, temporary_reco_tracks="SVDRecoTracks",
-                          use_vxdtf2_quality_estimator=False, **kwargs):
-=======
 def add_svd_track_finding(
         path,
         components,
@@ -259,8 +254,8 @@
         temporary_reco_tracks_two="SVDplusRecoTracks",
         use_svd_to_cdc_ckf=True,
         prune_temporary_tracks=True,
+        use_vxdtf2_quality_estimator=False,
         **kwargs):
->>>>>>> 491340f5
     """Add SVD track finding to the path"""
 
     if not is_svd_used(components):
