--- conflicted
+++ resolved
@@ -267,13 +267,6 @@
         use_mc_truth=False,
         add_both_directions=True,
         temporary_reco_tracks="SVDRecoTracks",
-<<<<<<< HEAD
-        temporary_reco_tracks_two="SVDplusRecoTracks",
-        use_svd_to_cdc_ckf=True,
-        prune_temporary_tracks=True,
-        **kwargs):
-    """Add SVD track finding to the path"""
-=======
         temporary_svd_cdc_reco_tracks="SVDPlusCDCStandaloneRecoTracks",
         use_svd_to_cdc_ckf=True,
         prune_temporary_tracks=True,
@@ -304,7 +297,6 @@
            That CKF application is not affected by ``svd_ckf_mode``.
     :param prune_temporary_tracks: Delete all hits expect the first and last from intermediate track objects.
     """
->>>>>>> e3a24278
 
     if not is_svd_used(components):
         return
@@ -385,42 +377,24 @@
         raise ValueError(f"Do not understand the svd_ckf_mode {svd_ckf_mode}")
 
     if use_svd_to_cdc_ckf:
-<<<<<<< HEAD
-        comb_tracks = temporary_reco_tracks_two
-    else:
-        comb_tracks = output_reco_tracks
-=======
         combined_svd_cdc_standalone_tracks = temporary_svd_cdc_reco_tracks
     else:
         combined_svd_cdc_standalone_tracks = output_reco_tracks
->>>>>>> e3a24278
 
         # Write out the combinations of tracks
     path.add_module("RelatedTracksCombiner", VXDRecoTracksStoreArrayName=temporary_reco_tracks,
                     CDCRecoTracksStoreArrayName=input_reco_tracks,
-<<<<<<< HEAD
-                    recoTracksStoreArrayName=comb_tracks)
-=======
                     recoTracksStoreArrayName=combined_svd_cdc_standalone_tracks)
->>>>>>> e3a24278
 
     if use_svd_to_cdc_ckf:
         path.add_module("ToCDCCKF",
                         inputWireHits="CDCWireHitVector",
-<<<<<<< HEAD
-                        inputRecoTrackStoreArrayName=comb_tracks,
-=======
                         inputRecoTrackStoreArrayName=combined_svd_cdc_standalone_tracks,
->>>>>>> e3a24278
                         relatedRecoTrackStoreArrayName="CKFCDCRecoTracks",
                         relationCheckForDirection="backward",
                         ignoreTracksWithCDChits=True,
                         outputRecoTrackStoreArrayName="CKFCDCRecoTracks",
-<<<<<<< HEAD
-                        outputRelationRecoTrackStoreArrayName=comb_tracks,
-=======
                         outputRelationRecoTrackStoreArrayName=combined_svd_cdc_standalone_tracks,
->>>>>>> e3a24278
                         writeOutDirection="backward",
                         stateBasicFilterParameters={"maximalHitDistance": 0.15},
                         pathFilter="arc_length",
@@ -428,19 +402,11 @@
 
         path.add_module("CDCCKFTracksCombiner",
                         CDCRecoTracksStoreArrayName="CKFCDCRecoTracks",
-<<<<<<< HEAD
-                        VXDRecoTracksStoreArrayName=comb_tracks,
-                        recoTracksStoreArrayName=output_reco_tracks)
-
-        if prune_temporary_tracks:
-            for temp_reco_track in [comb_tracks, "CKFCDCRecoTracks"]:
-=======
                         VXDRecoTracksStoreArrayName=combined_svd_cdc_standalone_tracks,
                         recoTracksStoreArrayName=output_reco_tracks)
 
         if prune_temporary_tracks:
             for temp_reco_track in [combined_svd_cdc_standalone_tracks, "CKFCDCRecoTracks"]:
->>>>>>> e3a24278
                 path.add_module('PruneRecoTracks', storeArrayName=temp_reco_track)
 
 
@@ -736,11 +702,6 @@
     path.add_module("CDCHitBasedT0Extraction")
 
 
-<<<<<<< HEAD
-def add_vxd_track_finding_vxdtf2(path, svd_clusters="", reco_tracks="RecoTracks", components=None, suffix="",
-                                 useTwoStepSelection=True, PXDminSVDSPs=3, sectormap_file=None, custom_setup_name=None,
-                                 min_SPTC_quality=0., filter_overlapping=True, use_mva_qe=False):
-=======
 def add_vxd_track_finding_vxdtf2(
     path,
     svd_clusters="",
@@ -755,7 +716,6 @@
     filter_overlapping=True,
     use_vxdtf2_quality_estimator=False,
 ):
->>>>>>> e3a24278
     """
     Convenience function for adding all vxd track finder Version 2 modules
     to the path.
