--- conflicted
+++ resolved
@@ -338,9 +338,6 @@
         # Write out the combinations of tracks
     path.add_module("RelatedTracksCombiner", VXDRecoTracksStoreArrayName=temporary_reco_tracks,
                     CDCRecoTracksStoreArrayName=input_reco_tracks,
-<<<<<<< HEAD
-                    recoTracksStoreArrayName=output_reco_tracks)
-=======
                     recoTracksStoreArrayName=comb_tracks)
 
     if use_svd_to_cdc_ckf:
@@ -365,7 +362,6 @@
         if prune_temporary_tracks:
             for temp_reco_track in [comb_tracks, "CKFCDCRecoTracks"]:
                 path.add_module('PruneRecoTracks', storeArrayName=temp_reco_track)
->>>>>>> c516af45
 
 
 def add_cdc_track_finding(path, output_reco_tracks="RecoTracks", with_ca=False,
