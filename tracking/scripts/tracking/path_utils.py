from pybasf2 import B2WARNING

from basf2 import register_module, create_path
from ckf.path_functions import add_pxd_ckf, add_ckf_based_merger, add_svd_ckf, add_cosmics_svd_ckf
from pxd import add_pxd_reconstruction
from svd import add_svd_reconstruction

from iov_conditional import phase_2_conditional


def add_geometry_modules(path, components=None):
    """
    Helper function to add the geometry related modules needed for tracking
    to the path.

    :param path: The path to add the tracking reconstruction modules to
    :param components: the list of geometry components in use or None for all components.
    """
    # check for detector geometry, necessary for track extrapolation in genfit
    if 'Geometry' not in path:
        path.add_module('Geometry', useDB=True)
        if components is not None:
            B2WARNING("Custom detector components specified: Will still build full geometry")

    # Material effects for all track extrapolations
    if 'SetupGenfitExtrapolation' not in path:
        path.add_module('SetupGenfitExtrapolation',
                        energyLossBrems=False, noiseBrems=False)


def add_hit_preparation_modules(path, components=None):
    """
    Helper fucntion to prepare the hit information to be used by tracking.
    """

    # Preparation of the SVD clusters
    if is_svd_used(components):
        add_svd_reconstruction(path)

    # Preparation of the PXD clusters
    if is_pxd_used(components):
        add_pxd_reconstruction(path)


def add_track_fit_and_track_creator(path, components=None, pruneTracks=False, trackFitHypotheses=None,
                                    reco_tracks="RecoTracks"):
    """
    Helper function to add the modules performing the
    track fit, the V0 fit and the Belle2 track creation to the path.

    :param path: The path to add the tracking reconstruction modules to
    :param components: the list of geometry components in use or None for all components.
    :param pruneTracks: Delete all hits expect the first and the last from the found tracks.
    :param reco_tracks: Name of the StoreArray where the reco tracks should be stored
    """
    # Correct time seed
    path.add_module("IPTrackTimeEstimator",
                    recoTracksStoreArrayName=reco_tracks, useFittedInformation=False)
    # track fitting
    path.add_module("DAFRecoFitter", recoTracksStoreArrayName=reco_tracks).set_name(
        "Combined_DAFRecoFitter")
    # create Belle2 Tracks from the genfit Tracks
    # The following particle hypothesis will be fitted: Pion, Kaon and Proton
    # Muon fit is working but gives very similar as the Pion due to the closeness of masses
    # -> therefore not in the default fit list
    # Electron fit has as systematic bias and therefore not done here. Therefore, pion fits
    # will be used for electrons which gives a better result as GenFit's current electron
    # implementation.
    path.add_module('TrackCreator', recoTrackColName=reco_tracks,
                    pdgCodes=[211, 321, 2212] if not trackFitHypotheses else trackFitHypotheses)
    # V0 finding
    path.add_module('V0Finder', RecoTracks=reco_tracks)

    # prune genfit tracks
    if pruneTracks:
        add_prune_tracks(path, components=components, reco_tracks=reco_tracks)


def add_cr_track_fit_and_track_creator(path, components=None,
                                       data_taking_period='early_phase3', top_in_counter=False,
                                       prune_tracks=False, event_timing_extraction=True,
                                       reco_tracks="RecoTracks", tracks=""):
    """
    Helper function to add the modules performing the cdc cr track fit
    and track creation to the path.

    :param path: The path to which to add the tracking reconstruction modules
    :param data_taking_period: The cosmics generation will be added using the
           parameters, that where used in this period of data taking. The periods can be found in cdc/cr/__init__.py.

    :param components: the list of geometry components in use or None for all components.
    :param reco_tracks: The name of the reco tracks to use
    :param tracks: the name of the output Belle tracks
    :param prune_tracks: Delete all hits expect the first and the last from the found tracks.
    :param event_timing_extraction: extract the event time
    :param top_in_counter: time of propagation from the hit point to the PMT in the trigger counter is subtracted
           (assuming PMT is put at -z of the counter).
    """

    if data_taking_period not in ["phase2", "phase3", "early_phase3"]:
        import cdc.cr as cosmics_setup

        cosmics_setup.set_cdc_cr_parameters(data_taking_period)

        # Time seed
        path.add_module("PlaneTriggerTrackTimeEstimator",
                        recoTracksStoreArrayName=reco_tracks,
                        pdgCodeToUseForEstimation=13,
                        triggerPlanePosition=cosmics_setup.triggerPos,
                        triggerPlaneDirection=cosmics_setup.normTriggerPlaneDirection,
                        useFittedInformation=False)

        # Initial track fitting
        path.add_module("DAFRecoFitter",
                        recoTracksStoreArrayName=reco_tracks,
                        probCut=0.00001,
                        pdgCodesToUseForFitting=13,
                        )

        # Correct time seed
        path.add_module("PlaneTriggerTrackTimeEstimator",
                        recoTracksStoreArrayName=reco_tracks,
                        pdgCodeToUseForEstimation=13,
                        triggerPlanePosition=cosmics_setup.triggerPos,
                        triggerPlaneDirection=cosmics_setup.normTriggerPlaneDirection,
                        useFittedInformation=True,
                        useReadoutPosition=top_in_counter,
                        readoutPosition=cosmics_setup.readOutPos,
                        readoutPositionPropagationSpeed=cosmics_setup.lightPropSpeed
                        )
    else:
        path.add_module("IPTrackTimeEstimator",
                        recoTracksStoreArrayName=reco_tracks, useFittedInformation=False)

    # Track fitting
    path.add_module("DAFRecoFitter",
                    recoTracksStoreArrayName=reco_tracks,
                    pdgCodesToUseForFitting=13,
                    )

    if event_timing_extraction:
        # Extract the time
        path.add_module("FullGridChi2TrackTimeExtractor",
                        RecoTracksStoreArrayName=reco_tracks,
                        GridMaximalT0Value=40,
                        GridMinimalT0Value=-40,
                        GridGridSteps=6
                        )

        # Track fitting
        path.add_module("DAFRecoFitter",
                        # probCut=0.00001,
                        recoTracksStoreArrayName=reco_tracks,
                        pdgCodesToUseForFitting=13,
                        )

    # Create Belle2 Tracks from the genfit Tracks
    path.add_module('TrackCreator',
                    pdgCodes=[13],
                    recoTrackColName=reco_tracks,
                    trackColName=tracks,
                    useClosestHitToIP=True,
                    useBFieldAtHit=True
                    )

    # Prune genfit tracks
    if prune_tracks:
        add_prune_tracks(path=path, components=components,
                         reco_tracks=reco_tracks)


def add_mc_matcher(path, components=None, mc_reco_tracks="MCRecoTracks",
                   reco_tracks="RecoTracks", use_second_cdc_hits=False,
                   split_after_delta_t=-1.0):
    """
    Match the tracks to the MC truth. The matching works based on
    the output of the TrackFinderMCTruthRecoTracks.

    :param path: The path to add the tracking reconstruction modules to
    :param components: the list of geometry components in use or None for all components.
    :param mc_reco_tracks: Name of the StoreArray where the mc reco tracks will be stored
    :param reco_tracks: Name of the StoreArray where the reco tracks should be stored
    :param use_second_cdc_hits: If true, the second hit information will be used in the CDC track finding.
    :param split_after_delta_t: If positive, split MCRecoTrack into multiple MCRecoTracks if the time
                                distance between two adjecent SimHits is more than the given value
    """
    path.add_module('TrackFinderMCTruthRecoTracks',
                    RecoTracksStoreArrayName=mc_reco_tracks,
                    WhichParticles=[],
                    UseSecondCDCHits=use_second_cdc_hits,
                    UsePXDHits=is_pxd_used(components),
                    UseSVDHits=is_svd_used(components),
                    UseCDCHits=is_cdc_used(components),
                    SplitAfterDeltaT=split_after_delta_t)

    path.add_module('MCRecoTracksMatcher',
                    mcRecoTracksStoreArrayName=mc_reco_tracks,
                    prRecoTracksStoreArrayName=reco_tracks,
                    UsePXDHits=is_pxd_used(components),
                    UseSVDHits=is_svd_used(components),
                    UseCDCHits=is_cdc_used(components))


def add_prune_tracks(path, components=None, reco_tracks="RecoTracks"):
    """
    Adds removal of the intermediate states at each measurement from the fitted tracks.

    :param path: The path to add the tracking reconstruction modules to
    :param components: the list of geometry components in use or None for all components.
    :param reco_tracks: Name of the StoreArray where the reco tracks should be stored
    """

    # do not add any pruning, if no tracking detectors are in the components
    if components and not ('SVD' in components or 'CDC' in components):
        return

    path.add_module('PruneRecoTracks', storeArrayName=reco_tracks)
    path.add_module("PruneGenfitTracks")


def add_pxd_track_finding(path, components, input_reco_tracks, output_reco_tracks, use_mc_truth=False,
                          add_both_directions=False, temporary_reco_tracks="PXDRecoTracks", **kwargs):
    """Add the pxd track finding to the path"""
    if not is_pxd_used(components):
        return

    if use_mc_truth:
        # MC CKF needs MC matching information
        path.add_module("MCRecoTracksMatcher", UsePXDHits=False,
                        UseSVDHits=is_svd_used(components), UseCDCHits=is_cdc_used(components),
                        mcRecoTracksStoreArrayName="MCRecoTracks",
                        prRecoTracksStoreArrayName=input_reco_tracks)

    add_pxd_ckf(path, svd_cdc_reco_tracks=input_reco_tracks, pxd_reco_tracks=temporary_reco_tracks,
                direction="backward", use_mc_truth=use_mc_truth, **kwargs)

    if add_both_directions:
        add_pxd_ckf(path, svd_cdc_reco_tracks=input_reco_tracks, pxd_reco_tracks=temporary_reco_tracks,
                    direction="forward", use_mc_truth=use_mc_truth, **kwargs)

    path.add_module("RelatedTracksCombiner", CDCRecoTracksStoreArrayName=input_reco_tracks,
                    VXDRecoTracksStoreArrayName=temporary_reco_tracks, recoTracksStoreArrayName=output_reco_tracks)


def add_svd_track_finding(
        path,
        components,
        input_reco_tracks,
        output_reco_tracks,
        svd_ckf_mode="VXDTF2_after",
        use_mc_truth=False,
        add_both_directions=True,
        temporary_reco_tracks="SVDRecoTracks",
        temporary_reco_tracks_two="SVDplusRecoTracks",
        use_svd_to_cdc_ckf=True,
        prune_temporary_tracks=True,
        **kwargs):
    """Add SVD track finding to the path"""

    if not is_svd_used(components):
        return

    if not input_reco_tracks:
        # We do not have an input track store array. So lets just add vxdtf track finding
        add_vxd_track_finding_vxdtf2(path, components=["SVD"], reco_tracks=output_reco_tracks)
        return

    if use_mc_truth:
        # MC CKF needs MC matching information
        path.add_module("MCRecoTracksMatcher", UsePXDHits=False, UseSVDHits=False,
                        UseCDCHits=is_cdc_used(components),
                        mcRecoTracksStoreArrayName="MCRecoTracks",
                        prRecoTracksStoreArrayName=input_reco_tracks)

    if svd_ckf_mode == "VXDTF2_before":
        add_vxd_track_finding_vxdtf2(path, components=["SVD"], reco_tracks=temporary_reco_tracks)
        add_ckf_based_merger(path, cdc_reco_tracks=input_reco_tracks, svd_reco_tracks=temporary_reco_tracks,
                             use_mc_truth=use_mc_truth, direction="backward", **kwargs)
        if add_both_directions:
            add_ckf_based_merger(path, cdc_reco_tracks=input_reco_tracks, svd_reco_tracks=temporary_reco_tracks,
                                 use_mc_truth=use_mc_truth, direction="forward", **kwargs)

    elif svd_ckf_mode == "VXDTF2_before_with_second_ckf":
        add_vxd_track_finding_vxdtf2(path, components=["SVD"], reco_tracks=temporary_reco_tracks)
        add_ckf_based_merger(path, cdc_reco_tracks=input_reco_tracks, svd_reco_tracks=temporary_reco_tracks,
                             use_mc_truth=use_mc_truth, direction="backward", **kwargs)
        if add_both_directions:
            add_ckf_based_merger(path, cdc_reco_tracks=input_reco_tracks, svd_reco_tracks=temporary_reco_tracks,
                                 use_mc_truth=use_mc_truth, direction="forward", **kwargs)
        add_svd_ckf(path, cdc_reco_tracks=input_reco_tracks, svd_reco_tracks=temporary_reco_tracks,
                    use_mc_truth=use_mc_truth, direction="backward", **kwargs)
        if add_both_directions:
            add_svd_ckf(path, cdc_reco_tracks=input_reco_tracks, svd_reco_tracks=temporary_reco_tracks,
                        use_mc_truth=use_mc_truth, direction="forward", filter_cut=0.01, **kwargs)

    elif svd_ckf_mode == "only_ckf":
        add_svd_ckf(path, cdc_reco_tracks=input_reco_tracks, svd_reco_tracks=temporary_reco_tracks,
                    use_mc_truth=use_mc_truth, direction="backward", **kwargs)
        if add_both_directions:
            add_svd_ckf(path, cdc_reco_tracks=input_reco_tracks, svd_reco_tracks=temporary_reco_tracks,
                        use_mc_truth=use_mc_truth, direction="forward", filter_cut=0.01, **kwargs)

    elif svd_ckf_mode == "VXDTF2_after":
        add_svd_ckf(path, cdc_reco_tracks=input_reco_tracks, svd_reco_tracks=temporary_reco_tracks,
                    use_mc_truth=use_mc_truth, direction="backward", **kwargs)
        if add_both_directions:
            add_svd_ckf(path, cdc_reco_tracks=input_reco_tracks, svd_reco_tracks=temporary_reco_tracks,
                        use_mc_truth=use_mc_truth, direction="forward", filter_cut=0.01, **kwargs)

        add_vxd_track_finding_vxdtf2(path, components=["SVD"], reco_tracks=temporary_reco_tracks)
        add_ckf_based_merger(path, cdc_reco_tracks=input_reco_tracks, svd_reco_tracks=temporary_reco_tracks,
                             use_mc_truth=use_mc_truth, direction="backward", **kwargs)
        if add_both_directions:
            add_ckf_based_merger(path, cdc_reco_tracks=input_reco_tracks, svd_reco_tracks=temporary_reco_tracks,
                                 use_mc_truth=use_mc_truth, direction="forward", **kwargs)

    elif svd_ckf_mode == "VXDTF2_alone":
        add_vxd_track_finding_vxdtf2(path, components=["SVD"], reco_tracks=temporary_reco_tracks)
        path.add_module('VXDCDCTrackMerger',
                        CDCRecoTrackColName=input_reco_tracks,
                        VXDRecoTrackColName=temporary_reco_tracks)

    elif svd_ckf_mode == "cosmics":
        add_cosmics_svd_ckf(path, cdc_reco_tracks=input_reco_tracks, svd_reco_tracks=temporary_reco_tracks,
                            use_mc_truth=use_mc_truth, direction="backward", **kwargs)
        if add_both_directions:
            add_cosmics_svd_ckf(path, cdc_reco_tracks=input_reco_tracks, svd_reco_tracks=temporary_reco_tracks,
                                use_mc_truth=use_mc_truth, direction="forward", **kwargs)

    else:
        raise ValueError(f"Do not understand the svd_ckf_mode {svd_ckf_mode}")

    if use_svd_to_cdc_ckf:
        comb_tracks = temporary_reco_tracks_two
    else:
        comb_tracks = output_reco_tracks

        # Write out the combinations of tracks
    path.add_module("RelatedTracksCombiner", VXDRecoTracksStoreArrayName=temporary_reco_tracks,
                    CDCRecoTracksStoreArrayName=input_reco_tracks,
                    recoTracksStoreArrayName=comb_tracks)

    if use_svd_to_cdc_ckf:
        path.add_module("ToCDCCKF",
                        inputWireHits="CDCWireHitVector",
                        inputRecoTrackStoreArrayName=comb_tracks,
                        relatedRecoTrackStoreArrayName="CKFCDCRecoTracks",
                        relationCheckForDirection="backward",
                        ignoreTracksWithCDChits=True,
                        outputRecoTrackStoreArrayName="CKFCDCRecoTracks",
                        outputRelationRecoTrackStoreArrayName=comb_tracks,
                        writeOutDirection="backward",
<<<<<<< HEAD
                        stateBasicFilterParameters={"maximalHitDistance": 0.75},
                        pathFilter="arc_length",
                        maximalLayerJump=2)
=======
                        stateBasicFilterParameters={"maximalHitDistance": 0.15},
                        pathFilter="arc_length",
                        maximalLayerJump=4)
>>>>>>> 9b26c4b2

        path.add_module("CDCCKFTracksCombiner",
                        CDCRecoTracksStoreArrayName="CKFCDCRecoTracks",
                        VXDRecoTracksStoreArrayName=comb_tracks,
                        recoTracksStoreArrayName=output_reco_tracks)

        if prune_temporary_tracks:
            for temp_reco_track in [comb_tracks, "CKFCDCRecoTracks"]:
                path.add_module('PruneRecoTracks', storeArrayName=temp_reco_track)


def add_cdc_track_finding(path, output_reco_tracks="RecoTracks", with_ca=False,
                          use_second_hits=False, use_cdc_quality_estimator=False,
                          cdc_quality_estimator_weightfile=None):
    """
    Convenience function for adding all cdc track finder modules
    to the path.

    The result is a StoreArray with name @param reco_tracks full of RecoTracks (not TrackCands any more!).
    Use the GenfitTrackCandidatesCreator Module to convert back.

    :param path: basf2 path
    :param output_reco_tracks: Name of the output RecoTracks. Defaults to RecoTracks.
    :param use_second_hits: If true, the second hit information will be used in the CDC track finding.
    :param use_cdc_quality_estimator: Add the TFCDC_TrackQualityEstimator to set the CDC quality
           indicator for the ``output_reco_tracks``
    :param cdc_quality_estimator_weightfile: Weightfile identifier for the TFCDC_TrackQualityEstimator
    """
    # Init the geometry for cdc tracking and the hits and cut low ADC hits
    path.add_module("TFCDC_WireHitPreparer",
                    wirePosition="aligned",
                    useSecondHits=use_second_hits,
                    flightTimeEstimation="outwards",
                    noiseChargeDeposit=6.0e-7)

    # Constructs clusters
    path.add_module("TFCDC_ClusterPreparer",
                    ClusterFilter="all",
                    ClusterFilterParameters={})

    # Find segments within the clusters
    path.add_module("TFCDC_SegmentFinderFacetAutomaton")

    # Find axial tracks
    path.add_module("TFCDC_AxialTrackFinderLegendre")

    # Improve the quality of the axial tracks
    path.add_module("TFCDC_TrackQualityAsserter",
                    corrections=["B2B"])

    # Find the stereo hits to those axial tracks
    path.add_module('TFCDC_StereoHitFinder')

    # Combine segments with axial tracks
    path.add_module('TFCDC_SegmentTrackCombiner',
                    segmentTrackFilter="mva",
                    segmentTrackFilterParameters={"cut": 0.74},
                    trackFilter="mva",
                    trackFilterParameters={"cut": 0.1})

    output_tracks = "CDCTrackVector"

    if with_ca:
        output_tracks = "CombinedCDCTrackVector"
        path.add_module("TFCDC_TrackFinderSegmentPairAutomaton",
                        tracks="CDCTrackVector2")

        # Overwrites the origin CDCTrackVector
        path.add_module("TFCDC_TrackCombiner",
                        inputTracks="CDCTrackVector",
                        secondaryInputTracks="CDCTrackVector2",
                        tracks=output_tracks)

    # Improve the quality of all tracks and output
    path.add_module("TFCDC_TrackQualityAsserter",
                    inputTracks=output_tracks,
                    corrections=[
                        "LayerBreak",
                        "OneSuperlayer",
                        "Small",
                    ])

    if with_ca:
        # Add curlers in the axial inner most superlayer
        path.add_module("TFCDC_TrackCreatorSingleSegments",
                        inputTracks=output_tracks,
                        MinimalHitsBySuperLayerId={0: 15})

    if use_cdc_quality_estimator:
        # Add mva method to set a quality indicator for the CDC tracks
        cdc_qe_module = path.add_module(
            "TFCDC_TrackQualityEstimator",
            inputTracks=output_tracks,
            filter='mva',
            deleteTracks=False,
        )
        if cdc_quality_estimator_weightfile is not None:
            # Set a custom weight file identifier/path instead of default
            cdc_qe_module.param("filterParameters", {"identifier": cdc_quality_estimator_weightfile})

    # Export CDCTracks to RecoTracks representation
    path.add_module("TFCDC_TrackExporter",
                    inputTracks=output_tracks,
                    RecoTracksStoreArrayName=output_reco_tracks)

    # Correct time seed (only necessary for the CDC tracks)
    path.add_module("IPTrackTimeEstimator",
                    useFittedInformation=False,
                    recoTracksStoreArrayName=output_reco_tracks)

    # run fast t0 estimation from CDC hits only
    path.add_module("CDCHitBasedT0Extraction")

    # prepare mdst event level info
    path.add_module("CDCTrackingEventLevelMdstInfoFiller")


def add_cdc_cr_track_finding(path, output_reco_tracks="RecoTracks", trigger_point=(0, 0, 0), merge_tracks=True,
                             use_second_cdc_hits=False):
    """
    Convenience function for adding all cdc track finder modules currently dedicated for the CDC-TOP testbeam
    to the path.

    The result is a StoreArray with name @param reco_tracks full of RecoTracks (not TrackCands any more!).

    Arguments
    ---------
    path: basf2.Path
       The path to be filled
    output_reco_tracks: str
       Name of the output RecoTracks. Defaults to RecoTracks.
    merge_tracks: bool
       The upper and lower half of the tracks should be merged together in one track
    use_second_hits: bool
       If true, the second hit information will be used in the CDC track finding.
    """

    # Init the geometry for cdc tracking and the hits
    path.add_module("TFCDC_WireHitPreparer",
                    useSecondHits=use_second_cdc_hits,
                    flightTimeEstimation="downwards",
                    triggerPoint=trigger_point)

    # Constructs clusters and reduce background hits
    path.add_module("TFCDC_ClusterPreparer",
                    ClusterFilter="mva_bkg",
                    ClusterFilterParameters={"cut": 0.2})

    # Find segments within the clusters
    path.add_module("TFCDC_SegmentFinderFacetAutomaton",
                    SegmentOrientation="downwards")

    # Find axial tracks
    path.add_module("TFCDC_AxialTrackFinderLegendre")

    # Improve the quality of the axial tracks
    path.add_module("TFCDC_TrackQualityAsserter",
                    corrections=["B2B"])

    # Find the stereo hits to those axial tracks
    path.add_module('TFCDC_StereoHitFinder')

    # Combine segments with axial tracks
    path.add_module('TFCDC_SegmentTrackCombiner',
                    segmentTrackFilter="mva",
                    segmentTrackFilterParameters={"cut": 0.74},
                    trackFilter="mva",
                    trackFilterParameters={"cut": 0.1})

    # Improve the quality of all tracks and output
    path.add_module("TFCDC_TrackQualityAsserter",
                    corrections=["LayerBreak", "OneSuperlayer", "Small"],
                    )

    # Flip track orientation to always point downwards
    path.add_module("TFCDC_TrackOrienter",
                    inputTracks="CDCTrackVector",
                    tracks="OrientedCDCTrackVector",
                    TrackOrientation="downwards",
                    )

    output_tracks = "OrientedCDCTrackVector"

    if merge_tracks:
        # Merge tracks together if needed
        path.add_module("TFCDC_TrackLinker",
                        inputTracks="OrientedCDCTrackVector",
                        tracks="MergedCDCTrackVector",
                        filter="phi",
                        )
        output_tracks = "MergedCDCTrackVector"

        # However, we also want to export the non merged tracks
        # Correct time seed - assumes velocity near light speed
        path.add_module("TFCDC_TrackFlightTimeAdjuster",
                        inputTracks="OrientedCDCTrackVector",
                        )

        # Export CDCTracks to RecoTracks representation
        path.add_module("TFCDC_TrackExporter",
                        inputTracks="OrientedCDCTrackVector",
                        RecoTracksStoreArrayName="NonMergedRecoTracks")

    # Correct time seed - assumes velocity near light speed
    path.add_module("TFCDC_TrackFlightTimeAdjuster",
                    inputTracks=output_tracks,
                    )

    # Export CDCTracks to RecoTracks representation
    path.add_module("TFCDC_TrackExporter",
                    inputTracks=output_tracks,
                    RecoTracksStoreArrayName=output_reco_tracks)

    # run fast t0 estimation from CDC hits only
    path.add_module("CDCHitBasedT0Extraction")


def add_cdc_monopole_track_finding(path, output_reco_tracks="RecoTracksMpl"):
    """
    Convenience function for adding all cdc monopole track finding modules
    NOTE that these have to be run after ecl modules and normal tracking modules.

    :param path: basf2 path
    :param output_reco_tracks: Name of the output RecoTracks, Defaults to RecoTracksMpl.
    """

    path.add_module("TFCDC_HitReclaimer")

    path.add_module("TFCDC_AxialStraightTrackFinder")
    # path.add_module("TFCDC_MonopoleAxialTrackFinderLegendre")

    path.add_module("TFCDC_MonopoleStereoHitFinder")

    path.add_module("TFCDC_TrackExporter",
                    inputTracks="CDCMonopoleTrackVector",
                    RecoTracksStoreArrayName=output_reco_tracks)


def add_vxd_track_finding_vxdtf2(path, svd_clusters="", reco_tracks="RecoTracks", components=None, suffix="",
                                 useTwoStepSelection=True, PXDminSVDSPs=3, sectormap_file=None, custom_setup_name=None,
                                 min_SPTC_quality=0., filter_overlapping=True, use_mva_qe=False):
    """
    Convenience function for adding all vxd track finder Version 2 modules
    to the path.

    The result is a StoreArray with name @param reco_tracks full of RecoTracks (not TrackCands any more!).
    Use the GenfitTrackCandidatesCreator Module to convert back.

    :param path: basf2 path
    :param svd_clusters: SVDCluster collection name
    :param reco_tracks: Name of the output RecoTracks, Defaults to RecoTracks.
    :param components: List of the detector components to be used in the reconstruction. Defaults to None which means
                       all components.
    :param suffix: all names of intermediate Storearrays will have the suffix appended. Useful in cases someone needs to
                   put several instances of track finding in one path.
    :param useTwoStepSelection: if True Families will be defined during path creation and will be used to create only
                                the best candidate per family.
    :param PXDminSVDSPs: When using PXD require at least this number of SVD SPs for the SPTCs
    :param sectormap_file: if set to a finite value, a file will be used instead of the sectormap in the database.
    :param custom_setup_name: Set a custom setup name for the tree in the sector map.
    :param min_SPTC_quality: minimal qualityIndicator value to keeps SPTCs after the QualityEstimation.
                                 0 means no cut. Default: 0
    :param filter_overlapping: Whether to use SVDOverlapResolver, Default: True
    :param use_mva_qe: Whether to use the MVA Quality Estimator, if weight file is available. Default: False.
    """
    ##########################
    # some setting for VXDTF2
    ##########################

    phase2_QEMVA_weight = None
    phase3_QEMVA_weight = 'tracking/data/VXDQE_weight_files/MVE_QE_weights_noTiming_03August2018.xml'

    if not use_mva_qe:
        phase2_QEMVA_weight = None
        phase3_QEMVA_weight = None

    # setting different for pxd and svd:
    if is_pxd_used(components):
        setup_name = "SVDPXDDefault"
        db_sec_map_file = "VXDSectorMap_v000.root"
        use_pxd = True
    else:
        setup_name = "SVDOnlyDefault"
        db_sec_map_file = "SVDSectorMap_v000.root"
        use_pxd = False

    #################
    # VXDTF2 Step 0
    # Preparation
    #################

    nameSPs = 'SpacePoints' + suffix

    pxdSPCreatorName = 'PXDSpacePointCreator' + suffix
    if pxdSPCreatorName not in [e.name() for e in path.modules()]:
        if use_pxd:
            spCreatorPXD = register_module('PXDSpacePointCreator')
            spCreatorPXD.set_name(pxdSPCreatorName)
            spCreatorPXD.param('NameOfInstance', 'PXDSpacePoints')
            spCreatorPXD.param('SpacePoints', "PXD" + nameSPs)
            path.add_module(spCreatorPXD)

    # SecMap Bootstrap
    secMapBootStrap = register_module('SectorMapBootstrap')
    secMapBootStrap.param('ReadSectorMap', sectormap_file is not None)  # read from file
    secMapBootStrap.param('ReadSecMapFromDB', sectormap_file is None)  # this will override ReadSectorMap
    secMapBootStrap.param('SectorMapsInputFile', sectormap_file or db_sec_map_file)
    secMapBootStrap.param('SetupToRead', custom_setup_name or setup_name)
    secMapBootStrap.param('WriteSectorMap', False)
    path.add_module(secMapBootStrap)

    ##################
    # VXDTF2 Step 1
    # SegmentNet
    ##################

    spacePointArrayNames = ["SVD" + nameSPs]
    if use_pxd:
        spacePointArrayNames += ["PXD" + nameSPs]

    nameSegNet = 'SegmentNetwork' + suffix
    segNetProducer = register_module('SegmentNetworkProducer')
    segNetProducer.param('NetworkOutputName', nameSegNet)
    segNetProducer.param('SpacePointsArrayNames', spacePointArrayNames)
    segNetProducer.param('sectorMapName', custom_setup_name or setup_name)
    path.add_module(segNetProducer)

    #################
    # VXDTF2 Step 2
    # TrackFinder
    #################

    # append a suffix to the storearray name
    nameSPTCs = 'SPTrackCands' + suffix

    trackFinder = register_module('TrackFinderVXDCellOMat')
    trackFinder.param('NetworkName', nameSegNet)
    trackFinder.param('SpacePointTrackCandArrayName', nameSPTCs)
    trackFinder.param('printNetworks', False)
    trackFinder.param('setFamilies', useTwoStepSelection)
    trackFinder.param('selectBestPerFamily', useTwoStepSelection)
    trackFinder.param('xBestPerFamily', 30)
    path.add_module(trackFinder)

    if(useTwoStepSelection):
        subSetModule = register_module('AddVXDTrackCandidateSubSets')
        subSetModule.param('NameSpacePointTrackCands', nameSPTCs)
        path.add_module(subSetModule)

    #################
    # VXDTF2 Step 3
    # Analyzer
    #################

    # When using PXD require at least PXDminSVDSPs SVD SPs for the SPTCs
    if(use_pxd):
        pxdSVDCut = register_module('PXDSVDCut')
        pxdSVDCut.param('minSVDSPs', PXDminSVDSPs)
        pxdSVDCut.param('SpacePointTrackCandsStoreArrayName', nameSPTCs)
        path.add_module(pxdSVDCut)

    # Create phase2 path
    #####################
    phase2_path = create_path()

    # Quality
    qualityEstimator = register_module('QualityEstimatorMVA' if phase2_QEMVA_weight
                                       else 'QualityEstimatorVXD')
    qualityEstimator.param('EstimationMethod', 'tripletFit')
    qualityEstimator.param('SpacePointTrackCandsStoreArrayName', nameSPTCs)
    if phase2_QEMVA_weight:
        qualityEstimator.param('WeightFileIdentifier', phase2_QEMVA_weight)
        qualityEstimator.param('UseTimingInfo', '-Timing' in phase2_QEMVA_weight)
        qualityEstimator.param('ClusterInformation', 'Average')

    phase2_path.add_module(qualityEstimator)

    # Create phase3 path
    #####################
    phase3_path = create_path()

    # Quality
    qualityEstimator = register_module('QualityEstimatorMVA' if phase3_QEMVA_weight
                                       else 'QualityEstimatorVXD')
    qualityEstimator.param('EstimationMethod', 'tripletFit')
    qualityEstimator.param('SpacePointTrackCandsStoreArrayName', nameSPTCs)
    if phase3_QEMVA_weight:
        qualityEstimator.param('WeightFileIdentifier', phase3_QEMVA_weight)
        qualityEstimator.param('UseTimingInfo', '-Timing' in phase3_QEMVA_weight)
        qualityEstimator.param('ClusterInformation', 'Average')

    phase3_path.add_module(qualityEstimator)

    # Add IoVDependentCondition Module that selects phase2 or phase3 path
    phase_2_conditional(path, phase2_path=phase2_path, phase3_path=phase3_path)

    #####################

    if min_SPTC_quality > 0.:
        qualityIndicatorCutter = register_module('VXDTrackCandidatesQualityIndicatorCutter')
        qualityIndicatorCutter.param('minRequiredQuality', min_SPTC_quality)
        qualityIndicatorCutter.param('NameSpacePointTrackCands', nameSPTCs)
        path.add_module(qualityIndicatorCutter)

    # will discard track candidates (with low quality estimators) if the number of TC is above threshold
    maxCandidateSelection = register_module('BestVXDTrackCandidatesSelector')
    maxCandidateSelection.param('NameSpacePointTrackCands', nameSPTCs)
    maxCandidateSelection.param('NewNameSpacePointTrackCands', nameSPTCs)
    maxCandidateSelection.param('SubsetCreation', False)
    path.add_module(maxCandidateSelection)

    # Properties
    vIPRemover = register_module('SPTCvirtualIPRemover')
    vIPRemover.param('tcArrayName', nameSPTCs)
    # want to remove virtualIP for any track length
    vIPRemover.param('maxTCLengthForVIPKeeping', 0)
    path.add_module(vIPRemover)

    #################
    # VXDTF2 Step 4
    # OverlapFilter
    #################

    if filter_overlapping:
        overlapResolver = register_module('SVDOverlapResolver')
        overlapResolver.param('NameSpacePointTrackCands', nameSPTCs)
        overlapResolver.param('ResolveMethod', 'greedy')  # other option is  'hopfield'
        overlapResolver.param('NameSVDClusters', svd_clusters)
        path.add_module(overlapResolver)

    #################
    # VXDTF2 Step 5
    # Converter
    #################

    momSeedRetriever = register_module('SPTCmomentumSeedRetriever')
    momSeedRetriever.param('tcArrayName', nameSPTCs)
    path.add_module(momSeedRetriever)

    converter = register_module('SPTC2RTConverter')
    converter.param('recoTracksStoreArrayName', reco_tracks)
    converter.param('spacePointsTCsStoreArrayName', nameSPTCs)
    converter.param('svdClustersName', svd_clusters)
    converter.param('svdHitsStoreArrayName', svd_clusters)
    path.add_module(converter)


def is_svd_used(components):
    """Return true, if the SVD is present in the components list"""
    return components is None or 'SVD' in components


def is_pxd_used(components):
    """Return true, if the PXD is present in the components list"""
    return components is None or 'PXD' in components


def is_cdc_used(components):
    """Return true, if the CDC is present in the components list"""
    return components is None or 'CDC' in components<|MERGE_RESOLUTION|>--- conflicted
+++ resolved
@@ -350,15 +350,9 @@
                         outputRecoTrackStoreArrayName="CKFCDCRecoTracks",
                         outputRelationRecoTrackStoreArrayName=comb_tracks,
                         writeOutDirection="backward",
-<<<<<<< HEAD
-                        stateBasicFilterParameters={"maximalHitDistance": 0.75},
-                        pathFilter="arc_length",
-                        maximalLayerJump=2)
-=======
                         stateBasicFilterParameters={"maximalHitDistance": 0.15},
                         pathFilter="arc_length",
                         maximalLayerJump=4)
->>>>>>> 9b26c4b2
 
         path.add_module("CDCCKFTracksCombiner",
                         CDCRecoTracksStoreArrayName="CKFCDCRecoTracks",
