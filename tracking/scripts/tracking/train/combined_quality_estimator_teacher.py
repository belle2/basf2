--- conflicted
+++ resolved
@@ -37,15 +37,11 @@
     truth_free_variable_names = [
         name
         for name in feature_names
-<<<<<<< HEAD
-        if ("truth" not in name) and (name != target_variable)
-=======
         if (
             ("truth" not in name) and
             (name != target_variable) and
             (name not in exclude_variables)
         )
->>>>>>> 0518ee07
     ]
     if "weight" in truth_free_variable_names:
         truth_free_variable_names.remove("weight")
@@ -320,10 +316,6 @@
     training_target = luigi.Parameter()
     validation_output_file_name = "cdc_qe_harvesting_validation.root"
     reco_output_file_name = "cdc_qe_reconstruction.root"
-<<<<<<< HEAD
-=======
-    training_target = luigi.Parameter()
->>>>>>> 0518ee07
 
     def requires(self):
         yield CDCQETeacherTask(
@@ -569,11 +561,6 @@
     exclude_variables = luigi.ListParameter(hashed=True)
     validation_output_file_name = "full_qe_harvesting_validation.root"
     reco_output_file_name = "full_qe_reconstruction.root"
-<<<<<<< HEAD
-=======
-    cdc_training_target = luigi.Parameter()
-    exclude_variables = luigi.ListParameter(hashed=True)
->>>>>>> 0518ee07
 
     def requires(self):
         yield CDCQETeacherTask(
@@ -671,17 +658,11 @@
     """
     Entry point: Task that defines the configurations that shall be tested.
     """
-<<<<<<< HEAD
+
     n_events_training = luigi.get_setting("n_events_training", default=3000)
     n_events_testing = luigi.get_setting("n_events_testing", default=1000)
     num_processes = luigi.get_setting("basf2_processes_per_worker", default=0)
     bkgfiles_dir = luigi.get_setting("bkgfiles_directory")
-=======
-
-    n_events_training = 5000
-    n_events_testing = 5000
-    num_processes = 1
->>>>>>> 0518ee07
 
     def requires(self):
 
@@ -741,11 +722,7 @@
                     n_events_testing=self.n_events_testing,
                 )
                 yield FullTrackQEEvaluationTask(
-<<<<<<< HEAD
                     exclude_variables=exclude_variables,
-=======
-                    exclude_variables=self.exclude_variables,
->>>>>>> 0518ee07
                     cdc_training_target=cdc_training_target,
                     n_events_training=self.n_events_training,
                     n_events_testing=self.n_events_testing,
@@ -753,16 +730,7 @@
 
 
 if __name__ == "__main__":
-<<<<<<< HEAD
     # TODO Add comment block with usage instructions
     # TODO complete docstrings for all tasks
     workers = luigi.get_setting("workers", default=1)
-    luigi.process(MasterTask(), workers=workers)
-=======
-    # TODO use argparse to use command line settings
-    luigi.set_setting("result_path", "/storage/8/meliachevitch/quality_estimator/")
-    luigi.process(MasterTask(), workers=2)
-
-# Further todos
-# TODO: for base tasks, maybe use instances of objects instead of classes as members, as this allows for more flexibility
->>>>>>> 0518ee07
+    luigi.process(MasterTask(), workers=workers)