##########################################################################
# basf2 (Belle II Analysis Software Framework)                           #
# Author: The Belle II Collaboration                                     #
#                                                                        #
# See git log for contributors and copyright holders.                    #
# This file is licensed under LGPL-3.0, see LICENSE.md.                  #
##########################################################################

import basf2  # Import basf2 to make the Belle2 namespace available # noqa
import ROOT
from ROOT import Belle2

import numpy as np
import math

# Vectorised version of the error function for numpy arrays
try:
    from scipy.special import erf
except ImportError:
    # Minimal workaround that only relies on numpy and python 2.7
    # erf as a vectorized function
    # Will convert the incoming nparray to dtype 'object', if nan
    # values are contained
    # use numpy.asfarray(...) to convert back
    erf_ufunc = np.frompyfunc(math.erf, 1, 1)

    def erf(*args):
        result = erf_ufunc(*args)
        return np.asfarray(result)


# Vectorised version of the Prob function as known from TMath for numpy arrays

# Minimal workaround that only relies on numpy and python 2.7
# prob as a vectorized function
prob = np.frompyfunc(ROOT.TMath.Prob, 2, 1)


def is_primary(mc_particle):
    """Indicates if the given MCParticle is primary.

    Parameters
    ----------
    mc_particle : Belle2.MCParticle
        MCParticle to be checked"""

    return mc_particle.hasStatus(Belle2.MCParticle.c_PrimaryParticle)


def is_stable_in_generator(mc_particle):
    """Indicates if the given MCParticle is stable in the generator

    Parameters
    ----------
    mc_particle : Belle2.MCParticle
        MCParticle to be checked"""

    return mc_particle.hasStatus(Belle2.MCParticle.c_StableInGenerator)


def getObjectList(pointerVec):
    """ This is a temporary work-around for the new externals v01-10-00
    A direct iteration on a vector of pointers creates significant memory leak
    This can be avoid by a range based loop

    Parameters
    ----------
    pointerVec : pointerVec
        A vector of pointers
    """
    objList = []
    for i in range(len(pointerVec)):
        objList.append(pointerVec[i])
    return objList


def get_det_hit_ids(reco_track, det_ids=[Belle2.Const.PXD, Belle2.Const.SVD, Belle2.Const.CDC, Belle2.Const.VTX]):
    """Retrieves the hit ids contained in the track for the given detector ids

    Parameters
    ----------
    reco_track : RecoTrack
        Track
    det_ids : list(int)
        List of the detector ids for which the hit ids should be retrieved

    Returns
    -------
    set( (int, int) )
        A set of pairs like (det_id, hit_id) representing the hit content of the track
    """
    det_hit_ids = set()
    for det_id in det_ids:
        if det_id == Belle2.Const.CDC:
            hits = getObjectList(reco_track.getCDCHitList())
        elif det_id == Belle2.Const.SVD:
            hits = getObjectList(reco_track.getSVDHitList())
        elif det_id == Belle2.Const.PXD:
            hits = getObjectList(reco_track.getPXDHitList())
        elif det_id == Belle2.Const.VTX:
            hits = getObjectList(reco_track.getVTXHitList())
        else:
            raise ValueError("DET ID not known.")

        # Working around a bug in ROOT where you should not access empty std::vectors
        if len(hits) != 0:
<<<<<<< HEAD
            det_hit_ids |= set((det_id, hit.getArrayIndex()) for hit in hits)
=======
            det_hit_ids |= {(det_id, hit.getArrayIndex()) for hit in hits}

>>>>>>> 137a06a3
    return det_hit_ids


def calc_ndf_from_det_hit_ids(det_hit_ids,
                              ndf_by_det_id={Belle2.Const.VTX: 2,
                                             Belle2.Const.PXD: 2,
                                             Belle2.Const.SVD: 1,
                                             Belle2.Const.CDC: 1}):
    """For a set of detector and hit ids calculate the total number of degrees of freedom

    Parameters
    ----------
    det_hit_ids : set( (int, int) )
        A set of pairs like (det_id, hit_id) representing the hit content of a track
    ndf_by_det_ids : dict(int=int)
        A map from detector ids to the number of degrees of freedom one hit in this detector represents.

    Returns
    -------
    int
        Total number of degrees of freedom represented by the hit set
    """
    return sum(ndf_by_det_id[det_id] for det_id, hit_id in det_hit_ids)


def calc_hit_efficiency(det_hit_ids,
                        mc_det_hit_ids,
                        ndf_by_det_id={Belle2.Const.VTX: 2,
                                       Belle2.Const.PXD: 2,
                                       Belle2.Const.SVD: 1,
                                       Belle2.Const.CDC: 1}):
    """Calculates the fraction of detector and hits ids in a reference (MC) set that are also
    present in a reconstructed (PR) set.

    The ratio is given in terms of degrees of freedom the hits represent

    Parameters
    ----------
    det_hit_ids : set( (int, int) )
        A set of pairs like (det_id, hit_id) representing the hit content of a reconstructed (PR) track
    mc_det_hit_ids : set( (int, int) )
        A set of pairs like (det_id, hit_id) representing the hit content of a reference (MC) track
    ndf_by_det_ids : dict(int=int)
        A map from detector ids to the number of degrees of freedom one hit in this detector represents.

    Returns
    -------
    float
        Fraction of hits in the reference (MC) track that are also present in the reconstructed (PR) track
        in terms of number of degrees of freedom.
    """
    common_det_hit_ids = det_hit_ids & mc_det_hit_ids
    return np.divide(1.0 * calc_ndf_from_det_hit_ids(common_det_hit_ids),
                     calc_ndf_from_det_hit_ids(mc_det_hit_ids))


def getHelixFromMCParticle(mc_particle):
    position = mc_particle.getVertex()
    momentum = mc_particle.getMomentum()
    charge_sign = (-1 if mc_particle.getCharge() < 0 else 1)
    b_field = Belle2.BFieldManager.getField(position).Z() / Belle2.Unit.T

    seed_helix = Belle2.Helix(position, momentum, charge_sign, b_field)
    return seed_helix


def getSeedTrackFitResult(reco_track):
    position = reco_track.getPositionSeed()
    momentum = reco_track.getMomentumSeed()
    cartesian_covariance = reco_track.getSeedCovariance()
    charge_sign = (-1 if reco_track.getChargeSeed() < 0 else 1)
    # It does not matter, which particle we put in here, so we just use a pion
    particle_type = Belle2.Const.pion
    p_value = float('nan')
    b_field = Belle2.BFieldManager.getField(ROOT.Math.XYZVector(position)).Z() / Belle2.Unit.T
    cdc_hit_pattern = 0
    svd_hit_pattern = 0
    # the value 0xFFFF will cause the TrackFitResult::getNDF() to return -1
    ndf = 0xFFFF

    track_fit_result = Belle2.TrackFitResult(
        position,
        momentum,
        cartesian_covariance,
        charge_sign,
        particle_type,
        p_value,
        b_field,
        cdc_hit_pattern,
        svd_hit_pattern,
        ndf
    )

    return track_fit_result<|MERGE_RESOLUTION|>--- conflicted
+++ resolved
@@ -104,12 +104,8 @@
 
         # Working around a bug in ROOT where you should not access empty std::vectors
         if len(hits) != 0:
-<<<<<<< HEAD
-            det_hit_ids |= set((det_id, hit.getArrayIndex()) for hit in hits)
-=======
             det_hit_ids |= {(det_id, hit.getArrayIndex()) for hit in hits}
 
->>>>>>> 137a06a3
     return det_hit_ids
 
 
