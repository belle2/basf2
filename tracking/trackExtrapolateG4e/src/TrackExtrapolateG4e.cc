--- conflicted
+++ resolved
@@ -1021,17 +1021,8 @@
         // int plane = touch->GetCopyNumber(0);
         int layer = touch->GetCopyNumber(4);
         int sector = touch->GetCopyNumber(6);
-<<<<<<< HEAD
-        bool isForward = (touch->GetCopyNumber(7) == BKLMElementNumbers::c_ForwardSection);
-        copyID = (isForward ? BKLM_END_MASK : 0)
-                 | ((sector - 1) << BKLM_SECTOR_BIT)
-                 | ((layer - 1) << BKLM_LAYER_BIT)
-                 | BKLM_INRPC_MASK
-                 | BKLM_MC_MASK;
-=======
         int section = touch->GetCopyNumber(7);
         copyID = BKLMElementNumbers::moduleNumber(section, sector, layer);
->>>>>>> e3a24278
       }
       return;
     case VOLTYPE_BKLM2: // BKLM scints
@@ -1043,21 +1034,10 @@
                     BKLMElementNumbers::c_ZPlane;
         int layer = touch->GetCopyNumber(6);
         int sector = touch->GetCopyNumber(8);
-<<<<<<< HEAD
-        bool isForward = (touch->GetCopyNumber(9) == BKLMElementNumbers::c_ForwardSection);
-        copyID = (isForward ? BKLM_END_MASK : 0)
-                 | ((sector - 1) << BKLM_SECTOR_BIT)
-                 | ((layer - 1) << BKLM_LAYER_BIT)
-                 | ((scint - 1) << BKLM_STRIP_BIT)
-                 | ((scint - 1) << BKLM_MAXSTRIP_BIT)
-                 | (plane == BKLM_INNER ? BKLM_PLANE_MASK : 0)
-                 | BKLM_MC_MASK;
-=======
         int section = touch->GetCopyNumber(9);
         copyID = BKLMElementNumbers::channelNumber(
                    section, sector, layer, plane, strip);
         BKLMStatus::setMaximalStrip(copyID, strip);
->>>>>>> e3a24278
       }
       return;
     case VOLTYPE_EKLM:
@@ -1397,17 +1377,11 @@
               if (zStrip >= 0 && phiStrip >= 0) {
                 uint16_t channel1, channel2;
                 channel1 = m_klmElementNumbers->channelNumberBKLM(
-<<<<<<< HEAD
-                             section, sector, layer, 0, zStrip);
-                channel2 = m_klmElementNumbers->channelNumberBKLM(
-                             section, sector, layer, 1, phiStrip);
-=======
                              section, sector, layer,
                              BKLMElementNumbers::c_ZPlane, zStrip);
                 channel2 = m_klmElementNumbers->channelNumberBKLM(
                              section, sector, layer,
                              BKLMElementNumbers::c_PhiPlane, phiStrip);
->>>>>>> e3a24278
                 enum KLMChannelStatus::ChannelStatus status1, status2;
                 status1 = m_klmChannelStatus->getChannelStatus(channel1);
                 status2 = m_klmChannelStatus->getChannelStatus(channel2);
@@ -1426,12 +1400,6 @@
           }
           if (!isDead) {
             extState.extLayerPattern |= (0x00000001 << intersection.layer); // valid extrapolation-crossing of the layer but no matching hit
-<<<<<<< HEAD
-            float phiBarrelEfficiency = m_klmStripEfficiency->getBarrelEfficiency((intersection.isForward ? 1 : 0), intersection.sector + 1,
-                                        intersection.layer + 1, 1, 1);
-            float zBarrelEfficiency = m_klmStripEfficiency->getBarrelEfficiency((intersection.isForward ? 1 : 0), intersection.sector + 1,
-                                      intersection.layer + 1, 0, 1);
-=======
             float phiBarrelEfficiency =
               m_klmStripEfficiency->getBarrelEfficiency(
                 (intersection.isForward ? 1 : 0), intersection.sector + 1,
@@ -1440,7 +1408,6 @@
               m_klmStripEfficiency->getBarrelEfficiency(
                 (intersection.isForward ? 1 : 0), intersection.sector + 1,
                 intersection.layer + 1, BKLMElementNumbers::c_ZPlane, 1);
->>>>>>> e3a24278
             muid->setExtBKLMEfficiencyValue(intersection.layer, phiBarrelEfficiency * zBarrelEfficiency);
           } else {
             muid->setExtBKLMEfficiencyValue(intersection.layer, 0);
