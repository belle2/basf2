/**************************************************************************
 * BASF2 (Belle Analysis Framework 2)                                     *
 * Copyright(C) 2010-2011  Belle II Collaboration                         *
 *                                                                        *
 * Author: The Belle II Collaboration                                     *
 * Contributors: Leo Piilonen                                             *
 *                                                                        *
 * This software is provided "as is" without any warranty.                *
 **************************************************************************/

#include <tracking/trackExtrapolateG4e/TrackExtrapolateG4e.h>
#include <tracking/trackExtrapolateG4e/MuidPar.h>
#include <framework/datastore/StoreObjPtr.h>
#include <framework/datastore/StoreArray.h>
#include <framework/gearbox/GearDir.h>
#include <framework/logging/Logger.h>
#include <framework/dataobjects/EventMetaData.h>
#include <framework/geometry/BFieldManager.h>
#include <bklm/dataobjects/BKLMStatus.h>
#include <mdst/dataobjects/Track.h>
#include <tracking/dataobjects/RecoTrack.h>
#include <tracking/dataobjects/ExtHit.h>
#include <tracking/dataobjects/Muid.h>
#include <tracking/dataobjects/MuidHit.h>
#include <bklm/dataobjects/BKLMHit2d.h>
#include <eklm/dataobjects/EKLMHit2d.h>
#include <mdst/dataobjects/KLMCluster.h>
#include <mdst/dataobjects/ECLCluster.h>
#include <tracking/dataobjects/TrackClusterSeparation.h>
#include <simulation/kernel/ExtManager.h>
#include <simulation/kernel/ExtCylSurfaceTarget.h>
#include <ecl/geometry/ECLGeometryPar.h>
#include <bklm/geometry/GeometryPar.h>
#include <bklm/geometry/Module.h>
#include <eklm/geometry/GeometryData.h>
#include <genfit/Exception.h>

#include <cmath>
#include <vector>
#include <algorithm>
#include <iostream>

#include <CLHEP/Units/PhysicalConstants.h>
#include <CLHEP/Units/SystemOfUnits.h>
#include <CLHEP/Matrix/Vector.h>

#include <globals.hh>
#include <G4PhysicalVolumeStore.hh>
#include <G4VPhysicalVolume.hh>
#include <G4Track.hh>
#include <G4Step.hh>
#include <G4StepPoint.hh>
#include <G4VTouchable.hh>
#include <G4TouchableHandle.hh>
#include <G4NavigationHistory.hh>
#include <G4ParticleTable.hh>
#include <G4ErrorPropagatorData.hh>
#include <G4ErrorFreeTrajState.hh>
#include <G4StateManager.hh>
#include <G4ThreeVector.hh>
#include <G4ErrorMatrix.hh>
#include <G4ErrorSymMatrix.hh>
#include <G4Point3D.hh>
#include <G4UImanager.hh>

#define TWOPI (2.0*M_PI)
#define PI_8 (0.125*M_PI)
#define DEPTH_RPC 9
#define DEPTH_SCINT 11

using namespace std;
using namespace Belle2;

TrackExtrapolateG4e* TrackExtrapolateG4e::m_Singleton = NULL;

TrackExtrapolateG4e* TrackExtrapolateG4e::getInstance()
{
  if (m_Singleton == NULL) m_Singleton = new TrackExtrapolateG4e;
  return m_Singleton;
}

TrackExtrapolateG4e::TrackExtrapolateG4e() :
  m_ExtInitialized(false), // initialized later
  m_MuidInitialized(false), // initialized later
  m_MeanDt(0.0), // initialized later
  m_MaxDt(0.0), // initialized later
  m_MagneticField(0.0), // initialized later
  m_MaxDistSqInVariances(0.0), // initialized later
  m_MaxKLMTrackClusterDistance(0.0), // initialized later
  m_MaxECLTrackClusterDistance(0.0), // initialized later
  m_MinPt(0.0), // initialized later
  m_MinKE(0.0), // initialized later
  m_TracksColName(NULL), // initialized later
  m_ExtHitsColName(NULL), // initialized later
  m_MuidsColName(NULL), // initialized later
  m_MuidHitsColName(NULL), // initialized later
  m_BKLMHitsColName(NULL), // initialized later
  m_EKLMHitsColName(NULL), // initialized later
  m_KLMClustersColName(NULL), // initialized later
  m_ECLClustersColName(NULL), // initialized later
  m_TrackClusterSeparationsColName(NULL), // initialized later
  m_ExtMgr(NULL), // initialized later
  m_HypothesesExt(NULL), // initialized later
  m_HypothesesMuid(NULL), // initialized later
  m_DefaultName(NULL), // initialized later
  m_DefaultHypotheses(NULL), // initialized later
  m_EnterExit(NULL), // initialized later
  m_BKLMVolumes(NULL), // initialized later
  m_EKLMVolumes(NULL), // initialized later
  m_TargetExt(NULL), // initialized later
  m_TargetMuid(NULL), // initialized later
  m_MinRadiusSq(0.0), // initialized later
  m_OffsetZ(0.0), // initialized later
  m_BarrelMaxR(0.0), // initialized later
  m_BarrelMinR(0.0), // initialized later
  m_BarrelHalfLength(0.0), // initialized later
  m_OutermostActiveBarrelLayer(0), // initialized later
  m_BarrelScintVariance(0.0), // initialized later
  m_EndcapMaxR(0.0), // initialized later
  m_EndcapMinR(0.0), // initialized later
  m_EndcapMiddleZ(0.0), // initialized later
  m_EndcapHalfLength(0.0), // initialized later
  m_OutermostActiveForwardEndcapLayer(0), // initialized later
  m_OutermostActiveBackwardEndcapLayer(0), // initialized later
  m_EndcapScintVariance(0.0), // initialized later
  m_ExpNo(0), // modified later
  m_MuonPlusPar(NULL), // modified later
  m_MuonMinusPar(NULL), // modified later
  m_PionPlusPar(NULL), // modified later
  m_PionMinusPar(NULL), // modified later
  m_KaonPlusPar(NULL), // modified later
  m_KaonMinusPar(NULL), // modified later
  m_ProtonPar(NULL), // modified later
  m_AntiprotonPar(NULL), // modified later
  m_DeuteronPar(NULL), // modified later
  m_AntideuteronPar(NULL), // modified later
  m_ElectronPar(NULL), // modified later
  m_PositronPar(NULL) // modified later
{
  for (int j = 0; j < NLAYER + 1; ++j) {
    m_BarrelPhiStripVariance[j] = 0.0;
    m_BarrelZStripVariance[j] = 0.0;
    m_BarrelPhiStripVariance[j] = 0.0;
    m_EndcapModuleMiddleZ[j] = 0.0;
  }
  for (int s = 0; s < NSECTOR + 1; ++s) {
    for (int j = 0; j < NLAYER + 1; ++j) {
      m_BarrelModuleMiddleRadius[0][s][j] = 0.0;
      m_BarrelModuleMiddleRadius[1][s][j] = 0.0;
    }
    m_BarrelSectorPerp[s] = G4ThreeVector(0.0, 0.0, 0.0);
    m_BarrelSectorPhi[s] = G4ThreeVector(0.0, 0.0, 0.0);
  }
}

TrackExtrapolateG4e::~TrackExtrapolateG4e()
{
}

// Initialize for EXT
void TrackExtrapolateG4e::initialize(double minPt, double minKE,
                                     std::vector<Const::ChargedStable>& hypotheses)
{

  m_ExtInitialized = true;

  // Register output and relation arrays
  StoreArray<ExtHit> extHits(*m_ExtHitsColName);
  StoreArray<Track> tracks(*m_TracksColName);
  StoreArray<RecoTrack> recoTracks(*m_RecoTracksColName);
  extHits.registerInDataStore();
  tracks.registerRelationTo(extHits);
  RecoTrack::registerRequiredRelations(recoTracks);

  // Save the magnetic field z component (gauss) at the origin
  m_MagneticField = BFieldManager::getField(B2Vector3D(0, 0, 0)).Z() / Unit::T * CLHEP::tesla / CLHEP::gauss;

  // Convert user cutoff values to geant4 units
  m_MinPt = max(0.0, minPt) * CLHEP::GeV;
  m_MinKE = max(0.0, minKE) * CLHEP::GeV;

  // Save pointer to the list of particle hypotheses for EXT extrapolation
  m_HypothesesExt = &hypotheses;

  // Define the list of volumes that will have their entry and/or
  // exit points stored during the extrapolation.
  registerVolumes();

  // Store the address of the ExtManager (used later)
  m_ExtMgr = Simulation::ExtManager::GetManager();

  // Set up the EXT-specific geometry (might have already been done by MUID)
  if (m_TargetExt == NULL) {
    GearDir coilContent = GearDir("Detector/DetectorComponent[@name=\"COIL\"]/Content/");
    double offsetZ = coilContent.getLength("OffsetZ") * CLHEP::cm;
    double rMaxCoil = coilContent.getLength("Cryostat/Rmin") * CLHEP::cm;
    double halfLength = coilContent.getLength("Cryostat/HalfLength") * CLHEP::cm;
    m_TargetExt = new Simulation::ExtCylSurfaceTarget(rMaxCoil, offsetZ - halfLength, offsetZ + halfLength);
    G4ErrorPropagatorData::GetErrorPropagatorData()->SetTarget(m_TargetExt);
    GearDir beampipeContent = GearDir("Detector/DetectorComponent[@name=\"BeamPipe\"]/Content/");
    double beampipeRadius = beampipeContent.getLength("Lv2OutBe/R2", 1.20) * CLHEP::cm; // mm
    m_MinRadiusSq = beampipeRadius * beampipeRadius; // mm^2
  }

}

// Initialize for MUID
void TrackExtrapolateG4e::initialize(double meanDt, double maxDt, double maxKLMTrackHitDistance,
                                     double maxKLMTrackClusterDistance, double maxECLTrackClusterDistance,
                                     double minPt, double minKE,
                                     std::vector<Const::ChargedStable>& hypotheses)
{

  m_MuidInitialized = true;

  // Register output and relation arrays' persistence
  StoreArray<Track> tracks(*m_TracksColName);
  StoreArray<RecoTrack> recoTracks(*m_RecoTracksColName);
  StoreArray<ExtHit> extHits(*m_ExtHitsColName);
  StoreArray<Muid> muids(*m_MuidsColName);
  StoreArray<MuidHit> muidHits(*m_MuidHitsColName);
  StoreArray<BKLMHit2d> bklmHits(*m_BKLMHitsColName);
  StoreArray<EKLMHit2d> eklmHits(*m_EKLMHitsColName);
  StoreArray<KLMCluster> klmClusters(*m_KLMClustersColName);
  StoreArray<ECLCluster> eclClusters(*m_ECLClustersColName);
  StoreArray<TrackClusterSeparation> trackClusterSeparations(*m_TrackClusterSeparationsColName);
  extHits.registerInDataStore();
  muids.registerInDataStore();
  muidHits.registerInDataStore();
  bklmHits.registerInDataStore();
  eklmHits.registerInDataStore();
  klmClusters.registerInDataStore();
  eclClusters.registerInDataStore();
  trackClusterSeparations.registerInDataStore();
  tracks.registerRelationTo(extHits);
  tracks.registerRelationTo(muids);
  tracks.registerRelationTo(muidHits);
  tracks.registerRelationTo(bklmHits);
  tracks.registerRelationTo(eklmHits);
  tracks.registerRelationTo(trackClusterSeparations);
  klmClusters.registerRelationTo(trackClusterSeparations);
  eclClusters.registerRelationTo(extHits);
  RecoTrack::registerRequiredRelations(recoTracks);

  // Save the in-time cut's central value and width for valid hits
  m_MeanDt = meanDt;
  m_MaxDt = maxDt;

  // Save the magnetic field z component (gauss) at the origin
  m_MagneticField = BFieldManager::getField(B2Vector3D(0, 0, 0)).Z() / Unit::T * CLHEP::tesla / CLHEP::gauss;

  // Convert from sigma to variance for hit-position uncertainty
  m_MaxDistSqInVariances = maxKLMTrackHitDistance * maxKLMTrackHitDistance;

  // Convert user cutoff values to geant4 units
  m_MaxKLMTrackClusterDistance = max(0.0, maxKLMTrackClusterDistance) * CLHEP::cm;
  m_MaxECLTrackClusterDistance = max(0.0, maxECLTrackClusterDistance) * CLHEP::cm;
  m_MinPt = max(0.0, minPt) * CLHEP::GeV;
  m_MinKE = max(0.0, minKE) * CLHEP::GeV;

  // Save pointer to the list of particle hypotheses for EXT extrapolation
  m_HypothesesMuid = &hypotheses;

  // Define the list of volumes that will have their entry and/or
  // exit points stored during the extrapolation.
  registerVolumes();

  // Store the address of the ExtManager (used later)
  m_ExtMgr = Simulation::ExtManager::GetManager();

  // Set up the EXT-specific geometry (might have already been done by EXT)
  if (m_TargetExt == NULL) {
    GearDir coilContent = GearDir("Detector/DetectorComponent[@name=\"COIL\"]/Content/");
    double offsetZ = coilContent.getLength("OffsetZ") * CLHEP::cm;
    double rMaxCoil = coilContent.getLength("Cryostat/Rmin") * CLHEP::cm;
    double halfLength = coilContent.getLength("Cryostat/HalfLength") * CLHEP::cm;
    m_TargetExt = new Simulation::ExtCylSurfaceTarget(rMaxCoil, offsetZ - halfLength, offsetZ + halfLength);
    GearDir beampipeContent = GearDir("Detector/DetectorComponent[@name=\"BeamPipe\"]/Content/");
    double beampipeRadius = beampipeContent.getLength("Lv2OutBe/R2", 1.20) * CLHEP::cm; // mm
    m_MinRadiusSq = beampipeRadius * beampipeRadius; // mm^2
  }

  // Set up the MUID-specific geometry
  bklm::GeometryPar* bklmGeometry = bklm::GeometryPar::instance();
  const EKLM::GeometryData& eklmGeometry = EKLM::GeometryData::Instance();
  m_BarrelHalfLength = bklmGeometry->getHalfLength() * CLHEP::cm; // in G4 units (mm)
  m_EndcapHalfLength = 0.5 * eklmGeometry.getEndcapPosition()->getLength(); // in G4 units (mm)
  m_OffsetZ = bklmGeometry->getOffsetZ() * CLHEP::cm; // in G4 units (mm)
  double minZ = m_OffsetZ - (m_BarrelHalfLength + 2.0 * m_EndcapHalfLength);
  double maxZ = m_OffsetZ + (m_BarrelHalfLength + 2.0 * m_EndcapHalfLength);
  m_BarrelNSector = bklmGeometry->getNSector();
  m_BarrelMaxR = bklmGeometry->getOuterRadius() * CLHEP::cm / std::cos(M_PI / m_BarrelNSector); // in G4 units (mm)
  m_TargetMuid = new Simulation::ExtCylSurfaceTarget(m_BarrelMaxR, minZ, maxZ);
  G4ErrorPropagatorData::GetErrorPropagatorData()->SetTarget(m_TargetMuid);

  m_BarrelHalfLength /= CLHEP::cm;                   // now in G4e units (cm)
  m_EndcapHalfLength /= CLHEP::cm;                   // now in G4e units (cm)
  m_OffsetZ /= CLHEP::cm;                            // now in G4e units (cm)
  m_BarrelMinR = bklmGeometry->getGap1InnerRadius(); // in G4e units (cm)
  m_BarrelMaxR /= CLHEP::cm;                         // now in G4e units (cm)
  m_EndcapMinR = eklmGeometry.getEndcapPosition()->getInnerR() / CLHEP::cm; // in G4e units (cm)
  m_EndcapMaxR = eklmGeometry.getEndcapPosition()->getOuterR() / CLHEP::cm; // in G4e units (cm)
  m_EndcapMiddleZ = m_BarrelHalfLength + m_EndcapHalfLength;                // in G4e units (cm)

  // Measurement uncertainties and acceptance windows
  double width = eklmGeometry.getStripGeometry()->getWidth() / CLHEP::cm; // in G4e units (cm)
  m_EndcapScintVariance = width * width / 12.0;
  width = bklmGeometry->getScintHalfWidth() * 2.0;                        // in G4e units (cm)
  m_BarrelScintVariance = width * width / 12.0;
  int nBarrelLayers = bklmGeometry->getNLayer();
  for (int layer = 1; layer <= nBarrelLayers; ++layer) {
    const bklm::Module* module = bklmGeometry->findModule(layer, false);
    width = module->getPhiStripWidth(); // in G4e units (cm)
    m_BarrelPhiStripVariance[layer - 1] = width * width / 12.0;
    width = module->getZStripWidth(); // in G4e units (cm)
    m_BarrelZStripVariance[layer - 1] = width * width / 12.0;
  }

  // KLM geometry (for associating KLM hit with extrapolated crossing point)

  m_OutermostActiveBarrelLayer = nBarrelLayers - 1; // zero-based counting
  for (int sector = 1; sector <= m_BarrelNSector; ++sector) {
    for (int layer = 1; layer <= nBarrelLayers; ++layer) {
      m_BarrelModuleMiddleRadius[BKLM_FORWARD - 1][sector - 1][layer - 1] = bklmGeometry->getActiveMiddleRadius(BKLM_FORWARD, sector,
          layer); // in G4e units (cm)
      m_BarrelModuleMiddleRadius[BKLM_BACKWARD - 1][sector - 1][layer - 1] = bklmGeometry->getActiveMiddleRadius(BKLM_BACKWARD, sector,
          layer); // in G4e units (cm)
    }
  }
  double dz(eklmGeometry.getLayerShiftZ() / CLHEP::cm); // in G4e units (cm)
  double z0((eklmGeometry.getEndcapPosition()->getZ()
             + eklmGeometry.getLayerShiftZ()
             - 0.5 * eklmGeometry.getEndcapPosition()->getLength()
             - 0.5 * eklmGeometry.getLayerPosition()->getLength()
             - 0.5 * eklmGeometry.getStripGeometry()->getThickness()
             - 0.5 * eklmGeometry.getPlasticSheetGeometry()->getWidth()) / CLHEP::cm); // in G4e units (cm)

  int nEndcapLayers = eklmGeometry.getNLayers();
  m_OutermostActiveForwardEndcapLayer = eklmGeometry.getNDetectorLayers(2) - 1; // zero-based counting
  m_OutermostActiveBackwardEndcapLayer = eklmGeometry.getNDetectorLayers(1) - 1; // zero-based counting

  for (int layer = 1; layer <= nEndcapLayers; ++layer) {
    m_EndcapModuleMiddleZ[layer - 1] = z0 + dz * (layer - 1); // in G4e units (cm)
  }
  for (int sector = 1; sector <= 8; ++sector) {
    double phi = M_PI_4 * (sector - 1);
    m_BarrelSectorPerp[sector - 1].set(std::cos(phi), std::sin(phi), 0.0);
    m_BarrelSectorPhi[sector - 1].set(-std::sin(phi), std::cos(phi), 0.0);
  }
}

void TrackExtrapolateG4e::beginRun(bool byMuid)
{
  StoreObjPtr<EventMetaData> evtMetaData;
  int expNo = evtMetaData->getExperiment();
  B2DEBUG(1, (byMuid ? "muid" : "ext") << ": Experiment " << expNo << "  run " << evtMetaData->getRun());
  if (byMuid) {
    if (m_MuonPlusPar != NULL) {
      if (m_ExpNo == expNo) { return; }
      delete m_MuonPlusPar;
      delete m_MuonMinusPar;
      delete m_PionPlusPar;
      delete m_PionMinusPar;
      delete m_KaonPlusPar;
      delete m_KaonMinusPar;
      delete m_ProtonPar;
      delete m_AntiprotonPar;
      delete m_DeuteronPar;
      delete m_AntideuteronPar;
      delete m_ElectronPar;
      delete m_PositronPar;
    }
    m_ExpNo = expNo;
    m_MuonPlusPar = new MuidPar(expNo, "MuonPlus");
    m_MuonMinusPar = new MuidPar(expNo, "MuonMinus");
    m_PionPlusPar = new MuidPar(expNo, "PionPlus");
    m_PionMinusPar = new MuidPar(expNo, "PionMinus");
    m_KaonPlusPar = new MuidPar(expNo, "KaonPlus");
    m_KaonMinusPar = new MuidPar(expNo, "KaonMinus");
    m_ProtonPar = new MuidPar(expNo, "Proton");
    m_AntiprotonPar = new MuidPar(expNo, "Antiproton");
    m_DeuteronPar = new MuidPar(expNo, "Deuteron");
    m_AntideuteronPar = new MuidPar(expNo, "Antideuteron");
    m_ElectronPar = new MuidPar(expNo, "Electron");
    m_PositronPar = new MuidPar(expNo, "Positron");
  }
}

void TrackExtrapolateG4e::event(bool byMuid)
{

  // Put geant4 in proper state (in case this module is in a separate process)
  if (G4StateManager::GetStateManager()->GetCurrentState() == G4State_Idle) {
    G4StateManager::GetStateManager()->SetNewState(G4State_GeomClosed);
  }

  G4ThreeVector directionAtIP, positionG4e, momentumG4e;
  G4ErrorTrajErr covG4e(5); // initialized to zeroes

  StoreArray<Track> tracks(*m_TracksColName);

  // Loop over the reconstructed tracks
  // Do extrapolation for each hypothesis of each reconstructed track.

  if (byMuid) { // event() called by Muid module
    G4ErrorPropagatorData::GetErrorPropagatorData()->SetTarget(m_TargetMuid);
    StoreArray<ECLCluster> eclClusters(*m_ECLClustersColName);
    std::vector<std::pair<ECLCluster*, G4ThreeVector> > eclClusterInfo(eclClusters.getEntries());
    for (int c = 0; c < eclClusters.getEntries(); ++c) {
      eclClusterInfo[c].first = eclClusters[c];
      eclClusterInfo[c].second = G4ThreeVector(eclClusters[c]->getClusterPosition().X(),
                                               eclClusters[c]->getClusterPosition().Y(),
                                               eclClusters[c]->getClusterPosition().Z()) * CLHEP::cm;
    }
    StoreArray<KLMCluster> klmClusters(*m_KLMClustersColName);
    std::vector<std::pair<KLMCluster*, G4ThreeVector> > klmClusterInfo(klmClusters.getEntries());
    for (int c = 0; c < klmClusters.getEntries(); ++c) {
      klmClusterInfo[c].first = klmClusters[c];
      klmClusterInfo[c].second = G4ThreeVector(klmClusters[c]->getClusterPosition().X(),
                                               klmClusters[c]->getClusterPosition().Y(),
                                               klmClusters[c]->getClusterPosition().Z()) * CLHEP::cm;
    }
    // Keep track of (re-)use of BKLMHit2ds
    StoreArray<BKLMHit2d> bklmHits(*m_BKLMHitsColName);
    std::vector<std::map<const Track*, double> > bklmHitUsed(bklmHits.getEntries());
    for (auto& b2track : tracks) {
      for (const auto& hypothesis : *m_HypothesesMuid) {
        int pdgCode = hypothesis.getPDGCode();
        if (hypothesis == Const::electron || hypothesis == Const::muon) pdgCode = -pdgCode;
        G4ErrorFreeTrajState g4eState("g4e_mu+", G4ThreeVector(), G4ThreeVector()); // will be updated
        ExtState extState = getStartPoint(b2track, pdgCode, g4eState);
        swim(extState, g4eState, &eclClusterInfo, &klmClusterInfo, &bklmHitUsed);
      } // Muid hypothesis loop
    } // Muid track loop
  } else { // event() called by Ext module
    G4ErrorPropagatorData::GetErrorPropagatorData()->SetTarget(m_TargetExt);
    for (auto& b2track : tracks) {
      for (const auto& hypothesis : *m_HypothesesExt) {
        int pdgCode = hypothesis.getPDGCode();
        if (hypothesis == Const::electron || hypothesis == Const::muon) pdgCode = -pdgCode;
        G4ErrorFreeTrajState g4eState("g4e_mu+", G4ThreeVector(), G4ThreeVector()); // will be updated
        ExtState extState = getStartPoint(b2track, pdgCode, g4eState);
        swim(extState, g4eState);
      } // Ext hypothesis loop
    } // Ext track loop
  } // byMuid

}

void TrackExtrapolateG4e::endRun(bool)
{
}

void TrackExtrapolateG4e::terminate(bool byMuid)
{

  if (m_DefaultName != NULL) { delete m_DefaultName; }
  if (m_DefaultHypotheses != NULL) { delete m_DefaultHypotheses; }

  if (byMuid) {
    delete m_TargetMuid;
    delete m_MuonPlusPar;
    delete m_MuonMinusPar;
    delete m_PionPlusPar;
    delete m_PionMinusPar;
    delete m_KaonPlusPar;
    delete m_KaonMinusPar;
    delete m_ProtonPar;
    delete m_AntiprotonPar;
    delete m_DeuteronPar;
    delete m_AntideuteronPar;
    delete m_ElectronPar;
    delete m_PositronPar;
  }
  if (m_TargetExt != NULL) {
    delete m_TargetExt;
    m_TargetExt = NULL;
  }
  if (m_EnterExit != NULL) {
    delete m_EnterExit;
    delete m_BKLMVolumes;
    delete m_EKLMVolumes;
    m_ExtMgr->RunTermination();
    m_EnterExit = NULL;
    m_BKLMVolumes = NULL;
    m_EKLMVolumes = NULL;
  }

}

void TrackExtrapolateG4e::extrapolate(int pdgCode, // signed for charge
                                      double tof, // in ns (from IP to position)
                                      // DIVOT bool isCosmic, // true for back-extrapolation
                                      const G4ThreeVector& position, // in cm (genfit2 units)
                                      const G4ThreeVector& momentum, // in GeV/c (genfit2 units)
                                      const G4ErrorSymMatrix& covariance, // (6x6) using cm, GeV/c (genfit2 units)
                                      const std::string&) // DIVOT: NO LONGER USED - REMOVE THIS ARGUMENT
{

  bool isCosmic = false; // DIVOT
  if ((!m_ExtInitialized) && (!m_MuidInitialized)) {
    // No EXT nor MUID module in analysis path ==> mimic ext::initialize() with reasonable defaults.
    // The default values are taken from the EXT module's parameter definitions.
    Simulation::ExtManager* extMgr = Simulation::ExtManager::GetManager();
    extMgr->Initialize("Ext", "default", 0.0, 0.25, false, 0, vector<string>());
    // Redefine geant4e step length, magnetic field step limitation (fraction of local curvature radius),
    // and kinetic energy loss limitation (maximum fractional energy loss) by communicating with
    // the geant4 UI.  (Commands were defined in ExtMessenger when physics list was set up.)
    // *NOTE* If module muid runs after this, its G4UImanager commands will override these.
    G4UImanager::GetUIpointer()->ApplyCommand("/geant4e/limits/stepLength 250 mm");
    G4UImanager::GetUIpointer()->ApplyCommand("/geant4e/limits/magField 0.001");
    G4UImanager::GetUIpointer()->ApplyCommand("/geant4e/limits/energyLoss 0.05");
    m_DefaultName = new std::string;
    setTracksColName(*m_DefaultName);
    setRecoTracksColName(*m_DefaultName);
    setExtHitsColName(*m_DefaultName);
    m_DefaultHypotheses = new std::vector<Const::ChargedStable>; // not used
    initialize(0.1, 0.002, *m_DefaultHypotheses);
  }

  // Put geant4 in proper state (in case this module is in a separate process)
  if (G4StateManager::GetStateManager()->GetCurrentState() == G4State_Idle) {
    G4StateManager::GetStateManager()->SetNewState(G4State_GeomClosed);
  }

  G4ErrorPropagatorData::GetErrorPropagatorData()->SetTarget(m_TargetExt);

  // Do extrapolation for selected hypothesis (pion, electron, muon, kaon, proton,
  // deuteron) for the selected track until calorimeter exit.

  G4ThreeVector positionG4e = position * CLHEP::cm; // convert from genfit2 units (cm) to geant4 units (mm)
  G4ThreeVector momentumG4e = momentum * CLHEP::GeV; // convert from genfit2 units (GeV/c) to geant4 units (MeV/c)
  if (isCosmic) momentumG4e = -momentumG4e;
  G4ErrorSymMatrix covarianceG4e(5, 0); // in Geant4e units (GeV/c, cm)
  fromPhasespaceToG4e(momentum, covariance, covarianceG4e);
  G4String nameG4e("g4e_" + G4ParticleTable::GetParticleTable()->FindParticle(pdgCode)->GetParticleName());
  G4ErrorFreeTrajState g4eState(nameG4e, positionG4e, momentumG4e, covarianceG4e);
  ExtState extState = { NULL, pdgCode, isCosmic, tof, 0.0,                         // for EXT and MUID
                        momentumG4e.unit(), 0.0, 0, 0, 0, 0, 0, 0, 0, 0, 0, false  // for MUID only
                      };
  swim(extState, g4eState);
}

void TrackExtrapolateG4e::identifyMuon(int pdgCode, // signed for charge
                                       double tof, // in ns (from IP to position)
                                       bool isCosmic, // true for back-extrapolation
                                       const G4ThreeVector& position, // in cm (genfit2 units)
                                       const G4ThreeVector& momentum, // in GeV/c (genfit2 units)
                                       const G4ErrorSymMatrix& covariance) // (6x6) using cm, GeV/c (genfit2 units)
{

  if ((!m_ExtInitialized) && (!m_MuidInitialized)) {
    // No EXT nor MUID module in analysis path ==> mimic ext::initialize() with reasonable defaults.
    // The default values are taken from the MUID module's parameter definitions.
    Simulation::ExtManager* extMgr = Simulation::ExtManager::GetManager();
    extMgr->Initialize("Muid", "default", 0.0, 0.25, false, 0, vector<string>());
    // Redefine geant4e step length, magnetic field step limitation (fraction of local curvature radius),
    // and kinetic energy loss limitation (maximum fractional energy loss) by communicating with
    // the geant4 UI.  (Commands were defined in ExtMessenger when physics list was set up.)
    // *NOTE* If module muid runs after this, its G4UImanager commands will override these.
    G4UImanager::GetUIpointer()->ApplyCommand("/geant4e/limits/stepLength 250 mm");
    G4UImanager::GetUIpointer()->ApplyCommand("/geant4e/limits/magField 0.001");
    G4UImanager::GetUIpointer()->ApplyCommand("/geant4e/limits/energyLoss 0.05");
    m_DefaultName = new std::string;
    setTracksColName(*m_DefaultName);
    setRecoTracksColName(*m_DefaultName);
    setExtHitsColName(*m_DefaultName);
    setMuidsColName(*m_DefaultName);
    setMuidHitsColName(*m_DefaultName);
    setBKLMHitsColName(*m_DefaultName);
    setEKLMHitsColName(*m_DefaultName);
    setKLMClustersColName(*m_DefaultName);
    setECLClustersColName(*m_DefaultName);
    setTrackClusterSeparationsColName(*m_DefaultName);
    m_DefaultHypotheses = new std::vector<Const::ChargedStable>; // not used
    initialize(0.0, 30.0, 3.5, 150.0, 100.0, 0.1, 0.002, *m_DefaultHypotheses);
  }

  // Put geant4 in proper state (in case this module is in a separate process)
  if (G4StateManager::GetStateManager()->GetCurrentState() == G4State_Idle) {
    G4StateManager::GetStateManager()->SetNewState(G4State_GeomClosed);
  }

  G4ErrorPropagatorData::GetErrorPropagatorData()->SetTarget(m_TargetMuid);

  // Do extrapolation for selected hypothesis (pion, electron, muon, kaon, proton,
  // deuteron) for the selected track until calorimeter exit.

  G4ThreeVector positionG4e = position * CLHEP::cm; // from genfit2 units (cm) to geant4 units (mm)
  G4ThreeVector momentumG4e = momentum * CLHEP::GeV; // from genfit2 units (GeV/c) to geant4 units (MeV/c)
  if (isCosmic) momentumG4e = -momentumG4e;
  G4ErrorSymMatrix covarianceG4e(5, 0); // in Geant4e units (GeV/c, cm)
  fromPhasespaceToG4e(momentum, covariance, covarianceG4e);
  G4String nameG4e("g4e_" + G4ParticleTable::GetParticleTable()->FindParticle(pdgCode)->GetParticleName());
  G4ErrorFreeTrajState g4eState(nameG4e, positionG4e, momentumG4e, covarianceG4e);
  ExtState extState = { NULL, pdgCode, isCosmic, tof, 0.0,                             // for EXT and MUID
                        momentumG4e.unit(), 0.0, 0, 0, 0, -1, -1, -1, -1, 0, 0, false  // for MUID only
                      };
  swim(extState, g4eState, NULL, NULL, NULL);
}

// Swim one track for MUID until it stops or leaves the KLM-bounding cylinder
void TrackExtrapolateG4e::swim(ExtState& extState, G4ErrorFreeTrajState& g4eState,
                               const std::vector<std::pair<ECLCluster*, G4ThreeVector> >* eclClusterInfo,
                               const std::vector<std::pair<KLMCluster*, G4ThreeVector> >* klmClusterInfo,
                               std::vector<std::map<const Track*, double> >* bklmHitUsed)
{
  if (extState.pdgCode == 0) return;
  if (g4eState.GetMomentum().perp() <= m_MinPt) return;
  if (m_TargetMuid->GetDistanceFromPoint(g4eState.GetPosition()) < 0.0) return;
  G4ParticleDefinition* particle = G4ParticleTable::GetParticleTable()->FindParticle(extState.pdgCode);
  double mass = particle->GetPDGMass();
  double minPSq = (mass + m_MinKE) * (mass + m_MinKE) - mass * mass;
  // Create structures for ECLCluster-Track matching
  std::vector<double> eclClusterDistance;
  std::vector<ExtHit> eclHit1, eclHit2, eclHit3;
  if (eclClusterInfo != NULL) {
    eclClusterDistance.resize(eclClusterInfo->size(), 1.0E10); // "positive infinity"
    ExtHit tempExtHit(extState.pdgCode, Const::EDetector::ECL, 0, EXT_FIRST, 0.0,
                      G4ThreeVector(), G4ThreeVector(), G4ErrorSymMatrix(6));
    eclHit1.resize(eclClusterInfo->size(), tempExtHit);
    eclHit2.resize(eclClusterInfo->size(), tempExtHit);
    eclHit3.resize(eclClusterInfo->size(), tempExtHit);
  }
  // Create structures for KLMCluster-Track matching
  std::vector<TrackClusterSeparation> klmHit;
  if (klmClusterInfo != NULL) {
    klmHit.resize(klmClusterInfo->size()); // initialize each to huge distance
  }
  StoreArray<Muid> muids(*m_MuidsColName);
  Muid* muid = muids.appendNew(extState.pdgCode); // rest of this object will be filled later
  if (extState.track != NULL) { extState.track->addRelationTo(muid); }
  G4ErrorMode propagationMode = (extState.isCosmic ? G4ErrorMode_PropBackwards : G4ErrorMode_PropForwards);
  m_ExtMgr->InitTrackPropagation(propagationMode);
  while (true) {
    const G4int        errCode       = m_ExtMgr->PropagateOneStep(&g4eState, propagationMode);
    G4Track*           track         = g4eState.GetG4Track();
    const G4Step*      step          = track->GetStep();
    const G4StepPoint* preStepPoint  = step->GetPreStepPoint();
    const G4StepPoint* postStepPoint = step->GetPostStepPoint();
    G4TouchableHandle  preTouch      = preStepPoint->GetTouchableHandle();
    G4VPhysicalVolume* pVol          = preTouch->GetVolume();
    const G4int        preStatus     = preStepPoint->GetStepStatus();
    const G4int        postStatus    = postStepPoint->GetStepStatus();
    G4ThreeVector      pos           = track->GetPosition(); // this is at postStepPoint
    G4ThreeVector      mom           = track->GetMomentum(); // ditto
    // Ignore the zero-length step by PropagateOneStep() at each boundary
    if (extState.isCosmic) mom = -mom;
    if (step->GetStepLength() > 0.0) {
      double dt = step->GetDeltaTime();
      double dl = step->GetStepLength() / track->GetMaterial()->GetRadlen();
      if (preStatus == fGeomBoundary) {      // first step in this volume?
        if (m_TargetExt->GetDistanceFromPoint(pos) < 0.0) { // only hits outside ECL during muid
          if (m_EnterExit->find(pVol) != m_EnterExit->end()) {
            createExtHit(EXT_ENTER, extState, g4eState, preStepPoint, preTouch);
          }
        }
      }
      if (extState.isCosmic) {
        extState.tof -= dt;
        extState.length -= dl;
      } else {
        extState.tof += dt;
        extState.length += dl;
      }
      if (postStatus == fGeomBoundary) { // last step in this volume?
        if (m_TargetExt->GetDistanceFromPoint(pos) < 0.0) { // only hits outside ECL during muid
          if (m_EnterExit->find(pVol) != m_EnterExit->end()) {
            createExtHit(EXT_EXIT, extState, g4eState, postStepPoint, preTouch);
          }
        }
      }
      if (createMuidHit(extState, g4eState, bklmHitUsed)) {
        // Force geant4e to update its G4Track from the Kalman-updated state
        m_ExtMgr->GetPropagator()->SetStepN(0);
      }
      if (eclClusterInfo != NULL) {
        for (unsigned int c = 0; c < eclClusterInfo->size(); ++c) {
          G4ThreeVector eclPos((*eclClusterInfo)[c].second);
          G4ThreeVector prePos(preStepPoint->GetPosition());
          G4ThreeVector diff(prePos - eclPos);
          double distance = diff.mag();
          if (distance < m_MaxECLTrackClusterDistance) {
            // fallback ECLNEAR in case no ECLCROSS is found
            if (distance < eclClusterDistance[c]) {
              eclClusterDistance[c] = distance;
              G4ErrorSymMatrix covariance(6, 0);
              fromG4eToPhasespace(g4eState, covariance);
              eclHit3[c].update(EXT_ECLNEAR, extState.tof, pos / CLHEP::cm, mom / CLHEP::GeV, covariance);
            }
            // find position of crossing of the track with the ECLCluster's sphere
            if (eclHit1[c].getStatus() == EXT_FIRST) {
              if (pos.mag2() >= eclPos.mag2()) {
                double r = eclPos.mag();
                double preD = prePos.mag() - r;
                double postD = pos.mag() - r;
                double f = postD / (postD - preD);
                G4ThreeVector midPos = pos + (prePos - pos) * f;
                double tof = extState.tof + dt * f * (extState.isCosmic ? +1 : -1); // in ns, at end of step
                G4ErrorSymMatrix covariance(6, 0);
                fromG4eToPhasespace(g4eState, covariance);
                eclHit1[c].update(EXT_ECLCROSS, tof, midPos / CLHEP::cm, mom / CLHEP::GeV, covariance);
              }
            }
          }
          // find closest distance to the radial line to the ECLCluster
          if (eclHit2[c].getStatus() == EXT_FIRST) {
            G4ThreeVector delta(pos - prePos);
            G4ThreeVector perp(eclPos.cross(delta));
            double perpMag2 = perp.mag2();
            if (perpMag2 > 1.0E-10) {
              double dist = std::fabs(diff * perp) / std::sqrt(perpMag2);
              if (dist < m_MaxECLTrackClusterDistance) {
                double f = eclPos * (prePos.cross(perp)) / perpMag2;
                if ((f > -0.5) && (f <= 1.0)) {
                  G4ThreeVector midPos(prePos + f * delta);
                  double length = extState.length + dl * (1.0 - f) * (extState.isCosmic ? +1 : -1);
                  G4ErrorSymMatrix covariance(6, 0);
                  fromG4eToPhasespace(g4eState, covariance);
                  eclHit2[c].update(EXT_ECLDL, length, midPos / CLHEP::cm, mom / CLHEP::GeV, covariance);
                }
              }
            }
          }
        }
      }
      if (klmClusterInfo != NULL) {
        for (unsigned int c = 0; c < klmClusterInfo->size(); ++c) {
          G4ThreeVector klmPos = (*klmClusterInfo)[c].second;
          G4ThreeVector separation = klmPos - pos;
          double distance = separation.mag();
          if (distance > m_MaxKLMTrackClusterDistance) continue;
          if (distance < klmHit[c].getDistance()) {
            klmHit[c].setDistance(distance);
            klmHit[c].setTrackClusterAngle(mom.angle(separation));
            klmHit[c].setTrackClusterSeparationAngle(mom.angle(klmPos));
            klmHit[c].setTrackRotationAngle(extState.directionAtIP.angle(mom));
            klmHit[c].setTrackClusterInitialSeparationAngle(extState.directionAtIP.angle(klmPos));
          }
        }
      }
    }
    // Post-step momentum too low?
    if (errCode || (mom.mag2() < minPSq)) {
      break;
    }
    // Detect escapes from the imaginary target cylinder.
    if (m_TargetMuid->GetDistanceFromPoint(pos) < 0.0) {
      break;
    }
    // Stop extrapolating as soon as the track curls inward too much
    if (pos.perp2() < m_MinRadiusSq) {
      break;
    }
  } // track-extrapolation "infinite" loop

  m_ExtMgr->EventTermination(propagationMode);

  finishTrack(extState, muid, (g4eState.GetPosition().z() > m_OffsetZ));

  if (eclClusterInfo != NULL) {
    StoreArray<ExtHit> extHits(*m_ExtHitsColName);
    for (unsigned int c = 0; c < eclClusterInfo->size(); ++c) {
      if (eclHit1[c].getStatus() != EXT_FIRST) {
        ExtHit* h = extHits.appendNew(eclHit1[c]);
        (*eclClusterInfo)[c].first->addRelationTo(h);
        extState.track->addRelationTo(h);
      }
      if (eclHit2[c].getStatus() != EXT_FIRST) {
        ExtHit* h = extHits.appendNew(eclHit2[c]);
        (*eclClusterInfo)[c].first->addRelationTo(h);
        extState.track->addRelationTo(h);
      }
      if (eclHit3[c].getStatus() != EXT_FIRST) {
        ExtHit* h = extHits.appendNew(eclHit3[c]);
        (*eclClusterInfo)[c].first->addRelationTo(h);
        extState.track->addRelationTo(h);
      }
    }
  }

  if (klmClusterInfo != NULL) {
    StoreArray<TrackClusterSeparation> trackClusterSeparations(*m_TrackClusterSeparationsColName);
    for (unsigned int c = 0; c < klmClusterInfo->size(); ++c) {
      if (klmHit[c].getDistance() > 1.0E9) continue;
      TrackClusterSeparation* h = trackClusterSeparations.appendNew(klmHit[c]);
      (*klmClusterInfo)[c].first->addRelationTo(h);
      extState.track->addRelationTo(h);
    }
  }

}

// Swim one track for EXT until it stops or leaves the ECL-bounding  cylinder
void TrackExtrapolateG4e::swim(ExtState& extState, G4ErrorFreeTrajState& g4eState)
{
  if (extState.pdgCode == 0) return;
  if (g4eState.GetMomentum().perp() <= m_MinPt) return;
  if (m_TargetExt->GetDistanceFromPoint(g4eState.GetPosition()) < 0.0) return;
  G4ParticleDefinition* particle = G4ParticleTable::GetParticleTable()->FindParticle(extState.pdgCode);
  double mass = particle->GetPDGMass();
  double minPSq = (mass + m_MinKE) * (mass + m_MinKE) - mass * mass;
  G4ErrorMode propagationMode = (extState.isCosmic ? G4ErrorMode_PropBackwards : G4ErrorMode_PropForwards);
  m_ExtMgr->InitTrackPropagation(propagationMode);
  while (true) {
    const G4int        errCode       = m_ExtMgr->PropagateOneStep(&g4eState, propagationMode);
    G4Track*           track         = g4eState.GetG4Track();
    const G4Step*      step          = track->GetStep();
    const G4StepPoint* preStepPoint  = step->GetPreStepPoint();
    const G4StepPoint* postStepPoint = step->GetPostStepPoint();
    G4TouchableHandle  preTouch      = preStepPoint->GetTouchableHandle();
    G4VPhysicalVolume* pVol          = preTouch->GetVolume();
    const G4int        preStatus     = preStepPoint->GetStepStatus();
    const G4int        postStatus    = postStepPoint->GetStepStatus();
    G4ThreeVector      pos           = track->GetPosition(); // this is at postStepPoint
    G4ThreeVector      mom           = track->GetMomentum(); // ditto
    // First step on this track?
    if (extState.isCosmic) mom = -mom;
    if (preStatus == fUndefined) {
      if (m_EnterExit->find(pVol) != m_EnterExit->end()) {
        createExtHit(EXT_FIRST, extState, g4eState, preStepPoint, preTouch);
      }
    }
    // Ignore the zero-length step by PropagateOneStep() at each boundary
    if (step->GetStepLength() > 0.0) {
      double dt = step->GetDeltaTime();
      double dl = step->GetStepLength() / track->GetMaterial()->GetRadlen();
      if (preStatus == fGeomBoundary) {      // first step in this volume?
        if (m_EnterExit->find(pVol) != m_EnterExit->end()) {
          createExtHit(EXT_ENTER, extState, g4eState, preStepPoint, preTouch);
        }
      }
      if (extState.isCosmic) {
        extState.tof -= dt;
        extState.length -= dl;
      } else {
        extState.tof += dt;
        extState.length += dl;
      }
      // Last step in this volume?
      if (postStatus == fGeomBoundary) {
        if (m_EnterExit->find(pVol) != m_EnterExit->end()) {
          createExtHit(EXT_EXIT, extState, g4eState, postStepPoint, preTouch);
        }
      }
    }
    // Post-step momentum too low?
    if (errCode || (mom.mag2() < minPSq)) {
      if (m_EnterExit->find(pVol) != m_EnterExit->end()) {
        createExtHit(EXT_STOP, extState, g4eState, postStepPoint, preTouch);
      }
      break;
    }
    // Detect escapes from the imaginary target cylinder.
    if (m_TargetExt->GetDistanceFromPoint(pos) < 0.0) {
      if (m_EnterExit->find(pVol) != m_EnterExit->end()) {
        createExtHit(EXT_ESCAPE, extState, g4eState, postStepPoint, preTouch);
      }
      break;
    }
    // Stop extrapolating as soon as the track curls inward too much
    if (pos.perp2() < m_MinRadiusSq) {
      break;
    }
  } // track-extrapolation "infinite" loop

  m_ExtMgr->EventTermination(propagationMode);

}

// Register the list of volumes for which entry/exit point is to be saved during extrapolation
void TrackExtrapolateG4e::registerVolumes()
{

  G4PhysicalVolumeStore* pvStore = G4PhysicalVolumeStore::GetInstance();
  if (pvStore->size() == 0) {
    B2FATAL("No geometry defined. Please create the geometry first.");
  }

  if (m_EnterExit != NULL) { return; } // Only do this once

  m_EnterExit = new map<G4VPhysicalVolume*, enum VolTypes>;
  m_BKLMVolumes = new vector<G4VPhysicalVolume*>;
  m_EKLMVolumes = new vector<G4VPhysicalVolume*>;
  for (vector<G4VPhysicalVolume*>::iterator iVol = pvStore->begin();
       iVol != pvStore->end(); ++iVol) {
    const G4String name = (*iVol)->GetName();

    // CDC volumes have "CDC" in the name
    if (name.find("CDC") != string::npos) {
      // DO NOT STORE CDC HITS
      //  (*m_EnterExit)[*iVol] = VOLTYPE_CDC;
    }
    // TOP doesn't have one envelope; it has 16 "TOPModule"s
    else if (name.find("TOPModule") != string::npos) {
      (*m_EnterExit)[*iVol] = VOLTYPE_TOP1;
    }
    // TOP quartz bar (=sensitive)
    else if (name.find("_TOPPrism_") != string::npos ||
             name.find("_TOPBarSegment") != string::npos ||
             name.find("_TOPMirrorSegment") != string::npos) {
      (*m_EnterExit)[*iVol] = VOLTYPE_TOP2;
    }
    // TOP quartz glue (not sensitive?)
    else if (name.find("TOPBarSegment1Glue") != string::npos ||
             name.find("TOPBarSegment2Glue") != string::npos ||
             name.find("TOPMirrorSegmentGlue") != string::npos) {
      (*m_EnterExit)[*iVol] = VOLTYPE_TOP3;
      // ARICH volumes
    } else if (name == "ARICH.AerogelSupportPlate") {
      (*m_EnterExit)[*iVol] = VOLTYPE_ARICH1;
    } else if (name == "ARICH.AerogelImgPlate") {
      (*m_EnterExit)[*iVol] = VOLTYPE_ARICH2;
    } else if (name.find("ARICH.HAPDWindow") != string::npos) {
      (*m_EnterExit)[*iVol] = VOLTYPE_ARICH3;
    }

    // ECL crystal
    else if (name.find("lv_barrel_crystal_") != string::npos ||
             name.find("lv_forward_crystal_") != string::npos ||
             name.find("lv_backward_crystal_") != string::npos) {
      (*m_EnterExit)[*iVol] = VOLTYPE_ECL;
    }
    // Barrel KLM: BKLM.Layer**GasPhysical for RPCs or BKLM.Layer**ChimneyGasPhysical for RPCs
    //             BKLM.ScintActiveType*Physical for scintillator strips
    else if (name.compare(0, 5, "BKLM.") == 0) {
      if (name.find("GasPhysical") != string::npos) {
        (*m_EnterExit)[*iVol] = VOLTYPE_BKLM1;
      } else if (name.find("ScintActiveType") != string::npos) {
        (*m_EnterExit)[*iVol] = VOLTYPE_BKLM2;
      } else if ((name.find("ScintType") != string::npos) ||
                 (name.find("ElectrodePhysical") != string::npos)) {
        m_BKLMVolumes->push_back(*iVol);
      }
    }
    // Endcap KLM: StripSensitive_*
    else if (name.compare(0, 14, "StripSensitive") == 0) {
      (*m_EnterExit)[*iVol] = VOLTYPE_EKLM;
      m_EKLMVolumes->push_back(*iVol);
    }
  }

}

// Convert the physical volume to integer(-like) identifiers
void TrackExtrapolateG4e::getVolumeID(const G4TouchableHandle& touch, Const::EDetector& detID, int& copyID)
{

  // default values
  detID = Const::EDetector::invalidDetector;
  copyID = 0;

  G4VPhysicalVolume* pv = touch->GetVolume(0);
  std::map<G4VPhysicalVolume*, enum VolTypes>::iterator it = m_EnterExit->find(pv);
  if (it == m_EnterExit->end()) { return; }

  switch (it->second) {
    case VOLTYPE_CDC:
      detID = Const::EDetector::CDC;
      copyID = pv->GetCopyNo();
      return;
    case VOLTYPE_TOP1:
      detID = Const::EDetector::TOP;
      copyID = -(pv->GetCopyNo()); // negative to distinguish module and quartz hits
      return;
    case VOLTYPE_TOP2:
      detID = Const::EDetector::TOP;
      if (touch->GetHistoryDepth() >= 1) copyID = touch->GetVolume(1)->GetCopyNo();
      return;
    case VOLTYPE_TOP3:
      detID = Const::EDetector::TOP;
      if (touch->GetHistoryDepth() >= 2) copyID = touch->GetVolume(2)->GetCopyNo();
      return;
    case VOLTYPE_ARICH1:
      detID = Const::EDetector::ARICH;
      copyID = 12345;
      return;
    case VOLTYPE_ARICH2:
      detID = Const::EDetector::ARICH;
      copyID = 6789;
      return;
    case VOLTYPE_ARICH3:
      detID = Const::EDetector::ARICH;
      if (touch->GetHistoryDepth() >= 2) copyID = touch->GetVolume(2)->GetCopyNo();
      return;
    case VOLTYPE_ECL:
      detID = Const::EDetector::ECL;
      copyID = ECL::ECLGeometryPar::Instance()->ECLVolumeToCellID(touch());
      return;
    case VOLTYPE_BKLM1: // BKLM RPCs
      detID = Const::EDetector::BKLM;
      if (touch->GetHistoryDepth() == DEPTH_RPC) {
        // int plane = touch->GetCopyNumber(0);
        int layer = touch->GetCopyNumber(4);
        int sector = touch->GetCopyNumber(6);
        bool isForward = (touch->GetCopyNumber(7) == BKLM_FORWARD);
        copyID = (isForward ? BKLM_END_MASK : 0)
                 | ((sector - 1) << BKLM_SECTOR_BIT)
                 | ((layer - 1) << BKLM_LAYER_BIT)
                 | BKLM_INRPC_MASK
                 | BKLM_MC_MASK;
      }
      return;
    case VOLTYPE_BKLM2: // BKLM scints
      detID = Const::EDetector::BKLM;
      if (touch->GetHistoryDepth() == DEPTH_SCINT) {
        int scint = touch->GetCopyNumber(1);
        int plane = touch->GetCopyNumber(2);
        int layer = touch->GetCopyNumber(6);
        int sector = touch->GetCopyNumber(8);
        bool isForward = (touch->GetCopyNumber(9) == BKLM_FORWARD);
        copyID = (isForward ? BKLM_END_MASK : 0)
                 | ((sector - 1) << BKLM_SECTOR_BIT)
                 | ((layer - 1) << BKLM_LAYER_BIT)
                 | ((scint - 1) << BKLM_STRIP_BIT)
                 | ((scint - 1) << BKLM_MAXSTRIP_BIT)
                 | (plane == BKLM_INNER ? BKLM_PLANE_MASK : 0)
                 | BKLM_MC_MASK;
      }
      return;
    case VOLTYPE_EKLM:
      detID = Const::EDetector::EKLM;
      copyID = EKLM::GeometryData::Instance().stripNumber(
                 touch->GetVolume(7)->GetCopyNo(),
                 touch->GetVolume(6)->GetCopyNo(),
                 touch->GetVolume(5)->GetCopyNo(),
                 touch->GetVolume(4)->GetCopyNo(),
                 touch->GetVolume(1)->GetCopyNo());
      return;
  }

}

ExtState TrackExtrapolateG4e::getStartPoint(const Track& b2track, int pdgCode, G4ErrorFreeTrajState& g4eState)
{
  ExtState extState = {&b2track, pdgCode, false, 0.0, 0.0,                               // for EXT and MUID
                       G4ThreeVector(0, 0, 1), 0.0, 0, 0, 0, -1, -1, -1, -1, 0, 0, false // for MUID only
                      };
  RecoTrack* recoTrack = b2track.getRelatedTo<RecoTrack>();
  if (recoTrack == NULL) {
    B2WARNING("Track without associated RecoTrack: skipping extrapolation for this track.");
    extState.pdgCode = 0; // prevent start of extrapolation in swim()
    return extState;
  }
  const genfit::AbsTrackRep* trackRep = recoTrack->getCardinalRepresentation();
  int charge = int(trackRep->getPDGCharge());
  if (charge != 0) {
    extState.pdgCode *= charge;
  } else {
    charge = 1; // should never happen but persist if it does
  }
  TVector3 firstPosition, firstMomentum, lastPosition, lastMomentum; // initialized to zeroes
  TMatrixDSym firstCov(6), lastCov(6);                               // initialized to zeroes
  try {
    const genfit::MeasuredStateOnPlane& firstState = recoTrack->getMeasuredStateOnPlaneFromFirstHit(trackRep);
    trackRep->getPosMomCov(firstState, firstPosition, firstMomentum, firstCov);
    const genfit::MeasuredStateOnPlane& lastState = recoTrack->getMeasuredStateOnPlaneFromLastHit(trackRep);
    trackRep->getPosMomCov(lastState, lastPosition, lastMomentum, lastCov);
    // in genfit units (cm, GeV/c)
    extState.tof = lastState.getTime(); // DIVOT: must be revised when IP profile (reconstructed beam spot) become available!
    if (lastPosition.Mag2() < firstPosition.Mag2()) {
      firstPosition = lastPosition;
      firstMomentum = -lastMomentum;
      firstCov = lastCov;
      trackRep->getPosMomCov(firstState, lastPosition, lastMomentum, lastCov);
      lastMomentum *= -1.0; // extrapolate backwards instead of forwards
      extState.isCosmic = true;
      extState.tof = firstState.getTime(); // DIVOT: must be revised when IP profile (reconstructed beam spot) become available!
    }

    G4ParticleDefinition* particle = G4ParticleTable::GetParticleTable()->FindParticle(extState.pdgCode);
    if (extState.pdgCode != trackRep->getPDG()) {
      double pSq = lastMomentum.Mag2();
      double mass = particle->GetPDGMass() / CLHEP::GeV;
<<<<<<< HEAD
      extState.tof *= sqrt((pSq + mass * mass) / (pSq + lastState.getMass() * lastState.getMass()));
=======
      extState.tof *= std::sqrt((pSq + mass * mass) / (pSq + lastState.getMass() * lastState.getMass()));
>>>>>>> d484eaf4
    }

    extState.directionAtIP.set(firstMomentum.Unit().X(), firstMomentum.Unit().Y(), firstMomentum.Unit().Z());
    if (m_MagneticField != 0.0) { // in gauss
      double radius = (firstMomentum.Perp() * CLHEP::GeV / CLHEP::eV) / (CLHEP::c_light * charge * m_MagneticField); // in cm
      double centerPhi = extState.directionAtIP.phi() - M_PI_2;
<<<<<<< HEAD
      double centerX = firstPosition.X() + radius * cos(centerPhi);
      double centerY = firstPosition.Y() + radius * sin(centerPhi);
      double pocaPhi = atan2(charge * centerY, charge * centerX) + M_PI;
      double ipPerp = extState.directionAtIP.perp();
      if (ipPerp > 0.0) {
        extState.directionAtIP.setX(+sin(pocaPhi) * ipPerp);
        extState.directionAtIP.setY(-cos(pocaPhi) * ipPerp);
=======
      double centerX = firstPosition.X() + radius * std::cos(centerPhi);
      double centerY = firstPosition.Y() + radius * std::sin(centerPhi);
      double pocaPhi = atan2(charge * centerY, charge * centerX) + M_PI;
      double ipPerp = extState.directionAtIP.perp();
      if (ipPerp > 0.0) {
        extState.directionAtIP.setX(+std::sin(pocaPhi) * ipPerp);
        extState.directionAtIP.setY(-std::cos(pocaPhi) * ipPerp);
>>>>>>> d484eaf4
      }
    } else {
      // No field: replace flaky covariance matrix with a diagonal one measured in 1.5T field
      // for a 10 GeV/c track ... and replace momentum magnitude with fixed 10 GeV/c
      lastCov *= 0.0;
      lastCov[0][0] = 5.0E-5;
      lastCov[1][1] = 1.0E-7;
      lastCov[2][2] = 5.0E-4;
      lastCov[3][3] = 3.5E-3;
      lastCov[4][4] = 3.5E-3;
      lastMomentum = lastMomentum.Unit() * 10.0;
    }

    G4ThreeVector posG4e(lastPosition.X() * CLHEP::cm, lastPosition.Y() * CLHEP::cm,
                         lastPosition.Z() * CLHEP::cm); // in Geant4 units (mm)
    G4ThreeVector momG4e(lastMomentum.X() * CLHEP::GeV, lastMomentum.Y() * CLHEP::GeV,
                         lastMomentum.Z() * CLHEP::GeV);  // in Geant4 units (MeV/c)
<<<<<<< HEAD
    G4ErrorSymMatrix covG4e; // in Geant4e units (GeV/c, cm)
    fromPhasespaceToG4e(lastMomentum, lastCov, covG4e); // in Geant4e units (GeV/c, cm)
    g4eState.SetData("g4e_" + particle->GetParticleName(), posG4e, momG4e);
=======
    G4ErrorSymMatrix covG4e(5, 0); // in Geant4e units (GeV/c, cm)
    fromPhasespaceToG4e(lastMomentum, lastCov, covG4e); // in Geant4e units (GeV/c, cm)
    g4eState.SetData("g4e_" + particle->GetParticleName(), posG4e, momG4e);
    g4eState.SetParameters(posG4e, momG4e); // compute private-state parameters from momG4e
>>>>>>> d484eaf4
    g4eState.SetError(covG4e);
  } catch (genfit::Exception) {
    B2WARNING("genfit::MeasuredStateOnPlane() exception: skipping extrapolation for this track. initial momentum = ("
              << firstMomentum.X() << "," << firstMomentum.Y() << "," << firstMomentum.Z() << ")");
    extState.pdgCode = 0; // prevent start of extrapolation in swim()
  }

  return extState;
}


void TrackExtrapolateG4e::fromG4eToPhasespace(const G4ErrorFreeTrajState& g4eState, G4ErrorSymMatrix& covariance)
{

  // Convert Geant4e covariance matrix with parameters 1/p, lambda, phi, yT, zT (in GeV/c, radians, cm)
  // to phase-space covariance matrix with parameters x, y, z, px, py, pz (in GeV/c, cm)
  // (1/p) = 1/sqrt( px^2 + py^2 + pz^2 )
  // phi = atan( py / px )
  // lambda = asin( pz / sqrt( px^2 + py^2 + pz^2 )
  // xT = x * cos(lambda) * cos(phi) + y * cos(lambda) * sin(phi) + z * sin(lambda)
  // yT = -x * sin(phi) + y * cos(phi)
  // zT = -x * sin(lambda) * cos(phi) - y * sin(lambda) * sin(phi) + z * cos(lambda)

  G4ErrorFreeTrajParam param = g4eState.GetParameters();
  double p = 1.0 / (param.GetInvP() * CLHEP::GeV);     // in GeV/c
  double pSq = p * p;
  double lambda = param.GetLambda();    // in radians
  double sinLambda = std::sin(lambda);
  double cosLambda = std::cos(lambda);
  double phi = param.GetPhi();          // in radians
  double sinPhi = std::sin(phi);
  double cosPhi = std::cos(phi);

  // Transformation Jacobian 6x5 from Geant4e 5x5 to phase-space 6x6

  G4ErrorMatrix jacobian(6, 5, 0); // All entries are initialized to 0

  jacobian(4, 1) = -pSq * cosLambda * cosPhi;          // @(px)/@(1/p)
  jacobian(5, 1) = -pSq * cosLambda * sinPhi;          // @(py)/@(1/p)
  jacobian(6, 1) = -pSq * sinLambda;                   // @(pz)/@(1/p)

  jacobian(4, 2) = -p * sinLambda * cosPhi;            // @(px)/@(lambda)
  jacobian(5, 2) = -p * sinLambda * sinPhi;            // @(py)/@(lambda)
  jacobian(6, 2) =  p * cosLambda;                     // @(pz)/@(lambda)

  jacobian(4, 3) = -p * cosLambda * sinPhi;            // @(px)/@(phi)
  jacobian(5, 3) =  p * cosLambda * cosPhi;            // @(py)/@(phi)

  jacobian(1, 4) = -sinPhi;                            // @(x)/@(yT)
  jacobian(2, 4) =  cosPhi;                            // @(y)/@(yT)

  jacobian(1, 5) = -sinLambda * cosPhi;                // @(x)/@(zT)
  jacobian(2, 5) = -sinLambda * sinPhi;                // @(y)/@(zT)
  jacobian(3, 5) =  cosLambda;                         // @(z)/@(zT)

  G4ErrorTrajErr g4eCov = g4eState.GetError();
  covariance.assign(g4eCov.similarity(jacobian));

}

void TrackExtrapolateG4e::fromPhasespaceToG4e(const TVector3& momentum, const TMatrixDSym& covariance, G4ErrorTrajErr& covG4e)
{

  // Convert phase-space covariance matrix with parameters x, y, z, px, py, pz (in genfit2 units: cm, GeV/c)
  // to Geant4e covariance matrix with parameters 1/p, lambda, phi, yT, zT (in geant4e units: GeV/c, radians, cm)
  // xT = x * cos(lambda) * cos(phi) + y * cos(lambda) * sin(phi) + z * sin(lambda)
  // yT = -x * sin(phi) + y * cos(phi)
  // zT = -x * sin(lambda) * cos(phi) - y * sin(lambda) * sin(phi) + z * cos(lambda)
  // (1/p) = 1/sqrt( px^2 + py^2 + pz^2 )
  // phi = atan( py / px )
  // lambda = asin( pz / sqrt( px^2 + py^2 + pz^2 )

  G4ErrorSymMatrix temp(6, 0);
  for (int k = 0; k < 6; ++k) {
    for (int j = k; j < 6; ++j) {
      temp[j][k] = covariance[j][k];
    }
  }

  double pInvSq = 1.0 / momentum.Mag2();
  double pInv   = std::sqrt(pInvSq);
  double pPerpInv = 1.0 / momentum.Perp();
  double sinLambda = momentum.CosTheta();
  double cosLambda = std::sqrt(1.0 - sinLambda * sinLambda);
  double phi = momentum.Phi();
  double cosPhi = std::cos(phi);
  double sinPhi = std::sin(phi);

  // Transformation Jacobian 5x6 from phase-space 6x6 to Geant4e 5x5
  G4ErrorMatrix jacobian(5, 6, 0); // All entries are initialized to 0

  jacobian(1, 4) = -pInvSq * cosLambda * cosPhi;       // @(1/p)/@(px)
  jacobian(1, 5) = -pInvSq * cosLambda * sinPhi;       // @(1/p)/@(py)
  jacobian(1, 6) = -pInvSq * sinLambda;                // @(1/p)/@(pz)

  jacobian(2, 4) = -pInv * sinLambda * cosPhi;         // @(lambda)/@(px)
  jacobian(2, 5) = -pInv * sinLambda * sinPhi;         // @(lambda)/@(py)
  jacobian(2, 6) =  pInv * cosLambda;                  // @(lambda)/@(pz)

  jacobian(3, 4) = -pPerpInv * sinPhi;                 // @(phi)/@(px)
  jacobian(3, 5) =  pPerpInv * cosPhi;                 // @(phi)/@(py)

  jacobian(4, 1) = -sinPhi;                            // @(yT)/@(x)
  jacobian(4, 2) =  cosPhi;                            // @(yT)/@(y)

  jacobian(5, 1) = -sinLambda * cosPhi;                // @(zT)/@(x)
  jacobian(5, 2) = -sinLambda * sinPhi;                // @(zT)/@(y)
  jacobian(5, 3) =  cosLambda;                         // @(zT)/@(z)

  covG4e = temp.similarity(jacobian);

}

void TrackExtrapolateG4e::fromPhasespaceToG4e(const G4ThreeVector& momentum, const G4ErrorSymMatrix& covariance,
                                              G4ErrorTrajErr& covG4e)
{

  // Convert phase-space covariance matrix with parameters x, y, z, px, py, pz (in genfit2 units: cm, GeV/c)
  // to Geant4e covariance matrix with parameters 1/p, lambda, phi, yT, zT (in geant4e units: GeV/c, radians, cm)
  // xT = x * cos(lambda) * cos(phi) + y * cos(lambda) * sin(phi) + z * sin(lambda)
  // yT = -x * sin(phi) + y * cos(phi)
  // zT = -x * sin(lambda) * cos(phi) - y * sin(lambda) * sin(phi) + z * cos(lambda)
  // (1/p) = 1/sqrt( px^2 + py^2 + pz^2 )
  // phi = atan( py / px )
  // lambda = asin( pz / sqrt( px^2 + py^2 + pz^2 )

  G4ErrorSymMatrix temp(covariance);

  double pInvSq = 1.0 / momentum.mag2();
  double pInv   = std::sqrt(pInvSq);
  double pPerpInv = 1.0 / momentum.perp();
  double sinLambda = momentum.cosTheta();
  double cosLambda = std::sqrt(1.0 - sinLambda * sinLambda);
  double phi = momentum.phi();
  double cosPhi = std::cos(phi);
  double sinPhi = std::sin(phi);

  // Transformation Jacobian 5x6 from phase-space 6x6 to Geant4e 5x5
  G4ErrorMatrix jacobian(5, 6, 0);

  jacobian(1, 4) = -pInvSq * cosLambda * cosPhi;       // @(1/p)/@(px)
  jacobian(1, 5) = -pInvSq * cosLambda * sinPhi;       // @(1/p)/@(py)
  jacobian(1, 6) = -pInvSq * sinLambda;                // @(1/p)/@(pz)

  jacobian(2, 4) = -pInv * sinLambda * cosPhi;         // @(lambda)/@(px)
  jacobian(2, 5) = -pInv * sinLambda * sinPhi;         // @(lambda)/@(py)
  jacobian(2, 6) =  pInv * cosLambda;                  // @(lambda)/@(pz)

  jacobian(3, 4) = -pPerpInv * sinPhi;                 // @(phi)/@(px)
  jacobian(3, 5) =  pPerpInv * cosPhi;                 // @(phi)/@(py)

  jacobian(4, 1) = -sinPhi;                            // @(yT)/@(x)
  jacobian(4, 2) =  cosPhi;                            // @(yT)/@(y)

  jacobian(5, 1) = -sinLambda * cosPhi;                // @(zT)/@(x)
  jacobian(5, 2) = -sinLambda * sinPhi;                // @(zT)/@(y)
  jacobian(5, 3) =  cosLambda;                         // @(zT)/@(z)
  covG4e = temp.similarity(jacobian);

}

// write another volume-entry or volume-exit point on extrapolated track
void TrackExtrapolateG4e::createExtHit(ExtHitStatus status, const ExtState& extState,
                                       const G4ErrorFreeTrajState& g4eState,
                                       const G4StepPoint* stepPoint, const G4TouchableHandle& touch)
{

  Const::EDetector detID(Const::EDetector::invalidDetector);
  int copyID(0);
  getVolumeID(touch, detID, copyID);
  G4ThreeVector pos(stepPoint->GetPosition() / CLHEP::cm);
  G4ThreeVector mom(stepPoint->GetMomentum() / CLHEP::GeV);
  if (extState.isCosmic) mom = -mom;
  G4ErrorSymMatrix covariance(6, 0);
  fromG4eToPhasespace(g4eState, covariance);
  StoreArray<ExtHit> extHits(*m_ExtHitsColName);
  ExtHit* extHit = extHits.appendNew(extState.pdgCode, detID, copyID, status,
                                     extState.tof, pos, mom, covariance);
  // If called standalone, there will be no associated track
  if (extState.track != NULL) { extState.track->addRelationTo(extHit); }

}

// Write another volume-entry point on track.
// The track state will be modified here by the Kalman fitter.

bool TrackExtrapolateG4e::createMuidHit(ExtState& extState, G4ErrorFreeTrajState& g4eState,
                                        std::vector<std::map<const Track*, double> >* bklmHitUsed)
{

  Intersection intersection;
  intersection.hit = -1;
  intersection.chi2 = -1.0;
  intersection.position = g4eState.GetPosition() / CLHEP::cm;
  intersection.momentum = g4eState.GetMomentum() / CLHEP::GeV;
  G4ThreeVector prePos = g4eState.GetG4Track()->GetStep()->GetPreStepPoint()->GetPosition() / CLHEP::cm;
  G4ThreeVector oldPosition(prePos.x(), prePos.y(), prePos.z());
  double r = intersection.position.perp();
  double z = std::fabs(intersection.position.z() - m_OffsetZ);

  // Is the track in the barrel?
  if ((r > m_BarrelMinR) && (r < m_BarrelMaxR) && (z < m_BarrelHalfLength)) {
    // Did the track cross the inner midplane of a detector module?
    if (findBarrelIntersection(extState, oldPosition, intersection)) {
      fromG4eToPhasespace(g4eState, intersection.covariance);
      if (findMatchingBarrelHit(intersection, extState.track)) {
        (*bklmHitUsed)[intersection.hit].insert(std::pair<const Track*, double>(extState.track, intersection.chi2));
        extState.extLayerPattern |= (0x00000001 << intersection.layer);
        if (extState.lastBarrelExtLayer < intersection.layer) {
          extState.lastBarrelExtLayer = intersection.layer;
        }
        extState.hitLayerPattern |= (0x00000001 << intersection.layer);
        if (extState.lastBarrelHitLayer < intersection.layer) {
          extState.lastBarrelHitLayer = intersection.layer;
        }
        // If the updated point is outside the barrel, discard it and the Kalman-fitter adjustment
        r = intersection.position.perp();
        z = std::fabs(intersection.position.z() - m_OffsetZ);
        if ((r <= m_BarrelMinR) || (r >= m_BarrelMaxR) || (z >= m_BarrelHalfLength)) {
          intersection.chi2 = -1.0;
        }
      } else {
        // Record a no-hit track crossing if this step is strictly within a barrel sensitive volume
        vector<G4VPhysicalVolume*>::iterator j = find(m_BKLMVolumes->begin(), m_BKLMVolumes->end(), g4eState.GetG4Track()->GetVolume());
        if (j != m_BKLMVolumes->end()) {
          extState.extLayerPattern |= (0x00000001 << intersection.layer);
          if (extState.lastBarrelExtLayer < intersection.layer) {
            extState.lastBarrelExtLayer = intersection.layer;
          }
        }
      }
    }
  }

  // Is the track in the endcap?
  if ((r > m_EndcapMinR) && (std::fabs(z - m_EndcapMiddleZ) < m_EndcapHalfLength)) {
    // Did the track cross the inner midplane of a detector module?
    if (findEndcapIntersection(extState, oldPosition, intersection)) {
      fromG4eToPhasespace(g4eState, intersection.covariance);
      if (findMatchingEndcapHit(intersection, extState.track)) {
        extState.extLayerPattern |= (0x00008000 << intersection.layer);
        if (extState.lastEndcapExtLayer < intersection.layer) {
          extState.lastEndcapExtLayer = intersection.layer;
        }
        extState.hitLayerPattern |= (0x00008000 << intersection.layer);
        if (extState.lastEndcapHitLayer < intersection.layer) {
          extState.lastEndcapHitLayer = intersection.layer;
        }
        // If the updated point is outside the endcap, discard it and the Kalman-fitter adjustment
        r = intersection.position.perp();
        z = std::fabs(intersection.position.z() - m_OffsetZ);
        if ((r <= m_EndcapMinR) || (r >= m_EndcapMaxR) || (std::fabs(z - m_EndcapMiddleZ) >= m_EndcapHalfLength)) {
          intersection.chi2 = -1.0;
        }
      } else {
        // Record a no-hit track crossing if this step is strictly within an endcap sensitive volume
        vector<G4VPhysicalVolume*>::iterator j = find(m_EKLMVolumes->begin(), m_EKLMVolumes->end(), g4eState.GetG4Track()->GetVolume());
        if (j != m_EKLMVolumes->end()) {
          extState.extLayerPattern |= (0x00008000 << intersection.layer);
          if (extState.lastEndcapExtLayer < intersection.layer) {
            extState.lastEndcapExtLayer = intersection.layer;
          }
        }
      }
    }
  }

  // Create a new MuidHit and RelationEntry between it and the track.
  // Adjust geant4e's position, momentum and covariance based on matching hit and tell caller to update the geant4e state.
  if (intersection.chi2 >= 0.0) {
    StoreArray<MuidHit> muidHits(*m_MuidHitsColName);
    TVector3 tpos(intersection.position.x(), intersection.position.y(), intersection.position.z());
    TVector3 tposAtHitPlane(intersection.positionAtHitPlane.x(),
                            intersection.positionAtHitPlane.y(),
                            intersection.positionAtHitPlane.z());
    MuidHit* muidHit = muidHits.appendNew(extState.pdgCode, intersection.inBarrel, intersection.isForward, intersection.sector,
                                          intersection.layer, tpos,
                                          tposAtHitPlane, extState.tof, intersection.time, intersection.chi2);
    if (extState.track != NULL) { extState.track->addRelationTo(muidHit); }
    G4Point3D newPos(intersection.position.x() * CLHEP::cm,
                     intersection.position.y() * CLHEP::cm,
                     intersection.position.z() * CLHEP::cm);
    g4eState.SetPosition(newPos);
    G4Vector3D newMom(intersection.momentum.x() * CLHEP::GeV,
                      intersection.momentum.y() * CLHEP::GeV,
                      intersection.momentum.z() * CLHEP::GeV);
    g4eState.SetMomentum(newMom);
    G4ErrorTrajErr covG4e;
    fromPhasespaceToG4e(intersection.momentum, intersection.covariance, covG4e);
    g4eState.SetError(covG4e);
    extState.chi2 += intersection.chi2;
    extState.nPoint += 2; // two (orthogonal) independent hits per detector layer
    return true;
  }

  // Tell caller that the geant4e state was not modified.
  return false;

}

bool TrackExtrapolateG4e::findBarrelIntersection(ExtState& extState, const G4ThreeVector& oldPosition, Intersection& intersection)
{

  // Be generous: allow outward-moving intersection to be in the dead space between
  // largest sensitive-volume Z and m_BarrelHalfLength, not necessarily in a geant4 sensitive volume

  if (std::fabs(intersection.position.z() - m_OffsetZ) > m_BarrelHalfLength) return false;

  double phi = intersection.position.phi();
  if (phi < 0.0) { phi += TWOPI; }
  if (phi > TWOPI - PI_8) { phi -= TWOPI; }
  int sector = (int)((phi + PI_8) / M_PI_4);
  int fb = (intersection.position.z() > m_OffsetZ ? BKLM_FORWARD : BKLM_BACKWARD) - 1;

  double oldR = oldPosition * m_BarrelSectorPerp[sector];
  double newR = intersection.position * m_BarrelSectorPerp[sector];

  for (int layer = extState.firstBarrelLayer; layer <= m_OutermostActiveBarrelLayer; ++layer) {
    if (newR <  m_BarrelModuleMiddleRadius[fb][sector][layer]) break;
    if (oldR <= m_BarrelModuleMiddleRadius[fb][sector][layer]) {
      extState.firstBarrelLayer = layer + 1; // ratchet outward for next call's loop starting value
      if (extState.firstBarrelLayer > m_OutermostActiveBarrelLayer) extState.escaped = true;
      intersection.inBarrel = true;
      intersection.isForward = intersection.position.z() > m_OffsetZ;
      intersection.layer = layer;
      intersection.sector = sector;
      return true;
    }
  }

  return false;

}

bool TrackExtrapolateG4e::findEndcapIntersection(ExtState& extState, const G4ThreeVector& oldPosition, Intersection& intersection)
{

  // Be generous: allow intersection to be in the dead space between m_EndcapMinR and innermost
  // sensitive-volume radius or between outermost sensitive-volume radius and m_EndcapMaxR,
  // not necessarily in a geant4 sensitive volume

  if (oldPosition.perp() > m_EndcapMaxR) return false;
  if (intersection.position.perp() < m_EndcapMinR) return false;

  double oldZ = std::fabs(oldPosition.z() - m_OffsetZ);
  double newZ = std::fabs(intersection.position.z() - m_OffsetZ);
  bool isForward = intersection.position.z() > m_OffsetZ;
  int outermostLayer = isForward ? m_OutermostActiveForwardEndcapLayer
                       : m_OutermostActiveBackwardEndcapLayer;

  for (int layer = extState.firstEndcapLayer; layer <= outermostLayer; ++layer) {
    if (newZ <  m_EndcapModuleMiddleZ[layer]) break;
    if (oldZ <= m_EndcapModuleMiddleZ[layer]) {
      extState.firstEndcapLayer = layer + 1; // ratchet outward for next call's loop starting value
      if (extState.firstEndcapLayer > outermostLayer) extState.escaped = true;
      intersection.inBarrel = false;
      intersection.isForward = isForward;
      intersection.layer = layer;
      double phi = intersection.position.phi();
      if (phi < 0.0) { phi += TWOPI; }
      if (isForward) {
        phi = M_PI - phi;
        if (phi < 0.0) { phi += TWOPI; }
      }
      intersection.sector = (int)(phi / M_PI_2); // my calculation; matches EKLM-geometry calculation
      return true;
    }
  }

  return false;

}

bool TrackExtrapolateG4e::findMatchingBarrelHit(Intersection& intersection, const Track* track)

{

  G4ThreeVector extPos0(intersection.position);

  StoreArray<BKLMHit2d> bklmHits(*m_BKLMHitsColName);
  double diffBestMagSq = 1.0E60;
  int bestHit = -1;
  int matchingLayer = intersection.layer + 1;
  G4ThreeVector n(m_BarrelSectorPerp[intersection.sector]);
  for (int h = 0; h < bklmHits.getEntries(); ++h) {
    BKLMHit2d* hit = bklmHits[h];
    if (hit->getLayer() != matchingLayer) continue;
    if (hit->isOutOfTime()) continue;
    if (std::fabs(hit->getTime() - m_MeanDt) > m_MaxDt) continue;
    G4ThreeVector diff(hit->getGlobalPositionX() - intersection.position.x(),
                       hit->getGlobalPositionY() - intersection.position.y(),
                       hit->getGlobalPositionZ() - intersection.position.z());
    double dn = diff * n; // in cm
    if (std::fabs(dn) < 2.0) {
      // Hit and extrapolated point are in the same sector
      diff -= n * dn;
      if (diff.mag2() < diffBestMagSq) {
        diffBestMagSq = diff.mag2();
        bestHit = h;
        extPos0 = intersection.position;
      }
    } else {
      // Accept a nearby hit in adjacent sector
      if (std::fabs(dn) > 50.0) continue;
      int sector = hit->getSector() - 1;
      int dSector = abs(intersection.sector - sector);
      if ((dSector != +1) && (dSector != m_BarrelNSector - 1)) continue;
      // Use the normal vector of the adjacent (hit's) sector
      G4ThreeVector nHit(m_BarrelSectorPerp[sector]);
      int fb = (intersection.isForward ? BKLM_FORWARD : BKLM_BACKWARD) - 1;
      double dn2 = intersection.position * nHit - m_BarrelModuleMiddleRadius[fb][sector][intersection.layer];
      dn = diff * nHit + dn2;
      if (std::fabs(dn) > 1.0) continue;
      // Project extrapolated track to the hit's plane in the adjacent sector
      G4ThreeVector extDir(intersection.momentum.unit());
      double extDirA = extDir * nHit;
      if (std::fabs(extDirA) < 1.0E-6) continue;
      G4ThreeVector projection = extDir * (dn2 / extDirA);
      if (projection.mag() > 15.0) continue;
      diff += projection - nHit * dn;
      if (diff.mag2() < diffBestMagSq) {
        diffBestMagSq = diff.mag2();
        bestHit = h;
        extPos0 = intersection.position - projection;
      }
    }
  }

  if (bestHit >= 0) {
    BKLMHit2d* hit = bklmHits[bestHit];
    intersection.isForward = hit->isForward();
    intersection.sector = hit->getSector() - 1;
    intersection.time = hit->getTime();
    double localVariance[2] = {m_BarrelScintVariance, m_BarrelScintVariance};
    if (hit->inRPC()) {
      int nStrips = hit->getPhiStripMax() - hit->getPhiStripMin() + 1;
      double dn = nStrips - 1.5;
      double factor = std::pow((0.9 + 0.4 * dn * dn), 1.5) * 0.60; // measured-in-Belle resolution
      localVariance[0] = m_BarrelPhiStripVariance[intersection.layer] * factor;
      nStrips = hit->getZStripMax() - hit->getZStripMin() + 1;
      dn = nStrips - 1.5;
      factor = std::pow((0.9 + 0.4 * dn * dn), 1.5) * 0.55; // measured-in-Belle resolution
      localVariance[1] = m_BarrelZStripVariance[intersection.layer] * factor;
    }
    G4ThreeVector hitPos(hit->getGlobalPositionX(), hit->getGlobalPositionY(), hit->getGlobalPositionZ());
    adjustIntersection(intersection, localVariance, hitPos, extPos0);
    if (intersection.chi2 >= 0.0) {
      intersection.hit = bestHit;
      hit->isOnTrack(true);
      if (track != NULL) {
        track->addRelationTo(hit);
        RecoTrack* recoTrack = track->getRelatedTo<RecoTrack>();
        recoTrack->addBKLMHit(hit, recoTrack->getNumberOfTotalHits() + 1);
      }
    }
  }
  return intersection.chi2 >= 0.0;

}

bool TrackExtrapolateG4e::findMatchingEndcapHit(Intersection& intersection, const Track* track)
{

  StoreArray<EKLMHit2d> eklmHits(*m_EKLMHitsColName);
  double diffBestMagSq = 1.0E60;
  int bestHit = -1;
  int matchingLayer = intersection.layer + 1;
  int matchingEndcap = (intersection.isForward ? 2 : 1);
  G4ThreeVector n(0.0, 0.0, (intersection.isForward ? 1.0 : -1.0));
  for (int h = 0; h < eklmHits.getEntries(); ++h) {
    EKLMHit2d* hit = eklmHits[h];
    if (hit->getLayer() != matchingLayer) continue;
    if (hit->getEndcap() != matchingEndcap) continue;
    // DIVOT no such function for EKLM!
    // if (hit->isOutOfTime()) continue;
    if (std::fabs(hit->getTime() - m_MeanDt) > m_MaxDt) continue;
    G4ThreeVector diff(hit->getPositionX() - intersection.position.x(),
                       hit->getPositionY() - intersection.position.y(),
                       hit->getPositionZ() - intersection.position.z());
    double dn = diff * n; // in cm
    if (std::fabs(dn) > 2.0) continue;
    diff -= n * dn;
    if (diff.mag2() < diffBestMagSq) {
      diffBestMagSq = diff.mag2();
      bestHit = h;
    }
  }

  if (bestHit >= 0) {
    EKLMHit2d* hit = eklmHits[bestHit];
    intersection.hit = bestHit;
    intersection.isForward = (hit->getEndcap() == 2);
    intersection.sector = hit->getSector() - 1;
    intersection.time = hit->getTime();
    double localVariance[2] = {m_EndcapScintVariance, m_EndcapScintVariance};
    G4ThreeVector hitPos(hit->getPositionX(), hit->getPositionY(), hit->getPositionZ());
    adjustIntersection(intersection, localVariance, hitPos, intersection.position);
    if (intersection.chi2 >= 0.0) {
      // DIVOT no such function for EKLM!
      // hit->isOnTrack(true);
      if (track != NULL) {
        RelationVector<EKLMAlignmentHit> eklmAlignmentHits = hit->getRelationsFrom<EKLMAlignmentHit>();
        track->addRelationTo(hit);
        RecoTrack* recoTrack = track->getRelatedTo<RecoTrack>();
        for (unsigned int i = 0; i < eklmAlignmentHits.size(); ++i) {
          recoTrack->addEKLMHit(eklmAlignmentHits[i], recoTrack->getNumberOfTotalHits() + 1);
        }
      }
    }
  }
  return intersection.chi2 >= 0.0;

}

void TrackExtrapolateG4e::adjustIntersection(Intersection& intersection, const double localVariance[2],
                                             const G4ThreeVector& hitPos, const G4ThreeVector& extPos0)
{

// Use the gain matrix formalism to get the corrected track parameters.
// R. Fruhwirth, Application of Kalman Filtering, NIM A262 (1987) 444-450
// Equations (7)
// x_k^{k-1} = extPar[] 6 elements before filtering
// C_k^{k-1} = extCov[] 6x6 symmetric before filtering
// r_k^{k-1} = residual[] 2 elements before filtering
// h_k = 2x6 projects cartesian coordinates to measurement-plane coordinates
// H_k = @h_k/@x = jacobian[] 2x6 Jacobian of projection to measurement plane
// R_k^{k-1} = correction[] 2x2 before Invert()
// G_k = R^(-1) = correction[] 2x2 after Invert()
// K_k = gain[] 6x2 Kalman gain matrix
// x_k = extPar[] 6 elements after filtering
// C_k = extCov[] 6x6 symmetric after filtering
// r_k = residual[] 2 elements after filtering
// Use the relation K*H*C = (C*H^T*R^-1)*H*C = C*(H^T*R^-1*H)*C^T

// In most cases, extPos0 is the same as intersection.position.  They differ only when
// the nearest BKLM hit is in the sector adjacent to that of intersection.position.

  G4ThreeVector extPos(extPos0);
  G4ThreeVector extMom(intersection.momentum);
  G4ThreeVector extDir(extMom.unit());
  G4ThreeVector diffPos(hitPos - extPos);
  G4ErrorSymMatrix extCov(intersection.covariance);

// Track parameters (x,y,z,px,py,pz) before correction

  G4ErrorMatrix extPar(6, 1); // initialized to all zeroes
  extPar[0][0] = extPos.x();
  extPar[1][0] = extPos.y();
  extPar[2][0] = extPos.z();
  extPar[3][0] = extMom.x();
  extPar[4][0] = extMom.y();
  extPar[5][0] = extMom.z();

  G4ThreeVector nA;  // unit vector normal to the readout plane
  G4ThreeVector nB;  // unit vector along phi- or x-readout direction (for barrel or endcap)
  G4ThreeVector nC;  // unit vector along z- or y-readout direction (for barrel or endcap)
  if (intersection.inBarrel) {
    nA = m_BarrelSectorPerp[intersection.sector];
    nB = m_BarrelSectorPhi[intersection.sector];
    nC = G4ThreeVector(0.0, 0.0, 1.0);
  } else {
    double out = (intersection.isForward ? 1.0 : -1.0);
    nA = G4ThreeVector(0.0, 0.0, out);
    nB = G4ThreeVector(out, 0.0, 0.0);
    nC = G4ThreeVector(0.0, out, 0.0);
  }

// Don't adjust the extrapolation if the track is nearly tangent to the readout plane.

  double extDirA = extDir * nA;
  if (std::fabs(extDirA) < 1.0E-6) return;
  double extDirBA = extDir * nB / extDirA;
  double extDirCA = extDir * nC / extDirA;

// Move the extrapolated coordinate (at most a tiny amount!) to the plane of the hit.
// If the moved point is outside the KLM, don't do Kalman filtering.

  G4ThreeVector move = extDir * ((diffPos * nA) / extDirA);
  extPos += move;
  diffPos -= move;
  intersection.positionAtHitPlane = extPos;

// Projection jacobian onto the nB-nC measurement plane

  G4ErrorMatrix jacobian(2, 6); // initialized to all zeroes
  jacobian[0][0] = nB.x()  - nA.x() * extDirBA;
  jacobian[0][1] = nB.y()  - nA.y() * extDirBA;
  jacobian[0][2] = nB.z()  - nA.z() * extDirBA;
  jacobian[1][0] = nC.x()  - nA.x() * extDirCA;
  jacobian[1][1] = nC.y()  - nA.y() * extDirCA;
  jacobian[1][2] = nC.z()  - nA.z() * extDirCA;

// Residuals of EXT track and KLM hit on the nB-nC measurement plane

  G4ErrorMatrix residual(2, 1); // initialized to all zeroes
  residual[0][0] = diffPos.x() * jacobian[0][0] + diffPos.y() * jacobian[0][1] + diffPos.z() * jacobian[0][2];
  residual[1][0] = diffPos.x() * jacobian[1][0] + diffPos.y() * jacobian[1][1] + diffPos.z() * jacobian[1][2];

// Measurement errors in the detector plane

  G4ErrorSymMatrix hitCov(2, 0); // initialized to all zeroes
  hitCov[0][0] = localVariance[0];
  hitCov[1][1] = localVariance[1];
  // No magnetic field: increase the hit uncertainty
  if (m_MagneticField == 0.0) {
    hitCov[0][0] *= 10.0;
    hitCov[1][1] *= 10.0;
  }

// Now get the correction matrix: combined covariance of EXT and KLM hit.
// 1st dimension = nB, 2nd dimension = nC.

  G4ErrorSymMatrix correction(extCov.similarity(jacobian) + hitCov);

// Ignore the best hit if it is too far from the extrapolated-track intersection in the hit's plane

  if (residual[0][0] * residual[0][0] > correction[0][0] * m_MaxDistSqInVariances) return;
  if (residual[1][0] * residual[1][0] > correction[1][1] * m_MaxDistSqInVariances) return;

  int fail = 0;
  correction.invert(fail);
  if (fail != 0) return;

// Matrix inversion succeeeded and is reasonable.
// Evaluate chi-squared increment assuming that the Kalman filter
// won't be able to adjust the extrapolated track's position (fall-back).

  intersection.chi2 = (correction.similarityT(residual))[0][0];

// Do the Kalman filtering

  G4ErrorMatrix gain((extCov * jacobian.T()) * correction);
  G4ErrorSymMatrix HRH(correction.similarityT(jacobian));

  extCov -= HRH.similarity(extCov);
  extPar += gain * residual;
  extPos.set(extPar[0][0], extPar[1][0], extPar[2][0]);
  extMom.set(extPar[3][0], extPar[4][0], extPar[5][0]);

// Calculate the chi-squared increment using the Kalman-filtered state

  correction = hitCov - extCov.similarity(jacobian);
  correction.invert(fail);
  if (fail != 0) return;

  diffPos = hitPos - extPos;
  residual[0][0] = diffPos.x() * jacobian[0][0] + diffPos.y() * jacobian[0][1] + diffPos.z() * jacobian[0][2];
  residual[1][0] = diffPos.x() * jacobian[1][0] + diffPos.y() * jacobian[1][1] + diffPos.z() * jacobian[1][2];
  intersection.chi2 = (correction.similarityT(residual))[0][0];

// Update the position, momentum and covariance of the point
// Project the corrected extrapolation to the plane of the original
// extrapolation's intersection.position. (Note: intersection.position is the same as
// extPos0 in all cases except when nearest BKLM hit is in adjacent
// sector, for which extPos0 is a projected position to the hit's plane.)
// Also, leave the momentum magnitude unchanged.

  intersection.position = extPos + extDir * (((intersection.position - extPos) * nA) / extDirA);
  intersection.momentum = intersection.momentum.mag() * extMom.unit();
  intersection.covariance = extCov;

}

void TrackExtrapolateG4e::finishTrack(const ExtState& extState, Muid* muid, bool isForward)
{

  // Done with this track: compute likelihoods and fill the muid object

  int lastExtLayer(extState.lastBarrelExtLayer + extState.lastEndcapExtLayer + 1);
  // outcome: 0=didn't reach KLM, 1=barrel stop, 2=endcap stop, 3=barrel exit, 4=endcap exit
  int outcome(0);
  if ((extState.lastBarrelExtLayer >= 0) || (extState.lastEndcapExtLayer >= 0)) {
    outcome = ((extState.lastEndcapExtLayer < 0) ? 1 : 2) + (extState.escaped ? 2 : 0);
  }

  muid->setOutcome(outcome);
  muid->setBarrelExtLayer(extState.lastBarrelExtLayer);
  muid->setEndcapExtLayer(extState.lastEndcapExtLayer);
  muid->setBarrelHitLayer(extState.lastBarrelHitLayer);
  muid->setEndcapHitLayer(extState.lastEndcapHitLayer);
  muid->setExtLayer(lastExtLayer);
  muid->setHitLayer(((extState.lastEndcapHitLayer == -1) ?
                     extState.lastBarrelHitLayer :
                     extState.lastBarrelExtLayer + extState.lastEndcapHitLayer + 1));
  muid->setChiSquared(extState.chi2);
  muid->setDegreesOfFreedom(extState.nPoint);
  muid->setExtLayerPattern(extState.extLayerPattern);
  muid->setHitLayerPattern(extState.hitLayerPattern);

// Do likelihood calculation

  double junk = 0.0;
  double muon = 0.0;
  double pion = 0.0;
  double kaon = 0.0;
  double proton = 0.0;
  double deuteron = 0.0;
  double electron = 0.0;
  double logL_mu = -1.0E20;
  double logL_pi = -1.0E20;
  double logL_K = -1.0E20;
  double logL_p = -1.0E20;
  double logL_d = -1.0E20;
  double logL_e = -1.0E20;
  if (outcome != 0) { // extrapolation reached KLM sensitive volume
    int charge = (muid->getPDGCode() > 0);
    if ((abs(muid->getPDGCode()) == Const::muon.getPDGCode()) ||
        (abs(muid->getPDGCode()) == Const::electron.getPDGCode())) charge = -charge;
    if (charge > 0) {
      muon = m_MuonPlusPar->getPDF(muid, isForward);
      pion = m_PionPlusPar->getPDF(muid, isForward);
      kaon = m_KaonPlusPar->getPDF(muid, isForward);
      proton = m_ProtonPar->getPDF(muid, isForward);
      deuteron = m_DeuteronPar->getPDF(muid, isForward);
      electron = m_PositronPar->getPDF(muid, isForward);
    } else {
      muon = m_MuonMinusPar->getPDF(muid, isForward);
      pion = m_PionMinusPar->getPDF(muid, isForward);
      kaon = m_KaonMinusPar->getPDF(muid, isForward);
      proton = m_AntiprotonPar->getPDF(muid, isForward);
      deuteron = m_AntideuteronPar->getPDF(muid, isForward);
      electron = m_ElectronPar->getPDF(muid, isForward);
    }
    if (muon > 0.0) logL_mu = log(muon);
    if (pion > 0.0) logL_pi = log(pion);
    if (kaon > 0.0) logL_K = log(kaon);
    if (proton > 0.0) logL_p = log(proton);
    if (deuteron > 0.0) logL_d = log(deuteron);
    if (electron > 0.0) logL_e = log(electron);
    // normalize the PDF values
    double denom = muon + pion + kaon + proton + deuteron + electron;
    if (denom < 1.0E-20) {
      junk = 1.0; // anomaly: should be very rare
    } else {
      muon /= denom;
      pion /= denom;
      kaon /= denom;
      proton /= denom;
      deuteron /= denom;
      electron /= denom;
    }
  }

  muid->setJunkPDFValue(junk);
  muid->setMuonPDFValue(muon);
  muid->setPionPDFValue(pion);
  muid->setKaonPDFValue(kaon);
  muid->setProtonPDFValue(proton);
  muid->setDeuteronPDFValue(deuteron);
  muid->setElectronPDFValue(electron);
  muid->setLogL_mu(logL_mu);
  muid->setLogL_pi(logL_pi);
  muid->setLogL_K(logL_K);
  muid->setLogL_p(logL_p);
  muid->setLogL_d(logL_d);
  muid->setLogL_e(logL_e);

}<|MERGE_RESOLUTION|>--- conflicted
+++ resolved
@@ -1072,26 +1072,13 @@
     if (extState.pdgCode != trackRep->getPDG()) {
       double pSq = lastMomentum.Mag2();
       double mass = particle->GetPDGMass() / CLHEP::GeV;
-<<<<<<< HEAD
-      extState.tof *= sqrt((pSq + mass * mass) / (pSq + lastState.getMass() * lastState.getMass()));
-=======
       extState.tof *= std::sqrt((pSq + mass * mass) / (pSq + lastState.getMass() * lastState.getMass()));
->>>>>>> d484eaf4
     }
 
     extState.directionAtIP.set(firstMomentum.Unit().X(), firstMomentum.Unit().Y(), firstMomentum.Unit().Z());
     if (m_MagneticField != 0.0) { // in gauss
       double radius = (firstMomentum.Perp() * CLHEP::GeV / CLHEP::eV) / (CLHEP::c_light * charge * m_MagneticField); // in cm
       double centerPhi = extState.directionAtIP.phi() - M_PI_2;
-<<<<<<< HEAD
-      double centerX = firstPosition.X() + radius * cos(centerPhi);
-      double centerY = firstPosition.Y() + radius * sin(centerPhi);
-      double pocaPhi = atan2(charge * centerY, charge * centerX) + M_PI;
-      double ipPerp = extState.directionAtIP.perp();
-      if (ipPerp > 0.0) {
-        extState.directionAtIP.setX(+sin(pocaPhi) * ipPerp);
-        extState.directionAtIP.setY(-cos(pocaPhi) * ipPerp);
-=======
       double centerX = firstPosition.X() + radius * std::cos(centerPhi);
       double centerY = firstPosition.Y() + radius * std::sin(centerPhi);
       double pocaPhi = atan2(charge * centerY, charge * centerX) + M_PI;
@@ -1099,7 +1086,6 @@
       if (ipPerp > 0.0) {
         extState.directionAtIP.setX(+std::sin(pocaPhi) * ipPerp);
         extState.directionAtIP.setY(-std::cos(pocaPhi) * ipPerp);
->>>>>>> d484eaf4
       }
     } else {
       // No field: replace flaky covariance matrix with a diagonal one measured in 1.5T field
@@ -1117,16 +1103,10 @@
                          lastPosition.Z() * CLHEP::cm); // in Geant4 units (mm)
     G4ThreeVector momG4e(lastMomentum.X() * CLHEP::GeV, lastMomentum.Y() * CLHEP::GeV,
                          lastMomentum.Z() * CLHEP::GeV);  // in Geant4 units (MeV/c)
-<<<<<<< HEAD
-    G4ErrorSymMatrix covG4e; // in Geant4e units (GeV/c, cm)
-    fromPhasespaceToG4e(lastMomentum, lastCov, covG4e); // in Geant4e units (GeV/c, cm)
-    g4eState.SetData("g4e_" + particle->GetParticleName(), posG4e, momG4e);
-=======
     G4ErrorSymMatrix covG4e(5, 0); // in Geant4e units (GeV/c, cm)
     fromPhasespaceToG4e(lastMomentum, lastCov, covG4e); // in Geant4e units (GeV/c, cm)
     g4eState.SetData("g4e_" + particle->GetParticleName(), posG4e, momG4e);
     g4eState.SetParameters(posG4e, momG4e); // compute private-state parameters from momG4e
->>>>>>> d484eaf4
     g4eState.SetError(covG4e);
   } catch (genfit::Exception) {
     B2WARNING("genfit::MeasuredStateOnPlane() exception: skipping extrapolation for this track. initial momentum = ("
