--- conflicted
+++ resolved
@@ -82,21 +82,6 @@
 
   int startToMiddleInTrackDistance =  middleInTrackId - startInTrackId;
   int middleToEndInTrackDistance =  endInTrackId - middleInTrackId;
-<<<<<<< HEAD
-  int startToEndInTrackDistance =  endInTrackId - startInTrackId;
-
-  constexpr bool makeNoDifferenceForReassignedSecondaries = true;
-
-  if (makeNoDifferenceForReassignedSecondaries or
-      (not startIsReassigned and not middleIsReassigned and not endIsReassigned)) {
-
-    distanceInTrackIsSufficientlyLow =
-      0 < startToMiddleInTrackDistance and startToMiddleInTrackDistance <= maxInTrackHitIdDifference and
-      0 < middleToEndInTrackDistance and middleToEndInTrackDistance <= maxInTrackHitIdDifference;
-
-  } else if (not startIsReassigned and not middleIsReassigned) {
-=======
->>>>>>> e3a24278
 
   // Now check the alignement in track
   bool distanceInTrackIsSufficientlyLow =
