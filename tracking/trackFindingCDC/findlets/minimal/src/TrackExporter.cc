--- conflicted
+++ resolved
@@ -87,15 +87,11 @@
   if (m_param_exportTracks) {
     StoreArray<RecoTrack> storedRecoTracks(m_param_exportTracksInto);
     for (const CDCTrack& track : tracks) {
-<<<<<<< HEAD
-      RecoTrack* newRecoTrack = RecoTrackUtil::storeInto(track, storedRecoTracks);
-=======
       RecoTrack* newRecoTrack;
       if (m_param_monopoleMomSeed != 0.0)
         newRecoTrack = RecoTrackUtil::storeInto(track, storedRecoTracks, m_param_monopoleMomSeed);
       else
         newRecoTrack = RecoTrackUtil::storeInto(track, storedRecoTracks);
->>>>>>> c516af45
       if (newRecoTrack) {
         newRecoTrack->setQualityIndicator(track.getQualityIndicator());
       }
