--- conflicted
+++ resolved
@@ -245,19 +245,11 @@
     const double flightTimeEstimate =
       FlightTimeEstimator::instance().getFlightTime2D(pos2D, alpha, beta);
 
-<<<<<<< HEAD
-    const double drifTime =  tdcCountTranslator.getDriftTime(hit.getTDCCount(),
-                                                             wire.getWireID(),
-                                                             flightTimeEstimate,
-                                                             wire.getRefZ(),
-                                                             hit.getADCCount());
-=======
     const double driftTime =  tdcCountTranslator.getDriftTime(hit.getTDCCount(),
                                                               wire.getWireID(),
                                                               flightTimeEstimate,
                                                               wire.getRefZ(),
                                                               hit.getADCCount());
->>>>>>> a427b00f
     const bool left = false;
     const bool right = true;
     const double theta = M_PI / 2;
@@ -319,11 +311,7 @@
     const double refChargeDeposit =
       (leftRefChargeDeposit + rightRefChargeDeposit) / 2.0;
 
-<<<<<<< HEAD
-    outputWireHits.emplace_back(&hit, refDriftLength, refDriftLengthVariance, refChargeDeposit, drifTime);
-=======
     outputWireHits.emplace_back(&hit, refDriftLength, refDriftLengthVariance, refChargeDeposit, driftTime);
->>>>>>> a427b00f
   }
 
   std::sort(outputWireHits.begin(), outputWireHits.end());
