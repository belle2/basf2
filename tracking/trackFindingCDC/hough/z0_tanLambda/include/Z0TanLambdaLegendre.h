/**************************************************************************
 * BASF2 (Belle Analysis Framework 2)                                     *
 * Copyright(C) 2015 - Belle II Collaboration                             *
 *                                                                        *
 * Author: The Belle II Collaboration                                     *
 * Contributors: Nils Braun, Oliver Frost                                 *
 *                                                                        *
 * This software is provided "as is" without any warranty.                *
 **************************************************************************/
#pragma once
#include <tracking/trackFindingCDC/hough/trees/DebugableSimpleBoxDivisionHoughTree.h>

namespace Belle2 {
  namespace TrackFindingCDC {

    /**
     * Hough Tree for finding StereoHits using a templated class as the item type.
     * This implementation uses a templated decision algorithm
     * and typical maximum values for z0 (+- 120) and s-z-slope (+- 75°) with (as default) 2 divisions for each step.
     * This class is more or less only alias. The real algorithm can be found in SimpeBoxDivisionHoughTree.
     */
    template <class AHitPointerType,
              class AHitDecisionAlgorithm,
              size_t z0Divisions = 2,
              size_t tanLambdaDivisions = 2>
    class Z0TanLambdaLegendre : public DebugableSimpleBoxDivisionHoughTree<AHitPointerType,
      AHitDecisionAlgorithm,
      z0Divisions,
      tanLambdaDivisions> {

    private:
      /// Super type
      using Super = DebugableSimpleBoxDivisionHoughTree<AHitPointerType,
            AHitDecisionAlgorithm,
            z0Divisions,
            tanLambdaDivisions>;

    public:
<<<<<<< HEAD
=======
      /// typedef of the templated AHitDecisionAlgorithm; used to reach methods defined in the algorithm e.g. debugLine, centerX, centerY etc.
>>>>>>> e3a24278
      using DecisionAlgorithm = AHitDecisionAlgorithm;

      /// Constructor using the given maximal level setting the maximal values.
      Z0TanLambdaLegendre()
        : Super(140, std::tan(75.0 * M_PI / 180.0), 1, 1)
      {
      }
    };
  }
}<|MERGE_RESOLUTION|>--- conflicted
+++ resolved
@@ -36,10 +36,7 @@
             tanLambdaDivisions>;
 
     public:
-<<<<<<< HEAD
-=======
       /// typedef of the templated AHitDecisionAlgorithm; used to reach methods defined in the algorithm e.g. debugLine, centerX, centerY etc.
->>>>>>> e3a24278
       using DecisionAlgorithm = AHitDecisionAlgorithm;
 
       /// Constructor using the given maximal level setting the maximal values.
