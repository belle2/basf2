--- conflicted
+++ resolved
@@ -29,7 +29,6 @@
         return t.getWeight();
       }
     };
-<<<<<<< HEAD
 
     /// Operator testing for Nan weight
     using HasNaNWeight = Composition<EqualNaN, GetWeight>;
@@ -39,7 +38,5 @@
 
     /// Operator to sort for highest according to the weight of the object.
     using GreaterWeight = GreaterOf<MayIndirectTo<GetWeight>>;
-=======
->>>>>>> 011351b2
   }
 }