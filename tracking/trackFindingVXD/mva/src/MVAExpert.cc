/**************************************************************************
 * BASF2 (Belle Analysis Framework 2)                                     *
 * Copyright(C) 2017 - Belle II Collaboration                             *
 *                                                                        *
 * Author: The Belle II Collaboration                                     *
 * Contributors: Oliver Frost, Jonas Wagner                               *
 *                                                                        *
 * This software is provided "as is" without any warranty.                *
 **************************************************************************/
#include <tracking/trackFindingVXD/mva/MVAExpert.h>


#include <mva/interface/Interface.h>

#include <framework/utilities/FileSystem.h>
#include <framework/logging/Logger.h>

#include <boost/algorithm/string/predicate.hpp>

using namespace Belle2;

MVAExpert::MVAExpert(const std::string& identifier,
<<<<<<< HEAD
                     std::vector<Named<float*>> namedVariables)
  : m_allNamedVariables(std::move(namedVariables))
=======
                     std::vector<Named<float*>>& namedVariables)
  : m_namedVariables(namedVariables)
>>>>>>> d109f893
  , m_identifier(identifier)
{
}

void MVAExpert::initialize()
{
  MVA::AbstractInterface::initSupportedInterfaces();
  using boost::algorithm::ends_with;
  if (not m_weightfileRepresentation and
      not(ends_with(m_identifier, ".root") or ends_with(m_identifier, ".xml"))) {
    using DBWeightFileRepresentation = DBObjPtr<DatabaseRepresentationOfWeightfile>;
    m_weightfileRepresentation = std::make_unique<DBWeightFileRepresentation>(m_identifier);
  }
}

void MVAExpert::beginRun()
{
  std::unique_ptr<MVA::Weightfile> weightfile = getWeightFile();
  if (weightfile) {
    if (weightfile->getElement<std::string>("method") == "FastBDT" and
        weightfile->getElement<int>("FastBDT_version") == 1) {

      int nExpectedVars = weightfile->getElement<int>("number_feature_variables");

      m_selectedNamedVariables.clear();
      for (int iVar = 0; iVar < nExpectedVars; ++iVar) {
        std::string variableElementName = "variable" + std::to_string(iVar);
        std::string expectedName = weightfile->getElement<std::string>(variableElementName);

        auto itNamedVariable = std::find_if(m_allNamedVariables.begin(),
                                            m_allNamedVariables.end(),
        [expectedName](const Named<Float_t*>& namedVariable) {
          return namedVariable.getName() == expectedName;
        });

        if (itNamedVariable == m_allNamedVariables.end()) {
          B2ERROR("Variable name " << iVar << " mismatch for FastBDT. " <<
                  "Could not find expected variable '" << expectedName << "'");
        }
        m_selectedNamedVariables.push_back(*itNamedVariable);
      }
      B2ASSERT("Number of variables mismatch", nExpectedVars == static_cast<int>(m_selectedNamedVariables.size()));
    } else {
      B2WARNING("Unpacked new kind of classifier. Consider to extend the feature variable check.");
      m_selectedNamedVariables = m_allNamedVariables;
    }

    std::map<std::string, MVA::AbstractInterface*> supportedInterfaces =
      MVA::AbstractInterface::getSupportedInterfaces();
    MVA::GeneralOptions generalOptions;
    weightfile->getOptions(generalOptions);
    m_expert = supportedInterfaces[generalOptions.m_method]->getExpert();
    m_expert->load(*weightfile);

    std::vector<float> dummy;
    dummy.resize(m_selectedNamedVariables.size(), 0);
    m_dataset = std::make_unique<MVA::SingleDataset>(generalOptions, std::move(dummy), 0);
  } else {
    B2ERROR("Could not find weight file for identifier " << m_identifier);
  }
}

std::unique_ptr<MVA::Weightfile> MVAExpert::getWeightFile()
{
  if (m_weightfileRepresentation) {
    std::stringstream ss((*m_weightfileRepresentation)->m_data);
    return std::make_unique<MVA::Weightfile>(MVA::Weightfile::loadFromStream(ss));
  } else {
    std::string weightFilePath = FileSystem::findFile(m_identifier);
    return std::make_unique<MVA::Weightfile>(MVA::Weightfile::loadFromFile(weightFilePath));
  }
}

float MVAExpert::predict()
{
  if (not m_expert) {
    B2ERROR("MVA Expert is not loaded! I will return 0");
    return 0;
  }

  // Transfer the extracted values to the data set were the expert can find them
  for (unsigned int i = 0; i < m_selectedNamedVariables.size(); ++i) {
    m_dataset->m_input[i] = *(m_selectedNamedVariables[i].getValue());
  }
  return m_expert->apply(*m_dataset)[0];
}<|MERGE_RESOLUTION|>--- conflicted
+++ resolved
@@ -20,13 +20,8 @@
 using namespace Belle2;
 
 MVAExpert::MVAExpert(const std::string& identifier,
-<<<<<<< HEAD
-                     std::vector<Named<float*>> namedVariables)
-  : m_allNamedVariables(std::move(namedVariables))
-=======
                      std::vector<Named<float*>>& namedVariables)
   : m_namedVariables(namedVariables)
->>>>>>> d109f893
   , m_identifier(identifier)
 {
 }
