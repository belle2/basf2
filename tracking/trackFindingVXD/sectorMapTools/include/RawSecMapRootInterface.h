/**************************************************************************
 * basf2 (Belle II Analysis Software Framework)                           *
 * Author: The Belle II Collaboration                                     *
 *                                                                        *
 * See git log for contributors and copyright holders.                    *
 * This file is licensed under LGPL-3.0, see LICENSE.md.                  *
 **************************************************************************/

#pragma once

#include <tracking/trackFindingVXD/sectorMapTools/FilterValueDataSet.h>

#include <framework/logging/Logger.h>

#include <framework/pcore/RootMergeable.h>
#include <framework/datastore/StoreObjPtr.h>

#include <framework/pcore/ProcHandler.h>

#include <TFile.h>
#include <TTree.h>
#include <string>


namespace Belle2 {

  /** To be used as an interface to root-stuff. */
  class RawSecMapRootInterface {
  protected:

    /** a pointer to the file where the Tree shall be stored. */
    TFile* m_file;

    /** name of the StoreObjPtr. */
    std::string m_name;

    /** interface to the TTree storing two-hit-variables. */
    StoreObjPtr<RootMergeable<TTree>> m_tree2Hit;

    /** Mask for storing dataSets to be piped into 2hit-tree. */
    FilterValueDataSet<SecIDPair> m_data2Hit;

    /** interface to the TTree storing three-hit-variables. */
    StoreObjPtr<RootMergeable<TTree>> m_tree3Hit;

    /** Mask for storing dataSets to be piped into 3hit-tree. */
    FilterValueDataSet<SecIDTriplet> m_data3Hit;


  public:


<<<<<<< HEAD
    /** Constructor - prepares ttree. Without calling the initializer-functions this Object is still not working! */
    RawSecMapRootInterface(const std::string& mapName,  const std::string& tag, const std::string& outputdir = "./") :
=======
    /** Constructor - prepares TTree. Without calling the initializer-functions this Object is still not working! */
    RawSecMapRootInterface(const std::string& mapName,  const std::string& tag) :
>>>>>>> d0f2168d
      m_name(mapName),
      m_tree2Hit((m_name + std::string("2Hit")), DataStore::c_Persistent),
      m_data2Hit({}),
               m_tree3Hit((m_name + std::string("3Hit")), DataStore::c_Persistent),
               m_data3Hit({})

    {
      // the "create" option results in the file not being opened if already existing
      std::string fileName = outputdir + "/" + mapName + "_" + tag +  ".root";
      m_file = new TFile((fileName).c_str(), "CREATE");
      if (!m_file->IsOpen()) {
        B2FATAL("File was not opened! File name: " << fileName << " (maybe it already exists!?)");
      }
      m_file->cd();
    }

    /** destructor deleting the rootFile. */
    ~RawSecMapRootInterface() { if (m_file) delete m_file; }


    /** That class shall not be copied. */
    RawSecMapRootInterface(const RawSecMapRootInterface& rawSecMapInterFace) = delete;
    /** but it may be moved */
    RawSecMapRootInterface(RawSecMapRootInterface&& other) :
      m_file(nullptr),
      m_name(std::move(other.m_name)),
      m_tree2Hit(std::move(other.m_tree2Hit)),
      m_data2Hit(std::move(other.m_data2Hit)),
      m_tree3Hit(std::move(other.m_tree3Hit)),
      m_data3Hit(std::move(other.m_data3Hit))
    {
      // the new object takes ownership of the file
      m_file = other.m_file;
      other.m_file = nullptr;
    }

    /** That class shall not be copied. */
    RawSecMapRootInterface& operator = (const RawSecMapRootInterface& rawSecMapInterFace) = delete;


    /** initialize the RawSecMapRootInterface for two-hit-combinations (to be called in Module::initialize(). */
    void initialize2Hit(std::vector<std::string> filterNames)
    {
      B2DEBUG(20, "RawSecMapRootInterface::initialize2Hit: start - got " << filterNames.size() << " filters");
      B2DEBUG(20, "and root file got size of: " << m_file->GetSize());
      m_file->cd();

      // preparing StoreObjPtr:
      bool registered = m_tree2Hit.registerInDataStore((m_name + std::string("2Hit")), DataStore::c_ErrorIfAlreadyRegistered);
      bool constructed = m_tree2Hit.construct((m_name + std::string("2Hit")).c_str(), "Raw data of two-hit-combinations for a sectorMap");
      B2DEBUG(20, "RawSecMapRootInterface::initialize2Hit: isRegistered/isConstructed: " << registered << "/" << constructed);

      // preparing data-mask for 2-hit-combinations:
      m_data2Hit = FilterValueDataSet<SecIDPair>(filterNames);

      m_tree2Hit->get().Branch("expNo", &(m_data2Hit.expNo));
      m_tree2Hit->get().Branch("runNo", &(m_data2Hit.runNo));
      m_tree2Hit->get().Branch("evtNo", &(m_data2Hit.evtNo));
      m_tree2Hit->get().Branch("trackNo", &(m_data2Hit.trackNo));
      m_tree2Hit->get().Branch("pdg", &(m_data2Hit.pdg));
      m_tree2Hit->get().Branch("outerSecID", &(m_data2Hit.secIDs.outer));
      m_tree2Hit->get().Branch("innerSecID", &(m_data2Hit.secIDs.inner));

      B2DEBUG(20, "RawSecMapRootInterface::initialize2Hit: adding " << filterNames.size() << " filters as branches to ttree ");
      for (auto& name : filterNames) {
        double* valuePtr = m_data2Hit.getValuePtr(name);
        if (valuePtr != nullptr) {
          B2DEBUG(20, "RawSecMapRootInterface::initialize2Hit: adding now branch with name " << name);
          m_tree2Hit->get().Branch(name.c_str(), valuePtr);
        } else {
          B2ERROR("RawSecMapRootInterface::initialize2Hit: filterName " << name <<
                  " not known! this is unintended behavior - skipping filter");
        }

      }
      B2DEBUG(20, "RawSecMapRootInterface::initialize2Hit: nBranches/nEntries: " << m_tree2Hit->get().GetNbranches() << "/" <<
              m_tree2Hit->get().GetEntries());
    }



    /** initialize the RawSecMapRootInterface for three-hit-combinations (to be called in Module::initialize(). */
    void initialize3Hit(std::vector<std::string> filterNames)
    {
      B2DEBUG(20, "RawSecMapRootInterface::initialize3Hit: start");
      m_file->cd();

      // preparing StoreObjPtr:
      bool registered = m_tree3Hit.registerInDataStore((m_name + std::string("3Hit")), DataStore::c_ErrorIfAlreadyRegistered);
      bool constructed = m_tree3Hit.construct((m_name + std::string("3Hit")).c_str(),
                                              "Raw data of three-hit-combinations for a sectorMap");
      B2DEBUG(20, "RawSecMapRootInterface::initialize3Hit: isRegistered/isConstructed: " << registered << "/" << constructed);

      // preparing data-mask for 2-hit-combinations:
      m_data3Hit = FilterValueDataSet<SecIDTriplet>(filterNames);

      m_tree3Hit->get().Branch("expNo", &(m_data3Hit.expNo));
      m_tree3Hit->get().Branch("runNo", &(m_data3Hit.runNo));
      m_tree3Hit->get().Branch("evtNo", &(m_data3Hit.evtNo));
      m_tree3Hit->get().Branch("trackNo", &(m_data3Hit.trackNo));
      m_tree3Hit->get().Branch("pdg", &(m_data3Hit.pdg));
      m_tree3Hit->get().Branch("outerSecID", &(m_data3Hit.secIDs.outer));
      m_tree3Hit->get().Branch("centerSecID", &(m_data3Hit.secIDs.center));
      m_tree3Hit->get().Branch("innerSecID", &(m_data3Hit.secIDs.inner));

      B2DEBUG(20, "RawSecMapRootInterface::initialize3Hit: adding " << filterNames.size() << " filters as branches to ttree ");
      for (auto& name : filterNames) {
        double* valuePtr = m_data3Hit.getValuePtr(name);
        if (valuePtr != nullptr) {
          B2DEBUG(20, "RawSecMapRootInterface::initialize3Hit: adding now branch with name " << name);
          m_tree3Hit->get().Branch(name.c_str(), valuePtr);
        } else {
          B2ERROR("RawSecMapRootInterface::initialize3Hit: filterName " << name <<
                  " not known! this is unintended behavior - skipping filter");
        }

      }
      B2DEBUG(20, "RawSecMapRootInterface::initialize3Hit: nBranches/nEntries: " << m_tree3Hit->get().GetNbranches() << "/" <<
              m_tree3Hit->get().GetEntries());
    }

    /** returns a reference to the 2-hit-dataset so one can set the relevant values. */
    FilterValueDataSet<SecIDPair>& get2HitDataSet() { return m_data2Hit; }


    /** returns a reference to the 3-hit-dataset so one can set the relevant values. */
    FilterValueDataSet<SecIDTriplet>& get3HitDataSet() { return m_data3Hit; }



    /** fill two-hit-combinations in tree, triggers an Error if values not set yet.
     * (data is reset during each fill2Hit-call).*/
    void fill2Hit()
    {
      if (!m_data2Hit.isValid()) {
        B2ERROR("RawSecMapRootInterface::fill2Hit: attempt to fill invalid data in the tree! -> unintended behavior, data will not be filled.");
        m_data2Hit.reset();
        return;
      }
      m_tree2Hit->get().Fill();
      m_data2Hit.reset();
    }


    /** fill three-hit-combinations in tree, triggers an Error if values not set yet.
    * (data is reset during each fill3Hit-call).*/
    void fill3Hit()
    {
      if (!m_data3Hit.isValid()) {
        B2ERROR("RawSecMapRootInterface::fill3Hit: attempt to fill invalid data in the tree! -> unintended behavior, data will not be filled.");
        m_data3Hit.reset();
        return;
      }
      m_tree3Hit->get().Fill();
      m_data3Hit.reset();
    }


    /** write all trees to file at end of processing. */
    void write()
    {
      B2DEBUG(20, "RawSecMapRootInterface::write: start");
      m_file->cd();

      if (!ProcHandler::parallelProcessingUsed() or ProcHandler::isOutputProcess()) {
        //use TFile you created in initialize()
        m_tree2Hit->write(m_file);
        m_tree3Hit->write(m_file);

      }
    }

  };
}
<|MERGE_RESOLUTION|>--- conflicted
+++ resolved
@@ -50,13 +50,8 @@
   public:
 
 
-<<<<<<< HEAD
-    /** Constructor - prepares ttree. Without calling the initializer-functions this Object is still not working! */
+    /** Constructor - prepares TTree. Without calling the initializer-functions this Object is still not working! */
     RawSecMapRootInterface(const std::string& mapName,  const std::string& tag, const std::string& outputdir = "./") :
-=======
-    /** Constructor - prepares TTree. Without calling the initializer-functions this Object is still not working! */
-    RawSecMapRootInterface(const std::string& mapName,  const std::string& tag) :
->>>>>>> d0f2168d
       m_name(mapName),
       m_tree2Hit((m_name + std::string("2Hit")), DataStore::c_Persistent),
       m_data2Hit({}),
