--- conflicted
+++ resolved
@@ -41,16 +41,6 @@
     bool operator==(const TrackNode& b) const
     {
       // simple case: no null-ptrs interfering:
-<<<<<<< HEAD
-      if (m_spacePoint != nullptr and b.m_spacePoint != nullptr and sector != nullptr and b.sector != nullptr) {
-        // compares objects:
-        return (*m_spacePoint == *(b.m_spacePoint)) and (*sector == *(b.sector));
-      }
-
-      // case: at least one of the 2 nodes has no null-ptrs:
-      if (m_spacePoint != nullptr and sector != nullptr) return false; // means: this Node has no null-Ptrs -> the other one has
-      if (b.m_spacePoint != nullptr and b.sector != nullptr) return false; // means: the other Node has no null-Ptrs -> this one has
-=======
       if (m_spacePoint != nullptr and b.m_spacePoint != nullptr and m_sector != nullptr and b.m_sector != nullptr) {
         // compares objects:
         return (*m_spacePoint == *(b.m_spacePoint)) and (*m_sector == *(b.m_sector));
@@ -59,7 +49,6 @@
       // case: at least one of the 2 nodes has no null-ptrs:
       if (m_spacePoint != nullptr and m_sector != nullptr) return false; // means: this Node has no null-Ptrs -> the other one has
       if (b.m_spacePoint != nullptr and b.m_sector != nullptr) return false; // means: the other Node has no null-Ptrs -> this one has
->>>>>>> 0a529500
 
       // case: both nodes have got at least one null-ptr:
       bool spacePointsAreEqual = false;
@@ -81,11 +70,7 @@
     /** overloaded '!='-operator */
     bool operator!=(const TrackNode& b) const
     {
-<<<<<<< HEAD
-      if (m_spacePoint == nullptr) B2FATAL("TrackNode::operator !=: spacePoint for Tracknode not set - aborting run.");
-=======
       if (m_spacePoint == nullptr) B2FATAL("TrackNode::operator !=: m_spacePoint for Tracknode not set - aborting run.");
->>>>>>> 0a529500
       return !(*this == b);
     }
 
@@ -93,11 +78,7 @@
     /** returns reference to hit. */
     const SpacePoint& getHit() const
     {
-<<<<<<< HEAD
-      if (m_spacePoint == nullptr) B2FATAL("TrackNode::getHit: spacePoint for Tracknode not set - aborting run.");
-=======
       if (m_spacePoint == nullptr) B2FATAL("TrackNode::getHit: m_spacePoint for Tracknode not set - aborting run.");
->>>>>>> 0a529500
       return *m_spacePoint;
     }
 
@@ -109,22 +90,11 @@
     }
 
     /** constructor WARNING: sector-pointing has still to be decided! */
-<<<<<<< HEAD
-    TrackNode() : sector(nullptr), m_spacePoint(nullptr), m_identifier(-1) {}
+    TrackNode() : m_sector(nullptr), m_spacePoint(nullptr), m_identifier(-1) {}
 
     TrackNode(SpacePoint* spacePoint) :      // Get unique identifier from SP ArrayIndex
-      sector(nullptr), m_spacePoint(spacePoint), m_identifier(spacePoint->getArrayIndex())
+      m_sector(nullptr), m_spacePoint(spacePoint), m_identifier(spacePoint->getArrayIndex())
     {}
-=======
-    TrackNode() : m_sector(nullptr), m_spacePoint(nullptr), m_identifier(-1), m_name("SP: missing") {}
-
-    TrackNode(SpacePoint* spacePoint) :      // Get unique identifier from SP ArrayIndex, Get long debugging name from SP
-      m_sector(nullptr), m_spacePoint(spacePoint)
-    {
-      m_identifier = spacePoint->getArrayIndex();
-      m_name = "SP: " + spacePoint->getName();
-    }
->>>>>>> 0a529500
 
     /** destructor */
     ~TrackNode() {}
