--- conflicted
+++ resolved
@@ -45,23 +45,16 @@
     /** additionally return momentum_truth if it is a perfect match to a single MCRecoTrack */
     virtual QualityEstimationResults estimateQualityAndProperties(std::vector<SpacePoint const*> const& measurements) override final;
 
-<<<<<<< HEAD
-    /** Setter for StoreArray names of SVD and PXD and VTX clusters
-=======
     /** Setter for StoreArray names of SVD and PXD clusters, if those are not set by the user it will be tried to read them from the MCRecoTracks StoreArray
->>>>>>> 7924d9c0
      * @param svdClustersName : SVD cluster StoreArray name
      * @param pxdClustersName : PXD cluster StoreArray name
      * @param vtxClustersName : VTX cluster StoreArray name
      */
-<<<<<<< HEAD
     void setClustersNames(const std::string& svdClustersName, const std::string& pxdClustersName, const std::string& vtxClustersName)
-    { m_svdClustersName = svdClustersName; m_pxdClustersName = pxdClustersName;  m_vtxClustersName = vtxClustersName;};
-=======
-    void setClustersNames(const std::string& svdClustersName, const std::string& pxdClustersName)
     {
       m_svdClustersName = svdClustersName;
       m_pxdClustersName = pxdClustersName;
+      m_vtxClustersName = vtxClustersName;
       m_clusterNamesNeedSetting = false;
     };
 
@@ -70,7 +63,6 @@
      *  the functions doing the estimation for the first time
      */
     void forceUpdateClusterNames() {m_clusterNamesNeedSetting = true;}
->>>>>>> 7924d9c0
 
   protected:
     /** Get MCRecoTrack index of best matching tracks and number of matched MC clusters
@@ -105,12 +97,9 @@
     std::string m_mcRecoTracksStoreArrayName; /**< MCRecoTracks StoreArray name */
     std::string m_svdClustersName = ""; /**< SVD clusters StoreArray name */
     std::string m_pxdClustersName = ""; /**< PXD clusters StoreArray name */
-<<<<<<< HEAD
     std::string m_vtxClustersName = ""; /**< VTX clusters StoreArray name */
-=======
     bool m_clusterNamesNeedSetting =
       true; /**< if true cluster names need to be set, either by calling setClustersNames or read from MCRecoTracks at first call */
->>>>>>> 7924d9c0
 
     /** stores the current match for optional return values */
     MatchInfo m_match;
