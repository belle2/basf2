/**************************************************************************
 * BASF2 (Belle Analysis Framework 2)                                     *
 * Copyright(C) 2010 - Belle II Collaboration                             *
 *                                                                        *
 * Author: The Belle II Collaboration                                     *
 * Contributors: Jakob Lettenbichler, Felix Metzner                       *
 *                                                                        *
 * This software is provided "as is" without any warranty.                *
 **************************************************************************/

#include "tracking/trackFindingVXD/trackQualityEstimators/QualityEstimators.h"
#include <framework/logging/Logger.h>

#include <TMathBase.h>
#include <TMatrixD.h>
#include <TMatrixDEigen.h>

#include <boost/math/special_functions/fpclassify.hpp>
#include <boost/math/special_functions/sign.hpp>

#include <Eigen/Dense>

#include <list>
#include <iostream>
#include <limits>
#include <stdio.h>
#include <math.h>
#include <fstream>
#include <iomanip>
#include <utility>

using namespace Belle2;
using boost::math::sign;

// Set precision to be used for Eigen Library
typedef double Precision;


std::pair<TVector3, int> QualityEstimators::calcMomentumSeed(bool useBackwards, double setMomentumMagnitude)
{
  if (m_numHits < 3) {
    B2ERROR("calcInitialValues4TCs: currentTC got " << m_numHits <<
            " hits! At this point only tcs having at least 3 hits should exist!");
  }

  std::pair<double, TVector3> fitResults;

  try {
    // fitResults = helixFit(m_hits, useBackwards, setMomentumMagnitude);
    fitResults = riemannHelixFit(m_hits);
  } catch (FilterExceptions::Straight_Line& anException) {
    B2DEBUG(1, "Exception caught: QualityEstimators::calcMomentumSeed - helixFit said: " << anException.what());
    try {
      fitResults = simpleLineFit3D(m_hits, useBackwards, setMomentumMagnitude);
      B2DEBUG(1, "After catching straight line case in Helix fit, the lineFit has chi2 of " << fitResults.first  <<
              "\nwhile using following hits:\n" << printHits(m_hits) << "with seed: " << fitResults.second.X() << " " << fitResults.second.Y() <<
              " " << fitResults.second.Z() << "\n");

    } catch (FilterExceptions::Straight_Up& anException) {
      try {
        fitResults = circleFit(m_hits, useBackwards, setMomentumMagnitude);
      } catch (FilterExceptions::Straight_Line& anException) {
        B2FATAL("Exception caught: QualityEstimators::calcMomentumSeed - simpleLineFit3D said: " << anException.what());
      }
    }

  } catch (FilterExceptions::Center_Is_Origin& anException) {
    B2INFO("Exception caught: QualityEstimators::calcMomentumSeed - helixFit said: " << anException.what());
    try {
      fitResults = simpleLineFit3D(m_hits, useBackwards, setMomentumMagnitude);
    } catch (FilterExceptions::Straight_Up& anException) {
      try {
        fitResults = circleFit(m_hits, useBackwards, setMomentumMagnitude);
      } catch (FilterExceptions::Straight_Line& anException) {
        B2FATAL("Exception caught: QualityEstimators::calcMomentumSeed - simpleLineFit3D said: " << anException.what());
      }
    }
  } catch (FilterExceptions::Invalid_result_Nan& anException) {
    B2INFO("Exception caught: QualityEstimators::calcMomentumSeed - helixFit said: " << anException.what() <<
           "\nwhile using following hits:\n" << printHits(m_hits));
    try {
      fitResults = simpleLineFit3D(m_hits, useBackwards, setMomentumMagnitude);
    } catch (FilterExceptions::Straight_Up& anException) {
      try {
        fitResults = circleFit(m_hits, useBackwards, setMomentumMagnitude);
      } catch (FilterExceptions::Straight_Line& anException) {
        B2FATAL("Exception caught: QualityEstimators::calcMomentumSeed - simpleLineFit3D said: " << anException.what());
      }
    }
  }
  B2DEBUG(10, "calcMomentumSeed: return values of Fit: first(radius): " << fitResults.first << ", second.Mag(): " <<
          fitResults.second.Mag());


  // Calculate curvature sign out of the three innermost hits:
  // Point A is the innermost hit, points B and C the following ones.
  // WARNING: Sign calculation not influenced by 'useBackwards'!
  int nHits = m_hits->size();
  TVector3 vectorAB = (*m_hits).at(nHits - 2)->hitPosition - (*m_hits).at(nHits - 1)->hitPosition;
  TVector3 vectorBC = (*m_hits).at(nHits - 3)->hitPosition - (*m_hits).at(nHits - 2)->hitPosition;
  vectorAB.SetZ(0.);
  vectorBC.SetZ(0.);
  // Orthogonal represents clockwise rotation around Z-Axis by 90 degrees in this case
  int signValue = boost::math::sign(vectorAB.Orthogonal() * vectorBC);
  if (signValue == 0) {
    // means that 3 hits are completely in a line, if magnetic field is off, this can occur and therefore does not need to produce an error
    signValue = 1;
    if (getMagneticField() != 0) {
      B2ERROR("QualityEstimators::calcMomentumSeed: segments parallel although field is " << getMagneticField() <<
              "!\nHit0: " << (*m_hits)[0]->hitPosition.X() << "/" << (*m_hits)[0]->hitPosition.Y() << "/" <<
              (*m_hits)[0]->hitPosition.Z() << ", Hit1: " << (*m_hits)[1]->hitPosition.X() << "/" << (*m_hits)[1]->hitPosition.Y() << "/" <<
              (*m_hits)[1]->hitPosition.Z() << ", Hit2: " << (*m_hits)[2]->hitPosition.X() << "/" << (*m_hits)[2]->hitPosition.Y() << "/" <<
              (*m_hits)[2]->hitPosition.Z());
    } else {
      B2DEBUG(5, "QualityEstimators::calcMomentumSeed: segments parallel, but no magnetic field, therefore no problem...\nHit0: " <<
              (*m_hits)[0]->hitPosition.X() << "/" << (*m_hits)[0]->hitPosition.Y() << "/" << (*m_hits)[0]->hitPosition.Z() << ", Hit1: " <<
              (*m_hits)[1]->hitPosition.X() << "/" << (*m_hits)[1]->hitPosition.Y() << "/" << (*m_hits)[1]->hitPosition.Z() << ", Hit2: " <<
              (*m_hits)[2]->hitPosition.X() << "/" << (*m_hits)[2]->hitPosition.Y() << "/" << (*m_hits)[2]->hitPosition.Z());
    }
  }

  return std::make_pair(fitResults.second, signValue); //.first: momentum vector. .second: sign of curvature
}


double QualityEstimators::circleFit(double& pocaPhi, double& pocaD, double& curvature)
{
  if (m_hits == NULL) { B2FATAL(" QualityEstimators::circleFit hits not set, therefore no calculation possible - please check that!"); }

  //thomas: TODO: WARNING this one throws uncaught execeptions
  bool clockwise =
    CalcCurvature(); // Calculates Curvature: True means clockwise, False means counterclockwise.TODO this is not an optimized approach; just to get things to work. CalcCurvature could be integrated into the looping over the hits which CircleFit does anyhow.

  double stopper = 0.000000001; /// WARNING hardcoded values!
  double meanX = 0, meanY = 0, meanX2 = 0, meanY2 = 0, meanR2 = 0, meanR4 = 0, meanXR2 = 0, meanYR2 = 0, meanXY = 0; //mean values
  double r2 = 0, x = 0, y = 0, x2 = 0, y2 = 0; // coords
  double weight;// weight of each hit, so far no difference in hit quality
  double sumWeights = 0, divisor/*, weightNormalizer = 0*/; // sumWeights is sum of weights, divisor is 1/sumWeights;
  double tuningParameter =
    1.; //0.02; // this parameter is for internal tuning of the weights, since at the moment, the error seams highly overestimated at the moment. 1 means no influence of parameter.

  // looping over all hits and do the division afterwards
  for (PositionInfo* hit : *m_hits) {
    weight = 1. / (sqrt(hit->hitSigma.X() * hit->hitSigma.X() + hit->hitSigma.Y() * hit->hitSigma.Y()) * tuningParameter);
    B2DEBUG(100, " current hitSigmaU/V/X/Y: " << hit->sigmaU << "/" << hit->sigmaV << "/" << hit->hitSigma.X() << "/" <<
            hit->hitSigma.Y() << ", weight: " << weight);
    sumWeights += weight;
    if (std::isnan(weight) or std::isinf(weight) == true) { B2ERROR("QualityEstimators::circleFit, chosen sigma is 'nan': " << weight << ", setting arbitrary error: " << stopper << ")"); weight = stopper; }
    x = hit->hitPosition.X();
    y = hit->hitPosition.Y();
    x2 = x * x;
    y2 = y * y;
    r2 = x2 + y2;
    meanX += x * weight;
    meanY += y * weight;
    meanXY += x * y * weight;
    meanX2 += x2 * weight;
    meanY2 += y2 * weight;
    meanXR2 += x * r2 * weight;
    meanYR2 += y * r2 * weight;
    meanR2 += r2 * weight;
    meanR4 += r2 * r2 * weight;
  }
  divisor = 1. / sumWeights;
  meanX *= divisor;
  meanY *= divisor;
  meanXY *= divisor;
  meanY2 *= divisor;
  meanX2 *= divisor;
  meanXR2 *= divisor;
  meanYR2 *= divisor;
  meanR2 *= divisor;
  meanR4 *= divisor;

  // covariances:
  double covXX = meanX2 - meanX * meanX;
  double covXY = meanXY - meanX * meanY;
  double covYY = meanY2 - meanY * meanY;
  double covXR2 = meanXR2 - meanX * meanR2;
  double covYR2 = meanYR2 - meanY * meanR2;
  double covR2R2 = meanR4 - meanR2 * meanR2;

  if (covR2R2 == 0) { throw FilterExceptions::Center_Is_Origin(); } // TODO could be problematic if it is pretty near to 0

  // q1, q2: helping variables, to make the code more readable
  double q1 = covR2R2 * covXY - covXR2 * covYR2;
  double q2 = covR2R2 * (covXX - covYY) - covXR2 * covXR2 + covYR2 * covYR2;

  pocaPhi = 0.5 * atan2(2. * q1 ,
                        q2); // physical meaning: phi value of the point of closest approach of the fitted circle to the origin

  double sinPhi = sin(pocaPhi);
  double cosPhi = cos(pocaPhi);
  double kappa = (sinPhi * covXR2 - cosPhi * covYR2) / covR2R2;
  double delta = -kappa * meanR2 + sinPhi * meanX - cosPhi * meanY;
  double rootTerm = sqrt(1. - 4.*delta * kappa);
  curvature = 2.*kappa / (rootTerm); // rho = curvature in X-Y-plane = 1/radius of fitting circle, used for pT-calculation
  pocaD = 2.*delta / (1. + rootTerm);

  if ((curvature < 0 && clockwise) || (curvature > 0
                                       && !clockwise)) { // Checks if the random Curvature of CircleFit corresponds to CalcCurvature and adjust the results accordingly.
    // this is according to eq. 23 in the paper of Karimäki
    curvature = -curvature;
    pocaPhi = pocaPhi + M_PI;
    pocaD = -pocaD;
    //TODO ..and swap correlation Terms V_rho_phi and V_rho_d (which are not implemented anyway)
  }

  return sumWeights * (1. + curvature * pocaD) * (1. + curvature * pocaD) * (sinPhi * sinPhi * covXX - 2.*sinPhi * cosPhi * covXY +
         cosPhi * cosPhi * covYY - kappa * kappa * covR2R2); // returns chi2
}



std::pair<double, TVector3> QualityEstimators::circleFit(std::vector<PositionInfo*> const* hits, bool useBackwards,
                                                         double setMomentumMagnitude)
{
  /** The following values are set by the circleFit.
   * - phiValue is the angle between the tangent of the fitted circle at the poca and the x-axis
   * - rValue is the distance between the poca and (0,0).
   *    If its sign is positive, the pT-Vector and the vector to the poca form a right handed system,
   *    its a left handed system if the sign is negative
   * - curvature is the curvature of the fitted circle (= 1/radius)
   *    If its sign is positive, the trajectory is curling clockwise
   *    it is curling counter-clockwise if the sign is negative
   * */
  double phiValue = 0, rValue = 0, curvature = 0;

  TVector3 pTVector, vec2Hit;

  double psi = 0, alfa = 0, beta = 0;

  double xPoca = 0, yPoca = 0, xCc = 0, yCc = 0, xHit = 0, yHit = 0;

  double chi2 = circleFit(phiValue, rValue, curvature);
  m_radius = 1. / curvature;
  double absRadius = fabs(m_radius);
  double absRValue = fabs(rValue);
  double invAbsRValue = 1. / absRValue;

  if (rValue < 0) {    // check right handed system
    psi = /*fabs(*/phiValue/*)*/ + M_PI * 0.5;
  } else {
    psi = phiValue - M_PI * 0.5;
  }

  xPoca = absRValue * cos(psi);
  yPoca = absRValue * sin(psi);


  double signValue = sign(curvature);
  if (sign(rValue) == sign(curvature)) {  // check clockwise
    signValue = 1;
  } else {
    signValue = -1;
  }

  xCc = xPoca + signValue * absRadius * invAbsRValue * xPoca;
  yCc = yPoca + signValue * absRadius * invAbsRValue * yPoca;
  B2DEBUG(100, "QualityEstimators::circleFit: phi: " << phiValue << ", psi: " << psi << ", xPoca: " << xPoca << ", yPoca: " << yPoca
          <<
          ", xCc: " << xCc << ", yCc: " << yCc);

  if (useBackwards == false) {
    xHit = hits->back()->hitPosition.X();
    yHit = hits->back()->hitPosition.Y();
  } else {
    xHit = hits->front()->hitPosition.X();
    yHit = hits->front()->hitPosition.Y();
  }

  B2DEBUG(100, "QualityEstimators::circleFit: xHit: " << xHit << ", yHit: " << yHit << ", xCc: " << xCc << ", yCc: " << yCc <<
          ", curvature: " << curvature);

  vec2Hit.SetX(xCc - xHit);
  vec2Hit.SetY(yCc - yHit);

  alfa = vec2Hit.Phi();

  if (curvature /*<*/ > 0) { // clockwise
    beta = alfa - M_PI * 0.5;
  } else {
    beta = alfa + M_PI * 0.5;
  }

  B2DEBUG(100, "QualityEstimators::circleFit: phiValue: " << phiValue << ", psi: " << psi << ", alfa: " << alfa << ", beta: " <<
          beta);

  if (setMomentumMagnitude == 0) { setMomentumMagnitude = calcPt(absRadius); }

  pTVector.SetX(setMomentumMagnitude * cos(beta));
  pTVector.SetY(setMomentumMagnitude * sin(beta));

  return std::make_pair(chi2, pTVector);
}



/** does a tripletFit of the given hits
 * The filter is based on the paper 'A New Three-Dimensional Track Fit with Multiple Scattering'
 * by Andre Schoening et al. https://arxiv.org/abs/1606.04990*/
std::pair<double, TVector3> QualityEstimators::tripletFit(std::vector<PositionInfo*> const* hits)
{
  if (hits == NULL) { B2FATAL(" QualityEstimators::tripletFit hits not set, therefore no calculation possible - please check that!"); }

  /** TODO Check in which order the hits are stored in the vector hits, as we should consider them in the right order,
   *       starting from the innermost hit!
   */

  // TODO Include modification for strong multiple scattering as described in the paper

  const int nTriplets = hits->size() - 2;

  double combinedChi2 = 0.;

  std::vector<double> R3Ds;
  R3Ds.reserve(nTriplets);
  std::vector<double> sigmaR3DSquareds;
  sigmaR3DSquareds.reserve(nTriplets);

  // looping over all triplets
  for (int i = 0; i < nTriplets; i++) {

    // Three hits relevant for curent triplet
    const TVector3 hit0 = hits->at(i)->hitPosition;
    const TVector3 hit1 = hits->at(i + 1)->hitPosition;
    const TVector3 hit2 = hits->at(i + 2)->hitPosition;

    const double d01sq = pow(hit1.X() - hit0.X(), 2) + pow(hit1.Y() - hit0.Y(), 2);
    const double d12sq = pow(hit2.X() - hit1.X(), 2) + pow(hit2.Y() - hit1.Y(), 2);
    const double d02sq = pow(hit2.X() - hit0.X(), 2) + pow(hit2.Y() - hit0.Y(), 2);

    const double d01 = sqrt(d01sq);
    const double d12 = sqrt(d12sq);
    const double d02 = sqrt(d02sq);

    const double z01 = std::abs(hit1.Z() - hit0.Z());
    const double z12 = std::abs(hit2.Z() - hit1.Z());

    const double R_C = (d01 * d12 * d02) / sqrt(-d01sq * d01sq - d12sq * d12sq - d02sq * d02sq + 2 * d01sq * d12sq + 2 * d12sq * d02sq +
                                                2 *
                                                d02sq * d01sq);

    const double Phi1C = 2. * asin(d01 / (2. * R_C));
    const double Phi2C = 2. * asin(d12 / (2. * R_C));
    // TODO Phi1C and Phi2C have 2 solutions (<Pi and >Pi), each, of which the correct one must be chosen!

    const double R3D1C = sqrt(R_C * R_C + (z01 * z01) / (Phi1C * Phi1C));
    const double R3D2C = sqrt(R_C * R_C + (z12 * z12) / (Phi2C * Phi2C));

    const double theta1C = acos(z01 / (Phi1C * R3D1C));
    const double theta2C = acos(z12 / (Phi2C * R3D2C));
    const double theta = (theta1C + theta2C) / 2.;

    double alpha1 = R_C * R_C * Phi1C * Phi1C + z01 * z01;
    alpha1 *= 1. / (0.5 * R_C * R_C * Phi1C * Phi1C * Phi1C / tan(Phi1C / 2.) + z01 * z01);
    double alpha2 = R_C * R_C * Phi2C * Phi2C + z12 * z12;
    alpha2 *= 1. / (0.5 * R_C * R_C * Phi2C * Phi2C * Phi2C / tan(Phi2C / 2.) + z12 * z12);

    const double PhiTilde = - 0.5 * (Phi1C * alpha1 + Phi2C * alpha2);
    const double eta = 0.5 * Phi1C * alpha1 / R3D1C + 0.5 * Phi2C * alpha2 / R3D2C;
    const double ThetaTilde = theta2C - theta1C - (1 - alpha2) / tan(theta2C) + (1 - alpha1) / tan(theta1C);
    const double beta = (1 - alpha2) / (R3D2C * tan(theta2C)) - (1 - alpha1) / (R3D1C * tan(theta1C));

    // Calculation of sigmaMS
    double bField = getMagneticField();

    /** Using average material budged of SVD sensors for approximation of radiation length
     *  Belle II TDR page 156 states a value of 0.57% X_0.
     *  This approximation is a first approach to the problem and must be checked.
     */
    const double XoverX0 = 0.0057 / cos(M_PI / 2. - theta1C);

    double R3D = - (eta * PhiTilde * sin(theta) * sin(theta) + beta * ThetaTilde);
    R3D *= 1. / (eta * eta * sin(theta) * sin(theta) + beta * beta);
    const double b = 4.5 / bField * sqrt(XoverX0);
    const double sigmaMS = b / R3D;

    double sigmaR3DSquared = pow(sigmaMS, 2) / (pow(eta * sin(theta), 2) + pow(beta, 2));

    double Chi2min = pow(beta * PhiTilde - eta * ThetaTilde, 2);
    Chi2min *= 1. / (sigmaMS * sigmaMS * (eta * eta + beta * beta / pow(sin(theta), 2)));

    // store values for combination
    R3Ds.push_back(R3D);
    sigmaR3DSquareds.push_back(sigmaR3DSquared);

    combinedChi2 += Chi2min;
  }

  // Calculate average R3D
  double numerator = 0;
  double denominator = 0;
  for (short i = 0; i < nTriplets; ++i) {
    numerator += R3Ds.at(i) / sigmaR3DSquareds.at(i);
    denominator += 1. / sigmaR3DSquareds.at(i);
  }
  double const averageR3D = numerator / denominator;

  // Compare individual R3Ds with average R3D to improve chi2 as presented at:
  // Connecting the Dots, Vienna, Feb 2016 by A. Schoening
  double globalCompatibilityOfR3Ds = 0;
  for (short i = 0; i < nTriplets; ++i) {
    globalCompatibilityOfR3Ds += pow(R3Ds.at(i) - averageR3D, 2) / sigmaR3DSquareds.at(i);
  }

  double const finalChi2 = combinedChi2 + globalCompatibilityOfR3Ds;

  // TODO return real momentum vector?
  TVector3 pTVector(1, 2, 3);

  return std::make_pair(finalChi2, pTVector);
}


std::pair<double, TVector3> QualityEstimators::riemannHelixFit(const std::vector<PositionInfo*>* hits)
{
  // Based on R. Fruehwirth, A. Strandlie, W. Waltenberger,
  // Nuclear instruments and Methods in Physics Research A 490 (2002) 366-378

  const int nHits = hits->size();

  // Circle Fit

  Eigen::Matrix<Precision, Eigen::Dynamic, Eigen::Dynamic> W = Eigen::Matrix<Precision, Eigen::Dynamic, Eigen::Dynamic>::Zero(nHits,
      nHits);
  Eigen::Matrix<Precision, Eigen::Dynamic, Eigen::Dynamic> Wz = Eigen::Matrix<Precision, Eigen::Dynamic, Eigen::Dynamic>::Zero(nHits,
      nHits);
  Eigen::Matrix<Precision, Eigen::Dynamic, 3> X = Eigen::Matrix<Precision, Eigen::Dynamic, 3>::Zero(nHits, 3);
  Eigen::Matrix<Precision, Eigen::Dynamic, 1> Z = Eigen::Matrix<Precision, Eigen::Dynamic, 1>::Zero(nHits, 1);
  Precision traceOfW = 0.;

  short index = 0;
  for (PositionInfo* hit : *hits) {
    double x = hit->hitPosition.X();
    double y = hit->hitPosition.Y();
    double z = hit->hitPosition.Z();
    double sigmaX = hit->hitSigma.X();
    double sigmaY = hit->hitSigma.Y();
    double sigmaZ = hit->hitSigma.Z();

    double r2 = x * x + y * y;
    double inverseVarianceXY = 1. / sqrt(sigmaX * sigmaX + sigmaY * sigmaY);

    // The following weight matrix W can be improved for cases with multiple scattering
    // by adding a correction term which will make the matrix non-diagonal.
    // However, this requires prior knowledge of the curvature of the track and thus a
    // second iteration (see page 368 of above mentioned source).
    W(index, index) = inverseVarianceXY;
    traceOfW += inverseVarianceXY;

    X(index, 0) = x;
    X(index, 1) = y;
    X(index, 2) = r2;

    // Values for z line fit for extrended Riemann fit
    Wz(index, index) = 1. / sigmaZ;
    Z(index, 0) = z;

    index++;
  }

  Eigen::Matrix<Precision, 1, 3> xBar = Eigen::Matrix<Precision, Eigen::Dynamic, 1>::Ones(nHits, 1).transpose() * W * X / traceOfW;
  Eigen::Matrix<Precision, 3, 3> Vx = X.transpose() * W * X - xBar.transpose() * xBar * traceOfW;

  // Find eigenvector to smallest eigenvalue
  Eigen::EigenSolver<Eigen::Matrix<Precision, 3, 3>> eigencollection(Vx);
  Eigen::Matrix<Precision, 3, 1> eigenvalues = eigencollection.eigenvalues().real();
  Eigen::Matrix<std::complex<Precision>, 3, 3> eigenvectors = eigencollection.eigenvectors();
  Eigen::Matrix<Precision, 3, 1>::Index minRow, minCol;
  eigenvalues.minCoeff(&minRow, &minCol);

  Eigen::Matrix<Precision, 3, 1> n = eigenvectors.col(minRow).real();

  // Calculate results with this eigenvector
  Precision c = - xBar * n;
  Precision x0 = - 0.5 * n(0) / n(2);
  Precision y0 = - 0.5 * n(1) / n(2);
  Precision rho2 = (1 - n(2) * (n(2) + 4 * c)) / (4 * n(2) * n(2));
  Precision rho = sqrt(rho2);

  // Calculation of 3 different versions of a distance d for Chi Squared calculation
  Eigen::Matrix<Precision, Eigen::Dynamic, 1> d = Eigen::Matrix<Precision, Eigen::Dynamic, 1>::Ones(nHits, 1) * c + X * n;
  Eigen::Matrix<Precision, Eigen::Dynamic, 1> d_trans = (d + d.cwiseProduct(X.col(2))) / sqrt(1 - n(2) * n(2));
  // Eigen::Matrix<Precision, Eigen::Dynamic, 1> d_r_phi = d_trans.cwiseQuotient((0.5 * X.col(2) / rho).array().asin().cos().matrix());

  // Calculate Chi Squared for circle fit
  Eigen::Matrix<Precision, Eigen::Dynamic, 1> d_over_sigma = W * d_trans;
  Precision chi2 = Eigen::Matrix<Precision, Eigen::Dynamic, 1>::Ones(nHits,
                   1).transpose() * (d_over_sigma.cwiseProduct(d_over_sigma));
  std::cout << "Chi Squared of Riemann Circle fit = " << chi2 << std::endl;


  // Line Fit for extension to Helix Fit
  Eigen::Matrix<Precision, Eigen::Dynamic, 1> a = Eigen::Matrix<Precision, Eigen::Dynamic, 1>::Ones(nHits, 1) * c + n(2) * X.col(2);
  Precision b = n(0) * n(0) + n(1) * n(1);
  Eigen::Matrix<Precision, Eigen::Dynamic, 1> underRoot = b * X.col(2) - a.cwiseProduct(a);
  Eigen::Matrix<Precision, Eigen::Dynamic, 1> root = underRoot.cwiseSqrt();

  Eigen::Matrix<Precision, Eigen::Dynamic, 1> x_pos = (- n(0) * a + n(1) * root) / b;
  Eigen::Matrix<Precision, Eigen::Dynamic, 1> x_neg = (- n(0) * a - n(1) * root) / b;

  Eigen::Matrix<Precision, Eigen::Dynamic, 1> y_pos = (- n(1) * a - n(0) * root) / b;
  Eigen::Matrix<Precision, Eigen::Dynamic, 1> y_neg = (- n(1) * a + n(0) * root) / b;

  // find the correct intersection point (TODO: There might be room for simplification here, because the
  // selection does not have to be coefficientwise!)
  Eigen::Matrix<Precision, Eigen::Dynamic, 1> dist_pos = (x_pos - X.col(0)).cwiseProduct(x_pos - X.col(0)) + (y_pos - X.col(
                                                           1)).cwiseProduct(y_pos - X.col(1));
  Eigen::Matrix<Precision, Eigen::Dynamic, 1> dist_neg = (x_neg - X.col(0)).cwiseProduct(x_neg - X.col(0)) + (y_neg - X.col(
                                                           1)).cwiseProduct(y_neg - X.col(1));

  Eigen::Matrix<Precision, Eigen::Dynamic, 1> x_s = (dist_pos.cwiseEqual(dist_pos.cwiseMin(dist_neg))).select(x_pos, x_neg);
  Eigen::Matrix<Precision, Eigen::Dynamic, 1> y_s = (dist_pos.cwiseEqual(dist_pos.cwiseMin(dist_neg))).select(y_pos, y_neg);

  // Arc length calculation
  Precision x_first = X.col(0)(0) - x0;
  Precision y_first = X.col(1)(0) - y0;
  Precision r_mag_first = sqrt(x_first * x_first + y_first * y_first);
  Eigen::Matrix<Precision, Eigen::Dynamic, 1> x0s = Eigen::Matrix<Precision, Eigen::Dynamic, 1>::Ones(nHits, 1) * x0;
  Eigen::Matrix<Precision, Eigen::Dynamic, 1> y0s = Eigen::Matrix<Precision, Eigen::Dynamic, 1>::Ones(nHits, 1) * y0;
  Eigen::Matrix<Precision, Eigen::Dynamic, 1> r_mags = ((X.col(0) - x0s).cwiseProduct(X.col(0) - x0s) + (X.col(1) - y0s).cwiseProduct(
                                                          X.col(1) - y0s)).cwiseSqrt();

  Eigen::Matrix<Precision, Eigen::Dynamic, 1> arc_angles = (x_first * (X.col(0) - x0s) + y_first * (X.col(1) - y0s)).cwiseQuotient(
                                                             r_mags) / r_mag_first;
  Eigen::Matrix<Precision, Eigen::Dynamic, 1> arc_lengths = rho * arc_angles.array().acos().matrix();

  Eigen::Matrix<Precision, Eigen::Dynamic, 2> A = Eigen::Matrix<Precision, Eigen::Dynamic, 2>::Ones(nHits, 2);
  arc_lengths(0) = 0.;
  A.col(1) = arc_lengths;

  // Linear regression of z on arg_lengths with weight matrix Wz
  Eigen::Matrix<Precision, 2, 1> p = (A.transpose() * Wz * A).inverse() * A.transpose() * Wz * Z;

  // Construction of momentum vector with innermost hit and reconstructed circle center
  Eigen::Matrix<Precision, 3, 1> momVec = Eigen::Matrix<Precision, 3, 1>::Zero();
  momVec(0) = y0 - X.col(1)(nHits - 1);
  momVec(1) = - (x0 - X.col(0)(nHits - 1));

  Precision pT = Precision(calcPt(rho));
  momVec = pT * momVec.normalized();

  Eigen::Matrix<Precision, 3, 1> vec01 = X.row(nHits - 2) - X.row(nHits - 1);
  vec01(2) = Z(nHits - 2) - Z(nHits - 1);
  Precision angle01 = std::acos(vec01.dot(momVec) / momVec.norm() / vec01.norm());
  if (angle01 > 0.5 * M_PI) { momVec *= -1.; }

  // Calculation of a chi2 distributed quantity for the quality of fit of the z component fit.
  Eigen::Matrix<Precision, Eigen::Dynamic, 1> ones = Eigen::Matrix<Precision, Eigen::Dynamic, 1>::Ones(nHits, 1);
  Precision chi2_z = ((Z - p(0) * ones - p(1) * arc_lengths).cwiseQuotient(Wz * ones)).transpose() * ((Z - p(0) * ones - p(
                       1) * arc_lengths).cwiseQuotient(Wz * ones));

  std::cout << "Chi Squared of Riemann z-component fit = " << chi2_z << std::endl;
  // Adding chi2 and chi2_z, thus creating a chi2 distribution with (n-3) + (n-2) = 2n-5 degrees of freedom
  Precision chi2_total = chi2 + chi2_z;
  std::cout << "Chi Squared of extended Riemann = " << chi2_total << std::endl;

  Precision pZ = pT * p(1);
  momVec(2) = - pZ;

  return std::make_pair(rho, TVector3(momVec(0), momVec(1), momVec(2)));
}




std::pair<double, TVector3> QualityEstimators::helixFit(const std::vector<PositionInfo*>* hits, bool useBackwards,
                                                        double setMomentumMagnitude)
{
  if (hits == NULL) { B2FATAL(" QualityEstimators::circleFit hits not set, therefore no calculation possible - please check that!"); }

  int nHits = hits->size();

  if (nHits < 3) { B2ERROR(" QualityEstimators::circleFit number of hits too low: " << nHits << " hits, therefore no useful calculation possible - please check that!"); }

  // WARNING this function assumes that hits are sorted and first hit is innermost hit!!!
  /** TODO:
   * current implementations lacks of style. This approach would be perfect for a vectorized approach
   * still missing:
   * - chi2 calculation currently returns -1, chi2 of circleFit and of lineFit has to be combined
   * - faster implementation (do vectorized)
   * - dealing with multiple scattering (Rudi will do an additional momentum-based implementation dealing with that)
   * - implementing Info into tuning parameters
   * - detailed check whether results are okay
   * */

  double  x = 0,
          y = 0,
          z = 0,
          invVarZ = 0, // inverse variance of Z
          r2 = 0, // radius^2
          sumWeights = 0, // the sum of the weightsXY
          inverseVarianceXY = 0; // current inverse of varianceXY

  TMatrixD inverseCovMatrix(nHits, nHits); // carries inverse of the variances for the circle fit in its diagonal elements
  TMatrixD X(nHits, 3); // carries mapped hits, column 0 = x variables, column 1 = y variables, col 2 = r2 variables
  TMatrixD onesC(nHits, 1); // column vector of ones
  TMatrixD onesR(1, nHits); // row vector of ones
  TMatrixD R2(nHits, 1); // column vector of radii^2
  TMatrixD zValues(nHits, 1); // column vector of z values
  TMatrixD invVarZvalues(nHits, 1); // carries inverse of the variances for the line fit

  int index = 0;

  TVector3 seedHit = (*hits).at(0)->hitPosition;
  TVector3 secondHit = (*hits).at(1)->hitPosition; // need this one for definition of direction of flight for the particle
  if (useBackwards == false) { seedHit = (*hits).at(nHits - 1)->hitPosition; secondHit = (*hits).at(nHits - 2)->hitPosition; } // want innermost hit

  for (PositionInfo* hit : *hits) {
    x = hit->hitPosition.X();
    y = hit->hitPosition.Y();
    z = hit->hitPosition.Z();
    invVarZ = 1. / hit->hitSigma.Z();
    if (std::isnan(invVarZ) == true or std::isinf(invVarZ) == true) { B2ERROR("QualityEstimators::helixFit, chosen varZ is 'nan': " << invVarZ << ", setting arbitrary error: " << 0.000001 << ")"); invVarZ = 0.000001; }
    invVarZvalues(index, 0) = invVarZ;
    B2DEBUG(75, "helixFit: hit.X(): " << hit->hitPosition.X() << ", hit.Y(): " << hit->hitPosition.Y() << ", hit.Z(): " <<
            hit->hitPosition.Z() << ", hit.sigmaU: " << hit->sigmaU << ", hit.sigmaV: " << hit->sigmaV << ", hit.hitSigma X/Y/Z: " <<
            hit->hitSigma.X() << "/" << hit->hitSigma.Y() << "/" << hit->hitSigma.Z());

    r2 = x * x + y * y;
    inverseVarianceXY = 1. / sqrt(hit->hitSigma.X() * hit->hitSigma.X() + hit->hitSigma.Y() * hit->hitSigma.Y());
    if (std::isnan(inverseVarianceXY) == true or std::isinf(inverseVarianceXY) == true) { B2ERROR("QualityEstimators::helixFit, chosen inverseVarianceXY is 'nan': " << inverseVarianceXY << ", setting arbitrary error: " << 0.000001 << ")"); inverseVarianceXY = 0.000001; }
    sumWeights += inverseVarianceXY;
    inverseCovMatrix(index, index) = inverseVarianceXY;
    R2(index, 0) = r2;
    X(index, 0) = x;
    X(index, 1) = y;
    zValues(index, 0) = z;
    X(index, 2) = r2;
    onesC(index, 0) = 1;
    onesR(0, index) = 1;

    ++index;
    B2DEBUG(75, "helixFit: index: " << index << ", invVarZ: " << invVarZ << ", invVarianceXY: " << inverseVarianceXY << ", x: " << x <<
            ", y: " << y << ", z: " << z << ", r2: " << r2);
  }


  bool didNanAppear = false;

  /** Checking if nan values in TMatrixDs */
  auto lambdaCheckMatrix4NAN = [](TMatrixD & aMatrix) -> bool {
    double totalEntries = 0;
    for (int i = 0; i < aMatrix.GetNrows(); ++i)
    {
      for (int j = 0; j < aMatrix.GetNcols(); ++j) {
        totalEntries += aMatrix(i, j);
      }
    }
    return std::isnan(totalEntries);
  };

  if (lambdaCheckMatrix4NAN(inverseCovMatrix) == true) { B2DEBUG(3, "helixFit: inverseCovMatrix got 'nan'-entries!"); didNanAppear = true; }
  if (lambdaCheckMatrix4NAN(X) == true) { B2DEBUG(3, "helixFit: X got 'nan'-entries!"); didNanAppear = true; }

  /// transform to paraboloid:
  double inverseSumWeights = 1. / sumWeights;
  TMatrixD xBar = onesR * inverseCovMatrix * X * inverseSumWeights; // weighed sample mean values
  if (lambdaCheckMatrix4NAN(xBar) == true) { B2DEBUG(3, "helixFit: xBar got 'nan'-entries!"); didNanAppear = true; }

  TMatrixD transX = X;
  TMatrixD transxBar = xBar;
  transX.Transpose(transX);
  transxBar.Transpose(transxBar);

  TMatrixD weighedSampleCovMatrix = transX * inverseCovMatrix * X - transxBar * xBar * sumWeights;
  if (lambdaCheckMatrix4NAN(weighedSampleCovMatrix) == true) { B2DEBUG(3, "helixFit: weighedSampleCovMatrix got 'nan'-entries!"); didNanAppear = true; }

  /// find eigenvector to smallest eigenvalue
  TMatrixDEigen eigenCollection(weighedSampleCovMatrix);
  TMatrixD eigenValues = eigenCollection.GetEigenValues();
  if (lambdaCheckMatrix4NAN(eigenValues) == true) { B2DEBUG(3, "helixFit: eigenValues got 'nan'-entries!"); didNanAppear = true; }
  TMatrixD eigenVectors = eigenCollection.GetEigenVectors();
  if (lambdaCheckMatrix4NAN(eigenVectors) == true) { B2DEBUG(3, "helixFit: eigenVectors got 'nan'-entries!"); didNanAppear = true; }

  double minValue = std::numeric_limits<double>::max();
  int minValueIndex = -1;
  int nEVs = eigenValues.GetNcols();
  for (int i = 0; i < nEVs; ++i) {
    if (eigenValues(i, i) < minValue) {
      minValue = eigenValues(i, i);
      minValueIndex = i;
    }
  }
  if (minValueIndex < 0) { B2FATAL("QualityEstimators::helixFit produced eigenValue smaller than 0 (" << minValue << ")!");}

  double distanceOfPlane = 0;
  for (int i = 0; i < nEVs; ++i) {// calculating scalar product by hand
    distanceOfPlane += eigenVectors(i, minValueIndex) * xBar(0, i);
  }
  distanceOfPlane *= -1.;

  double n1 = eigenVectors(0, minValueIndex),
         n2 = eigenVectors(1, minValueIndex),
         n3 = eigenVectors(2, minValueIndex);

  /** In the case of a straight line, the HelixFit can not work. So we check if the plane is "straight up", or the z-normal vector is zero, n3 has the unit of cm(?) */
  if (fabs(n3) < 1e-06) { throw FilterExceptions::Straight_Line(); } /// TODO WARNING: this value for catching straight lines is hardcoded: its resolution should be finer than the possible resolution of the detectors (we assume that the unit is cm)

  /** In the case of the fitted plane being parallel to the x-y plane, helixFit produces a nan pZ. TODO Why */
  if (fabs(n1) < 1e-10 && fabs(n2) < 1e-10) { throw FilterExceptions::Center_Is_Origin(); }

  double a = 1. / (2.*n3); // TODO temporary value

  double xc = -n1 * a; // x coordinate of the origin of the circle
  double yc = -n2 * a; // y coordinate of the origin of the circle

  double rho = sqrt((1. - n3 * n3 - 4.*distanceOfPlane * n3) * (a * a));

  B2DEBUG(25, "helixFit: circle: origin x: " << xc << ", y: " << yc << ", radius: " << rho  << std::endl);

  /// line fit:
  TMatrixD H = distanceOfPlane + R2 * n3; // temporary value
  if (lambdaCheckMatrix4NAN(H) == true) { B2DEBUG(3, "helixFit: H got 'nan'-entries!"); didNanAppear = true; }

  TMatrixD H2 = H;
  H2.Sqr(); // squares each element
//   for (int i = 0; i < H2.GetNrows(); ++i) { H2(i, 0) *= H2(i, 0); }
  if (lambdaCheckMatrix4NAN(H2) == true) { B2DEBUG(50, "helixFit: H2 got 'nan'-entries!"); didNanAppear = true; }

  double b = n1 * n1 + n2 * n2; // temporary value

  TMatrixD T2 = b * R2 - H2; // temporary value T2 = vector, since b = scalar * vector R2 - Vector H2
  B2DEBUG(25, "helixFit: T.min: " << T2.Min() << ", T.max: " << T2.Max() << ", R2.min: " << R2.Min() << ", R2.max: " << R2.Max() <<
          ", H2.min: " << H2.Min() << ", H2.max: " << H2.Max() << ", H.min: " << H.Min() << ", H.max: " << H.Max() << ", b: " << b);

  if (lambdaCheckMatrix4NAN(T2) == true) {B2DEBUG(50, "helixFit: T2 got 'nan'-entries!"); didNanAppear = true; }

  TMatrixD T = T2;

  for (int k = 0; k < T.GetNrows(); ++k) { // filtering cases where rounding errors produce negative T-entries
    if (T(k, 0) < 0) {

      //Console Output:
      B2DEBUG(5, "T" << k << " was " << T(k, 0) << " and will manually be set to 0.");
      if (LogSystem::Instance().isLevelEnabled(LogConfig::c_Debug, 3, PACKAGENAME()) == true) {
        B2DEBUG(10, "The following hits were part of this TC: \n" << printHits(m_hits));
      }

      T(k, 0) = 0;
    }
  }

  T.Sqrt();

  if (lambdaCheckMatrix4NAN(T) == true) { B2DEBUG(3, "helixFit: T got 'nan'-entries after Sqrt! Before: T.min: " << T2.Min() << ", T.max: " << T2.Max() << ", after: T.min: " << T.Min() << ", T.max: " << T.Max()); didNanAppear = true; }

  b = 1. / b;

  TMatrixD x1 = (-n1 * H + n2 * T) * b;
  if (lambdaCheckMatrix4NAN(x1) == true) { B2DEBUG(10, " x1 has got 'nan'-values! n1 " << n1 << ", n2 " << n2 << " b " << b); didNanAppear = true;}

  TMatrixD y1 = (-n2 * H - n1 * T) * b;
  if (lambdaCheckMatrix4NAN(y1) == true) { B2DEBUG(10, " y1 has got 'nan'-values! n1 " << n1 << ", n2 " << n2 << " b " << b); didNanAppear = true;}

  TMatrixD x2 = (-n1 * H - n2 * T) * b;
  if (lambdaCheckMatrix4NAN(x2) == true) { B2DEBUG(10, " x2 has got 'nan'-values! n1 " << n1 << ", n2 " << n2 << " b " << b); didNanAppear = true;}

  TMatrixD y2 = (-n2 * H + n1 * T) * b;
  if (lambdaCheckMatrix4NAN(y2) == true) { B2DEBUG(10, " y2 has got 'nan'-values! n1 " << n1 << ", n2 " << n2 << " b " << b); didNanAppear = true;}


  double dx1 = 0; // highest deviation of x1 value from estimated line
  double temp = 0;
  for (int i = 0; i < x1.GetNrows(); ++i) {
    temp = abs(x1(i, 0) - X(i, 0));
    if (temp > dx1) { dx1 = temp; }
  }
  double dx2 = 0; // highest deviation of x2 value from estimated line
  for (int i = 0; i < x2.GetNrows(); ++i) {
    temp = abs(x2(i, 0) - X(i, 0));
    if (temp > dx2) { dx2 = temp; }
  }

  double dy1 = 0; // highest deviation of y1 value from estimated line
  temp = 0;
  for (int i = 0; i < y1.GetNrows(); ++i) {
    temp = abs(y1(i, 0) - X(i, 1));
    if (temp > dy1) { dy1 = temp; }
  }
  double dy2 = 0; // highest deviation of y2 value from estimated line
  for (int i = 0; i < y2.GetNrows(); ++i) {
    temp = abs(y2(i, 0) - X(i, 1));
    if (temp > dy2) { dy2 = temp; }
  }

  TMatrixD xs(nHits, 1), ys(nHits, 1);
  B2DEBUG(25, " sum d1: " << dx1 + dy1 << ", d2: " << dx2 + dy2);

  if ((dx1 + dy1) < (dx2 + dy2)) {
    if (lambdaCheckMatrix4NAN(x1) == true or lambdaCheckMatrix4NAN(y1) == true) {
      xs = x2; ys = y2;
      if (lambdaCheckMatrix4NAN(x2) == true or lambdaCheckMatrix4NAN(y2) == true) {
        B2DEBUG(10, "there is 'nan' = " << lambdaCheckMatrix4NAN(x1) << "/" << lambdaCheckMatrix4NAN(y1) << "/" << lambdaCheckMatrix4NAN(
                  x2) << "/" << lambdaCheckMatrix4NAN(y2) << " in x1/y1/x2/y2!");

      }
    } else  {
      xs = x1; ys = y1;
    }
  } else {
    if (lambdaCheckMatrix4NAN(x2) == true or lambdaCheckMatrix4NAN(y2) == true) {
      xs = x1; ys = y1;
      if (lambdaCheckMatrix4NAN(x1) == true or lambdaCheckMatrix4NAN(y1) == true) {
        B2DEBUG(10, "there is 'nan' = " << lambdaCheckMatrix4NAN(x1) << "/" << lambdaCheckMatrix4NAN(y1) << "/" << lambdaCheckMatrix4NAN(
                  x2) << "/" << lambdaCheckMatrix4NAN(y2) << " in x1/y1/x2/y2!");
      }
    } else  {
      xs = x2; ys = y2;
    }
  }

  /// radius vectors
  double radiusX = xs(0, 0) - xc;
  double radiusY = ys(0, 0) - yc;
  double radiusMag = sqrt(radiusX * radiusX + radiusY * radiusY);
  double invRadiusMag = 1. / radiusMag;

  TMatrixD s(nHits, 1); // length of arc
  s(0, 0) = 0;
  for (int i = 1; i < nHits; ++i) {
    double radiusXb = xs(i, 0) - xc;
    double radiusYb = ys(i, 0) - yc;
    double radiusMagb = sqrt(radiusXb * radiusXb + radiusYb * radiusYb);

    s(i, 0) = rho * acos(((radiusX * radiusXb + radiusY * radiusYb) / radiusMag) / radiusMagb);

    if (std::isnan(s(i, 0)) == true) {
      didNanAppear = true;
      B2DEBUG(3, "helixFit: i: " << i << ", s(i) = 'nan', components - rho: " << rho << ", radiusX: " << radiusX << ", radiusY: " <<
              radiusY << ", radiusXb: " << radiusXb << ", radiusYb: " << radiusYb << ", invRadiusMag: " << invRadiusMag << ", radiusMagb: " <<
              radiusMagb << ", xs(i): " << xs(i, 0) << ", ys(i): " << ys(i, 0));
    }
  }

  // Linear Regression for the fit in z direction
  TMatrixD AtGA(2, 2);
  TMatrixD AtG(2, nHits);
  TMatrixD Diag(nHits, nHits);
  double sumWi = 0, sumWiSi = 0, sumWiSi2 = 0, sw = 0;
  for (int i = 0; i < nHits; ++i) {
    sumWi += invVarZvalues(i, 0);
    sw = invVarZvalues(i, 0) * s(i, 0);
    sumWiSi += sw;
    sumWiSi2 += invVarZvalues(i, 0) * s(i, 0) * s(i, 0);
    AtG(0, i) = invVarZvalues(i, 0);
    AtG(1, i) = sw;
    for (int j = 0; j < nHits; ++j) { Diag(i, j) = 0.; }
    Diag(i, i) = 1.;
    B2DEBUG(75, "hit i: " <<  i << ", sumWi: " << sumWi << ", sw: " << sw << ", sumWiSi: " << sumWiSi << ", sumWiSi2: " << sumWiSi2 <<
            ", s(i): " << s(i, 0) << ", invVarZvalues(i): " << invVarZvalues(i, 0));
  }
  AtGA(0, 0) = sumWi; // sum of weights
  AtGA(0, 1) = sumWiSi; // sum of weights times arc length
  AtGA(1, 0) = sumWiSi;  // sum of weights times arc length
  AtGA(1, 1) = sumWiSi2;  // sum of weights times arc length ^2
  TMatrixD AtGAInv = AtGA;
  AtGAInv.Invert();
  if (lambdaCheckMatrix4NAN(AtGA) == true) {B2DEBUG(10, "helixFit: AtGA got 'nan'-entries!"); didNanAppear = true; }
  if (lambdaCheckMatrix4NAN(AtGAInv) == true) {B2DEBUG(10, "helixFit: AtGAInv got 'nan'-entries!"); didNanAppear = true; }
  if (lambdaCheckMatrix4NAN(zValues) == true) {B2DEBUG(10, "helixFit: zValues got 'nan'-entries!"); didNanAppear = true; }

  TMatrixD p = AtGAInv * AtG * zValues; // fitted z value in the first point, tan(lambda)
  if (lambdaCheckMatrix4NAN(p) == true) { B2DEBUG(10, "helixFit: p got 'nan'-entries!"); }

<<<<<<< HEAD
=======
  TMatrixD TAtG = AtG;
  TAtG.T();
  TMatrixD zValuesT = zValues;
  zValuesT.T();

  TMatrixD sigma2M = zValuesT * (TAtG * AtGAInv * AtG) * zValues;

>>>>>>> 26c249a9
  double thetaVal = (M_PI * 0.5 - atan(p(1, 0)));

  if (std::isnan(thetaVal) == true) {
    didNanAppear = true;
    thetaVal = (hits->at(0)->hitPosition - hits->at(nHits - 1)->hitPosition).Theta(); /// INFO swapped! feb4th2014
    B2DEBUG(3, "helixFit: calculating theta for momentum produced 'nan' -> fallback-solution produces theta: " << thetaVal);
    if (std::isnan(thetaVal) == true) { B2ERROR("helixFit: no usable Theta value could be produced -> serious error telling us that helix fit does not work! bypass is setting the value to 0!"); thetaVal = 0; }
  }

  TVector3 radialVector(xc, yc, 0.); // here it is the center of the circle
  radialVector = radialVector - seedHit; // now it's the radialVector
  radialVector.SetZ(0.);
  double pT = calcPt(rho);
  TVector3 pVector = (radialVector.Orthogonal()).Unit(); // is the direction of the momentum without actual magnitude of the momentum
  if (setMomentumMagnitude == 0) {
    pVector = pT * pVector; // now it is the pT-Vector, therefore without pZ information
  } else { // means we want to set the magnitude of the momentum artificially
    pVector = setMomentumMagnitude * pVector; // now it is the pT-Vector, therefore without pZ information
  }

  /** local lambda-function used for checking TVector3s, whether there are nan values included, returns true, if there are */
  auto lambdaCheckVector4NAN = [](TVector3 & aVector) -> bool { /// testing c++11 lambda functions...
    return std::isnan(aVector.Mag2()); // if one of them is 'nan', Mag2 will be 'nan' too
  }; // should be converted to normal function, since feature could be used much more often...
  if (lambdaCheckVector4NAN(pVector) == true) { B2ERROR("helixFit: pTVector got 'nan'-entries x/y/z: " << pVector.X() << "/" << pVector.Y() << "/" << pVector.Z()); didNanAppear = true; }

  double pZ = calcPt(rho) * p(1, 0) ;

  B2DEBUG(25, "helixFit: radius(rho): " << rho << ", theta: " << thetaVal << ", pT: " << pT << ", pZ: " << pZ << ", pVector.Perp: " <<
          pVector.Perp() << ", pVector.Mag: " << pVector.Mag() << ", fitted zValue: " << p(0, 0));
  TVector3 vectorToSecondHit = secondHit - seedHit;
  vectorToSecondHit.SetZ(0);

  if (((useBackwards == true) && (vectorToSecondHit.Angle(pVector) < M_PI * 0.5)) || ((useBackwards == false)
      && (vectorToSecondHit.Angle(pVector) > M_PI * 0.5))) { pVector *= -1.; }
  pVector.SetZ(-pZ); // now that track carries full momentum

  if (lambdaCheckVector4NAN(pVector) == true) { B2ERROR("helixFit: pVector got 'nan'-entries x/y/z: " << pVector.X() << "/" << pVector.Y() << "/" << pVector.Z()); didNanAppear = true; }

  if (didNanAppear == true && LogSystem::Instance().isLevelEnabled(LogConfig::c_Debug, 1, PACKAGENAME()) == true) {
    B2DEBUG(3, "helixFit: there was a 'nan'-value detected. When using magnetic field of " << getMagneticField() <<
            ", the following hits were part of this TC: \n" << printHits(m_hits) << "\n pVector  x/y/z: " << pVector.X() << "/" << pVector.Y()
            << "/" << pVector.Z());
  }

  if (std::isnan(rho) == true or lambdaCheckVector4NAN(pVector) == true) {
    throw FilterExceptions::Invalid_result_Nan();
  }

  return std::make_pair(rho, pVector);
}


bool QualityEstimators::CalcCurvature()
{
  if (m_hits == NULL)
    B2FATAL(" QualityEstimators::CalcCurvature: hits not set, therefore no calculation possible - please check that!");
  double sumOfCurvature = 0.;
  for (int i = 0; i < m_numHits - 2; ++i) {
    TVector3 ab = m_hits->at(i)->hitPosition - m_hits->at(i + 1)->hitPosition;
    ab.SetZ(0.);
    TVector3 bc = m_hits->at(i + 1)->hitPosition - m_hits->at(i + 2)->hitPosition;
    bc.SetZ(0.);
    sumOfCurvature += bc.Orthogonal() * ab; //normal vector of m_vecBC times segment of ba
  }
  //B2WARNING(sumOfCurvature);
  if (sumOfCurvature == 0.) {
    throw FilterExceptions::Calculating_Curvature_Failed();
  }
  if (sumOfCurvature > 0.) { return true; }
  else { return false; }
}


std::pair<double, TVector3> QualityEstimators::simpleLineFit3D(const std::vector<PositionInfo*>* hits, bool useBackwards,
    double setMomentumMagnitude)
{
  /** Testbeam:
   * Coords:   Sensors:
   * ^        ./| ./| ./|
   * |   ^    | | | | | |
   * |Y /Z    | | | | | |
   * |/       |/  |/  |/
   * -------> X
   *
   * beam parallel to x. Measurement errors in y & z (v&u)
   * With these conditions, the following approach using 2 independent 2D line fits is acceptable (if rotation is the same for all sensors):
   * Modells:
   * Y_i = a*X_i + b        Z_i = c*X_i + d
   * */

  TVector3 directionVector;
  double Wyi = 0, // weight for Yi
         Wzi = 0, // weight for Zi
         sumWyi = 0, // sum of weights for Yi
         sumWzi = 0, // sum of weights for Zi
         sumWyiXi = 0, // sum of (y-weights times x-values)
         sumWziXi = 0, // sum of (z-weights times x-values)
         sumWyiYi = 0, // sum of (y-weights times y-values)
         sumWziZi = 0, // sum of (z-weights times z-values)
         sumWyiXiYi = 0, // sum of (y-weights times x-values times y-values)
         sumWziXiZi = 0, // sum of (z-weights times x-values times z-values)
         sumWyiXi2 = 0, // sum of (y-weights times x-values^2)
         sumWziXi2 = 0, // sum of (z-weights times x-values^2)
         detValY = 0, // determinant for norming values - y
         detValZ = 0, // determinant for norming values - z
         slopeY = 0, // = a of model
         slopeZ = 0, // = c of model
         chi2 = 0, // final chi2-value of fit
         interceptY = 0, // b of model, needed only for chi2-calculation
         interceptZ = 0; // d of model, needed only for chi2-calculation

  // NOTE: this approach is not optimal. Maybe can be optimized for less redundancy
  for (const PositionInfo* aHit : *hits) {
    Wyi = (1. / (aHit->hitSigma.Y() * aHit->hitSigma.Y()));
    Wzi = (1. / (aHit->hitSigma.Z() * aHit->hitSigma.Z()));

    sumWyi += Wyi;
    sumWzi += Wzi;

    sumWyiXi += Wyi * aHit->hitPosition.X();
    sumWziXi += Wzi * aHit->hitPosition.X();

    sumWyiYi += Wyi * aHit->hitPosition.Y();
    sumWziZi += Wzi * aHit->hitPosition.Z();

    sumWyiXiYi += Wyi * aHit->hitPosition.X() * aHit->hitPosition.Y();
    sumWziXiZi += Wzi * aHit->hitPosition.X() * aHit->hitPosition.Z();

    sumWyiXi2 += Wyi * aHit->hitPosition.X() * aHit->hitPosition.X();
    sumWziXi2 += Wzi * aHit->hitPosition.X() * aHit->hitPosition.X();
  }

  detValY = sumWyiXi2 * sumWyi - sumWyiXi * sumWyiXi;
  if (detValY == 0) {
    throw FilterExceptions::Straight_Up();
  }
  detValY = 1. / detValY; // invert

  detValZ = sumWziXi2 * sumWzi - sumWziXi * sumWziXi;
  if (detValZ == 0) {
    throw FilterExceptions::Straight_Up();
  }
  detValZ = 1. / detValZ; // invert

  slopeY = detValY * (sumWyi * sumWyiXiYi  -  sumWyiXi * sumWyiYi);
  slopeZ = detValZ * (sumWzi * sumWziXiZi  -  sumWziXi * sumWziZi);

  interceptY = detValY * (- sumWyiXi * sumWyiXiYi  +  sumWyiXi2 * sumWyiYi);
  interceptZ = detValZ * (- sumWziXi * sumWziXiZi  +  sumWziXi2 * sumWziZi);

  for (const PositionInfo* aHit : *hits) {  // chi2 of xy-fit and of xz-fit can be combined by adding their values
    chi2 += pow(((aHit->hitPosition.Y() - slopeY * aHit->hitPosition.X() - interceptY) / aHit->hitSigma.Y()) , 2)
            + pow(((aHit->hitPosition.Z() - slopeZ * aHit->hitPosition.X() - interceptZ) / aHit->hitSigma.Z()) , 2);
  }

  m_lineParameters = {slopeY, interceptY, slopeZ, interceptZ}; // storing values for validation

  directionVector.SetXYZ(1, slopeY, slopeZ);

  if (useBackwards == true) { directionVector *= -1.; } // TODO: check that...

  if (setMomentumMagnitude != 0) { directionVector = setMomentumMagnitude * directionVector.Unit(); } // means we want to set the magnitude of the momentum artificially

  return std::make_pair(chi2, directionVector);
}


std::string QualityEstimators::printHits(const std::vector<PositionInfo*>* hits) const
{
  std::stringstream hitX, hitY, hitZ, sigmaX, sigmaY, sigmaZ;
  hitX << "xPos: ";
  hitY << "yPos: ";
  hitZ << "zPos: ";
  sigmaX << "xSigma: ";
  sigmaY << "ySigma: ";
  sigmaZ << "zSigma: ";
  for (PositionInfo* hit : *hits) {
    hitX << hit->hitPosition.X() << ", ";
    hitY << hit->hitPosition.Y() << ", ";
    hitZ << hit->hitPosition.Z() << ", ";
    sigmaX << hit->hitSigma.X() << ", ";
    sigmaY << hit->hitSigma.X() << ", ";
    sigmaZ << hit->hitSigma.X() << ", ";
  }
  return hitX.str() + "\n" + hitY.str() + "\n" + hitZ.str() + "\n" + sigmaX.str() + "\n" + sigmaY.str() + "\n" + sigmaZ.str() + "\n";
}<|MERGE_RESOLUTION|>--- conflicted
+++ resolved
@@ -864,16 +864,6 @@
   TMatrixD p = AtGAInv * AtG * zValues; // fitted z value in the first point, tan(lambda)
   if (lambdaCheckMatrix4NAN(p) == true) { B2DEBUG(10, "helixFit: p got 'nan'-entries!"); }
 
-<<<<<<< HEAD
-=======
-  TMatrixD TAtG = AtG;
-  TAtG.T();
-  TMatrixD zValuesT = zValues;
-  zValuesT.T();
-
-  TMatrixD sigma2M = zValuesT * (TAtG * AtGAInv * AtG) * zValues;
-
->>>>>>> 26c249a9
   double thetaVal = (M_PI * 0.5 - atan(p(1, 0)));
 
   if (std::isnan(thetaVal) == true) {
