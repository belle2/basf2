--- conflicted
+++ resolved
@@ -27,12 +27,8 @@
 
 using namespace Belle2;
 
-<<<<<<< HEAD
 bool TrackBuilder::storeTrackFromRecoTrack(RecoTrack& recoTrack,
                                            const bool useClosestHitToIP, const bool useBFieldAtHit)
-=======
-bool TrackBuilder::storeTrackFromRecoTrack(RecoTrack& recoTrack, const bool useClosestHitToIP, const bool useBFieldAtHit)
->>>>>>> 97cea789
 {
   StoreArray<Track> tracks(m_trackColName);
   StoreArray<TrackFitResult> trackFitResults(m_trackFitResultColName);
@@ -119,21 +115,6 @@
     const int newTrackFitResultArrayIndex = newTrackFitResult->getArrayIndex();
     newTrack.setTrackFitResultIndex(particleType, newTrackFitResultArrayIndex);
   }
-
-<<<<<<< HEAD
-  B2DEBUG(100, "Number of fitted hypothesis = " << newTrack.getNumberOfFittedHypotheses());
-  if (newTrack.getNumberOfFittedHypotheses() == 0) {
-    // Do not store the track if there are no fitted hypotheses.
-    return false;
-  }
-
-  Track* addedTrack = tracks.appendNew(newTrack);
-  addedTrack->addRelationTo(&recoTrack);
-  const MCParticle* mcParticle = recoTrack.getRelated<MCParticle>(m_mcParticleColName);
-  if (mcParticle) {
-    B2DEBUG(200, "Relation to MCParticle set.");
-    addedTrack->addRelationTo(mcParticle);
-=======
 
   B2DEBUG(100, "Number of fitted hypothesis = " << newTrack.getNumberOfFittedHypotheses());
   if (newTrack.getNumberOfFittedHypotheses() > 0) {
@@ -149,7 +130,6 @@
     // false positive due to new with placement (cppcheck issue #7163)
     // cppcheck-suppress memleak
     return true;
->>>>>>> 97cea789
   } else {
     B2DEBUG(200, "Relation to MCParticle not set. No related MCParticle to RecoTrack.");
   }
