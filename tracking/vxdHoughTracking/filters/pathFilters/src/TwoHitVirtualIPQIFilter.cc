/**************************************************************************
 * basf2 (Belle II Analysis Software Framework)                           *
 * Author: The Belle II Collaboration                                     *
 *                                                                        *
 * See git log for contributors and copyright holders.                    *
 * This file is licensed under LGPL-3.0, see LICENSE.md.                  *
 **************************************************************************/
#include <tracking/vxdHoughTracking/filters/pathFilters/TwoHitVirtualIPQIFilter.h>
#include <tracking/trackFindingCDC/filters/base/Filter.icc.h>
#include <tracking/trackFindingVXD/trackQualityEstimators/QualityEstimatorMC.h>
#include <tracking/trackFindingVXD/trackQualityEstimators/QualityEstimatorRiemannHelixFit.h>
#include <tracking/trackFindingVXD/trackQualityEstimators/QualityEstimatorTripletFit.h>
#include <tracking/trackFindingCDC/utilities/StringManipulation.h>
#include <framework/core/ModuleParamList.templateDetails.h>
#include <framework/geometry/BFieldManager.h>
#include <framework/database/DBObjPtr.h>
#include <mdst/dbobjects/BeamSpot.h>

using namespace Belle2;
using namespace TrackFindingCDC;
using namespace vxdHoughTracking;

void TwoHitVirtualIPQIFilter::exposeParameters(ModuleParamList* moduleParamList, const std::string& prefix)
{
  moduleParamList->addParameter(TrackFindingCDC::prefixed(prefix, "trackQualityEstimationMethod"), m_param_EstimationMethod,
                                "Identifier which estimation method to use. Valid identifiers are: [mcInfo, tripletFit, helixFit]",
                                m_param_EstimationMethod);
  moduleParamList->addParameter(TrackFindingCDC::prefixed(prefix, "MCRecoTracksStoreArrayName"), m_param_MCRecoTracksStoreArrayName,
                                "Only required for MCInfo method. Name of StoreArray containing MCRecoTracks.",
                                m_param_MCRecoTracksStoreArrayName);
  moduleParamList->addParameter(TrackFindingCDC::prefixed(prefix, "MCStrictQualityEstimator"), m_param_MCStrictQualityEstimator,
                                "Only required for MCInfo method. If false combining several MCTracks is allowed.",
                                m_param_MCStrictQualityEstimator);
}

void TwoHitVirtualIPQIFilter::beginRun()
{
  const double bFieldZ = BFieldManager::getField(0, 0, 0).Z() / Unit::T;
  m_estimator->setMagneticFieldStrength(bFieldZ);

  if (m_param_EstimationMethod == "mcInfo") {
<<<<<<< HEAD
    StoreArray<RecoTrack> mcRecoTracks;
    mcRecoTracks.isRequired(m_param_MCRecoTracksStoreArrayName);
    std::string svdClustersName = ""; std::string pxdClustersName = "";
    std::string vtxClustersName = "";

    if (mcRecoTracks.getEntries() > 0) {
      svdClustersName = mcRecoTracks[0]->getStoreArrayNameOfSVDHits();
      pxdClustersName = mcRecoTracks[0]->getStoreArrayNameOfPXDHits();
      vtxClustersName = mcRecoTracks[0]->getStoreArrayNameOfVTXHits();
    } else {
      B2WARNING("No Entries in mcRecoTracksStoreArray: using empty cluster name for svd and pxd");
    }

    QualityEstimatorMC* MCestimator = static_cast<QualityEstimatorMC*>(m_estimator.get());
    MCestimator->setClustersNames(svdClustersName, pxdClustersName, vtxClustersName);
=======
    QualityEstimatorMC* MCestimator = static_cast<QualityEstimatorMC*>(m_estimator.get());
    MCestimator->forceUpdateClusterNames();
>>>>>>> 7924d9c0
  }


  /// BeamSpot from DB
  DBObjPtr<BeamSpot> beamSpotDB;
  if (beamSpotDB.isValid()) {
    const B2Vector3D& BeamSpotPosition = (*beamSpotDB).getIPPosition();
    const TMatrixDSym posErr = (*beamSpotDB).getIPPositionCovMatrix();
    const B2Vector3D BeamSpotPositionError(sqrt(posErr[0][0]), sqrt(posErr[1][1]), sqrt(posErr[2][2]));
    m_virtualIPSpacePoint = SpacePoint(BeamSpotPosition, BeamSpotPositionError, {0.5, 0.5}, {false, false}, VxdID(0),
                                       Belle2::VXD::SensorInfoBase::VXD);
  } else {
    m_virtualIPSpacePoint = SpacePoint(B2Vector3D(0., 0., 0.), B2Vector3D(0.1, 0.1, 0.5), {0.5, 0.5}, {false, false}, VxdID(0),
                                       Belle2::VXD::SensorInfoBase::VXD);
  }

}

void TwoHitVirtualIPQIFilter::initialize()
{
  // create pointer to chosen estimator
  if (m_param_EstimationMethod == "mcInfo") {
    StoreArray<RecoTrack> mcRecoTracks;
    mcRecoTracks.isRequired(m_param_MCRecoTracksStoreArrayName);
    m_estimator = std::make_unique<QualityEstimatorMC>(m_param_MCRecoTracksStoreArrayName, m_param_MCStrictQualityEstimator);
  } else if (m_param_EstimationMethod == "tripletFit") {
    m_estimator = std::make_unique<QualityEstimatorTripletFit>();
  }  else if (m_param_EstimationMethod == "helixFit") {
    m_estimator = std::make_unique<QualityEstimatorRiemannHelixFit>();
  }
  B2ASSERT("QualityEstimator could not be initialized with method: " << m_param_EstimationMethod, m_estimator);
}

TrackFindingCDC::Weight
TwoHitVirtualIPQIFilter::operator()(const BasePathFilter::Object& pair)
{
  const std::vector<TrackFindingCDC::WithWeight<const VXDHoughState*>>& previousHits = pair.first;

  // Do nothing if path is too short or too long
  if (previousHits.size() != 1) {
    return NAN;
  }

  std::vector<const SpacePoint*> spacePointsVirtIP;
  spacePointsVirtIP.reserve(previousHits.size() + 2);
  // Note that the path is always created outside-in.
  // The tripletFit only works with hits being ordered inside-out, so add the hits in that direction.
  // First the virtual IP, then the hit that is currently checked, and last the single hit in the path.
  spacePointsVirtIP.emplace_back(&m_virtualIPSpacePoint);
  spacePointsVirtIP.emplace_back(pair.second->getHit());
  spacePointsVirtIP.emplace_back(previousHits.at(0)->getHit());
  const auto& estimatorResultVirtIP = m_estimator->estimateQualityAndProperties(spacePointsVirtIP);

  return estimatorResultVirtIP.qualityIndicator;
}<|MERGE_RESOLUTION|>--- conflicted
+++ resolved
@@ -39,26 +39,8 @@
   m_estimator->setMagneticFieldStrength(bFieldZ);
 
   if (m_param_EstimationMethod == "mcInfo") {
-<<<<<<< HEAD
-    StoreArray<RecoTrack> mcRecoTracks;
-    mcRecoTracks.isRequired(m_param_MCRecoTracksStoreArrayName);
-    std::string svdClustersName = ""; std::string pxdClustersName = "";
-    std::string vtxClustersName = "";
-
-    if (mcRecoTracks.getEntries() > 0) {
-      svdClustersName = mcRecoTracks[0]->getStoreArrayNameOfSVDHits();
-      pxdClustersName = mcRecoTracks[0]->getStoreArrayNameOfPXDHits();
-      vtxClustersName = mcRecoTracks[0]->getStoreArrayNameOfVTXHits();
-    } else {
-      B2WARNING("No Entries in mcRecoTracksStoreArray: using empty cluster name for svd and pxd");
-    }
-
-    QualityEstimatorMC* MCestimator = static_cast<QualityEstimatorMC*>(m_estimator.get());
-    MCestimator->setClustersNames(svdClustersName, pxdClustersName, vtxClustersName);
-=======
     QualityEstimatorMC* MCestimator = static_cast<QualityEstimatorMC*>(m_estimator.get());
     MCestimator->forceUpdateClusterNames();
->>>>>>> 7924d9c0
   }
 
 
