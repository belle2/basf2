--- conflicted
+++ resolved
@@ -10,17 +10,10 @@
 // ROOT dictionaries will be build for all classes mentioned this way
 #pragma link C++ class bitset <639>+; // checksum=0x88f24d, version=2
 #pragma link C++ class bitset <256>+; // checksum=0x88f1ea, version=2
-<<<<<<< HEAD
 #pragma link C++ class Belle2::CDCTriggerSegmentHit+; // checksum=0x8fa70532, version=5
 #pragma link C++ class Belle2::CDCTriggerTrack+; // checksum=0x83d20587, version=14
 #pragma link C++ class Belle2::CDCTriggerMLP+; // checksum=0x67ae26ef, version=11
 #pragma link C++ class Belle2::CDCTriggerMLPData+; // checksum=0x62b29f0b, version=5
-=======
-#pragma link C++ class Belle2::CDCTriggerSegmentHit+; // checksum=0x6ce27e6c, version=5
-#pragma link C++ class Belle2::CDCTriggerTrack+; // checksum=0xa6eb4663, version=14
-#pragma link C++ class Belle2::CDCTriggerMLP+; // checksum=0x67ae26ef, version=11
-#pragma link C++ class Belle2::CDCTriggerMLPData+; // checksum=0x62b29f0b, version=3
->>>>>>> 05196ccb
 #pragma link C++ class Belle2::CDCTriggerMLPInput+; // checksum=0x6fd59940, version=1
 #pragma link C++ class Belle2::CDCTriggerHoughCluster+; // checksum=0x219165f4, version=2
 #pragma link C++ class Belle2::CDCTriggerFinderClone+; // checksum=0x6581a3cf, version=1
