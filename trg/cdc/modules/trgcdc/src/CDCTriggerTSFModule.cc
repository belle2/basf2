--- conflicted
+++ resolved
@@ -103,12 +103,10 @@
            m_adccut,
            "Threshold for the adc cut for all wires used for TSF.  Default: -1",
            -1);
-<<<<<<< HEAD
   addParam("SaveADC",
            m_saveadc,
            "Flag to save ADC for other trg module or not, Default: false",
            false);
-=======
   addParam("ADCflag_low",
            m_adcflag_low,
            "Assign ADC based flag for full hit tracker. Lower threshold of ADC.",
@@ -117,7 +115,6 @@
            m_adcflag_high,
            "Assign ADC based flag for full hit tracker. Higher threshold of ADC.",
            700);
->>>>>>> 05196ccb
 }
 
 void
@@ -530,17 +527,11 @@
                                   s.fastestTime(),
                                   s.foundTime(),
                                   -1,
-<<<<<<< HEAD
                                   s.hitPatternTime(),
                                   s.hitPattern(),
                                   fullADC,
-                                  adcpattern);
+                                  s.hitPattern_adc());
         unsigned short adcSum = 0;
-=======
-                                  s.hitPattern(),
-                                  s.hitPattern_adc());
-        float adcSum = 0;
->>>>>>> 05196ccb
         // relation to all CDCHits in segment
         for (unsigned iw = 0; iw < s.wires().size(); ++iw) {
           const TRGCDCWire* wire = (TRGCDCWire*)s[iw];
