--- conflicted
+++ resolved
@@ -42,12 +42,8 @@
 namespace Belle2 {
 
   void ftd_0_01(bool* b, bool* i);
-<<<<<<< HEAD
+  /**do the final trigger decision*/
   //void dotrigger(std::vector<int>& res, std::vector<int> ob);
-=======
-  /**do the final trigger decision*/
-  void dotrigger(std::vector<int>& res, std::vector<int> ob);
->>>>>>> d951380f
 
   TRGGDL*
   TRGGDL::_gdl = 0;
