--- conflicted
+++ resolved
@@ -63,13 +63,8 @@
     /** returns version of TRGGDLUnpackerModule.*/
     std::string version() const;
 
-<<<<<<< HEAD
-    /** Read data from TRG copper.*/
-    virtual void readCOPPEREvent(RawTRG*, int, int);
-=======
     /** Read data from TRG DAQ.*/
     virtual void readDAQEvent(RawTRG*, int, int);
->>>>>>> 80663d7a
 
     /** Unpacker main function.*/
     virtual void unpackT0Decisions(int*, int);
