--- conflicted
+++ resolved
@@ -92,27 +92,23 @@
     else { B2FATAL("TRGTOPUnpackerModule: Invalid value of GetMaxNumOfCh from raw data: " << LogVar("Number of ch: ", raw_trgarray[i]->GetMaxNumOfCh(0))); }
 
     int node_id = 0;
-    int ch_id = 0;
+    int ch_id_1 = 0;
+    int ch_id_2 = 1;
     if (m_pciedata) {
       node_id = 0x10000001;
-      ch_id = 23;
+      ch_id_1 = 23;
+      ch_id_2 = 24;
     } else {
       node_id = 0x12000001;
-      ch_id = 0;
+      ch_id_1 = 0;
+      ch_id_2 = 1;
     }
 
     for (int j = 0; j < raw_trgarray[i]->GetNumEntries(); j++) {
 
       m_nodeId = raw_trgarray[i]->GetNodeID(j);
 
-<<<<<<< HEAD
-      if (m_nodeId == node_id) {               ////// TRGTOP NodeID is 0x12000001, verified (tp & vs)
-
-        m_nWords       = raw_trgarray[i]->GetDetectorNwords(j, ch_id);
-        m_eventNumber  = raw_trgarray[i]->GetEveNo(j);
-        m_trigType     = raw_trgarray[i]->GetTRGType(j);
-=======
-      if (m_nodeId == 0x12000001) {
+      if (m_nodeId == node_id) {
 
         int numberOfChannels = raw_trgarray[i]->GetMaxNumOfCh(i);
 
@@ -120,20 +116,17 @@
 
         for (int channel = 0; channel < numberOfChannels; channel++) {
 
+          if (channel != ch_id_1 && channel != ch_id_2) continue;
+
           m_nWords       = raw_trgarray[i]->GetDetectorNwords(j, channel);
->>>>>>> 80663d7a
 
           //    B2INFO("raw_trgarray[" << i << "]->GetDetectorNwords(" << j << ", " << channel << ") = " << m_nWords);
 
           //        if ( m_nWords > 3 ) {                                         ////general header is 3 words long
           if (m_nWords > 0) {
 
-<<<<<<< HEAD
-          readCOPPEREvent(raw_trgarray[i] , j , ch_id);
-=======
             m_eventNumber  = raw_trgarray[i]->GetEveNo(j);
             m_trigType     = raw_trgarray[i]->GetTRGType(j);
->>>>>>> 80663d7a
 
             //          B2INFO("raw_trgarray.getEntries() = " << raw_trgarray.getEntries());
             //          B2INFO("raw_trgarray[i]->GetNumEntries() = " << raw_trgarray[i]->GetNumEntries());
@@ -150,19 +143,11 @@
   }
 }
 
-<<<<<<< HEAD
-void TRGTOPUnpackerModule::readCOPPEREvent(RawTRG* raw_copper, int i, int ch_id)
-{
-  //  if (raw_copper->GetDetectorNwords(i, ch_id) > 3) {                ///general header is 3 words long
-  if (raw_copper->GetDetectorNwords(i, ch_id) > 0) {                ///general header is 3 words long
-    fillTreeTRGTOP(raw_copper->GetDetectorBuffer(i, ch_id));
-=======
 void TRGTOPUnpackerModule::readDAQEvent(RawTRG* raw_daq, int j, int channel)
 {
   //  if (raw_daq->GetDetectorNwords(j, channel) > 3) {                ///general header is 3 words long
   if (raw_daq->GetDetectorNwords(j, channel) > 0) {
     unpackT0Decisions(raw_daq->GetDetectorBuffer(j, channel), channel);
->>>>>>> 80663d7a
   }
 }
 
