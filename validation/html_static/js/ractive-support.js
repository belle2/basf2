/*
Support functions for using Ractive on the validation website
*/

// ============================================================================
// Saving configuration to local or session storage
// ============================================================================

/**
 * Default configuration values. This is what we use when we can't find
 * a configuration value in localStorage and sessionStorage.
 * @param keypath
 * @returns  Null is returned, if no default value was set, else the default value
 */
function default_values(keypath) {
    let defaults = {
        "show_overview": true,
        "show_expert_plots": false
    };
    if (defaults.hasOwnProperty(keypath)) {
        return defaults[keypath];
    } else {
        console.warn(
            `No default value found for keypath '${keypath}'. Returning null.`
        );
        return null;
    }
}

/**
 * Converts a string representation back to boolean/null/string
 * @param val the string value to be converted
 * @returns
 */
function convert_string_values(val) {
    if (val === "false") {
        return false;
    } else if (val === "true") {
        return true;
    } else if (val === "null") {
        return null;
    } else if (val === "undefined") {
        return null;
    }

    return val;
}

/**
 * Finds value corresponding to $keypath in the sessionStorage.
 * If the key does not exist in storage, the default value from the
 * default_values function is taken.
 * The value is then set in ractive using ractive.set
 * @param ractive
 * @param keypath
 * @returns None
 */
function ractive_value_recover_session(ractive, keypath) {
    let key = get_storage_id(keypath);
    let val = convert_string_values(sessionStorage.getItem(key));
    if (val === null) {
        val = default_values(keypath);
        console.debug(
            `Did not find key '${key}' in session storage, so it was set ` +
            `to default value '${val}'.`
        );
    }
    ractive.set(keypath, val);
}

/**
 * Finds value corresponding to $keypath either in the localStorage.
 * If the key does not exist in storage, the default value from the
 * default_values function is taken.
 * The value is then set in ractive using ractive.set
 * @param ractive
 * @param keypath
 * @returns None
 */
function ractive_value_recover_local(ractive, keypath) {
    let key = get_storage_id(keypath);
    let val = convert_string_values(localStorage.getItem(key));
    if (val === null) {
        val = default_values(keypath);
        console.debug(
            `Did not find key '${key}' in local storage, so it was set ` +
            `to default value '${val}'.`
        );
    }
    ractive.set(keypath, val);
}

/**
 * Saves value associated with $keypath in ractive to sessionStorage.
 * @param ractive
 * @param keypath
 */
function ractive_value_preserve_session(ractive, keypath) {
    let val = ractive.get(keypath);
    let key = get_storage_id(keypath);
    sessionStorage.setItem(key, val);
    console.debug(`Storing key '${key}' with value '${val}' to session storage`);
}

/**
 * Saves value associated with $keypath in ractive to localStorage.
 * @param ractive
 * @param keypath
 */
function ractive_value_preserve_local(ractive, keypath) {
    let val = ractive.get(keypath);
    let key = get_storage_id(keypath);
    localStorage.setItem(key, val);
    console.debug(`Storing key '${key}' with value '${val}' to local storage`);

}

// ============================================================================
// Setting up ractive element from template.
// ============================================================================

/**
 * Sets up ractive element from template
 * @param templateName
 * @param element
 * @param data
 * @param onRactiveCreated
 * @param onRactiveTemplateComplete
 * @param onRactiveTeardown
 * @param onRactiveRender
 * @param onRactiveChange
 */
function setupRactive(templateName,
                      element,
                      data,
                      onRactiveCreated,
                      onRactiveTemplateComplete,
                      onRactiveTeardown,
                      onRactiveRender,
                      onRactiveChange) {

    console.log(`Setting up Ractive with template '${templateName}'.`);
    $.get(`templates/${templateName}.html`).then(
        function (html_template) {
            // IMPORTANT: DO NOT CHANGE THIS 'var' TO 'let'!
            var ractive = new Ractive({
                // The `el` option can be a node, an ID, or a CSS selector.
                el: element,
                // We could pass in a string, but for the sake of convenience
                // we're passing the ID of the <script> tag above.
                template: html_template,
                // Here, we're passing in some initial data
                data: data,
                oncomplete: function () {
                    if (typeof onRactiveTemplateComplete != 'undefined') {
                        onRactiveTemplateComplete(ractive);
                    }
                },
                onteardown: function () {
                    if (typeof onRactiveTeardown != 'undefined') {
                        onRactiveTeardown(ractive);
                    }
                },
                onrender: function () {
                    if (typeof onRactiveRender != 'undefined') {
                        onRactiveRender(ractive);
                    }
                },
                onchange: function () {
                    if (typeof onRactiveChange != 'undefined') {
                        onRactiveChange(ractive);
                    }
                }

            });

            if (onRactiveCreated != null) {
                onRactiveCreated(ractive);
            }

<<<<<<< HEAD
            // Reload MathJax, because we might have new LaTeX code in Ractive
            // elements. It might be a slight overkill to do this every time,
            // but it's not costly performance wise anyhow, so let's just do it.
            // In fact, because MathJax replaces the DOMs with pictures, it will
            // not regenerate things twice.
            let t0 = performance.now();
            MathJax.Hub.Queue(["Typeset", MathJax.Hub]);
            let t1 = performance.now();
            console.log(`Re-Typeset all using MathJax. This took ${t1 - t0}ms.`);

            console.log(`Ractive setup with template '${templateName}' complete.`);
=======
            if (typeof MathJax !== "undefined"){
                // Reload MathJax, because we might have new LaTeX code in Ractive
                // elements. It might be a slight overkill to do this every time,
                // but it's not costly performance wise anyhow, so let's just do it.
                // In fact, because MathJax replaces the DOMs with pictures, it will
                // not regenerate things twice.
                var t0 = performance.now();
                MathJax.Hub.Queue(["Typeset", MathJax.Hub]);
                var t1 = performance.now();
                console.log("Re-Typeset all using MathJax. This took " + (t1 - t0) + "ms.")
            }
            console.log("Ractive setup with " + templateName + " complete");


>>>>>>> f298468d
        }).fail(
        function () {
            alert(`Cannot load ractive template '${templateName}' from webserver.`);
        });
}<|MERGE_RESOLUTION|>--- conflicted
+++ resolved
@@ -178,19 +178,6 @@
                 onRactiveCreated(ractive);
             }
 
-<<<<<<< HEAD
-            // Reload MathJax, because we might have new LaTeX code in Ractive
-            // elements. It might be a slight overkill to do this every time,
-            // but it's not costly performance wise anyhow, so let's just do it.
-            // In fact, because MathJax replaces the DOMs with pictures, it will
-            // not regenerate things twice.
-            let t0 = performance.now();
-            MathJax.Hub.Queue(["Typeset", MathJax.Hub]);
-            let t1 = performance.now();
-            console.log(`Re-Typeset all using MathJax. This took ${t1 - t0}ms.`);
-
-            console.log(`Ractive setup with template '${templateName}' complete.`);
-=======
             if (typeof MathJax !== "undefined"){
                 // Reload MathJax, because we might have new LaTeX code in Ractive
                 // elements. It might be a slight overkill to do this every time,
@@ -203,9 +190,6 @@
                 console.log("Re-Typeset all using MathJax. This took " + (t1 - t0) + "ms.")
             }
             console.log("Ractive setup with " + templateName + " complete");
-
-
->>>>>>> f298468d
         }).fail(
         function () {
             alert(`Cannot load ractive template '${templateName}' from webserver.`);
