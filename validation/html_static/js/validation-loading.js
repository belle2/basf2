/* The package that is opened, when the validation page is opened.
 Currently that's just picking the page first in alphabetic order
 (i.e. analysis) or false if no packages are available. */
function getDefaultPackageName( package_list ) {
    if (package_list.length == 0){
        console.debug("getDefaultPackageName: No packages available.")
        return false;
    }

   first_package_name = package_list[0].name
   if (first_package_name !='undefined') {
        return first_package_name;
   }
   else {
        console.debug("getDefaultPackageName: Name of first package undefined.")
        return false;
   }

}

function get_storage_id(keypath) {
    storage_id = "validation_config_" + keypath
    return storage_id
}

/* the popup must be installed when the user clicks the item. If the popup
is installed once Ractive is done creating the template the popups do not work 
any more if the user clicked on the "Overview" checkbox because new DOM items
get created */
function trigger_popup( item_id) {
    $('#' + item_id).magnificPopup({
      type:'inline',
      // Allow opening popup on middle mouse click. Always set it to true if
      // you don't provide alternative source in href.
      midClick: true
    });
}

function loadValidationPlots(package_load_name, data) {
    console.log("loadValidationPlots: Loading plots for package '" + package_load_name + "'.");

    // make dynamic
    var revCompare = get_selected_revs_string();
    var revCompare_list = get_selected_revs_list();
    var comparisonLoadPath = "../comparisons/" + revCompare;
    var createComparisonUrl = "../create_comparison";

    loaded_package = null;

    console.log("loadValidationPlots: Comparison data for package '" + package_load_name + "' loaded");


    selected_list = get_selected_revs_list();
    // update the already displayed revision labels with the correct colors
    $( ".revision-label" ).each(function( index ) {

        label = $( this ).text();
        // find the revision with the same label
        for ( i in data["revisions"]) {
            if (data["revisions"][i].label == label) {
                $(this).css("color", data["revisions"][i].color);
            }
        }

        if (selected_list.indexOf(label) < 0) {
            // the one which are not selected will be grayed out
            $(this).css("color", "grey");
        }
    });

    if (package_load_name == ""){
        package_load_name = getDefaultPackageName(data["packages"]);
    }

    // Find data of the package by package name
    for ( i in data["packages"]) {
        if (data["packages"][i].name == package_load_name) {
            loaded_package = data["packages"][i];
            break;
        }
    }

    // fixme: Shouldn't something happen here??
    if (loaded_package == null) {
    }

    // create unique ids for each plot, which can be used to create
    // links to individual plot images
    uniq_plot_id = 1
    for ( var i in loaded_package["plotfiles"] ) {
        for (var ploti in loaded_package["plotfiles"][i]["plots"]) {
            loaded_package["plotfiles"][i]["plots"][ploti]["unique_id"] = uniq_plot_id++;
        }
    }

    wrapped_package = {packages: [loaded_package]};

    setupRactive("plot_container", '#content', wrapped_package, null,
        // on complete
        function(ractive) {
            // todo: make sure the empty entries in the script accordion are properly filled
            ractive_value_recover(ractive, "show_overview");
            ractive_value_recover(ractive, "show_expert_plots");

            // setup the jquery ui toggle buttons
            // this can only be done here, otherwise the initial values of the toggle buttons
            // will not be correct
            /*
            do not enable jquery ui buttons atm, because the toggle option
            cannot be properly initialized with color
            $("#check_show_overview").button();
            $("#check_show_expert_plots").button();*/

            // make sure changes to the viewing settings are stored right away
            ractive.observe( 'show_overview', function ( newValue, oldValue, keypath ) {
                  ractive_value_preserve(ractive,"show_overview");
            });
            ractive.observe( 'show_expert_plots', function ( newValue, oldValue, keypath ) {
                  ractive_value_preserve(ractive,"show_expert_plots");
            });

            // check if an "empty" entry needs to be added to the script accordion
            var count = $('.failed_script').length;
            if (count > 0 ){
                $("#no_failed_scripts").hide();
            }

            var count = $('.finished_script').length;
            if (count > 0 ){
                $("#no_finished_scripts").hide();
            }
<<<<<<< HEAD
        }        

        wrapped_package = {packages: [loaded_package]};

        setupRactive("plot_container", '#content', wrapped_package, null,
            // on complete
            function(ractive) {
                // todo: make sure the empty entries in the script accordion are properly filled
                ractive_value_recover(ractive, "show_overview");
                ractive_value_recover(ractive, "show_expert_plots");

                // setup the jquery ui toggle buttons
                // this can only be done here, otherwise the initial values of the toggle buttons 
                // will not be correct
                /* 
                do not enable jquery ui buttons atm, because the toggle option
                cannot be properly initialized with color
                $("#check_show_overview").button();
                $("#check_show_expert_plots").button();*/

                // make sure changes to the viewing settings are stored right away
                ractive.observe( 'show_overview', function ( newValue, oldValue, keypath ) {
                      ractive_value_preserve_session(ractive,"show_overview");
                });
                ractive.observe( 'show_expert_plots', function ( newValue, oldValue, keypath ) {
                      ractive_value_preserve_session(ractive,"show_expert_plots");
                });

                // check if an "empty" entry needs to be added to the script accordion
                var count = $('.failed_script').length;
                if (count > 0 ){
                    $("#no_failed_scripts").hide();
                } 

                var count = $('.finished_script').length;
                if (count > 0 ){
                    $("#no_finished_scripts").hide();
                } 

                var count = $('.skipped_script').length;
                if (count > 0 ){
                    $("#no_skipped_scripts").hide();
                } 

            },
            // on teardown
            function(ractive) { 
            },
            // on render
            function(ractive) {
                $("#accordion_script_files").accordion({
                     heightStyle: "content"
                });
            },
            // on change
            function(ra) {
=======

            var count = $('.skipped_script').length;
            if (count > 0 ){
                $("#no_skipped_scripts").hide();
>>>>>>> 5b28926f
            }

        },
        // on teardown
        function(ractive) {
        },
        // on render
        function(ractive) {
            $("#accordion_script_files").accordion({
                 heightStyle: "content"
            });
        },
        // on change
        function(ra) {
        }
    );
}


// Load the Ntuple json file from a server and transfer
// it into a HTML table
function fill_ntuple_table(dom_id, json_loading_path ) {
    // move out of the static folder 
    $.getJSON( "../" + json_loading_path, function( data ) {
      var items = [];

        // add header 
        items.push("<tr>");
        items.push("<th>tag</th>");

        // get the name of each value which is plotted
        for ( var rev in data) {
        	for ( var fig in data[rev]) {
        		val_pair = data[rev][fig];
        		items.push("<th>"+val_pair[0]+"</th>");
        	}
            break;
        };

        items.push("</tr>");

        	// reference first, if available
          $.each( data, function( key, val ) {
        	  
        	if (key == "reference") {
            items.push("<tr>");
            items.push("<td>" + key + "</td>");
        	for ( var fig in data[key]) {
        		val_pair = data[key][fig];
        		items.push("<td>" + val_pair[1] + "</td>");
        	}            
            items.push("</tr>");}
          });
        
          // now the rest
          $.each( data, function( key, val ) {
        	if (key != "reference") {
            items.push("<tr>");
            items.push("<td>" + key + "</td>");
        	for ( var fig in data[key]) {
        		val_pair = data[key][fig];
        		items.push("<td>" + val_pair[1] + "</td>");
        	}
            items.push("</tr>");}
          });

        $("#" + dom_id).after(items);
    });
}

function get_selected_revs_list() {
    var selected_rev = [];
    $('.reference-checkbox').each(function(i, obj) {
        if (obj.checked == true ) {
            selected_rev.push(obj.value)
        }
    });
    selected_rev.sort();
    return selected_rev;
}

function get_selected_revs_string() {
    var rev_string = ""
    selected_rev = get_selected_revs_list();
    for (var i in selected_rev) {
        if ( i > 0)
            rev_string = rev_string + "_";
        rev_string = rev_string + selected_rev[i];
    }
    return rev_string;
}

function getNewestRevision( rev_data) {
    newest = null
    newest_date = "2000-00-00 00:00:00"
    rev_list = rev_data["revisions"];


    for (var i in rev_list) {
        // todo: have a is_reference entry
        if (rev_list[i]["label"] != "reference") {
            if (rev_list[i]["creation_date"] > newest_date ) {
                newest_date = rev_list[i]["creation_date"]
                newest = rev_list[i]
            }
        }
    }

    return newest
}

function setupRactiveFromRevision(rev_data, rev_string, rev_list)
{

	// don't event attempt to show comparisons for empty revisions
	if (rev_string == "")
		return;
	
    // make dynamic
    var comparisonLoadPath = "../comparisons/" + rev_string
    var createComparisonUrl = "../create_comparison"

    console.log("Loading Comparison '" + comparisonLoadPath + "'");

    $.get(comparisonLoadPath).done(function(data) {
        loaded_package = null

        // Get the newest revision within the selection
        // to get information about failed scripts and the
        // log files
        newest_rev = getNewestRevision(rev_data);

        console.debug("Newest revision is '" + newest_rev["label"] + "'")

        // enrich the comparison data with the newest revision in this comparison
        data["newest_revision"] = newest_rev

        // We have two sources of information for scripts and plots:
        // * The comparison object from comparisonLoadPath
        // * The revision object from comparisonLoadPath
        // We update the data from the comparison object with additional data
        // from the revision object.
        if (newest_rev != null) {
            console.debug("Updating package information.")

            // We now go through all of the packages in the revision object
            // and add the corresponding information to the comparison object.
            // object. For this we create a lookup table
            //    'package name' -> 'index in list'
            // for the comparison object.
            comparison_data_pkg2index = {};
            for (var index in data["packages"]) {
                var name = data["packages"][index]["name"];
                comparison_data_pkg2index[name] = index;
            }

            for (var irev in newest_rev["packages"]) {

                // Information to be copied from the revision object:
                var name = newest_rev["packages"][irev]["name"];
                var fail_count = newest_rev["packages"][irev]["fail_count"];
                var scriptfiles = newest_rev["packages"][irev]["scriptfiles"];
                var label = newest_rev["label"];

                if ( name in comparison_data_pkg2index ){
                    // Found the package in the comparison object
                    // ==> Just add the information
                    ipkg = comparison_data_pkg2index [name]

                    data["packages"][ipkg]["fail_count"] = fail_count;
                    data["packages"][ipkg]["scriptfiles"] = scriptfiles;
                    // Also store the label of the newest revision as this
                    // is needed to stich together the loading path of
                    // log files
                    data["packages"][ipkg]["newest_revision"] = label;
                }
                else {
                    // Did not find the package in the comparison object
                    // ==> If there's a reason to display it on the homepage
                    //     (e.g. failed scripts whose logs we want to make
                    //     available, then we need to add a new item to the
                    //     package list of the comparison object).
                    console.debug(
                        "Package '" + newest_rev["packages"][irev]["name"] +
                        "' was found in the revision file, but not in the" +
                        "comparison file. Probably this package did not " +
                        "create a single output file."
                    )
                    if ( newest_rev["packages"][irev]["fail_count"] > 0){
                        console.debug(
                            "However it did have failing scripts, so we " +
                            "will make it visible on the validation page. "
                        );
                        // Create a new empty entry with the same information
                        // as above and add it to the data
                        pkg_dict = {};
                        pkg_dict["name"] = name;
                        pkg_dict["fail_count"] = fail_count;
                        pkg_dict["scriptfiles"] = scriptfiles;
                        pkg_dict["newest_revision"] = label;
                        // Also add keys that usually come from the
                        // comparison file:
                        pkg_dict["visible"] = true;
                        data["packages"].push(pkg_dict);

                    }
                }
            }
        }
        else {
            console.debug("Newest rev is null.")
        }

        setupRactive("package", '#packages', data,
        // Wire the clicks on package names
        function(ractive) {

            if ( "packages" in data) {
                // todo: load the package which was last time viewn by the users
                first_package_name = getDefaultPackageName(data["packages"])
                if (first_package_name != false){
                    loadValidationPlots(first_package_name, data);
                }
                else {
                    console.warn("No package could be loaded.")
                }
            }
            ractive.on({
                load_validation_plots : function( evt ) {
                    // This gets called if the user clicks on a package in the
                    // package-selection side menu.

                    // Hide all sub-packages
                    ractive.set( 'packages.*.display_setting', 'none' );
                    
                    pkgs = ractive.get('packages');

                    // Display sub-packages for this one.
                    if (pkgs != null) {
                        for (var ipkg in pkgs) {
                        	if ( pkgs[ipkg].name == evt.context.name ) {
                        		// disaplay this one
                        		ractive.set( 'packages.' + ipkg + '.display_setting', 'block' );
                        		break;
                        	}
                        }
                        
                        // the context will contain the json object which was
                        // used to create this template instance
                        loadValidationPlots( evt.context.name, data );
                    }
                }
               });
            });
    }).fail(function() {

        console.log("Comparison " + rev_string + " does not exist yet, requesting it");

        $.ajax({
			url: createComparisonUrl,
			type: "POST",
			contentType: "application/json",
			dataType: "json",
			data: JSON.stringify({
				"revision_list": rev_list
			})
			}).done( function(data)
            {
                key = data["progress_key"];
                beginCreatePlotWait( rev_string, rev_list, key, rev_data );
        });
    });
}

/* this function call is triggered by the button 
   under the revisions list
*/
function loadSelectedRevisions(data) {
	
    rev_string = get_selected_revs_string();
    rev_list = get_selected_revs_list();
    
    if (rev_string == "") {
    	alert("Please select at least one tag!");
    } 
    
    console.log("Loading rev via string " + rev_string );

    setupRactiveFromRevision(data, rev_string, rev_list);
}

function loadRevisions( rev_string , rev_list) {
    if (typeof rev_string === 'undefined') { rev_string = null; }

    console.log("loading revisions from server");
    rev_load_path = "../revisions"

    $.get(rev_load_path).then(function(data) {
        console.log("loading done !");

        function setupRevisionLoader(ractive) {

            // load the defaults for the first time
            if ( rev_string == null ) {
                loadSelectedRevisions(data);
            } else {
                // otherwise, load a specific selection                
                setupRactiveFromRevision(data, rev_string, rev_list);
            }

            // be ready to load any other revision configuration if user desires
            ractive.on( 'loadSelectedRevisions', function () {

                loadSelectedRevisions(data);
            });
        }

        setupRactive("revision", '#revisions', data, null, setupRevisionLoader);
    });
}<|MERGE_RESOLUTION|>--- conflicted
+++ resolved
@@ -93,6 +93,7 @@
         }
     }
 
+
     wrapped_package = {packages: [loaded_package]};
 
     setupRactive("plot_container", '#content', wrapped_package, null,
@@ -113,10 +114,10 @@
 
             // make sure changes to the viewing settings are stored right away
             ractive.observe( 'show_overview', function ( newValue, oldValue, keypath ) {
-                  ractive_value_preserve(ractive,"show_overview");
+                  ractive_value_preserve_session(ractive,"show_overview");
             });
             ractive.observe( 'show_expert_plots', function ( newValue, oldValue, keypath ) {
-                  ractive_value_preserve(ractive,"show_expert_plots");
+                  ractive_value_preserve_session(ractive,"show_expert_plots");
             });
 
             // check if an "empty" entry needs to be added to the script accordion
@@ -129,69 +130,10 @@
             if (count > 0 ){
                 $("#no_finished_scripts").hide();
             }
-<<<<<<< HEAD
-        }        
-
-        wrapped_package = {packages: [loaded_package]};
-
-        setupRactive("plot_container", '#content', wrapped_package, null,
-            // on complete
-            function(ractive) {
-                // todo: make sure the empty entries in the script accordion are properly filled
-                ractive_value_recover(ractive, "show_overview");
-                ractive_value_recover(ractive, "show_expert_plots");
-
-                // setup the jquery ui toggle buttons
-                // this can only be done here, otherwise the initial values of the toggle buttons 
-                // will not be correct
-                /* 
-                do not enable jquery ui buttons atm, because the toggle option
-                cannot be properly initialized with color
-                $("#check_show_overview").button();
-                $("#check_show_expert_plots").button();*/
-
-                // make sure changes to the viewing settings are stored right away
-                ractive.observe( 'show_overview', function ( newValue, oldValue, keypath ) {
-                      ractive_value_preserve_session(ractive,"show_overview");
-                });
-                ractive.observe( 'show_expert_plots', function ( newValue, oldValue, keypath ) {
-                      ractive_value_preserve_session(ractive,"show_expert_plots");
-                });
-
-                // check if an "empty" entry needs to be added to the script accordion
-                var count = $('.failed_script').length;
-                if (count > 0 ){
-                    $("#no_failed_scripts").hide();
-                } 
-
-                var count = $('.finished_script').length;
-                if (count > 0 ){
-                    $("#no_finished_scripts").hide();
-                } 
-
-                var count = $('.skipped_script').length;
-                if (count > 0 ){
-                    $("#no_skipped_scripts").hide();
-                } 
-
-            },
-            // on teardown
-            function(ractive) { 
-            },
-            // on render
-            function(ractive) {
-                $("#accordion_script_files").accordion({
-                     heightStyle: "content"
-                });
-            },
-            // on change
-            function(ra) {
-=======
 
             var count = $('.skipped_script').length;
             if (count > 0 ){
                 $("#no_skipped_scripts").hide();
->>>>>>> 5b28926f
             }
 
         },
