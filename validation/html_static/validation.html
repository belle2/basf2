<!doctype html>
<html lang='en-GB'>
<head>
<meta charset='utf-8'>
    <title>Belle II Validation</title>
<link
	href='https://fonts.googleapis.com/css?family=Open+Sans:300,400,600,700'
	rel='stylesheet' type='text/css'>
<link rel="stylesheet" href="css/normalize.css">
<link rel="stylesheet" href="css/main.css">
  <link rel="stylesheet" href="css/jquery-ui.css">
  <link rel="stylesheet" href="css/jquery-ui.theme.css">
  <link rel="stylesheet" href="css/magnific-popup.css">
  <script type="text/javascript" async
    src="https://cdnjs.cloudflare.com/ajax/libs/mathjax/2.7.5/latest.js?config=TeX-MML-AM_CHTML">
  </script>
    <script type="text/x-mathjax-config">
  MathJax.Hub.Config({
    tex2jax: {inlineMath: [['$','$'], ['\\(','\\)']]}
  });
  </script>
</head>

<body>
	<div id='wrap'>

		<div id='navigation_scroll'>
		<div id='navigation'>
			<div id='menu'>
				<div>
					<table width="100%" border="0" cellspacing="0" cellpadding="0">
					  <tr>
					    <td width="36%" align="left"><img id="menu_main_logo" src="images/belle2-logo.png"></td>
					    <td align="left" id="menu_main_text">Belle II <br\>Validation</td>
					  </tr>
					</table>
				</div>
				<div class='revisions menuhead'>
					<img src="images/list.png" alt="Tags">&nbsp; Tags
				</div>
				<div id='revisions' class='submenu underlineditems'
					style='display: block; position: relative;'>
				Loading ...
				</div>
				
				<div class='menuhead'>
					<img src="images/link.png" alt="JIRA issue">&nbsp; Useful links

				</div>
				<div class="trivial-submenu">
						<div><a href="https://confluence.desy.de/display/BI/Software+Validation">Read the friendly Manual</a></div>
						<div><a href="https://confluence.desy.de/display/BI/News">News</a></div>
						<div><a href="https://confluence.desy.de/display/BI/Validation+FAQ">FAQ</a></div>
						<div><a href="https://confluence.desy.de/display/BI/Validation+Monitoring%2C+How-to">How-to for SWQShifters</a></div>
						<div><a href="https://agira.desy.de/browse/BII-3309">JIRA Issue</a></div>
						<div><a target="_blank" href="https://agira.desy.de/secure/CreateIssue!default.jspa">Report Bug</a></div>
				</div>

				<div class='packages menuhead'>
					<img src="images/cubes.png" alt="Packages">&nbsp; Packages
				</div>
				<div id='packages' class='packages_submenu'>
				Loading ...
				</div>
<<<<<<< HEAD
                <div class='menuhead reportbug'>
					<a target="_blank" href="https://agira.desy.de/secure/CreateIssue!default.jspa">
                		<img src="images/bug.png" alt="Report Bug">&nbsp; Report Bug
					</a>
				</div>
				<div class="menuhead">
					<img src="images/list.png" alt="Palette">
					&nbsp;Palette
				</div>
				<div class="trivial-submenu" id="palette">
=======
				<div class="menuhead" >
					<img src="images/list.png" alt="Palette">
					&nbsp;Palette
				</div>
				<div class="trivial-submenu " id="palette">
>>>>>>> 6350e053
					<div class="swatch-line-header">Non-expert plot</div>
					<div>
						<span class="swatch" id="swatch-fail-nonexpert">x</span>
						<span class="swatch-text">Comparison Fail</span>
					</div>
					<div class="swatch-line">
						<span class="swatch" id="swatch-warn-nonexpert">!</span>
						<span class="swatch-text">Comparison Warn</span>
					</div>
					<div class="swatch-line">
						<span class="swatch" id="swatch-pass-nonexpert">o</span>
						<span class="swatch-text">Comparison Pass</span>
					</div>
					<div class="swatch-line">
						<span class="swatch" id="swatch-nocomp-nonexpert">?</span>
						<span class="swatch-text">No comparison</span>
					</div>
					<div class="swatch-line-header">Expert plot</div>
					<div class="swatch-line">
						<span class="swatch" id="swatch-fail">x</span>
						<span class="swatch-text">Comparison Fail</span>
					</div>
					<div class="swatch-line">
						<span class="swatch" id="swatch-warn">!</span>
						<span class="swatch-text">Comparison Warn</span>
					</div>
					<div class="swatch-line">
						<span class="swatch" id="swatch-pass">o</span>
						<span class="swatch-text">Comparison Pass</span>
					</div>
					<div class="swatch-line">
						<span class="swatch" id="swatch-nocomp">?</span>
						<span class="swatch-text">No comparison</span>
					</div>
				</div>
				<div class="menuhead">
					<img src="images/link.png" alt="systeminfo">&nbsp; System Info
				</div>
				<div class="system-submenu" id="systeminfo">
					Loading...
				</div>
			</div>

		</div>
		</div>
		<div id='content_scroll'>
		<div id='content'>Loading ...</div>
		</div>
	</div>

	<!-- external library code -->
	
	<!-- ractive js templating engine -->
	<script src='js/external/ractive.min.js'></script>
	<script src='js/external/ractive-transitions-fade.js'></script>
	
	<!-- all jquery related stuff -->
	<script src="js/external/jquery-1.11.1.min.js" type="text/javascript"></script>
	<script src="js/external/jquery-ui.min.js" type="text/javascript"></script>
	<script src="js/external/jquery.magnific-popup.min.js"></script>

	<!-- own code -->
    <script src="js/create-plots-waiting.js" type="text/javascript"></script>
    <script src="js/ractive-support.js" type="text/javascript"></script>
    <script src="js/validation-loading.js" type="text/javascript"></script>



	<script type="text/javascript">
	$( document ).ready(function() {
	    console.log("Document loaded, starting RestAPI calls");
		setSystemInfo();
		loadRevisions();
	});
	</script>
</body>
</html><|MERGE_RESOLUTION|>--- conflicted
+++ resolved
@@ -31,7 +31,7 @@
 					<table width="100%" border="0" cellspacing="0" cellpadding="0">
 					  <tr>
 					    <td width="36%" align="left"><img id="menu_main_logo" src="images/belle2-logo.png"></td>
-					    <td align="left" id="menu_main_text">Belle II <br\>Validation</td>
+					    <td align="left" id="menu_main_text">Belle II <br>Validation</td>
 					  </tr>
 					</table>
 				</div>
@@ -62,24 +62,11 @@
 				<div id='packages' class='packages_submenu'>
 				Loading ...
 				</div>
-<<<<<<< HEAD
-                <div class='menuhead reportbug'>
-					<a target="_blank" href="https://agira.desy.de/secure/CreateIssue!default.jspa">
-                		<img src="images/bug.png" alt="Report Bug">&nbsp; Report Bug
-					</a>
-				</div>
-				<div class="menuhead">
-					<img src="images/list.png" alt="Palette">
-					&nbsp;Palette
-				</div>
-				<div class="trivial-submenu" id="palette">
-=======
 				<div class="menuhead" >
 					<img src="images/list.png" alt="Palette">
 					&nbsp;Palette
 				</div>
 				<div class="trivial-submenu " id="palette">
->>>>>>> 6350e053
 					<div class="swatch-line-header">Non-expert plot</div>
 					<div>
 						<span class="swatch" id="swatch-fail-nonexpert">x</span>
