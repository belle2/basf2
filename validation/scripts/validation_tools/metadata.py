#!/usr/bin/env python3

"""Small module containing helper functions to set the metadata on objects
created for the validation correctly """

# std
from typing import Optional, Union, List, Tuple
import pathlib

import basf2
import ROOT
from ROOT import Belle2

# circumvent BII-1264
ROOT.gInterpreter.Declare("#include <framework/utilities/MakeROOTCompatible.h>")

# Unfortunately doxygen doesn't recognize our docstrings in this file :/
# @cond SUPPRESS_DOXYGEN


def file_description_set(rootfile: Union[ROOT.TFile, str, pathlib.PurePath],
                         description: str) -> None:
    """
    Add file description validation metdata to a ROOT file.

    Args:
        rootfile (TFile, str or pathlib.PurePath): Name of the root file
            to open or an already open TFile instance
        description (str):  Common description/information of/about all plots
            in this ROOT file (will be displayed above the plots)

    Returns:
        None
    """
    opened = False
    if not isinstance(rootfile, ROOT.TFile):
        if isinstance(rootfile, pathlib.PurePath):
            rootfile = str(rootfile)
        rootfile = ROOT.TFile(rootfile, "UPDATE")
        opened = True
    if not rootfile.IsOpen() or not rootfile.IsWritable():
        raise RuntimeError(
            f"ROOT file {rootfile.GetName()} is not open for writing"
        )
    # scope guard to avoid side effects by changing the global gDirectory
    # in modules ...
    # noinspection PyUnusedLocal
    directory_guard = ROOT.TDirectory.TContext(rootfile)
    desc = ROOT.TNamed("Description", description)
    desc.Write()
    if opened:
        rootfile.Close()


def validation_metadata_set(obj: ROOT.TObject, title: str, contact: str,
                            description: str, check: str,
                            xlabel: Optional[str] = None,
                            ylabel: Optional[str] = None,
                            metaoptions="") -> None:
    """
    Set the validation metadata for a given object by setting the necessary
    values. This function can be used on any object supported by the
    Validation (histograms, profiles, ntuples)

    Arguments:
        obj: Instance of the object which should get the metadata
        title (str): Title to use for the object
        contact (str): Contact person, usually in the form "Name <email>"
        description (str): Text description what can be seen in the plot
        check (str): Text description what to look for in the validation for
            shifters to easily see if the distribution looks ok
        xlabel (str): If given try to set this as the label for the x axis
        ylabel (str): If given try to set this as the label for the y axis
        metaoptions (str): Metaoptions (additional options to influence the
            comparison between revisions, styling of the plot, etc.)

    .. note::

        Different ways to specify LaTeX for different arguments:
        see `create_validation_histograms`
    """
    obj.SetTitle(title)
    # For ntuples we add the metadata as aliases ...
    try:
        obj.SetAlias("Contact", contact)
        obj.SetAlias("Description", description)
        obj.SetAlias("Check", check)
        obj.SetAlias("MetaOptions", metaoptions)
    except AttributeError:
        pass
    # for TH*, TProfile we add it to the list of functions
    try:
        function_list = obj.GetListOfFunctions()
        function_list.Add(ROOT.TNamed("Contact", contact))
        function_list.Add(ROOT.TNamed("Description", description))
        function_list.Add(ROOT.TNamed("Check", check))
        function_list.Add(ROOT.TNamed("MetaOptions", metaoptions))
    except AttributeError:
        pass

    # And maybe try to set a label on the axis
    if xlabel is not None:
        try:
            obj.GetXaxis().SetTitle(xlabel)
        except AttributeError:
            pass

    if ylabel is not None:
        try:
            obj.GetYaxis().SetTitle(ylabel)
        except AttributeError:
            pass


# noinspection PyIncorrectDocstring
def validation_metadata_update(
        rootfile: Union[str, ROOT.TFile, pathlib.PurePath],
        name: str, *args, **argk) -> None:
    """
    This is a convenience helper for `validation_metadata_set` in case the
    objects have already been saved in a ROOT file before: It will open the
    file (or use an existing TFile), extract the object, add the metadata and
    save the new version to the file

    Arguments:
        rootfile (str, ROOT.TFile or pathlib.PurePath): Name of the root file
            to open or an already open TFile instance
        name (str): Name of the object in the file
        title (str): Title to use for the object
        contact (str): Contact person, usually in the form "Name <email>"
        description (str): Text description what can be seen in the plot
        check (str): Text description what to look for in the validation for
            shifters to easily see if the distribution looks ok
        xlabel (str): If given try to set this as the label for the x axis
        ylabel (str): If given try to set this as the label for the y axis
        metaoptions (str): Metaoptions (additional options to influence the
            comparison between revisions, styling of the plot, etc.)

    .. note::

        Different ways to specify LaTeX for different arguments:
        see `create_validation_histograms`
    """

    opened = False
    if not isinstance(rootfile, ROOT.TFile):
        if isinstance(rootfile, pathlib.PurePath):
            rootfile = str(rootfile)
        rootfile = ROOT.TFile(rootfile, "UPDATE")
        opened = True
    if not rootfile.IsOpen() or not rootfile.IsWritable():
        raise RuntimeError(
            f"ROOT file {rootfile.GetName()} is not open for writing"
        )
    obj = rootfile.Get(name)
    if not obj:
        raise RuntimeError(
            f"Cannot find object named {name} in {rootfile.GetName()}"
        )
    validation_metadata_set(obj, *args, **argk)
    # scope guard to avoid side effects by changing the global gDirectory
    # in modules ...
    # noinspection PyUnusedLocal
    directory_guard = ROOT.TDirectory.TContext(rootfile)
    obj.Write("", ROOT.TObject.kOverwrite)
    if opened:
        rootfile.Close()


class ValidationMetadataSetter(basf2.Module):
    """
    Simple module to set the valdiation metadata for a given list of objects
    automatically at the end of event processing

    Just add this module **before** any
    VariablesToNtuple/VariablesToHistogram modules and it will set the
    correct validation metadata at the end of processing

    Warning:
        The module needs to be before the modules creating the objects
        as terminate() functions are executed in reverse order from last to
        first module.  If this module is after the creation modules the metadata
        might not be set correctly
    """

    def __init__(self, variables: List[Tuple[str]],
                 rootfile: Union[str, pathlib.PurePath], description=""):
<<<<<<< HEAD
        """!
        Initialize ValidationMetadataSetter
=======
        """
>>>>>>> 232e81e6

        Arguments:
            variables (list(tuple(str))): List of objects to set the metadata
                for. Each entry should be the name of an object followed by the
                metadata values which will be forwarded to
                `validation_metadata_set`:
                ``(name, title, contact, description, check, xlabel, ylabel,
                metaoptions)``
                where ``xlabel``, ``ylabel`` and ``metaoptions`` are optional
            rootfile (str or pathlib.PurePath): The name of the ROOT file where
                the objects can be found
            description (str): Common description/information of/about all plots
                in this ROOT file (will be displayed above the plots)
        """
        super().__init__()
        #: Remember the metadata
        self._variables = variables
        if isinstance(rootfile, pathlib.PurePath):
            rootfile = str(rootfile)
        #: And the name of the root file
        self._rootfile = rootfile  # type: str
        #: Common description/information of/about all plots
        #: in this ROOT file (will be displayed above the plots)
        self._description = description
        #: Shared pointer to the root file that will be closed when the last
        #: user disconnects
        self._tfile = None  # type: ROOT.TFile

    def initialize(self):
        """Make sure we keep the file open"""
        self._tfile = \
            Belle2.RootFileCreationManager.getInstance().getFile(self._rootfile)

    def terminate(self):
        """And update the metadata at the end"""
        for name, *metadata in self._variables:
            name = Belle2.makeROOTCompatible(name)
            validation_metadata_update(self._tfile, name, *metadata)
        if self._description:
            file_description_set(self._tfile, self._description)
        del self._tfile


def create_validation_histograms(
    path: basf2.Path, rootfile: Union[str, pathlib.PurePath],
    particlelist: str,
    variables_1d: Optional[List[Tuple]] = None,
    variables_2d: Optional[List[Tuple]] = None,
    description=""
) -> None:
    """
    Create histograms for all the variables and also label them to be useful
    in validation plots in one go. This is similar to the
    `modularAnalysis.variablesToHistogram` function but also sets the
    metadata correctly to be used by the validation

    Arguments:
        path (basf2.Path): Path where to put the modules
        rootfile (str or pathlib.PurePath): Name of the output root file
        particlelist (str): Name of the particle list, can be empty for event
            dependent variables
        variables_1d: List of 1D histogram definitions of the form
            ``var, bins, min, max, title, contact, description, check_for
            [, xlabel [, ylabel [, metaoptions]]]``
        variables_2d: List of 2D histogram definitions of the form
            ``var1, bins1, min1, max1, var2, bins2, min2, max2, title, contact,
            description, check_for [, xlabel [, ylabel [, metaoptions]]]``
        description: Common description/information of/about all plots in this
            ROOT file (will be displayed above the plots)

    .. note::

        Different ways to specify LaTeX: ``xlabel``, ``ylabel``, ``title``:
        ROOT style "Einstein-Pythagoras a^{2} + b^{2} = #frac{E}{m}".
        ``description``, ``check_for``, (file) ``description``: LaTeX style
        (with escaped backslashes):
        "Einstein-Pythagoras a^2 + b^2 = \\frac{E}{m}".
    """
    if isinstance(rootfile, pathlib.PurePath):
        rootfile = str(rootfile)
    histograms_1d = []
    histograms_2d = []
    metadata = []
    if variables_1d is not None:
        for var, nbins, vmin, vmax, *data in variables_1d:
            histograms_1d.append((var, nbins, vmin, vmax))
            metadata.append([var] + data)

    if variables_2d is not None:
        for row in variables_2d:
            var1 = row[0]
            var2 = row[4]
            histograms_2d.append(row[:8])
            metadata.append([var1 + var2] + list(row[8:]))

    path.add_module(
        ValidationMetadataSetter(metadata, rootfile, description=description)
    )
    path.add_module(
        "VariablesToHistogram",
        particleList=particlelist,
        variables=histograms_1d,
        variables_2d=histograms_2d,
        fileName=rootfile,
    )

# End suppression of doxygen checks
# @endcond<|MERGE_RESOLUTION|>--- conflicted
+++ resolved
@@ -185,12 +185,8 @@
 
     def __init__(self, variables: List[Tuple[str]],
                  rootfile: Union[str, pathlib.PurePath], description=""):
-<<<<<<< HEAD
-        """!
+        """
         Initialize ValidationMetadataSetter
-=======
-        """
->>>>>>> 232e81e6
 
         Arguments:
             variables (list(tuple(str))): List of objects to set the metadata
