#!/usr/bin/env python3
# -*- coding: utf-8 -*-

# Normal imports
import glob
import os
import re
import sys
import queue
import collections

# Load ROOT
import ROOT
# In case some ROOT files loaded by the validation scripts contain some
# RooFit objects, ROOT will auto-load RooFit. Due to some (yet not
# understood) tear down problem, this results in this errror:
# Fatal in <TClass::SetUnloaded>: The TClass for map<TString,double> is being
# unloaded when in state 3 To prevent this, we are loading RooFit here
# before ROOT has a chance to do this
from ROOT import RooFit

# The pretty printer. Print prettier :)
import pprint
import json_objects

import validationpath
from validationplotuple import Plotuple
from validationfunctions import index_from_revision, get_style, \
    available_revisions, terminal_title_line
import validationfunctions
try:
    import simplejson as json
except ImportError:
    import json


# Only execute the program if a basf2 release is set up!
if os.environ.get('BELLE2_RELEASE', None) is None:
    sys.exit('Error: No basf2 release set up!')

pp = pprint.PrettyPrinter(depth=6, indent=1, width=80)

# Token used to separate the package name from the plot name in strings
PackageSeperatorToken = "__:__"

##############################################################################
#                          Function definitions                              #
##############################################################################


def date_from_revision(revision, work_folder):
    """
    Takes the name of a revision and returns the 'last modified'-timestamp of
    the corresponding directory, which holds the revision.
    :param revision: A string containing the name of a revision
    :return: The 'last modified'-timestamp of the folder which holds the
        revision
    """

    # Reference files do not need a date since there is always just one
    # version of it, which is presumed to be the latest
    if revision == 'reference':
        return 0
    # Regular releases and builds however do have a reasonably well defined
    # 'last modified'-date!
    else:
        revisions = os.listdir(validationpath.get_results_folder(work_folder))
        if revision in revisions:
            return os.path.getmtime(
                validationpath.get_results_tag_folder(work_folder, revision)
            )
        # Otherwise return a None object
        else:
            return None


def merge_nested_list_dicts(a, b):
    """ Given two nested dictionary with same depth that contain lists, return
    'merged' dictionary that contains the joined lists.
    :param a: Dict[Dict[...[Dict[List]]..]]
    :param b: Dict[Dict[...[Dict[List]]..]] (same depth as a)
    :return:
    """

    def _merge_nested_list_dicts(_a, _b):
        """ Merge _b into _a, return _a. """
        for key in _b:
            if key in _a:
                if isinstance(_a[key], dict) and isinstance(_b[key], dict):
                    _merge_nested_list_dicts(_a[key], _b[key])
                else:
                    assert isinstance(_a[key], list)
                    assert isinstance(_b[key], list)
                    _a[key].extend(_b[key])
            else:
                _a[key] = _b[key]
        return _a

    return _merge_nested_list_dicts(a.copy(), b.copy())


def get_plot_files(revisions, work_folder):
    """
    Returns a list of all plot files as absolute paths. For this purpose,
    it loops over all revisions in 'revisions', finds the
    corresponding results folder and collects the plot ROOT files.
    :rtype: list
    :return: A list of all plot files, i.e. plot ROOT files from the
             requested revisions
    """
    # This is where we store the paths of plot ROOT files we've found
    results = []

    results_foldername = validationpath.get_results_folder(work_folder)

    # Loop over all requested revisions and look for root files
    # in their package folders
    for revision in revisions:

        if revision == "reference":
            results.extend(get_tracked_reference_files())
            continue

        rev_result_folder = os.path.join(results_foldername, revision)
        if not os.path.isdir(rev_result_folder):
            continue

        packages = os.listdir(rev_result_folder)

        for p in packages:
            package_folder = os.path.join(rev_result_folder, p)
            # find all root files within this package
            root_files = glob.glob(package_folder + "/*.root")
            # append with absolute path
<<<<<<< HEAD
            results.extend([os.path.abspath(rf) for rf in root_files])
=======
            results += [os.path.abspath(rf) for rf in root_files]
>>>>>>> 3a9e36de

    return results


def get_tracked_reference_files():
    """
    This function loops over the local and central release dir and collects
    the .root-files from the validation-subfolders of the packages. These are
    the files which we will use as references.
    From the central release directory, we collect the files from the release
    which is set up on the machine running this script.
    :rtype : list
    :return: A list of all reference files, i.e. ROOT files that are located
             in the same folder as the steering files of the package
    """

    # The base paths to the local and central release directories
    basepaths = {'local': os.environ.get('BELLE2_LOCAL_DIR', None),
                 'central': os.environ.get('BELLE2_RELEASE_DIR', None)}

    # This is where we store the paths of reference ROOT files we've found
    results = {'local': [], 'central': []}

    # validation folder name used by the packages to keep the validation
    # reference plots
    validation_folder_name = 'validation'
    validation_test_folder_name = 'validation-test'

    # Now collect both local and central ROOT files:
    for location in ['local', 'central']:

        # Skip folders that do not exist (e.g. the central release dir might
        # not be setup if one is working with a completely local version)
        if basepaths[location] is None:
            continue

        # list all available packages
        root = basepaths[location]
        # searches for a validation folder in any top-most folder (package
        # folders) and lists all root-files within
        glob_search = os.path.join(root, "*", validation_folder_name, "*.root")
        revision_root_files = [
            os.path.abspath(f) for f in glob.glob(glob_search)
            if os.path.isfile(f)
        ]
        # also look in the folder containing the validation tests
        glob_search = os.path.join(
            root,
            "*",
            validation_test_folder_name,
            "*.root"
        )
        revision_root_files += [
            os.path.abspath(f) for f in glob.glob(glob_search)
            if os.path.isfile(f)
        ]

        # this looks very much like a root file, store
        results[location] += revision_root_files

    # Now we need to get a rid of all the duplicates: Since local > central,
    # we will delete all central reference files that have a local counterpart.
    # First, loop over all local reference files
    for local_file in results['local']:
        # Remove the location, i.e. reduce the path to /[package]/[filename]
        local_path = local_file.replace(basepaths['local'], '')
        # Now loop over all central reference files
        for central_file in results['central']:
            # Remove the location, i.e.
            # reduce the path to /[package]/[filename]
            central_path = central_file.replace(basepaths['central'], '')
            # If package and filename are the same, we remove the central
            # file from our results list
            if local_path == central_path:
                results['central'].remove(central_file)

    # Return both local and central reference files. The return value does
    # not maintain the distinction between local and central files, because
    # we stored the absolute path to the reference files, and local and
    # central reference files are treated the same anyway.
    return results['local'] + results['central']


def generate_new_plots(revisions, work_folder, process_queue=None,
                       root_error_ignore_level=ROOT.kWarning):
    """
    Creates the plots that contain the requested revisions. Each plot (or
    n-tuple, for that matter) is stored in an object of class Plot.
    @param revisions
    @param work_folder: Folder containing results
    @param process_queue: communication queue object, which is used in
           multi-processing mode to report the progress of the plot creating.
    @param root_error_ignore_level: Value for gErrorIgnoreLevel. Default:
        ROOT.kWarning. If set to None, global level will be left unchanged.
    @return: No return value
    """

    print(validationfunctions.terminal_title_line(
        "Creating plots for the revision(s) " + ", ".join(revisions) + "."
    ))

    # Since we are going to plot, we need to initialize ROOT
    ROOT.gROOT.SetBatch()
    ROOT.gStyle.SetOptStat(1110)
    ROOT.gStyle.SetOptFit(101)

    # Prevent cluttering with ROOT info messages
    if root_error_ignore_level is not None:
        ROOT.gErrorIgnoreLevel = root_error_ignore_level

    # Before we can start plotting, we of course need to collect all
    # ROOT-files that contain data for the plot that we want, e.g. we need to
    # collect all plot ROOT files from the revisions in 'revisions'.
    # The 'reference'-plots, if requested, require special treatment, as they
    # are stored on a different location than the regular plot ROOT files.

    # Collect all plot files, i.e. plot ROOT files from the requested revisions
    if len(revisions) == 0:
        print("No revisions selected for plotting. Returning without "
              "doing anything.", file=sys.stderr)
        return
    elif len(revisions) == 1:
        # Only one revision, so there's no point in making comparisons
        # ==> no reference files
        plot_files = get_plot_files(revisions, work_folder)
        reference_files = []
    else:
        plot_files = get_plot_files(revisions[1:], work_folder)
        reference_files = get_plot_files(revisions[:1], work_folder)

    # The dictionaries {package: {file: {key: [list of root objects]}}}
    plot_p2f2k2o = tobjects_from_files(plot_files, False, work_folder)
    reference_p2f2k2o = tobjects_from_files(reference_files, True, work_folder)
    all_p2f2k2o = merge_nested_list_dicts(plot_p2f2k2o, reference_p2f2k2o)

    # Open the output file
    # First: Create destination directory if it does not yet exist
    content_dir = validationpath.get_html_plots_tag_comparison_folder(
        work_folder,
        revisions
    )
    comparison_json_file = validationpath.get_html_plots_tag_comparison_json(
        work_folder,
        revisions
    )

    if not os.path.exists(content_dir):
        os.makedirs(content_dir)

    comparison_packages = []

    # Collect all plotuples for all the files
    all_plotuples = []

    # Only plot packages where we have at least one plot (not just references)
    packages = list(sorted(plot_p2f2k2o.keys()))

    # for every package
    for i, package in enumerate(packages):

        # Some information to be printed out while the plots are created
        print(terminal_title_line(
            'Creating plots for package: {0}'.format(package),
            level=1
        ))

        compare_files = []

        # Now we loop over all files that belong to the package to
        # group the plots correctly
        for rootfile in sorted(all_p2f2k2o[package].keys()):
            file_name, file_ext = os.path.splitext(rootfile)

            # Some more information to be printed out while plots are
            # being created
            print('Creating plots for file: {0}'.format(rootfile))

            # A list in which we keep all the plotuples for this file
            plotuples = []

            # report the progress over the queue object, if available
            if process_queue:
                try:
                    process_queue.put_nowait(
                        {
                            "current_package": i,
                            "total_package": len(packages),
                            "status": "running",
                            "package_name": package,
                            "file_name": file_name
                        }
                    )
                except queue.Full:
                    # message could not be placed, but no problem next message
                    # will maybe work
                    pass

            # Now loop over ALL keys (within a file, objects will be
            # sorted by key)
            compare_plots = []
            compare_ntuples = []
            compare_html_content = []
            has_reference = False

            root_file_meta_data = collections.defaultdict(lambda: None)

            for key in all_p2f2k2o[package][rootfile].keys():
                # Otherwise we can generate Plotuple object
                plotuple = Plotuple(
                    all_p2f2k2o[package][rootfile][key],
                    revisions,
                    work_folder
                )
                plotuple.create_plotuple()
                plotuples.append(plotuple)
                has_reference = plotuple.has_reference()

                if plotuple.type == 'TNtuple':
                    compare_ntuples.append(plotuple.create_json_object())
                elif plotuple.type == 'TNamed':
                    compare_html_content.append(plotuple.create_json_object())
                elif plotuple.type == "meta":
                    meta_key, meta_value = plotuple.get_meta_information()
                    print("{}: {}->{}".format(key, meta_key, meta_value))
                    root_file_meta_data[meta_key] = meta_value
                else:
                    compare_plots.append(plotuple.create_json_object())

            compare_file = json_objects.ComparisonPlotFile(
                title=file_name,
                package=package,
                rootfile=file_name,
                compared_revisions=revisions,
                plots=compare_plots,
                has_reference=has_reference,
                ntuples=compare_ntuples,
                html_content=compare_html_content,
                description=root_file_meta_data["description"]
            )
            compare_files.append(compare_file)

            all_plotuples.extend(plotuples)

        comparison_packages.append(
            json_objects.ComparisonPackage(
                name=package,
                plotfiles=compare_files)
        )
        # Make the command line output more readable
        print()

    print("Storing to {}".format(comparison_json_file))

    # create objects for all revisions
    comparison_revs = []

    for r in revisions:
        index = index_from_revision(r, work_folder)

        # revision has black by default
        line_color = "#000000"
        if index is not None:
            style = get_style(index)
            line_color = ROOT.gROOT.GetColor(style.GetLineColor()).AsHexString()
        print("For {} index {} color {}".format(r, index, line_color))

        # todo the creation date and git_hash of the original revision should be transferred here
        comparison_revs.append(json_objects.ComparisonRevision(
            label=r,
            color=line_color)
        )

    # todo: refactor this information extracion -> json inside a specific class / method after the
    # plots have been created
    json_objects.dump(
        comparison_json_file,
        json_objects.Comparison(comparison_revs, comparison_packages)
    )

    print_plotting_summary(all_plotuples)


def print_plotting_summary(plotuples, warning_verbosity=1,
                           chi2_verbosity=1):
    """
    Print summary of all plotuples plotted, especially printing information
    about failed comparisons.
    :param plotuples: List of Plotuple objects
    :param warning_verbosity: 0: no information about warnings, 1: write out
        number of warnins per category, 2: report offending scripts
    :param chi2_verbosity: As warning_verbosity but with the results of the
        chi2 comparisons
    :return: None
    """
    print()
    print(terminal_title_line(
        "Summary of plotting",
        level=0
    ))

    print("Total number of plotuples considered: {}".format(len(plotuples)))

    def pt_key(plotuple):
        """ How we report on this plotuple """
        key = plotuple.key
        if len(key) > 30:
            key = key[:30] + "..."
        rf = os.path.basename(plotuple.rootfile)
        if len(rf) > 30:
            rf = rf[:30] + "..."
        return "'{}' from '{}'".format(key, rf)

    n_warnings = 0
    plotuple_no_warning = []
    plotuple_by_warning = collections.defaultdict(list)
    plotuples_by_comparison_result = collections.defaultdict(list)
    for plotuple in plotuples:
        for warning in plotuple.warnings:
            n_warnings += 1
            plotuple_by_warning[warning].append(pt_key(plotuple))
        if not plotuple.warnings:
            plotuple_no_warning.append(pt_key(plotuple))
        plotuples_by_comparison_result[plotuple.comparison_result].append(
            pt_key(plotuple)
        )

    if warning_verbosity:
        print()
        if n_warnings:
            print("A total of {} warnings were issued.".format(n_warnings))
            for warning, perpetrators in plotuple_by_warning.items():
                print("* '{}' was issued by "
                      "{} plotuples".format(warning, len(perpetrators)))
                if warning_verbosity >= 2:
                    for perpetrator in perpetrators:
                        print("  - {}".format(perpetrator))
        else:
            print("No warnings were issued. ")
        print(validationfunctions.congratulator(
            total=len(plotuples),
            success=len(plotuple_no_warning)
        ))
        print()

    if chi2_verbosity:
        if not warning_verbosity:
            print()
        print("Chi2 comparisons")
        for result, perpetrators in plotuples_by_comparison_result.items():
            print("* '{}' was the result of {} comparisons".format(
                result, len(perpetrators)
            ))
            if chi2_verbosity >= 2:
                for perpetrator in perpetrators:
                    print("  - {}".format(perpetrator))
        score = len(plotuples_by_comparison_result["equal"]) + \
            0.75 * len(plotuples_by_comparison_result["not_compared"]) + \
            0.5 * len(plotuples_by_comparison_result["warning"])
        print(validationfunctions.congratulator(
            rate_name="Weighted score: ",
            total=len(plotuples),
            success=score,
        ))
        print()


def tobjects_from_files(root_files, is_reference, work_folder):
    """
    Takes a list of root files, loops over them and creates the RootObjects
    for it. It then returns the list of RootObjects, a list of all keys,
    and a list of all packages for those objects.
    :param root_files: The list of all *.root files which shall be
        read in and for which the corresponding RootObjects shall be created
    :param is_reference: Boolean value indicating if the objects are
        reference objects or not.
    :return: {package: {file: {key: [list of root objects]}}}
    """

    # Return value: {package: {key: objects}}
    return_dict = collections.defaultdict(dict)

    # Now loop over all given
    for root_file in root_files:

        # Create the RootObjects from this file and store them, as well as the
        package, key2object = tobjects_from_file(
            root_file,
            is_reference,
            work_folder
        )

        return_dict[package][os.path.basename(root_file)] = key2object

    return return_dict


def tobjects_from_file(root_file, is_reference, work_folder):
    """
    Takes a root file, loops over its contents and creates the RootObjects
    for it.
    :param root_file: The *.root files which shall be read in and for which the
        corresponding RootObjects shall be created
    :param is_reference: Boolean value indicating if the object is a
        reference object or not.
    :return: package, {key: [list of root objects]}. Note: The list will
        contain only one root object right now, because package + root file
        basename key uniquely determine it, but later we will merge this list
        with files from other revisions.
    """

    # Retrieve the Revision and the Package from the path. The Package can
    # directly be returned (c.f. return at the bottom of this function)
<<<<<<< HEAD
    revision = root_file.split('/')[-3]
    package = root_file.split('/')[-2]
=======
    if is_reference:
        revision = 'reference'
        package = root_file.split('/')[-3]
        if package == "validation" and \
                root_file.split('/')[-2] == "validation-test":
            package = "validation-test"

    else:
        revision = root_file.split('/')[-3]
        package = root_file.split('/')[-2]
>>>>>>> 3a9e36de

    # Return value: {key: root object}
    key2object = collections.defaultdict(list)

    # Get the 'last modified' timestamp of the revision that contains our
    # current root_file
    dir_date = date_from_revision(revision, work_folder)

    # Open the file with ROOT
    tfile = ROOT.TFile(root_file)

    # Loop over all Keys in that ROOT-File
    for key in tfile.GetListOfKeys():

        # Get the name of the Key
        name = key.GetName()

        metaoptions = []
        description = "n/a"
        check = "n/a"
        contact = "n/a"

        # temporary workaround for dbstore files located (wrongly)
        # in the validation results folder
        if re.search(".*dbstore.*root", root_file):
            continue

        # Get the ROOT object that belongs to that Key. If there is no
        # object, continue
        root_object = tfile.Get(name)
        if not root_object:
            continue
        if root_object is None:
            continue

        # Determine which type of object it is, i.e. TH1, TH2 or TNtuple

        if root_object.InheritsFrom('TNtuple'):
            root_object_type = 'TNtuple'
        # this will also match TProfile, as this root class derives from
        # TH1D
        elif root_object.InheritsFrom('TH1'):
            if root_object.InheritsFrom('TH2'):
                root_object_type = 'TH2'
            else:
                root_object_type = 'TH1'
        # TEfficiency barks and quarks like a TProfile, but is unfortunately not
        elif root_object.InheritsFrom('TEfficiency'):
            root_object_type = 'TEfficiency'
        elif root_object.InheritsFrom('TGraph'):
            root_object_type = 'TGraph'
        # use to store user's html output
        elif root_object.ClassName() == 'TNamed':
            root_object_type = 'TNamed'
        elif root_object.InheritsFrom('TASImage'):
            root_object_type = 'TASImage'
        else:
            root_object_type = None

        # If we are dealing with a histogram:
        if root_object_type in ['TH1', 'TH2', 'TEfficiency', 'TGraph']:

            # Ensure that the data read from the ROOT files lives on even
            # after the ROOT file is closed, but TGraph does not have this ....
            if not root_object_type == 'TGraph':
                root_object.SetDirectory(0)

            # Read out meta information:

            # Now check if the data exists in the ROOT file and if so, read it
            if root_object.FindObject('Description'):
                description = root_object.FindObject('Description').GetTitle()
            if root_object.FindObject('Check'):
                check = root_object.FindObject('Check').GetTitle()
            if root_object.FindObject('Contact'):
                contact = root_object.FindObject('Contact').GetTitle()

            # Now check for meta-options (colz, log-scale, etc.)
            metaoptions = []
            if root_object.FindObject('MetaOptions'):
                # Get the title. If there is no title, set metaoptions to an
                # empty list again. Otherwise parse the string of options into
                # a list of options (split on comma, remove whitespaces).
                metaoptions = root_object.FindObject('MetaOptions').GetTitle()
                if metaoptions is None:
                    metaoptions = []
                else:
                    metaoptions = [_.strip() for _ in metaoptions.split(',')]

        # If we are dealing with an n-tuple
        elif root_object_type == 'TNtuple':

            # Go to first entry in the n-tuple
            root_object.GetEntry(0)

            # Storage for the values of the n-tuple. We use a dictionary,
            # because we can't access the n-tuple's values anymore after
            # closing the ROOT file (<=> histograms)
            ntuple_values = {}
            for leaf in root_object.GetListOfLeaves():
                ntuple_values[leaf.GetName()] = leaf.GetValue()

            # Get description, check and contact
            _description = root_object.GetAlias('Description')
            _check = root_object.GetAlias('Check')
            _contact = root_object.GetAlias('Contact')

            if _description:
                description = _description
            if _check:
                check = _check
            if _contact:
                contact = _contact

            # Now check for meta-options (colz, log-scale, etc.)
            _metaoptions = root_object.GetAlias('MetaOptions')
            if _metaoptions:
                # If there are meta-options, split the string on commas and
                # remove unnecessary whitespaces
                metaoptions = [_.strip() for _ in _metaoptions.split(',')]

            # Overwrite 'root_object' with the dictionary that contains the
            # values, because the values are what we want to save, and we
            # want to use the same RootObject()-call for both histograms and
            # n-tuples :-)
            root_object = ntuple_values
        elif root_object_type == 'TNamed':
            # TODO Set description, check, contact somehow?
            pass
        elif root_object_type == 'TASImage':
            # TODO Set description, check, contact somehow?
            pass
        else:
            # Skip all others
            continue

        # Create the RootObject and append it to the results
        key2object[name].append(
            RootObject(
                revision,
                package,
                root_file,
                name,
                root_object,
                root_object_type,
                dir_date,
                description,
                check,
                contact,
                metaoptions,
                is_reference
            )
        )

    # Close the ROOT file before we open the next one!
    tfile.Close()

    return package, key2object


##############################################################################
#                             Class Definition                               #
##############################################################################

class RootObject:

    """!
    Wraps a ROOT object (either a histogram or an n-tuple) together with the
    available meta-information about it.
    Storing the information in a dictionary is necessary to make the objects
    searchable, i.e. implement a function that can return for example all
    objects from a certain revision.

    @var data: A dict with all information about the Root-object
    @var revision: The revision to which the object belongs to
    @var package: The package to which the object belongs to
    @var rootfile: The root file to which the object belongs to
    @var key: The key (more precisely: the name of the key) which the object
        has within the root file
    @var object: The root object itself
    @var type: The type, i.e. whether its a histogram or an n-tuple
    @var description: The description, what the histogram/n-tuple contains
    @var check: A brief description how the histogram or the values should
        look like
    @var contact: A contact person for this histogram/n-tuple
    @var date: The date of the object (identical with the date of its rootfile)
    @var is_reference: Boolean value if it is an object from a reference file
        or not
    """

    def __init__(self, revision, package, rootfile, key, root_object,
                 root_object_type, date, description, check, contact,
                 metaoptions, is_reference):
        """!
        The constructor. Sets the element up and store the information in a
        dict, but also sets up object variables for simplified access.

        @param revision: The revision of the object, e.g. 'release-00-04-01'
        @param package: The package of the object, e.g. 'analysis'
        @param rootfile: The absolute path to the ROOT file that contains
                this object
        @param key: The key of the object, which is basically its name.
                Example: 'P_Eff_k_e'. For each revision, there should be one
                object with the same key.
        @param root_object: The ROOT object itself. Storing works only for
                histograms.
        @param root_object_type: The type of the object. Possible values are
                'TH1' (1D histogram), 'TH2' (2D histogram), and 'TNtuple'
        @param date: The date when the containing revision folder was last
                modified. Important to find the most recent object.
        @param description: A short description of what is displayed in the
                plot. May also contain LaTeX-Code (enclosed in $...$),
                which will later be parsed by MathJax
        @param check: A short description of how the data in the plot should
                look like, i.e. for example the target location of a peak etc.
        @param contact: A name or preferably an e-mail address of the person
                who is responsible for this plot and may be contacted in case
                of problems
        @param metaoptions: Meta-options for the plot, e.g. 'colz' for histo-
                grams, or log-scale for the axes, etc.
        @param is_reference: A boolean value telling if an object is a
                reference object or a normal plot/n-tuple object from a
                revision. Possible Values: True for reference objects,
                False for revision objects.
        """

        # todo: If this is what we want, why don't we just create a dictionary
        #  in the first place? Or at least implement this by filtering through
        #  self.__dict__
        # A dict with all information about the Root-object
        # Have all information as a dictionary so that we can search and
        # filter the objects by properties
        self.data = {'revision': revision,
                     'package': package,
                     'rootfile': rootfile,
                     'key': key,
                     'object': root_object,
                     'type': root_object_type,
                     'check': check,
                     'description': description,
                     'contact': contact,
                     'date': date,
                     'metaoptions': metaoptions,
                     'is_reference': is_reference}

        # For convenient access, define the following variables, which are
        # only references to the values from the dict

        # The revision to which the object belongs to
        self.revision = self.data['revision']

        # The package to which the object belongs to
        self.package = self.data['package']

        # The root file to which the object belongs to
        self.rootfile = self.data['rootfile']

        # The key (more precisely: the name of they) which the object has
        # within the root file
        self.key = self.data['key']

        # The root object itself
        self.object = self.data['object']

        # The type, i.e. whether its a histogram or an n-tuple
        self.type = self.data['type']

        # The description, what the histogram/n-tuple contains
        self.description = self.data['description']

        # A brief description how the histogram or the values should look
        # like (e.g. characteristic peaks etc.)
        self.check = self.data['check']

        # A contact person for this histogram/n-tuple
        self.contact = self.data['contact']

        # The date of the object (identical with the date of its rootfile)
        self.date = self.data['date']

        # Meta-options for the object, e.g. colz or log-scale for the axes
        self.metaoptions = self.data['metaoptions']

        # Boolean value if it is an object from a reference file or not
        self.is_reference = self.data['is_reference']

    def __str__(self):
        return str(self.data)

    def dump(self):
        """!
        Allows to print out all information about a RootObject to the command
        line (for debugging purposes).
        @return: None
        """
        pp.pprint(self.data)


##############################################################################
#                      Main function starts here!                            #
##############################################################################


def create_plots(revisions=None, force=False, process_queue=None,
                 work_folder="."):
    """!
    This function generates the plots and html
    page for the requested revisions.
    By default all available revisions are taken. New plots will ony be
    created if they don't exist already for the given set of revisions,
    unless the force option is used.
    @param revisions: The revisions which should be taken into account.
    @param force: If True, plots are created even if there already is a version
        of them (which may me deprecated, though)
    @param process_queue: communication Queue object, which is used in
           multi-processing mode to report the progress of the plot creating.
    @param work_folder: The work folder
    """

    # Initialize the list of revisions which we will plot
    if not revisions:
        revisions = []

    # Loop over all revisions given on the command line
    for revision in revisions:
        # If it is a valid (i.e. available) revision, append it to the list
        # of revisions that we will include in our plots
        # 'reference' needs to be treated
        # separately, because it is always a viable option, but will never
        # be listed in 'available_revisions()'
        if revision not in available_revisions(work_folder) \
                and not revision == 'reference':
            print("Warning: Removing invalid revision '{}'.".format(revision))
            revisions.pop(revision)

    # In case no valid revisions were given, fall back to default and use all
    # available revisions and reference. The order should now be [reference,
    # newest_revision, ..., oldest_revision].
    if not revisions:
        revisions = ['reference'] + available_revisions(work_folder)

    # Now we check whether the plots for the selected revisions have been
    # generated before or not. In the path we use the alphabetical order of the
    # revisions, not the chronological one
    # (easier to work with on the web server side)
    expected_path = validationpath.get_html_plots_tag_comparison_json(
        work_folder,
        revisions
    )

    # If the path exists and we don't want to force the regeneration of plots,
    # serve what's in the archive
    if os.path.exists(expected_path) and not force:
        print(
            "Plots for the revision(s) {} have already been created before "
            "and will be served from the archive.".format(
                ", ".join(revisions))
        )
    # Otherwise: Create the requested plots
    else:
        generate_new_plots(revisions, work_folder, process_queue)

    # signal the main process that the plot creation is complete
    if process_queue:
        process_queue.put({"status": "complete"})
        process_queue.close()<|MERGE_RESOLUTION|>--- conflicted
+++ resolved
@@ -132,11 +132,7 @@
             # find all root files within this package
             root_files = glob.glob(package_folder + "/*.root")
             # append with absolute path
-<<<<<<< HEAD
             results.extend([os.path.abspath(rf) for rf in root_files])
-=======
-            results += [os.path.abspath(rf) for rf in root_files]
->>>>>>> 3a9e36de
 
     return results
 
@@ -549,10 +545,6 @@
 
     # Retrieve the Revision and the Package from the path. The Package can
     # directly be returned (c.f. return at the bottom of this function)
-<<<<<<< HEAD
-    revision = root_file.split('/')[-3]
-    package = root_file.split('/')[-2]
-=======
     if is_reference:
         revision = 'reference'
         package = root_file.split('/')[-3]
@@ -563,7 +555,6 @@
     else:
         revision = root_file.split('/')[-3]
         package = root_file.split('/')[-2]
->>>>>>> 3a9e36de
 
     # Return value: {key: root object}
     key2object = collections.defaultdict(list)
