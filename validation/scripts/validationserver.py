##########################################################################
# basf2 (Belle II Analysis Software Framework)                           #
# Author: The Belle II Collaboration                                     #
#                                                                        #
# See git log for contributors and copyright holders.                    #
# This file is licensed under LGPL-3.0, see LICENSE.md.                  #
##########################################################################
# std
from typing import Dict, Any, List, Tuple
from glob import glob
import json
import functools
import time
import datetime
from multiprocessing import Process, Queue
import os.path
import argparse
import logging
import sys
import queue
import webbrowser
import re
import collections
import configparser
import requests

# 3rd
import cherrypy
import gitlab

# ours
import json_objects
from validationplots import create_plots
import validationfunctions
import validationpath

g_plottingProcesses: Dict[str, Tuple[Process, Queue, Dict[str, Any]]] = ({})


def get_revision_label_from_json_filename(json_filename: str) -> str:
    """
    Gets the label of a revision from the path to the revision.json file
    for example results/r121/revision.json
    will result in the label r121
    This is useful if the results folder has been moved by the user
    """
    folder_part = os.path.split(json_filename)[0]
    last_folder = os.path.basename(folder_part)

    return last_folder


def get_json_object_list(
    results_folder: str, json_file_name: str
) -> List[str]:
    """
    Searches one folder's sub-folder for json files of a
    specific name and returns a combined list of the
    json file's content
    """

    search_string = results_folder + "/*/" + json_file_name

    found_revs = glob(search_string)
    found_rev_labels = []

    for r_file in found_revs:
        # try loading json file
        with open(r_file) as json_file:
            data = json.load(json_file)  # noqa

            # always use the folder name as label
            found_rev_labels.append(
                get_revision_label_from_json_filename(r_file)
            )

    return found_rev_labels


def deliver_json(file_name: str):
    """
    Simply load & parse a json file and return the
    python objects
    """

    with open(file_name) as json_file:
        data = json.load(json_file)
    return data


def create_revision_key(revision_names: List[str]) -> str:
    """
    Create a string key out of a revision list, which is handed to tho browser
    in form of a progress key
    """
    return functools.reduce(lambda x, y: x + "-" + y, revision_names, "")


def check_plotting_status(progress_key: str):
    """
    Check the plotting status via the supplied progress_key
    """

    if progress_key not in g_plottingProcesses:
        return None

    process, qu, last_status = g_plottingProcesses[progress_key]

    # read latest message
    try:
        # read as much entries from the queue as possible
        while not qu.empty():
            msg = qu.get_nowait()
            last_status = msg

            # update the last status
            g_plottingProcesses[progress_key] = (process, qu, last_status)
    except queue.Empty:
        pass

    return last_status


# todo: remove this, once we're certain that the bug was fixed!
def warn_wrong_directory():
    if not os.getcwd().endswith("html"):
        print(
            f"ERROR: Expected to be in HTML directory, but my current "
            f"working directory is {os.getcwd()}; abspath: {os.getcwd()}."
        )


# todo: limit the number of running plotting requests & terminate hanging ones
def start_plotting_request(
    revision_names: List[str], results_folder: str
) -> str:
    """
    Start a new comparison between the supplied revisions

    Returns:
        revision key
    """

    rev_key = create_revision_key(revision_names)

    # still running a plotting for this combination ?
    if rev_key in g_plottingProcesses:
        logging.info(f"Plotting request for {rev_key} still running")
        return rev_key

    # create queue to stream progress, only one directional from parent to
    # child
    qu = Queue()

    # start a new process for creating the plots
    p = Process(
        target=create_plots,
        args=(
            revision_names,
            False,
            qu,
            # go one folder up, because this function
            # expects the work dir, which contains
            # the results folder
            os.path.dirname(results_folder),
        ),
    )
    p.start()
    g_plottingProcesses[rev_key] = (p, qu, None)

    logging.info(f"Started process for plotting request {rev_key}")

    return rev_key


"""
Gitlab Integration

Under here are functions that enable the validationserver to
interact directly with the Gitlab project page to track and
update issues.

Requirement:
Config file with project information and access token in the local
machine. This is expected to be in the validation/config folder, in
the same root directory as the html_static files.

A check is performed to see if the config file exists with all the
relevant details and all of Gitlab functionalities are enabled/disabled
accordingly.

When the server is being set up, a Gitlab object is created, which
will be used subsequently to make all the API calls.

As a final server initialization step, the project is queried to
check if any of the current results are linked to existing issues
and the result files are updated accordingly.

The create/update issue functionality is accessible from the plot
container. All the relevant pages are part of the
validationserver cherry object.

Issues created by the validation server will contain a block of
automated code at the end of description and can be easily
filtered from the GitLab issues page using the search string
"Automated code, please do not delete". Relevant plots will be
listed as a note in the issue page, along with the revision label.

Function to upload files to Gitlab helps with pushing error plots
to the project.
"""


def get_gitlab_config(
    config_path: str
) -> configparser.ConfigParser:
    """
    Parse the configuration file to be used to authenticate
    GitLab API and retrieve relevant project info.

    Returns:
        gitlab configparser object
    """

    gitlab_config = configparser.ConfigParser()
    gitlab_config.read(config_path)

    return gitlab_config


def create_gitlab_object(config_path: str) -> gitlab.Gitlab:
    """
    Establish connection with Gitlab using a private access key and return
    a Gitlab object that can be used to make API calls. Default config
    from the passed ini file will be used.

    Returns:
        gitlab object
    """

    gitlab_object = gitlab.Gitlab.from_config(
        config_files=[config_path]
    )
    try:
        gitlab_object.auth()
        logging.info("Established connection with Gitlab")
    except gitlab.exceptions.GitlabAuthenticationError:
        gitlab_object = None
        logging.warning(
            "Issue with authenticating GitLab. "
            "Please ensure access token is correct and valid. "
            "GitLab Integration will be disabled."
        )
    except requests.exceptions.Timeout:
        gitlab_object = None
        logging.warning(
            "GitLab servers feeling under the weather, DESY outage? "
            "GitLab Integration will be disabled."
        )

    return gitlab_object


def get_project_object(
    gitlab_object: gitlab.Gitlab, project_id: str
) -> 'gitlab.project':
    """
    Fetch Gitlab project associated with the project ID.

    Returns:
        gitlab project object
    """

    project = gitlab_object.projects.get(project_id, lazy=True)

    return project


def search_project_issues(
    gitlab_object: gitlab.Gitlab, search_term: str
) -> 'list[gitlab.issues]':
    """
    Search in the Gitlab for open issues that contain the
    key phrase.

    Returns:
        gitlab project issues
    """

    issues = gitlab_object.issues.list(
        search=search_term,
        state='opened',
        lazy=True,
    )

    return issues


def update_linked_issues(
    gitlab_object: gitlab.Gitlab, cwd_folder: str
) -> None:
    """
    Fetch linked issues and update the comparison json files.

    Returns:
        None
    """

    # collect list of issues validation server has worked with
    search_key = "Automated code, please do not delete"
    issues = search_project_issues(gitlab_object, search_key)

    # find out the plots/scripts linked to the issues
    plot_issues = collections.defaultdict(list)
    script_issues = collections.defaultdict(list)
    pattern = r"Relevant ([a-z]+): (\w+.*\w*)"
    for issue in issues:
        match = re.search(pattern, issue.description)
        if match:
            if match.groups()[0] == 'plot':
                plot_issues[match.groups()[1]].append(issue.iid)
            else:
                script_issues[match.groups()[1]].append(issue.iid)

    # get list of available revision hashes
    rev_list = get_json_object_list(
        validationpath.get_html_plots_folder(cwd_folder),
        validationpath.file_name_comparison_json,
    )

    for r in rev_list:
        comparison_json_path = os.path.join(
            validationpath.get_html_plots_folder(cwd_folder),
            r,
            validationpath.file_name_comparison_json,
        )
        comparison_json = deliver_json(comparison_json_path)
        for package in comparison_json["packages"]:
            for plotfile in package.get("plotfiles"):
                for plot in plotfile.get("plots"):
                    if plot["png_filename"] in plot_issues.keys():
                        plot["issue"] = plot_issues[plot["png_filename"]]
                    else:
                        plot["issue"] = []

        with open(comparison_json_path, "w") as jsonFile:
            json.dump(comparison_json, jsonFile, indent=4)

    # get list of available revision lables
    rev_list = get_json_object_list(
            validationpath.get_results_folder(cwd_folder),
            validationpath.file_name_results_json,
        )
    for r in rev_list:
        revision_json_path = os.path.join(
                validationpath.get_results_folder(cwd_folder),
                r,
                validationpath.file_name_results_json,
            )
        revision_json = deliver_json(revision_json_path)
        for package in revision_json["packages"]:
            for scriptfile in package.get("scriptfiles"):
                if scriptfile["name"] in script_issues.keys():
                    scriptfile["issues"] = script_issues[scriptfile['name']]
                else:
                    scriptfile["issues"] = []

        with open(revision_json_path, "w") as jsonFile:
            json.dump(revision_json, jsonFile, indent=4)


def upload_file_gitlab(
    file_path: str, project: 'gitlab.project'
) -> Dict[str, str]:
    """
    Upload the passed file to the Gitlab project.

    Returns:
        uploaded gitlab project file object
    """

    uploaded_file = project.upload(
        file_path.split("/")[-1], filepath=file_path
    )

    return uploaded_file


def create_gitlab_issue(
    title: str,
    description: str,
    uploaded_file: Dict[str, str],
    package: str,
    project: 'gitlab.project'
) -> str:
    """
    Create a new project issue with the passed title, description and package,
    using Gitlab API.

    Returns:
        created isssue id
    """

    issue = project.issues.create({"title": title,
                                   "description": description,
                                   "labels": [package, 'validation_issue']})

    issue.notes.create(
<<<<<<< HEAD
        {"body": f'See the [error plot]({uploaded_file["url"]})'}
=======
        {"body": "View the [error plot/log file]({}).".format(
            uploaded_file["url"])}
>>>>>>> 49cfe242
    )

    issue.save()

    logging.info(f"Created a new Gitlab issue - {issue.iid}")

    return issue.iid


def update_gitlab_issue(
    issue_iid: str,
    uploaded_file: Dict[str, str],
    project: 'gitlab.project',
    file_path: str,
    rev_label: str
) -> None:
    """
    Update an existing project issue with the passed plotfile.

    Returns:
        None
    """

    issue = project.issues.get(issue_iid)
    name = file_path.split("/")[-1].split(".")[0]
    package = file_path.split("/")[-2]
    # check if this is a plot/script based on file format
    issue_type = 'plot'
    if 'log' == file_path.split("/")[-1].split(".")[-1]:
        issue_type = 'script'
    issue.notes.create(
        {
<<<<<<< HEAD
            "body": f"Related observation in validation of `{plot_package}` package, `{plot_name}`" +
            f'plot in `{rev_label}` build. See the [error plot]({uploaded_file["url"]})'
=======
            "body": "Related observation in validation of `{0}` package, `{1}`\
             {4} in `{2}` build. View the [error plot/log file]({3}).".format(
                package, name, rev_label, uploaded_file["url"], issue_type
            )
>>>>>>> 49cfe242
        }
    )

    issue.save()

    logging.info(f"Updated existing Gitlab issue {issue.iid}")


def update_scriptfile_issues_json(
        revision_json_path: str,
        scritptfile_name: str,
        scritptfile_package: str,
        issue_id: str
) -> None:
    """
    Update the scriptfile's linked issues key in the relevant revision's
    json file.

    Returns:
        None
    """

    revision_json = deliver_json(revision_json_path)
    for package in revision_json["packages"]:
        if package["name"] == scritptfile_package:
            for scriptfile in package.get("scriptfiles"):
                if (scriptfile["name"] == scritptfile_name):
                    scriptfile["issues"].append(issue_id)
                    break

    with open(revision_json_path, "w") as jsonFile:
        json.dump(revision_json, jsonFile, indent=4)


def update_plot_issues_json(
        comparison_json_path: str,
        plot_name: str,
        plot_package: str,
        issue_id: str
) -> None:
    """
    Update the plotfile's linked issues key in the relevant comparison
    json file.

    Returns:
        None
    """

    comparison_json = deliver_json(comparison_json_path)
    for package in comparison_json["packages"]:
        if package["name"] == plot_package:
            for plotfile in package.get("plotfiles"):
                for plot in plotfile.get("plots"):
                    if (plot["png_filename"] == plot_name):
                        plot["issue"].append(issue_id)
                        break

    with open(comparison_json_path, "w") as jsonFile:
        json.dump(comparison_json, jsonFile, indent=4)


class ValidationRoot:

    """
    Root Validation class to handle non-static HTTP requests into the
    validation server. The two main functions are to hand out compiled json
    objects of revisions and comparisons and to start and monitor the
    creation of comparison plots.

    """

    def __init__(self, working_folder, gitlab_object, gitlab_config):
        """
        class initializer, which takes the path to the folders containing the
        validation run results and plots (aka comparison), gitlab object and
        config
        """

        #: html folder that contains plots etc.
        self.working_folder = working_folder

        #: Date when this object was instantiated
        self.last_restart = datetime.datetime.now()

        #: Git version
        self.version = validationfunctions.get_compact_git_hash(
            os.environ["BELLE2_LOCAL_DIR"]
        )

        #: Gitlab object
        self.gitlab_object = gitlab_object

        #: Gitlab config
        self.gitlab_config = gitlab_config

        #: placeholder variable for path
        self.file_path = None
        #: placeholder variable for revision label
        self.revision_label = None

    @cherrypy.expose
    @cherrypy.tools.json_in()
    @cherrypy.tools.json_out()
    def create_comparison(self):
        """
        Triggers the start of a now comparison between the revisions supplied
        in revision_list
        """
        rev_list = cherrypy.request.json["revision_list"]
        logging.debug("Creating plots for revisions: " + str(rev_list))
        progress_key = start_plotting_request(
            rev_list,
            validationpath.get_results_folder(self.working_folder),
        )
        return {"progress_key": progress_key}

    @cherrypy.expose
    def index(self):
        """
        forward to the static landing page if
        the default url is used (like http://localhost:8080/)
        """
        raise cherrypy.HTTPRedirect("/static/validation.html")

    @cherrypy.expose
    def plots(self, *args):
        """
        Serve file from the html/plot directory.
        :param args: For the request /plots/a/b/c, these will be the strings
            "a", "b", "c"
        """

        warn_wrong_directory()

        if len(args) < 3:
            raise cherrypy.HTTPError(404)

        tag_folder = os.path.relpath(
            validationpath.get_html_plots_tag_comparison_folder(
                self.working_folder, args[:-2]
            ),
            validationpath.get_html_folder(self.working_folder),
        )
        path = os.path.join(tag_folder, *args[-2:])
        return cherrypy.lib.static.serve_file(path)

    @cherrypy.expose
    @cherrypy.tools.json_in()
    @cherrypy.tools.json_out()
    def check_comparison_status(self):
        """
        Checks on the status of a comparison creation
        """
        progress_key = cherrypy.request.json["input"]
        logging.debug("Checking status for plot creation: " + str(progress_key))
        status = check_plotting_status(progress_key)
        return status

    @cherrypy.expose
    @cherrypy.tools.json_out()
    def revisions(self, revision_label=None):
        """
        Return a combined json object with all revisions and
        mark the newest one with the field most_recent=true
        """

        # get list of available revision
        rev_list = get_json_object_list(
            validationpath.get_results_folder(self.working_folder),
            validationpath.file_name_results_json,
        )

        # always add the reference revision
        combined_list = []
        reference_revision = json.loads(
            json_objects.dumps(json_objects.Revision(label="reference"))
        )

        # load and combine
        for r in rev_list:
            full_path = os.path.join(
                validationpath.get_results_folder(self.working_folder),
                r,
                validationpath.file_name_results_json,
            )

            # update label, if dir has been moved
            lbl_folder = get_revision_label_from_json_filename(full_path)
            j = deliver_json(full_path)
            j["label"] = lbl_folder
            combined_list.append(j)

        # Sorting

        # Order by categories (nightly, release, etc.) first, then by date
        # A pure chronological order doesn't make sense, because we do not
        # have a linear history ((pre)releases branch off) and for the builds
        # the date corresponds to the build date, not to the date of the
        # actual commit.
        def sort_key(label: str):
            if "-" not in label:
                logging.warning(
                    f"Misformatted label encountered: '{label}' "
                    f"(doesn't seem to include date?)"
                )
                return label
            category, datetag = label.split("-", maxsplit=1)
            print(category, datetag)
            # Will later reverse order to bring items in the same category
            # in reverse chronological order, so the following list will have
            # the items in reverse order as well:
            order = ["release", "prerelease", "nightly"]
            try:
                index = order.index(category)
            except ValueError:
                index = 9
                logging.warning(
                    f"Misformatted label encountered: '{label}' (doesn't seem "
                    f"to belong to any known category?)"
                )
            return f"{index}-{datetag}"

        combined_list.sort(key=lambda rev: sort_key(rev["label"]), reverse=True)

        # reference always on top
        combined_list = [reference_revision] + combined_list

        # Set the most recent one ...
        newest_date = None
        newest_rev = None
        for r in combined_list:
            rdate_str = r["creation_date"]
            if isinstance(rdate_str, str):
                if len(rdate_str) > 0:
                    try:
                        rdate = time.strptime(rdate_str, "%Y-%m-%d %H:%M")
                    except ValueError:
                        # some old validation results might still contain
                        # seconds and therefore cannot properly be converted
                        rdate = None

                    if rdate is None:
                        continue

                    if newest_date is None:
                        newest_date = rdate
                        newest_rev = r
                    if rdate > newest_date:
                        newest_date = rdate
                        newest_rev = r

        for c in combined_list:
            if c["most_recent"] is not None:
                c["most_recent"] = False

        # if there are no revisions at all, this might also be just None
        if newest_rev:
            newest_rev["most_recent"] = True

        # topmost item must be dictionary for the ractive.os template to match
        return {"revisions": combined_list}

    @cherrypy.expose
    @cherrypy.tools.json_out()
    def comparisons(self, comparison_label=None):
        """
        return the json file of the comparison results of one specific
        comparison
        """

        warn_wrong_directory()

        # todo: Make this independent of our working directory!
        path = os.path.join(
            os.path.relpath(
                validationpath.get_html_plots_tag_comparison_folder(
                    self.working_folder, comparison_label.split(",")
                ),
                validationpath.get_html_folder(self.working_folder),
            ),
            "comparison.json",
        )

        # check if this comparison actually exists
        if not os.path.isfile(path):
            raise cherrypy.HTTPError(
                404, f"Json Comparison file {path} does not exist"
            )

        return deliver_json(path)

    @cherrypy.expose
    @cherrypy.tools.json_out()
    def system_info(self):
        """
        Returns:
            JSON file containing git versions and time of last restart
        """

        warn_wrong_directory()

        # note: for some reason %Z doesn't work like this, so we use
        # time.tzname for the time zone.
        return {
            "last_restart": self.last_restart.strftime("%-d %b %H:%M ")
            + time.tzname[1],
            "version_restart": self.version,
            "version_current": validationfunctions.get_compact_git_hash(
                os.environ["BELLE2_LOCAL_DIR"]
            ),
        }

    @cherrypy.expose
    def retrieve_file_metadata(self, filename):
        """
        Returns:
            Metadata(str) of the file
        """
        cherrypy.response.headers['Content-Type'] = 'text/plain'
        metadata = validationfunctions.get_file_metadata(filename)
        return metadata

    @cherrypy.expose
    @cherrypy.tools.json_in()
    @cherrypy.tools.json_out()
    def create_issue(self, title, description):
        """
        Call the functions to create the issue and redirect
        to the created Gitlab issue page.
        """

        # check if this is a plot/script based on file format
        issue_type = 'plot'
        if 'log' == self.file_path.split("/")[-1].split(".")[-1]:
            issue_type = 'script'
        default_section = self.gitlab_config['global']['default']
        project_id = self.gitlab_config[default_section]['project_id']
        # Create issue in the Gitlab project and save it
        project = get_project_object(self.gitlab_object, project_id)
<<<<<<< HEAD
        uploaded_file = upload_file_gitlab(self.plot_path, project)
        plot_title = self.plot_path.split("/")[-1].split(".")[0]
        plot_package = self.plot_path.split("/")[-2]
        description += "\n\n---\n\n:robot: Automated code, please do not delete\n\n" + \
            f"Relevant plot: {plot_title}\n\nRevision label: {self.revision_label}\n\n---"
=======
        uploaded_file = upload_file_gitlab(self.file_path, project)
        file_name = self.file_path.split("/")[-1].split(".log")[0]
        file_package = self.file_path.split("/")[-2]
        description += "\n\n---\n\n:robot: Automated code, please do not delete\n\n\
            Relevant {2}: {0}\n\n\
            Revision label: {1}\n\n---".format(
            file_name,
            self.revision_label,
            issue_type
        )
>>>>>>> 49cfe242
        issue_id = create_gitlab_issue(
            title, description, uploaded_file, file_package, project
        )
        project.save()

        # Update JSON with created issue id - script and plot info reside
        # in different locations and also have different structures.
        # todo - maybe this can be combined?
        if issue_type == 'script':
            revision_json_path = os.path.join(
                validationpath.get_results_folder(self.working_folder),
                self.revision_label,
                validationpath.file_name_results_json,
            )
            update_scriptfile_issues_json(
                revision_json_path, file_name, file_package, issue_id)
        else:
            comparison_json_path = os.path.join(
                validationpath.get_html_plots_folder(self.working_folder),
                self.file_path.split("/")[-3],
                "comparison.json",
            )
            update_plot_issues_json(
                comparison_json_path, file_name, file_package, issue_id)

        issue_url = self.gitlab_config[default_section]['project_url'] \
            + "/-/issues/" \
            + str(issue_id)
        raise cherrypy.HTTPRedirect(
            issue_url
        )

    @cherrypy.expose
    def issue(self, file_path, rev_label):
        """
        Return a template issue creation interface
        for the user to add title and description.
        """
        self.file_path = os.path.join(
            validationpath.get_html_folder(self.working_folder), file_path
        )

        self.revision_label = rev_label

        if not self.gitlab_object:
            return "ERROR: Gitlab integration not set up, verify config file."

        raise cherrypy.HTTPRedirect("/static/validation_issue.html")

    @cherrypy.expose
    def issue_redirect(self, iid):
        """
        Redirect to the Gitlab issue page.
        """
        default_section = self.gitlab_config['global']['default']
        if not self.gitlab_config[default_section]['project_url']:
            return "ERROR: Gitlab integration not set up, verify config file."

        issue_url = self.gitlab_config[default_section]['project_url'] \
            + "/-/issues/" \
            + str(iid)
        raise cherrypy.HTTPRedirect(
                issue_url
            )

    @cherrypy.expose
    def update_issue(self, id, file_path, rev_label):
        """
        Update existing issue in Gitlab with current result plot
        and redirect to the updated Gitlab issue page.
        """

        if not self.gitlab_object:
            return "ERROR: Gitlab integration not set up, verify config file."

        plot_path = os.path.join(
            validationpath.get_html_folder(self.working_folder), file_path
        )

        default_section = self.gitlab_config['global']['default']
        project_id = self.gitlab_config[default_section]['project_id']
        project = get_project_object(self.gitlab_object, project_id)
        uploaded_file = upload_file_gitlab(plot_path, project)
        update_gitlab_issue(
            id, uploaded_file, project, plot_path, rev_label
        )
        project.save()

        issue_url = self.gitlab_config[default_section]['project_url'] \
            + "/-/issues/" \
            + str(id)

        raise cherrypy.HTTPRedirect(
            issue_url
        )


def setup_gzip_compression(path, cherry_config):
    """
    enable GZip compression for all text-based content the
    web-server will deliver
    """

    cherry_config[path].update(
        {
            "tools.gzip.on": True,
            "tools.gzip.mime_types": [
                "text/html",
                "text/plain",
                "text/css",
                "application/javascript",
                "application/json",
            ],
        }
    )


def get_argument_parser():
    """
    Prepare a parser for all the known command line arguments
    """

    # Set up the command line parser
    parser = argparse.ArgumentParser()

    # Define the accepted command line flags and read them in
    parser.add_argument(
        "-ip",
        "--ip",
        help="The IP address on which the"
        "server starts. Default is '127.0.0.1'.",
        type=str,
        default="127.0.0.1",
    )
    parser.add_argument(
        "-p",
        "--port",
        help="The port number on which"
        " the server starts. Default is '8000'.",
        type=str,
        default=8000,
    )
    parser.add_argument(
        "-v",
        "--view",
        help="Open validation website" " in the system's default browser.",
        action="store_true",
    )
    parser.add_argument(
        "--production",
        help="Run in production environment: "
        "no log/error output via website and no auto-reload",
        action="store_true",
    )

    return parser


def parse_cmd_line_arguments():
    """!
    Sets up a parser for command line arguments,
    parses them and returns the arguments.
    @return: An object containing the parsed command line arguments.
    Arguments are accessed like they are attributes of the object,
    i.e. [name_of_object].[desired_argument]
    """
    parser = get_argument_parser()
    # Return the parsed arguments!
    return parser.parse_args()


def run_server(
    ip="127.0.0.1",
    port=8000,
    parse_command_line=False,
    open_site=False,
    dry_run=False,
):

    # Setup options for logging
    logging.basicConfig(
        level=logging.DEBUG,
        format="%(asctime)s %(levelname)-8s %(message)s",
        datefmt="%H:%M:%S",
    )

    basepath = validationpath.get_basepath()
    cwd_folder = os.getcwd()

    # Only execute the program if a basf2 release is set up!
    if (
        os.environ.get("BELLE2_RELEASE_DIR", None) is None
        and os.environ.get("BELLE2_LOCAL_DIR", None) is None
    ):
        sys.exit("Error: No basf2 release set up!")

    cherry_config = dict()
    # just empty, will be filled below
    cherry_config["/"] = {}
    # will ensure also the json requests are gzipped
    setup_gzip_compression("/", cherry_config)

    # check if static files are provided via central release
    static_folder_list = ["validation", "html_static"]
    static_folder = None

    if basepath["central"] is not None:
        static_folder_central = os.path.join(
            basepath["central"], *static_folder_list
        )
        if os.path.isdir(static_folder_central):
            static_folder = static_folder_central

    # check if there is also a collection of static files in the local release
    # this overwrites the usage of the central release
    if basepath["local"] is not None:
        static_folder_local = os.path.join(
            basepath["local"], *static_folder_list
        )
        if os.path.isdir(static_folder_local):
            static_folder = static_folder_local

    if static_folder is None:
        sys.exit(
            "Either BELLE2_RELEASE_DIR or BELLE2_LOCAL_DIR has to set "
            "to provide static HTML content. Did you run b2setup ?"
        )

    # join the paths of the various result folders
    results_folder = validationpath.get_results_folder(cwd_folder)
    comparison_folder = validationpath.get_html_plots_folder(cwd_folder)

    logging.info(f"Serving static content from {static_folder}")
    logging.info(f"Serving result content and plots from {cwd_folder}")

    # check if the results folder exists and has at least one folder
    if not os.path.isdir(results_folder):
        sys.exit(
            f"Result folder {results_folder} does not exist, run validate_basf2 first " +
            "to create validation output"
        )

    results_count = sum(
        [
            os.path.isdir(os.path.join(results_folder, f))
            for f in os.listdir(results_folder)
        ]
    )
    if results_count == 0:
        sys.exit(
            f"Result folder {results_folder} contains no folders, run "
            f"validate_basf2 first to create validation output"
        )

    # Go to the html directory
    if not os.path.exists("html"):
        os.mkdir("html")
    os.chdir("html")

    if not os.path.exists("plots"):
        os.mkdir("plots")

    if os.path.exists("plots/rainbow.json"):
        logging.info("Removing old plots and unpopular combinations")
        validationfunctions.clear_plots(
            comparison_folder,
            validationfunctions.get_popular_revision_combinations(cwd_folder)
        )

    # export js, css and html templates
    cherry_config["/static"] = {
        "tools.staticdir.on": True,
        # only serve js, css, html and png files
        "tools.staticdir.match": r"^.*\.(js|css|html|png|js.map)$",
        "tools.staticdir.dir": static_folder,
    }
    setup_gzip_compression("/static", cherry_config)

    # export generated plots
    cherry_config["/plots"] = {
        "tools.staticdir.on": True,
        # only serve json and png files
        "tools.staticdir.match": r"^.*\.(png|json|pdf)$",
        "tools.staticdir.dir": comparison_folder,
    }
    setup_gzip_compression("/plots", cherry_config)

    # export generated results and raw root files
    cherry_config["/results"] = {
        "tools.staticdir.on": True,
        "tools.staticdir.dir": results_folder,
        # only serve root, log and txt files
        "tools.staticdir.match": r"^.*\.(log|root|txt)$",
        # server the log files as plain text files, and make sure to use
        # utf-8 encoding. Firefox might decide different, if the files
        # are located on a .jp domain and use Shift_JIS
        "tools.staticdir.content_types": {
            "log": "text/plain; charset=utf-8",
            "root": "application/octet-stream",
        },
    }

    setup_gzip_compression("/results", cherry_config)

    # Define the server address and port
    # only if we got some specific
    production_env = False
    if parse_command_line:
        # Parse command line arguments
        cmd_arguments = parse_cmd_line_arguments()

        ip = cmd_arguments.ip
        port = int(cmd_arguments.port)
        open_site = cmd_arguments.view
        production_env = cmd_arguments.production

    cherrypy.config.update(
        {
            "server.socket_host": ip,
            "server.socket_port": port,
        }
    )
    if production_env:
        cherrypy.config.update({"environment": "production"})

    logging.info(f"Server: Starting HTTP server on {ip}:{port}")

    if open_site:
        webbrowser.open("http://" + ip + ":" + str(port))

    config_path = os.path.join(static_folder, '../config/gl.cfg')

    if not dry_run:
        # gitlab toggle
        gitlab_object = None
        gitlab_config = None
        if not os.path.exists(config_path):
            logging.warning(
                "ERROR: Expected to find config folder with Gitlab config,"
                f" but {config_path} doesn't exist. "
                "Gitlab features will not work."
            )
        else:
            gitlab_config = get_gitlab_config(config_path)
            gitlab_object = create_gitlab_object(config_path)
            if gitlab_object:
                update_linked_issues(gitlab_object, cwd_folder)

        cherrypy.quickstart(
            ValidationRoot(
                working_folder=cwd_folder,
                gitlab_object=gitlab_object,
                gitlab_config=gitlab_config,
            ),
            "/",
            cherry_config,
        )


if __name__ == "__main__":
    run_server()<|MERGE_RESOLUTION|>--- conflicted
+++ resolved
@@ -406,12 +406,8 @@
                                    "labels": [package, 'validation_issue']})
 
     issue.notes.create(
-<<<<<<< HEAD
-        {"body": f'See the [error plot]({uploaded_file["url"]})'}
-=======
         {"body": "View the [error plot/log file]({}).".format(
             uploaded_file["url"])}
->>>>>>> 49cfe242
     )
 
     issue.save()
@@ -444,15 +440,10 @@
         issue_type = 'script'
     issue.notes.create(
         {
-<<<<<<< HEAD
-            "body": f"Related observation in validation of `{plot_package}` package, `{plot_name}`" +
-            f'plot in `{rev_label}` build. See the [error plot]({uploaded_file["url"]})'
-=======
             "body": "Related observation in validation of `{0}` package, `{1}`\
              {4} in `{2}` build. View the [error plot/log file]({3}).".format(
                 package, name, rev_label, uploaded_file["url"], issue_type
             )
->>>>>>> 49cfe242
         }
     )
 
@@ -792,13 +783,6 @@
         project_id = self.gitlab_config[default_section]['project_id']
         # Create issue in the Gitlab project and save it
         project = get_project_object(self.gitlab_object, project_id)
-<<<<<<< HEAD
-        uploaded_file = upload_file_gitlab(self.plot_path, project)
-        plot_title = self.plot_path.split("/")[-1].split(".")[0]
-        plot_package = self.plot_path.split("/")[-2]
-        description += "\n\n---\n\n:robot: Automated code, please do not delete\n\n" + \
-            f"Relevant plot: {plot_title}\n\nRevision label: {self.revision_label}\n\n---"
-=======
         uploaded_file = upload_file_gitlab(self.file_path, project)
         file_name = self.file_path.split("/")[-1].split(".log")[0]
         file_package = self.file_path.split("/")[-2]
@@ -809,7 +793,6 @@
             self.revision_label,
             issue_type
         )
->>>>>>> 49cfe242
         issue_id = create_gitlab_issue(
             title, description, uploaded_file, file_package, project
         )
