--- conflicted
+++ resolved
@@ -663,7 +663,16 @@
         }
 
     @cherrypy.expose
-<<<<<<< HEAD
+    def retrieve_file_metadata(self, filename):
+        """
+        Returns:
+            Metadata(str) of the file
+        """
+        cherrypy.response.headers['Content-Type'] = 'text/plain'
+        metadata = validationfunctions.get_file_metadata(filename)
+        return metadata
+
+    @cherrypy.expose
     @cherrypy.tools.json_in()
     @cherrypy.tools.json_out()
     def create_issue(self, title, description):
@@ -781,16 +790,6 @@
         raise cherrypy.HTTPRedirect(
             issue_url
         )
-=======
-    def retrieve_file_metadata(self, filename):
-        """
-        Returns:
-            Metadata(str) of the file
-        """
-        cherrypy.response.headers['Content-Type'] = 'text/plain'
-        metadata = validationfunctions.get_file_metadata(filename)
-        return metadata
->>>>>>> 7a9532c9
 
 
 def setup_gzip_compression(path, cherry_config):
@@ -1027,9 +1026,9 @@
         gitlab_config = None
         if not os.path.exists(config_path):
             logging.warning(
-                f"ERROR: Expected to find config folder with Gitlab config,"
+                "ERROR: Expected to find config folder with Gitlab config,"
                 f" but {config_path} doesn't exist. "
-                f"Gitlab features will not work."
+                "Gitlab features will not work."
             )
         else:
             gitlab_config = get_gitlab_config(config_path)
@@ -1039,9 +1038,9 @@
 
         cherrypy.quickstart(
             ValidationRoot(
-                working_folder=cwd_folder,
-                gitlab_object=gitlab_object,
-                gitlab_config=gitlab_config,
+                working_folder = cwd_folder,
+                gitlab_object = gitlab_object,
+                gitlab_config = gitlab_config,
             ),
             "/",
             cherry_config,
