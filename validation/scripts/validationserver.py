--- conflicted
+++ resolved
@@ -529,14 +529,8 @@
                                    "description": description,
                                    "labels": [package, 'validation_issue']})
 
-<<<<<<< HEAD
-    issue.notes.create(
+    issue_note = issue.notes.create(
         {"body": f'View the [error plot/log file]({uploaded_file["url"]}).'}
-=======
-    issue_note = issue.notes.create(
-        {"body": "View the [error plot/log file]({}).".format(
-            uploaded_file["url"])}
->>>>>>> 62bcc16f
     )
 
     issue.assignee_ids = assignees['gitlab_ids']
