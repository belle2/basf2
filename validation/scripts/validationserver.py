--- conflicted
+++ resolved
@@ -403,11 +403,7 @@
 
     issue = project.issues.create({"title": title,
                                    "description": description,
-<<<<<<< HEAD
-                                   "labels": [package, 'validation']})
-=======
-                                   "labels": [plot_package, 'validation_issue']})
->>>>>>> 425b5a0c
+                                   "labels": [package, 'validation_issue']})
 
     issue.notes.create(
         {"body": "View the [error plot/log file]({}).".format(
