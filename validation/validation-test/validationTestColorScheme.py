--- conflicted
+++ resolved
@@ -54,11 +54,7 @@
     "plot checkbox to see the color scheme for expert plots."
 ).Write()
 
-<<<<<<< HEAD
-mop = {
-=======
 mop_expert = {
->>>>>>> c516af45
     'Description': "Test color scheme",
     'Check': "Check color",
     'Contact': "Kilian Lieret, Kilian.Lieret@campus.lmu.de",
