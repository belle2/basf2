#!/usr/bin/env python3
# -*- coding: utf-8 -*-

"""
<header>
<output>validationTestPlots.root</output>
<contact>Kilian Lieret, Kilian.Lieret@campus.lmu.de</contact>
</header>
"""

"""
This file will generate various output into a root-file to have
a fast turn-around during development
"""

from validationtest import add_properties

import basf2
import array
import numpy as np
from datetime import datetime
import ROOT

# make sure we are able to always create the same plots
basf2.set_random_seed(1337)

tfile = ROOT.TFile("validationTestPlots.root", "RECREATE")


# NTuples
# ======================================

tntuple = ROOT.TNtuple("ntuple_test", "ntuple test", "x:y:z:k")

array_of_values = array.array('f', [23.4, 4.4, 5.12, -23.0])
tntuple.Fill(array_of_values)

tntuple.SetAlias('Description', "This is a description test. "
                 "Lorem ipsum sit dolor amet.  We also support $\LaTeX$! "
                 "\n <br> \n For example, here is the infamous "
                 "Einstein-Pythagoras-theorem: \n "
                 "$$a^2 + b^2 = \\frac{E}{m}$$ \n Of course, you can also"
                 "do other things, like $\\theta = 90^\circ$ or $D^- "
                 "\\rightarrow D^0 \pi^- \pi^+$. \n Sometimes it is "
                 "necessary to escape commands with a double backslash, "
                 "because e.g. \\theta will be interpreted as [tab]heta.")
tntuple.SetAlias('Check', "This is the check text.")
tntuple.SetAlias('Contact', "Name of the contact person.")
tntuple.SetAlias('MetaOptions', "some_meta_options")

# Overwrite the former TNtuple if one was there
tntuple.Write()

# Gauss Histogram
# ======================================

gaus_h = ROOT.TH1F("gaus_histogram", " Gaus Histogram", 100, -3, 3)
gaus_h.FillRandom("gaus", 500)

add_properties(
    gaus_h,
    {
        'Description': "xlog",
        'Check': "Gaus Histogram Check",
        'Contact': "Gaus Histogram Contact",
        'MetaOptions': "logx, nostats"
    }
)

gaus_h.Write()

# Warnings
# ======================================

<<<<<<< HEAD
warnings_h = ROOT.TH1F("warnings_histogram", "Histogram", 100, -3, 3)
=======
warnings_h = ROOT.TH1F(
    "warnings_histogram",
    "Histogram with missing check and description",
    100, -3, 3
)
>>>>>>> 9b26c4b2
warnings_h.FillRandom("gaus", 500)

add_properties(
    warnings_h,
    {
        'Description': "",
        'Check': "",
        'Contact': "Kilian Lieret, Kilian.Lieret@campus.lmu.de",
        'MetaOptions': "logx, nostats"
    }
)

warnings_h.Write()

# Exp histograms
# ======================================

exp_h = ROOT.TH1F("exp_histogram", " Expert Histogram", 100, 0, 10)

exp_fn = ROOT.TF1("exp_fn", "exp(-x)", 0, 10)
exp_h.FillRandom("exp_fn", 500)

add_properties(
    exp_h,
    {
        'Description': "Expert Validation Plot",
        'Check': "Expert Histogram Check. Should only appear if expert button"
                 "was checked.",
        'Contact': "Expert Histogram Contact",
        'MetaOptions': "logy, nostats, C, expert"
    }
)

exp_h.Write()


# Gaus changing histogram
# ======================================

# set new random seed, to have changed a changed diagram for every
# execution
basf2.set_random_seed(datetime.now().microsecond)

gaus_changing = ROOT.TH1F(
    "gaus_changing_histogram",
    "Gaus Changing Histogram",
    100, -5, 5
)
mean = ROOT.gRandom.Uniform(-1.0, 1.0)

for i in range(500):
    v = ROOT.gRandom.Gaus(mean, 1.0)
    gaus_changing.Fill(v)

add_properties(
    gaus_changing,
    {
        'Description': "xlog ylog with stats. I can haz $\LaTeX$?",
        'Check': "Gaus Changing Histogram Check",
        'Contact': "Gaus Changing Histogram Contact",
        'MetaOptions': "logx, logy"
    }
)

gaus_changing.Write()

# 2D histogram
# ======================================
hist2d = ROOT.TH2F("example_2d_histogram", "example_2d_title",
                   60, -3, 3, 60, -3, 3)

mean = (0, 0)
cov = [[1, 0], [0, 1]]
for _ in range(500):
    x, y = np.random.multivariate_normal(mean, cov)
    hist2d.Fill(x, y)


add_properties(
    hist2d,
    {
        'Description': "Some 2D Histogram",
        'Check': "Check For Something",
        'Contact': "Contact Someone",
        'MetaOptions': "contz"
    }
)

hist2d.Write()

# TEfficiency plot
# ======================================

gaus_passed = ROOT.TH1F("gaus_passed", "gaus_passed", 50, -0.5, 49.5)
gaus_total = ROOT.TH1F("gaus_total", "gaus_total", 50, -0.5, 49.5)

for i in range(500):
    # shifted to more passed at larger positions
    ratio = float(i) / 500.0
    passed = ROOT.gRandom.Uniform(ratio * 0.45, 1.0)
    pos = ROOT.gRandom.Uniform(ratio * 30.0, 49.5)

    gaus_total.Fill(pos)
    if passed > 0.5:
        gaus_passed.Fill(pos)

teff = ROOT.TEfficiency(gaus_passed, gaus_total)
teff.SetName("TEfficiency")
teff.SetTitle("Tefficiency")

add_properties(
    teff,
    {
        'Description': "Efficiency plot of something",
        'Check': "Check For Something",
        'Contact': "Contact Someone",
    }
)

teff.Write()

# TGraphErrors
# ======================================

graph_err = ROOT.TGraphErrors()

graph_err.Set(50)
for i in range(50):
    # shifted to more passed at larger positions
    ratio = float(i) / 50.0
    passed = ROOT.gRandom.Uniform(ratio * 0.45, 1.0)

    graph_err.SetPoint(i, i + 1.0, passed)

graph_err.SetName("TGraphErrors")
graph_err.SetTitle("TGraphErrors")
add_properties(
    graph_err,
    {
        'Description': "TGraphErrors plot of something",
        'Check': "Check For Something",
        'Contact': "Contact Someone"
    }
)

graph_err.Write()

# Html content
# ======================================

# generate some user-defined HTML
html_content = ROOT.TNamed("This is a bold HTML tag", "<p><b>THIS IS USER'S HTML</b></p>")

html_content.Write()

tfile.Close()<|MERGE_RESOLUTION|>--- conflicted
+++ resolved
@@ -72,15 +72,11 @@
 # Warnings
 # ======================================
 
-<<<<<<< HEAD
-warnings_h = ROOT.TH1F("warnings_histogram", "Histogram", 100, -3, 3)
-=======
 warnings_h = ROOT.TH1F(
     "warnings_histogram",
     "Histogram with missing check and description",
     100, -3, 3
 )
->>>>>>> 9b26c4b2
 warnings_h.FillRandom("gaus", 500)
 
 add_properties(
