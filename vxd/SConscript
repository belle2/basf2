--- conflicted
+++ resolved
@@ -1,11 +1,6 @@
 Import('env')
 
-<<<<<<< HEAD
-env['LIBS'] = ['framework', 'geometry', 'simulation', 'simulation_dataobjects', 'vxd_dbobjects',
-               'vxd_dataobjects', 'mdst_dataobjects', 'genfit2', '$ROOT_LIBS', '$GEANT4_LIBS']
-=======
-env['LIBS'] = ['framework', 'geometry', 'simulation', 
+env['LIBS'] = ['framework', 'geometry', 'simulation', 'vxd_dbobjects',
                'vxd_dataobjects', 'genfit2', '$ROOT_LIBS', '$GEANT4_LIBS']
->>>>>>> aa48e088
 
 Return('env')