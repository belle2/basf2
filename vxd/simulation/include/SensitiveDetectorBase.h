--- conflicted
+++ resolved
@@ -17,13 +17,9 @@
 namespace Belle2 {
   /** Namespace to provide code needed by Vertex Detectors, PXD, SVD and VTX */
   namespace VXD {
-<<<<<<< HEAD
-    /** Base class for Sensitive Detector implementation of PXD, SVD and VTX.
-=======
     class SensorInfoBase;
 
-    /** Base class for Sensitive Detector implementation of PXD and SVD.
->>>>>>> e1eac117
+    /** Base class for Sensitive Detector implementation of PXD, SVD and VTX.
      *
      * This base class provides common access to sensor information (like
      * transformation) and performs the the collection of energy depositing
